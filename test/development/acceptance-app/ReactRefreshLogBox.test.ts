/* eslint-env jest */
import { sandbox } from './helpers'
import { createNext, FileRef } from 'e2e-utils'
import { NextInstance } from 'test/lib/next-modes/base'
import { check } from 'next-test-utils'
import path from 'path'

describe('ReactRefreshLogBox app', () => {
  if (process.env.NEXT_TEST_REACT_VERSION === '^17') {
    it('should skip for react v17', () => {})
    return
  }

  let next: NextInstance

  beforeAll(async () => {
    next = await createNext({
      files: new FileRef(path.join(__dirname, 'fixtures', 'default-template')),
      dependencies: {
        react: 'latest',
        'react-dom': 'latest',
      },
      skipStart: true,
    })
  })
  afterAll(() => next.destroy())

  test('should strip whitespace correctly with newline', async () => {
    const { session, cleanup } = await sandbox(next)

    await session.patch(
      'index.js',
      `
        export default function Page() {
          return (
            <>

                          <p>index page</p>

                          <a onClick={() => {
                            throw new Error('idk')
                          }}>
                            click me
                          </a>
            </>
          )
        }
      `
    )
    await session.evaluate(() => document.querySelector('a').click())

    await session.waitForAndOpenRuntimeError()
    expect(await session.getRedboxSource()).toMatchSnapshot()

    await cleanup()
  })

  test('logbox: can recover from a syntax error without losing state', async () => {
    const { session, cleanup } = await sandbox(next)

    await session.patch(
      'index.js',
      `
        import { useCallback, useState } from 'react'

        export default function Index() {
          const [count, setCount] = useState(0)
          const increment = useCallback(() => setCount(c => c + 1), [setCount])
          return (
            <main>
              <p>{count}</p>
              <button onClick={increment}>Increment</button>
            </main>
          )
        }
      `
    )

    await session.evaluate(() => document.querySelector('button').click())
    expect(
      await session.evaluate(() => document.querySelector('p').textContent)
    ).toBe('1')

    await session.patch('index.js', `export default () => <div/`)

    expect(await session.hasRedbox(true)).toBe(true)
    expect(await session.getRedboxSource()).toMatchSnapshot()

    await session.patch(
      'index.js',
      `
        import { useCallback, useState } from 'react'

        export default function Index() {
          const [count, setCount] = useState(0)
          const increment = useCallback(() => setCount(c => c + 1), [setCount])
          return (
            <main>
              <p>Count: {count}</p>
              <button onClick={increment}>Increment</button>
            </main>
          )
        }
      `
    )

    await check(
      () => session.evaluate(() => document.querySelector('p').textContent),
      /Count: 1/
    )

    expect(await session.hasRedbox()).toBe(false)

    await cleanup()
  })

  // TODO-APP: re-enable when error recovery doesn't reload the page.
  test.skip('logbox: can recover from a event handler error', async () => {
    const { session, cleanup } = await sandbox(next)

    await session.patch(
      'index.js',
      `
        import { useCallback, useState } from 'react'

        export default function Index() {
          const [count, setCount] = useState(0)
          const increment = useCallback(() => {
            setCount(c => c + 1)
            throw new Error('oops')
          }, [setCount])
          return (
            <main>
              <p>{count}</p>
              <button onClick={increment}>Increment</button>
            </main>
          )
        }
      `
    )

    expect(
      await session.evaluate(() => document.querySelector('p').textContent)
    ).toBe('0')
    await session.evaluate(() => document.querySelector('button').click())
    expect(
      await session.evaluate(() => document.querySelector('p').textContent)
    ).toBe('1')

    expect(await session.hasRedbox(true)).toBe(true)
    if (process.platform === 'win32') {
      expect(await session.getRedboxSource()).toMatchSnapshot()
    } else {
      expect(await session.getRedboxSource()).toMatchSnapshot()
    }

    await session.patch(
      'index.js',
      `
        import { useCallback, useState } from 'react'

        export default function Index() {
          const [count, setCount] = useState(0)
          const increment = useCallback(() => setCount(c => c + 1), [setCount])
          return (
            <main>
              <p>Count: {count}</p>
              <button onClick={increment}>Increment</button>
            </main>
          )
        }
      `
    )

    expect(await session.hasRedbox()).toBe(false)

    expect(
      await session.evaluate(() => document.querySelector('p').textContent)
    ).toBe('Count: 1')
    await session.evaluate(() => document.querySelector('button').click())
    expect(
      await session.evaluate(() => document.querySelector('p').textContent)
    ).toBe('Count: 2')

    expect(await session.hasRedbox()).toBe(false)

    await cleanup()
  })

  test('logbox: can recover from a component error', async () => {
    const { session, cleanup } = await sandbox(next)

    await session.write(
      'child.js',
      `
        export default function Child() {
          return <p>Hello</p>;
        }
      `
    )

    await session.patch(
      'index.js',
      `
        import Child from './child'

        export default function Index() {
          return (
            <main>
              <Child />
            </main>
          )
        }
      `
    )

    expect(
      await session.evaluate(() => document.querySelector('p').textContent)
    ).toBe('Hello')

    await session.patch(
      'child.js',
      `
        // hello
        export default function Child() {
          throw new Error('oops')
        }
      `
    )

    expect(await session.hasRedbox(true)).toBe(true)
    expect(await session.getRedboxSource()).toMatchSnapshot()

    // TODO-APP: re-enable when error recovery doesn't reload the page.
    /* const didNotReload = */ await session.patch(
      'child.js',
      `
        export default function Child() {
          return <p>Hello</p>;
        }
      `
    )

    // TODO-APP: re-enable when error recovery doesn't reload the page.
    // expect(didNotReload).toBe(true)
    expect(await session.hasRedbox()).toBe(false)
    expect(
      await session.evaluate(() => document.querySelector('p').textContent)
    ).toBe('Hello')

    await cleanup()
  })

  // https://github.com/pmmmwh/react-refresh-webpack-plugin/pull/3#issuecomment-554137262
  test('render error not shown right after syntax error', async () => {
    const { session, cleanup } = await sandbox(next)

    // Starting here:
    await session.patch(
      'index.js',
      `
        import * as React from 'react';
        class ClassDefault extends React.Component {
          render() {
            return <h1>Default Export</h1>;
          }
        }

        export default ClassDefault;
      `
    )

    expect(
      await session.evaluate(() => document.querySelector('h1').textContent)
    ).toBe('Default Export')

    // Break it with a syntax error:
    await session.patch(
      'index.js',
      `
        import * as React from 'react';

        class ClassDefault extends React.Component {
          render()
            return <h1>Default Export</h1>;
          }
        }

        export default ClassDefault;
      `
    )
    expect(await session.hasRedbox(true)).toBe(true)

    // Now change the code to introduce a runtime error without fixing the syntax error:
    await session.patch(
      'index.js',
      `
        import * as React from 'react';

        class ClassDefault extends React.Component {
          render()
            throw new Error('nooo');
            return <h1>Default Export</h1>;
          }
        }

        export default ClassDefault;
      `
    )
    expect(await session.hasRedbox(true)).toBe(true)

    // Now fix the syntax error:
    await session.patch(
      'index.js',
      `
        import * as React from 'react';

        class ClassDefault extends React.Component {
          render() {
            throw new Error('nooo');
            return <h1>Default Export</h1>;
          }
        }

        export default ClassDefault;
      `
    )
    expect(await session.hasRedbox(true)).toBe(true)

    await check(async () => {
      const source = await session.getRedboxSource()
      return source?.length > 1 ? 'success' : source
    }, 'success')

    expect(await session.getRedboxSource()).toMatchSnapshot()

    await cleanup()
  })

  // https://github.com/pmmmwh/react-refresh-webpack-plugin/pull/3#issuecomment-554137807
  test('module init error not shown', async () => {
    // Start here:
    const { session, cleanup } = await sandbox(next)

    // We start here.
    await session.patch(
      'index.js',
      `
        import * as React from 'react';
        class ClassDefault extends React.Component {
          render() {
            return <h1>Default Export</h1>;
          }
        }
        export default ClassDefault;
      `
    )

    expect(
      await session.evaluate(() => document.querySelector('h1').textContent)
    ).toBe('Default Export')

    // Add a throw in module init phase:
    await session.patch(
      'index.js',
      `
        // top offset for snapshot
        import * as React from 'react';
        throw new Error('no')
        class ClassDefault extends React.Component {
          render() {
            return <h1>Default Export</h1>;
          }
        }
        export default ClassDefault;
      `
    )

    expect(await session.hasRedbox(true)).toBe(true)
    if (process.platform === 'win32') {
      expect(await session.getRedboxSource()).toMatchSnapshot()
    } else {
      expect(await session.getRedboxSource()).toMatchSnapshot()
    }

    await cleanup()
  })

  // https://github.com/pmmmwh/react-refresh-webpack-plugin/pull/3#issuecomment-554144016
  test('stuck error', async () => {
    const { session, cleanup } = await sandbox(next)

    // We start here.
    await session.patch(
      'index.js',
      `
        import * as React from 'react';

        function FunctionDefault() {
          return <h1>Default Export Function</h1>;
        }

        export default FunctionDefault;
      `
    )

    // We add a new file. Let's call it Foo.js.
    await session.write(
      'Foo.js',
      `
        // intentionally skips export
        export default function Foo() {
          return React.createElement('h1', null, 'Foo');
        }
      `
    )

    // We edit our first file to use it.
    await session.patch(
      'index.js',
      `
        import * as React from 'react';
        import Foo from './Foo';
        function FunctionDefault() {
          return <Foo />;
        }
        export default FunctionDefault;
      `
    )

    // We get an error because Foo didn't import React. Fair.
    expect(await session.hasRedbox(true)).toBe(true)
    expect(await session.getRedboxSource()).toMatchSnapshot()

    // Let's add that to Foo.
    await session.patch(
      'Foo.js',
      `
        import * as React from 'react';
        export default function Foo() {
          return React.createElement('h1', null, 'Foo');
        }
      `
    )

    // Expected: this fixes the problem
    expect(await session.hasRedbox()).toBe(false)

    await cleanup()
  })

  // https://github.com/pmmmwh/react-refresh-webpack-plugin/pull/3#issuecomment-554150098
  test('syntax > runtime error', async () => {
    const { session, cleanup } = await sandbox(next)

    // Start here.
    await session.patch(
      'index.js',
      `
        import * as React from 'react';

        export default function FunctionNamed() {
          return <div />
        }
      `
    )
    // TODO: this acts weird without above step
    await session.patch(
      'index.js',
      `
        import * as React from 'react';
        let i = 0
        setInterval(() => {
          i++
          throw Error('no ' + i)
        }, 1000)
        export default function FunctionNamed() {
          return <div />
        }
      `
    )

    await new Promise((resolve) => setTimeout(resolve, 1000))
    await session.waitForAndOpenRuntimeError()
    if (process.platform === 'win32') {
      expect(await session.getRedboxSource()).toMatchSnapshot()
    } else {
      expect(await session.getRedboxSource()).toMatchSnapshot()
    }

    // Make a syntax error.
    await session.patch(
      'index.js',
      `
        import * as React from 'react';
        let i = 0
        setInterval(() => {
          i++
          throw Error('no ' + i)
        }, 1000)
        export default function FunctionNamed() {`
    )

    await new Promise((resolve) => setTimeout(resolve, 1000))
    expect(await session.hasRedbox(true)).toBe(true)
    expect(await session.getRedboxSource()).toMatchSnapshot()

    // Test that runtime error does not take over:
    await new Promise((resolve) => setTimeout(resolve, 2000))
    expect(await session.hasRedbox(true)).toBe(true)
    expect(await session.getRedboxSource()).toMatchSnapshot()

    await cleanup()
  })

  // https://github.com/pmmmwh/react-refresh-webpack-plugin/pull/3#issuecomment-554152127
  test('boundaries', async () => {
    const { session, cleanup } = await sandbox(next)

    await session.write(
      'FunctionDefault.js',
      `
        export default function FunctionDefault() {
          return <h2>hello</h2>
        }
      `
    )
    await session.patch(
      'index.js',
      `
        import FunctionDefault from './FunctionDefault.js'
        import * as React from 'react'
        class ErrorBoundary extends React.Component {
          constructor() {
            super()
            this.state = { hasError: false, error: null };
          }
          static getDerivedStateFromError(error) {
            return {
              hasError: true,
              error
            };
          }
          render() {
            if (this.state.hasError) {
              return this.props.fallback;
            }
            return this.props.children;
          }
        }
        function App() {
          return (
            <ErrorBoundary fallback={<h2>error</h2>}>
              <FunctionDefault />
            </ErrorBoundary>
          );
        }
        export default App;
      `
    )

    expect(
      await session.evaluate(() => document.querySelector('h2').textContent)
    ).toBe('hello')

    await session.write(
      'FunctionDefault.js',
      `export default function FunctionDefault() { throw new Error('no'); }`
    )

    await session.waitForAndOpenRuntimeError()
    expect(await session.getRedboxSource()).toMatchSnapshot()
    expect(
      await session.evaluate(() => document.querySelector('h2').textContent)
    ).toBe('error')

    await cleanup()
  })

  // TODO: investigate why this fails when running outside of the Next.js
  // monorepo e.g. fails when using yarn create next-app
  // https://github.com/vercel/next.js/pull/23203
  test.skip('internal package errors', async () => {
    const { session, cleanup } = await sandbox(next)

    // Make a react build-time error.
    await session.patch(
      'index.js',
      `
        export default function FunctionNamed() {
          return <div>{{}}</div>
        }`
    )

    expect(await session.hasRedbox(true)).toBe(true)
    // We internally only check the script path, not including the line number
    // and error message because the error comes from an external library.
    // This test ensures that the errored script path is correctly resolved.
    expect(await session.getRedboxSource()).toContain(
      `../../../../packages/next/dist/pages/_document.js`
    )

    await cleanup()
  })

  test('unterminated JSX', async () => {
    const { session, cleanup } = await sandbox(next)

    await session.patch(
      'index.js',
      `
        export default () => {
          return (
            <div>
              <p>lol</p>
            </div>
          )
        }
      `
    )

    expect(await session.hasRedbox()).toBe(false)

    await session.patch(
      'index.js',
      `
        export default () => {
          return (
            <div>
              <p>lol</p>
            div
          )
        }
      `
    )

    expect(await session.hasRedbox(true)).toBe(true)

    const source = await session.getRedboxSource()
    expect(source).toMatchSnapshot()

    await cleanup()
  })

  // Module trace is only available with webpack 5
  test('conversion to class component (1)', async () => {
    const { session, cleanup } = await sandbox(next)

    await session.write(
      'Child.js',
      `
        export default function ClickCount() {
          return <p>hello</p>
        }
      `
    )

    await session.patch(
      'index.js',
      `
        import Child from './Child';

        export default function Home() {
          return (
            <div>
              <Child />
            </div>
          )
        }
      `
    )

    expect(await session.hasRedbox()).toBe(false)
    expect(
      await session.evaluate(() => document.querySelector('p').textContent)
    ).toBe('hello')

    await session.patch(
      'Child.js',
      `
        import { Component } from 'react';
        export default class ClickCount extends Component {
          render() {
            throw new Error()
          }
        }
      `
    )

    expect(await session.hasRedbox(true)).toBe(true)
    expect(await session.getRedboxSource()).toMatchSnapshot()

    await session.patch(
      'Child.js',
      `
      import { Component } from 'react';
        export default class ClickCount extends Component {
          render() {
            return <p>hello new</p>
          }
        }
      `
    )

    expect(await session.hasRedbox()).toBe(false)
    expect(
      await session.evaluate(() => document.querySelector('p').textContent)
    ).toBe('hello new')

    await cleanup()
  })

  test('css syntax errors', async () => {
    const { session, cleanup } = await sandbox(next)

    await session.write('index.module.css', `.button {}`)
    await session.patch(
      'index.js',
      `
        import './index.module.css';
        export default () => {
          return (
            <div>
              <p>lol</p>
            </div>
          )
        }
      `
    )

    expect(await session.hasRedbox()).toBe(false)

    // Syntax error
    await session.patch('index.module.css', `.button {`)
    expect(await session.hasRedbox(true)).toBe(true)
    const source = await session.getRedboxSource()
    expect(source).toMatch('./index.module.css:1:1')
    expect(source).toMatch('Syntax error: ')
    expect(source).toMatch('Unclosed block')
    expect(source).toMatch('> 1 | .button {')
    expect(source).toMatch('    | ^')

    // Not local error
    await session.patch('index.module.css', `button {}`)
    expect(await session.hasRedbox(true)).toBe(true)
    const source2 = await session.getRedboxSource()
    expect(source2).toMatchSnapshot()

    await cleanup()
  })

  test('logbox: anchors links in error messages', async () => {
    const { session, cleanup } = await sandbox(next)

    await session.patch(
      'index.js',
      `
        import { useCallback } from 'react'

        export default function Index() {
          const boom = useCallback(() => {
            throw new Error('end http://nextjs.org')
          }, [])
          return (
            <main>
              <button onClick={boom}>Boom!</button>
            </main>
          )
        }
      `
    )

    await session.evaluate(() => document.querySelector('button').click())
    await session.waitForAndOpenRuntimeError()

    const header = await session.getRedboxDescription()
    expect(header).toMatchSnapshot()
    expect(
      await session.evaluate(
        () =>
          document
            .querySelector('body > nextjs-portal')
            .shadowRoot.querySelectorAll('#nextjs__container_errors_desc a')
            .length
      )
    ).toBe(1)
    expect(
      await session.evaluate(
        () =>
          (
            document
              .querySelector('body > nextjs-portal')
              .shadowRoot.querySelector(
                '#nextjs__container_errors_desc a:nth-of-type(1)'
              ) as any
          ).href
      )
    ).toMatchSnapshot()

    await session.patch(
      'index.js',
      `
        import { useCallback } from 'react'

        export default function Index() {
          const boom = useCallback(() => {
            throw new Error('http://nextjs.org start')
          }, [])
          return (
            <main>
              <button onClick={boom}>Boom!</button>
            </main>
          )
        }
      `
    )

    await session.evaluate(() => document.querySelector('button').click())
    await session.waitForAndOpenRuntimeError()

    const header2 = await session.getRedboxDescription()
    expect(header2).toMatchSnapshot()
    expect(
      await session.evaluate(
        () =>
          document
            .querySelector('body > nextjs-portal')
            .shadowRoot.querySelectorAll('#nextjs__container_errors_desc a')
            .length
      )
    ).toBe(1)
    expect(
      await session.evaluate(
        () =>
          (
            document
              .querySelector('body > nextjs-portal')
              .shadowRoot.querySelector(
                '#nextjs__container_errors_desc a:nth-of-type(1)'
              ) as any
          ).href
      )
    ).toMatchSnapshot()

    await session.patch(
      'index.js',
      `
        import { useCallback } from 'react'

        export default function Index() {
          const boom = useCallback(() => {
            throw new Error('middle http://nextjs.org end')
          }, [])
          return (
            <main>
              <button onClick={boom}>Boom!</button>
            </main>
          )
        }
      `
    )

    await session.evaluate(() => document.querySelector('button').click())
    await session.waitForAndOpenRuntimeError()

    const header3 = await session.getRedboxDescription()
    expect(header3).toMatchSnapshot()
    expect(
      await session.evaluate(
        () =>
          document
            .querySelector('body > nextjs-portal')
            .shadowRoot.querySelectorAll('#nextjs__container_errors_desc a')
            .length
      )
    ).toBe(1)
    expect(
      await session.evaluate(
        () =>
          (
            document
              .querySelector('body > nextjs-portal')
              .shadowRoot.querySelector(
                '#nextjs__container_errors_desc a:nth-of-type(1)'
              ) as any
          ).href
      )
    ).toMatchSnapshot()

    await session.patch(
      'index.js',
      `
        import { useCallback } from 'react'

        export default function Index() {
          const boom = useCallback(() => {
            throw new Error('multiple http://nextjs.org links http://example.com')
          }, [])
          return (
            <main>
              <button onClick={boom}>Boom!</button>
            </main>
          )
        }
      `
    )

    await session.evaluate(() => document.querySelector('button').click())
    await session.waitForAndOpenRuntimeError()

    const header4 = await session.getRedboxDescription()
    expect(header4).toMatchInlineSnapshot(
      `"Error: multiple http://nextjs.org links http://example.com"`
    )
    expect(
      await session.evaluate(
        () =>
          document
            .querySelector('body > nextjs-portal')
            .shadowRoot.querySelectorAll('#nextjs__container_errors_desc a')
            .length
      )
    ).toBe(2)
    expect(
      await session.evaluate(
        () =>
          (
            document
              .querySelector('body > nextjs-portal')
              .shadowRoot.querySelector(
                '#nextjs__container_errors_desc a:nth-of-type(1)'
              ) as any
          ).href
      )
    ).toMatchSnapshot()
    expect(
      await session.evaluate(
        () =>
          (
            document
              .querySelector('body > nextjs-portal')
              .shadowRoot.querySelector(
                '#nextjs__container_errors_desc a:nth-of-type(2)'
              ) as any
          ).href
      )
    ).toMatchSnapshot()

    await cleanup()
  })

  // TODO-APP: Catch errors that happen before useEffect
  test.skip('non-Error errors are handled properly', async () => {
    const { session, cleanup } = await sandbox(next)

    await session.patch(
      'index.js',
      `
        export default () => {
          throw {'a': 1, 'b': 'x'};
          return (
            <div>hello</div>
          )
        }
      `
    )

    expect(await session.hasRedbox(true)).toBe(true)
    expect(await session.getRedboxDescription()).toMatchInlineSnapshot(
      `"Error: {\\"a\\":1,\\"b\\":\\"x\\"}"`
    )

    // fix previous error
    await session.patch(
      'index.js',
      `
        export default () => {
          return (
            <div>hello</div>
          )
        }
      `
    )
    expect(await session.hasRedbox(false)).toBe(false)
    await session.patch(
      'index.js',
      `
        class Hello {}

        export default () => {
          throw Hello
          return (
            <div>hello</div>
          )
        }
      `
    )
    expect(await session.hasRedbox(true)).toBe(true)
    expect(await session.getRedboxDescription()).toContain(
      `Error: class Hello {`
    )

    // fix previous error
    await session.patch(
      'index.js',
      `
        export default () => {
          return (
            <div>hello</div>
          )
        }
      `
    )
    expect(await session.hasRedbox(false)).toBe(false)
    await session.patch(
      'index.js',
      `
        export default () => {
          throw "string error"
          return (
            <div>hello</div>
          )
        }
      `
    )
    expect(await session.hasRedbox(true)).toBe(true)
    expect(await session.getRedboxDescription()).toMatchInlineSnapshot(
      `"Error: string error"`
    )

    // fix previous error
    await session.patch(
      'index.js',
      `
        export default () => {
          return (
            <div>hello</div>
          )
        }
      `
    )
    expect(await session.hasRedbox(false)).toBe(false)
    await session.patch(
      'index.js',
      `
        export default () => {
          throw null
          return (
            <div>hello</div>
          )
        }
      `
    )
    expect(await session.hasRedbox(true)).toBe(true)
    expect(await session.getRedboxDescription()).toContain(
      `Error: A null error was thrown`
    )

    await cleanup()
  })

  test('Should not show __webpack_exports__ when exporting anonymous arrow function', async () => {
    const { session, cleanup } = await sandbox(next)

    await session.patch(
      'index.js',
      `
       export default () => {
        if (typeof window !== 'undefined') {
          throw new Error('test')
        }

        return null
       }

      `
    )

    expect(await session.hasRedbox(true)).toBe(true)
    expect(await session.getRedboxSource()).toMatchSnapshot()

    await cleanup()
  })

<<<<<<< HEAD
  test('Call stack count is correct for server error', async () => {
    const { session, browser, cleanup } = await sandbox(
      next,
      new Map([
        [
          'app/page.js',
          `
          export default function Page() {
            throw new Error('Server error')
          }
`,
        ],
      ])
    )

    expect(await session.hasRedbox(true)).toBe(true)

    // Open full Call Stack
    await browser
      .elementByCss('[data-nextjs-data-runtime-error-collapsed-action]')
      .click()
    const callStackCount = (
      await browser.elementsByCss('[data-nextjs-call-stack-frame]')
    ).length

    // Expect more than the default amount of frames
    // The default stackTraceLimit results in max 9 [data-nextjs-call-stack-frame] elements
    expect(callStackCount).toBeGreaterThan(9)

    await cleanup()
  })

  test('Call stack count is correct for client error', async () => {
    const { session, browser, cleanup } = await sandbox(
      next,
      new Map([
        [
          'app/page.js',
          `
          'use client'
          export default function Page() {
            if (typeof window !== 'undefined') {
              throw new Error('Client error')
            }
            return null
          }
`,
        ],
      ])
    )

    expect(await session.hasRedbox(true)).toBe(true)

    // Open full Call Stack
    await browser
      .elementByCss('[data-nextjs-data-runtime-error-collapsed-action]')
      .click()
    const callStackCount = (
      await browser.elementsByCss('[data-nextjs-call-stack-frame]')
    ).length

    // Expect more than the default amount of frames
    // The default stackTraceLimit results in max 9 [data-nextjs-call-stack-frame] elements
    expect(callStackCount).toBeGreaterThan(9)
=======
  test('Unhandled errors and rejections opens up in the minimized state', async () => {
    const { session, browser, cleanup } = await sandbox(next)

    const file = `
    export default function Index() {
      //
      setTimeout(() => {
        throw new Error('Unhandled error')
      }, 0)
      setTimeout(() => {
        Promise.reject(new Error('Undhandled rejection'))
      }, 0)
      return (
        <>
          <button
            id="unhandled-error"
            onClick={() => {
              throw new Error('Unhandled error')
            }}
          >
            Unhandled error
          </button>
          <button
            id="unhandled-rejection"
            onClick={() => {
              Promise.reject(new Error('Undhandled rejection'))
            }}
          >
            Unhandled rejection
          </button>
        </>
      )
    }
    `

    await session.patch('index.js', file)

    // Unhandled error and rejection in setTimeout
    expect(
      await browser.waitForElementByCss('.nextjs-toast-errors').text()
    ).toBe('2 errors')

    // Unhandled error in event handler
    await browser.elementById('unhandled-error').click()
    await check(
      () => browser.elementByCss('.nextjs-toast-errors').text(),
      /3 errors/
    )

    // Unhandled rejection in event handler
    await browser.elementById('unhandled-rejection').click()
    await check(
      () => browser.elementByCss('.nextjs-toast-errors').text(),
      /4 errors/
    )
    expect(await session.hasRedbox()).toBe(false)

    // Add Component error
    await session.patch(
      'index.js',
      file.replace(
        '//',
        "if (typeof window !== 'undefined') throw new Error('Component error')"
      )
    )

    // Render error should "win" and show up in fullscreen
    expect(await session.hasRedbox(true)).toBe(true)
>>>>>>> ea58d94e

    await cleanup()
  })
})<|MERGE_RESOLUTION|>--- conflicted
+++ resolved
@@ -1082,72 +1082,6 @@
     await cleanup()
   })
 
-<<<<<<< HEAD
-  test('Call stack count is correct for server error', async () => {
-    const { session, browser, cleanup } = await sandbox(
-      next,
-      new Map([
-        [
-          'app/page.js',
-          `
-          export default function Page() {
-            throw new Error('Server error')
-          }
-`,
-        ],
-      ])
-    )
-
-    expect(await session.hasRedbox(true)).toBe(true)
-
-    // Open full Call Stack
-    await browser
-      .elementByCss('[data-nextjs-data-runtime-error-collapsed-action]')
-      .click()
-    const callStackCount = (
-      await browser.elementsByCss('[data-nextjs-call-stack-frame]')
-    ).length
-
-    // Expect more than the default amount of frames
-    // The default stackTraceLimit results in max 9 [data-nextjs-call-stack-frame] elements
-    expect(callStackCount).toBeGreaterThan(9)
-
-    await cleanup()
-  })
-
-  test('Call stack count is correct for client error', async () => {
-    const { session, browser, cleanup } = await sandbox(
-      next,
-      new Map([
-        [
-          'app/page.js',
-          `
-          'use client'
-          export default function Page() {
-            if (typeof window !== 'undefined') {
-              throw new Error('Client error')
-            }
-            return null
-          }
-`,
-        ],
-      ])
-    )
-
-    expect(await session.hasRedbox(true)).toBe(true)
-
-    // Open full Call Stack
-    await browser
-      .elementByCss('[data-nextjs-data-runtime-error-collapsed-action]')
-      .click()
-    const callStackCount = (
-      await browser.elementsByCss('[data-nextjs-call-stack-frame]')
-    ).length
-
-    // Expect more than the default amount of frames
-    // The default stackTraceLimit results in max 9 [data-nextjs-call-stack-frame] elements
-    expect(callStackCount).toBeGreaterThan(9)
-=======
   test('Unhandled errors and rejections opens up in the minimized state', async () => {
     const { session, browser, cleanup } = await sandbox(next)
 
@@ -1216,7 +1150,74 @@
 
     // Render error should "win" and show up in fullscreen
     expect(await session.hasRedbox(true)).toBe(true)
->>>>>>> ea58d94e
+
+    await cleanup()
+  })
+
+  test('Call stack count is correct for server error', async () => {
+    const { session, browser, cleanup } = await sandbox(
+      next,
+      new Map([
+        [
+          'app/page.js',
+          `
+          export default function Page() {
+            throw new Error('Server error')
+          }
+`,
+        ],
+      ])
+    )
+
+    expect(await session.hasRedbox(true)).toBe(true)
+
+    // Open full Call Stack
+    await browser
+      .elementByCss('[data-nextjs-data-runtime-error-collapsed-action]')
+      .click()
+    const callStackCount = (
+      await browser.elementsByCss('[data-nextjs-call-stack-frame]')
+    ).length
+
+    // Expect more than the default amount of frames
+    // The default stackTraceLimit results in max 9 [data-nextjs-call-stack-frame] elements
+    expect(callStackCount).toBeGreaterThan(9)
+
+    await cleanup()
+  })
+
+  test('Call stack count is correct for client error', async () => {
+    const { session, browser, cleanup } = await sandbox(
+      next,
+      new Map([
+        [
+          'app/page.js',
+          `
+          'use client'
+          export default function Page() {
+            if (typeof window !== 'undefined') {
+              throw new Error('Client error')
+            }
+            return null
+          }
+`,
+        ],
+      ])
+    )
+
+    expect(await session.hasRedbox(true)).toBe(true)
+
+    // Open full Call Stack
+    await browser
+      .elementByCss('[data-nextjs-data-runtime-error-collapsed-action]')
+      .click()
+    const callStackCount = (
+      await browser.elementsByCss('[data-nextjs-call-stack-frame]')
+    ).length
+
+    // Expect more than the default amount of frames
+    // The default stackTraceLimit results in max 9 [data-nextjs-call-stack-frame] elements
+    expect(callStackCount).toBeGreaterThan(9)
 
     await cleanup()
   })
