import { FileRef, nextTestSetup } from 'e2e-utils'
import { check } from 'next-test-utils'
import path from 'path'
import { sandbox } from 'development-sandbox'
import { outdent } from 'outdent'

describe('Error overlay - RSC build errors', () => {
  const { next } = nextTestSetup({
    files: new FileRef(path.join(__dirname, 'fixtures', 'rsc-build-errors')),
    dependencies: {
      react: 'latest',
      'react-dom': 'latest',
    },
    skipStart: true,
  })

  it('should throw an error when getServerSideProps is used', async () => {
    const { session, cleanup } = await sandbox(
      next,
      undefined,
      '/client-with-errors/get-server-side-props'
    )

    const pageFile = 'app/client-with-errors/get-server-side-props/page.js'
    const content = await next.readFile(pageFile)
    const uncomment = content.replace(
      '// export function getServerSideProps',
      'export function getServerSideProps'
    )
    await session.patch(pageFile, uncomment)

    expect(await session.hasRedbox(true)).toBe(true)
    expect(await session.getRedboxSource()).toInclude(
      '"getServerSideProps" is not supported in app/'
    )

    await cleanup()
  })

  it('should throw an error when metadata export is used in client components', async () => {
    const { session, cleanup } = await sandbox(
      next,
      undefined,
      '/client-with-errors/metadata-export'
    )

    const pageFile = 'app/client-with-errors/metadata-export/page.js'
    const content = await next.readFile(pageFile)

    // Add `metadata` error
    let uncomment = content.replace(
      '// export const metadata',
      'export const metadata'
    )
    await session.patch(pageFile, uncomment)
    expect(await session.hasRedbox(true)).toBe(true)
    expect(await session.getRedboxSource()).toInclude(
      'You are attempting to export "metadata" from a component marked with "use client", which is disallowed.'
    )

    // Restore file
    await session.patch(pageFile, content)
    expect(await session.hasRedbox(false)).toBe(false)

    // Add `generateMetadata` error
    uncomment = content.replace(
      '// export async function generateMetadata',
      'export async function generateMetadata'
    )
    await session.patch(pageFile, uncomment)
    expect(await session.hasRedbox(true)).toBe(true)
    expect(await session.getRedboxSource()).toInclude(
      'You are attempting to export "generateMetadata" from a component marked with "use client", which is disallowed.'
    )

    await cleanup()
  })

  it('should throw an error when metadata exports are used together in server components', async () => {
    const { session, cleanup } = await sandbox(
      next,
      undefined,
      '/server-with-errors/metadata-export'
    )

    const pageFile = 'app/server-with-errors/metadata-export/page.js'
    const content = await next.readFile(pageFile)
    const uncomment = content.replace(
      '// export async function generateMetadata',
      'export async function generateMetadata'
    )

    await session.patch(pageFile, uncomment)
    expect(await session.hasRedbox(true)).toBe(true)
    expect(await session.getRedboxSource()).toInclude(
      '"metadata" and "generateMetadata" cannot be exported at the same time, please keep one of them.'
    )

    await cleanup()
  })

  // TODO: investigate flakey test case
  it.skip('should throw an error when getStaticProps is used', async () => {
    const { session, cleanup } = await sandbox(
      next,
      undefined,
      '/client-with-errors/get-static-props'
    )

    const pageFile = 'app/client-with-errors/get-static-props/page.js'
    const content = await next.readFile(pageFile)
    const uncomment = content.replace(
      '// export function getStaticProps',
      'export function getStaticProps'
    )
    await session.patch(pageFile, uncomment)
    await next.patchFile(pageFile, content)

    expect(await session.hasRedbox(true)).toBe(true)
    expect(await session.getRedboxSource()).toInclude(
      '"getStaticProps" is not supported in app/'
    )

    await cleanup()
  })

  it('should error when page component export is not valid', async () => {
    const { session, cleanup } = await sandbox(
      next,
      undefined,
      '/server-with-errors/page-export'
    )

    await next.patchFile(
      'app/server-with-errors/page-export/page.js',
      'export const a = 123'
    )

    expect(await session.hasRedbox(true)).toBe(true)
    expect(await session.getRedboxDescription()).toInclude(
      'The default export is not a React Component in page: "/server-with-errors/page-export"'
    )

    await cleanup()
  })

  it('should error when page component export is not valid on initial load', async () => {
    const { session, cleanup } = await sandbox(
      next,
      undefined,
      '/server-with-errors/page-export-initial-error'
    )

    expect(await session.hasRedbox(true)).toBe(true)
    expect(await session.getRedboxDescription()).toInclude(
      'The default export is not a React Component in page: "/server-with-errors/page-export-initial-error"'
    )

    await cleanup()
  })

  it('should throw an error when "use client" is on the top level but after other expressions', async () => {
    const { session, cleanup } = await sandbox(
      next,
      undefined,
      '/swc/use-client'
    )

    const pageFile = 'app/swc/use-client/page.js'
    const content = await next.readFile(pageFile)
    const uncomment = content.replace("// 'use client'", "'use client'")
    await next.patchFile(pageFile, uncomment)

    expect(await session.hasRedbox(true)).toBe(true)
    expect(await session.getRedboxSource()).toInclude(
      'directive must be placed before other expressions'
    )

    await cleanup()
  })

  it('should throw an error when "Component" is imported in server components', async () => {
    const { session, cleanup } = await sandbox(
      next,
      undefined,
      '/server-with-errors/class-component'
    )

    const pageFile = 'app/server-with-errors/class-component/page.js'
    const content = await next.readFile(pageFile)
    const uncomment = content.replace(
      "// import { Component } from 'react'",
      "import { Component } from 'react'"
    )
    await session.patch(pageFile, uncomment)

    expect(await session.hasRedbox(true)).toBe(true)
    expect(await session.getRedboxSource()).toInclude(
      `You’re importing a class component. It only works in a Client Component`
    )

    await cleanup()
  })

  it('should allow to use and handle rsc poisoning client-only', async () => {
    const { session, cleanup } = await sandbox(
      next,
      undefined,
      '/server-with-errors/client-only-in-server'
    )

    const file =
      'app/server-with-errors/client-only-in-server/client-only-lib.js'
    const content = await next.readFile(file)
    const uncomment = content.replace(
      "// import 'client-only'",
      "import 'client-only'"
    )
    await next.patchFile(file, uncomment)

    expect(await session.hasRedbox(true)).toBe(true)
    expect(await session.getRedboxSource()).toInclude(
      `You're importing a component that imports client-only. It only works in a Client Component but none of its parents are marked with "use client", so they're Server Components by default.`
    )

    await cleanup()
  })

  const invalidReactServerApis = [
    'Component',
    'createContext',
    'createFactory',
    'PureComponent',
    'useDeferredValue',
    'useEffect',
    'useImperativeHandle',
    'useInsertionEffect',
    'useLayoutEffect',
    'useReducer',
    'useRef',
    'useState',
    'useSyncExternalStore',
    'useTransition',
    'useOptimistic',
  ]
  for (const api of invalidReactServerApis) {
    it(`should error when ${api} from react is used in server component`, async () => {
      const { session, cleanup } = await sandbox(
        next,
        undefined,
        `/server-with-errors/react-apis/${api.toLowerCase()}`
      )

      expect(await session.hasRedbox(true)).toBe(true)
      expect(await session.getRedboxSource()).toInclude(
        // `Component` has a custom error message
        api === 'Component'
          ? `You’re importing a class component. It only works in a Client Component but none of its parents are marked with "use client", so they're Server Components by default.`
          : `You're importing a component that needs ${api}. It only works in a Client Component but none of its parents are marked with "use client", so they're Server Components by default.`
      )

      await cleanup()
    })
  }

<<<<<<< HEAD
  const invalidReactDomServerApis = [
    'findDOMNode',
    'flushSync',
    'unstable_batchedUpdates',
    'useFormStatus',
    'useFormState',
  ]
  for (const api of invalidReactDomServerApis) {
    it(`should error when ${api} from react-dom is used in server component`, async () => {
      const { session, cleanup } = await sandbox(
        next,
        undefined,
        `/server-with-errors/react-dom-apis/${api.toLowerCase()}`
      )

      expect(await session.hasRedbox(true)).toBe(true)
      expect(await session.getRedboxSource()).toInclude(
        `You're importing a component that needs ${api}. It only works in a Client Component but none of its parents are marked with "use client", so they're Server Components by default.`
      )

      await cleanup()
    })
  }

=======
>>>>>>> 42d6e309
  it('should allow to use and handle rsc poisoning server-only', async () => {
    const { session, cleanup } = await sandbox(
      next,
      undefined,
      '/client-with-errors/server-only-in-client'
    )

    const file =
      'app/client-with-errors/server-only-in-client/server-only-lib.js'
    const content = await next.readFile(file)
    const uncomment = content.replace(
      "// import 'server-only'",
      "import 'server-only'"
    )

    await session.patch(file, uncomment)

    expect(await session.hasRedbox(true)).toBe(true)
    expect(await session.getRedboxSource()).toInclude(
      `You're importing a component that needs server-only. That only works in a Server Component but one of its parents is marked with "use client", so it's a Client Component.`
    )

    await cleanup()
  })

  it('should error for invalid undefined module retuning from next dynamic', async () => {
    const { session, cleanup } = await sandbox(
      next,
      undefined,
      '/client-with-errors/dynamic'
    )

    const file = 'app/client-with-errors/dynamic/page.js'
    const content = await next.readFile(file)
    await session.patch(
      file,
      content.replace('() => <p>hello dynamic world</p>', 'undefined')
    )

    expect(await session.hasRedbox(true)).toBe(true)
    expect(await session.getRedboxDescription()).toInclude(
      `Element type is invalid. Received a promise that resolves to: undefined. Lazy element type must resolve to a class or function.`
    )

    await cleanup()
  })

  it('should throw an error when error file is a server component', async () => {
    const { session, cleanup } = await sandbox(
      next,
      undefined,
      '/server-with-errors/error-file'
    )

    // Remove "use client"
    await session.patch(
      'app/server-with-errors/error-file/error.js',
      'export default function Error() {}'
    )

    expect(await session.hasRedbox(true)).toBe(true)
    await check(() => session.getRedboxSource(), /must be a Client Component/)
    expect(
      next.normalizeTestDirContent(await session.getRedboxSource())
    ).toMatchInlineSnapshot(
      next.normalizeSnapshot(`
      "./app/server-with-errors/error-file/error.js
      ReactServerComponentsError:

      ./app/server-with-errors/error-file/error.js must be a Client Component. Add the "use client" directive the top of the file to resolve this issue.
      Learn more: https://nextjs.org/docs/getting-started/react-essentials#client-components

         ,-[TEST_DIR/app/server-with-errors/error-file/error.js:1:1]
       1 | export default function Error() {}
         : ^^^^^^^^^^^^^^^^^^^^^^^^^^^^^^^^^^
         \`----

      Import path:
      ./app/server-with-errors/error-file/error.js"
    `)
    )

    await cleanup()
  })

  it('should throw an error when error file is a server component with empty error file', async () => {
    const { session, cleanup } = await sandbox(
      next,
      undefined,
      '/server-with-errors/error-file'
    )

    // Empty file
    await session.patch('app/server-with-errors/error-file/error.js', '')

    expect(await session.hasRedbox(true)).toBe(true)
    await check(() => session.getRedboxSource(), /must be a Client Component/)

    // TODO: investigate flakey snapshot due to spacing below
    // expect(next.normalizeTestDirContent(await session.getRedboxSource()))
    //   .toMatchInlineSnapshot(next.normalizeSnapshot(`
    //   "./app/server-with-errors/error-file/error.js
    //   ReactServerComponentsError:

    //   ./app/server-with-errors/error-file/error.js must be a Client Component. Add the "use client" directive the top of the file to resolve this issue.

    //      ,-[TEST_DIR/app/server-with-errors/error-file/error.js:1:1]
    //    1 |
    //      : ^
    //      \`----

    //   Import path:
    //   ./app/server-with-errors/error-file/error.js"
    // `))

    await cleanup()
  })

  it('should freeze parent resolved metadata to avoid mutating in generateMetadata', async () => {
    const pagePath = 'app/metadata/mutate/page.js'
    const content = outdent`
      export default function page(props) {
        return <p>mutate</p>
      }

      export async function generateMetadata(props, parent) {
        const parentMetadata = await parent
        parentMetadata.x = 1
        return {
          ...parentMetadata,
        }
      }
    `

    const { session, cleanup } = await sandbox(
      next,
      undefined,
      '/metadata/mutate'
    )

    await session.patch(pagePath, content)

    await check(
      async () => ((await session.hasRedbox(true)) ? 'success' : 'fail'),
      /success/
    )

    expect(await session.getRedboxDescription()).toContain(
      'Cannot add property x, object is not extensible'
    )

    await cleanup()
  })
})<|MERGE_RESOLUTION|>--- conflicted
+++ resolved
@@ -263,33 +263,6 @@
     })
   }
 
-<<<<<<< HEAD
-  const invalidReactDomServerApis = [
-    'findDOMNode',
-    'flushSync',
-    'unstable_batchedUpdates',
-    'useFormStatus',
-    'useFormState',
-  ]
-  for (const api of invalidReactDomServerApis) {
-    it(`should error when ${api} from react-dom is used in server component`, async () => {
-      const { session, cleanup } = await sandbox(
-        next,
-        undefined,
-        `/server-with-errors/react-dom-apis/${api.toLowerCase()}`
-      )
-
-      expect(await session.hasRedbox(true)).toBe(true)
-      expect(await session.getRedboxSource()).toInclude(
-        `You're importing a component that needs ${api}. It only works in a Client Component but none of its parents are marked with "use client", so they're Server Components by default.`
-      )
-
-      await cleanup()
-    })
-  }
-
-=======
->>>>>>> 42d6e309
   it('should allow to use and handle rsc poisoning server-only', async () => {
     const { session, cleanup } = await sandbox(
       next,
