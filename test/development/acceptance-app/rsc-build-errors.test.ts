import { createNextDescribe, FileRef } from 'e2e-utils'
import path from 'path'
import { sandbox } from './helpers'

createNextDescribe(
  'Error overlay - RSC build errors',
  {
    files: new FileRef(path.join(__dirname, 'fixtures', 'rsc-build-errors')),
    dependencies: {
      react: 'latest',
      'react-dom': 'latest',
    },
    skipStart: true,
  },
  ({ next }) => {
    it('should throw an error when getServerSideProps is used', async () => {
      const { session, cleanup } = await sandbox(
        next,
        undefined,
        '/client-with-errors/get-server-side-props'
      )

      const pageFile = 'app/client-with-errors/get-server-side-props/page.js'
      const content = await next.readFile(pageFile)
      const uncomment = content.replace(
        '// export function getServerSideProps',
        'export function getServerSideProps'
      )
      await session.patch(pageFile, uncomment)

      expect(await session.hasRedbox(true)).toBe(true)
      expect(await session.getRedboxSource()).toInclude(
        '"getServerSideProps" is not supported in app/'
      )

      await cleanup()
    })

    it('should throw an error when getStaticProps is used', async () => {
      const { session, cleanup } = await sandbox(
        next,
        undefined,
        '/client-with-errors/get-static-props'
      )

      const pageFile = 'app/client-with-errors/get-static-props/page.js'
      const content = await next.readFile(pageFile)
      const uncomment = content.replace(
        '// export function getStaticProps',
        'export function getStaticProps'
      )
      await session.patch(pageFile, uncomment)
      await next.patchFile(pageFile, content)

      expect(await session.hasRedbox(true)).toBe(true)
      expect(await session.getRedboxSource()).toInclude(
        '"getStaticProps" is not supported in app/'
      )

      await cleanup()
    })

    it('should error for styled-jsx imports on server side', async () => {
      const { session, cleanup } = await sandbox(
        next,
        undefined,
        '/server-with-errors/styled-jsx'
      )

      expect(await session.hasRedbox(true)).toBe(true)
      const description = await session.getRedboxDescription()
      expect(description).toMatchInlineSnapshot(`
        "Error: 'client-only' cannot be imported from a Server Component module. It should only be used from a Client Component.

        The error was caused by importing 'styled-jsx/style.js' in 'app/server-with-errors/styled-jsx/comp2.js'.

        Import trace for requested module:
          app/server-with-errors/styled-jsx/comp2.js
          app/server-with-errors/styled-jsx/comp1.js
          app/server-with-errors/styled-jsx/page.js"
      `)

      await cleanup()
    })

    it('should error when page component export is not valid', async () => {
      const { session, cleanup } = await sandbox(
        next,
        undefined,
        '/server-with-errors/page-export'
      )

      await next.patchFile(
        'app/server-with-errors/page-export/page.js',
        'export const a = 123'
      )

      expect(await session.hasRedbox(true)).toBe(true)
      expect(await session.getRedboxDescription()).toInclude(
        'The default export is not a React Component in page:'
      )

      await cleanup()
    })

    it('should throw an error when "use client" is on the top level but after other expressions', async () => {
      const { session, cleanup } = await sandbox(
        next,
        undefined,
        '/swc/use-client'
      )

      const pageFile = 'app/swc/use-client/page.js'
      const content = await next.readFile(pageFile)
      const uncomment = content.replace("// 'use client'", "'use client'")
      await next.patchFile(pageFile, uncomment)

      expect(await session.hasRedbox(true)).toBe(true)
      expect(await session.getRedboxSource()).toInclude(
        'directive must be placed before other expressions'
      )

      await cleanup()
    })

    it('should throw an error when "Component" is imported in server components', async () => {
      const { session, cleanup } = await sandbox(
        next,
        undefined,
        '/server-with-errors/class-component'
      )

      const pageFile = 'app/server-with-errors/class-component/page.js'
      const content = await next.readFile(pageFile)
      const uncomment = content.replace(
        "// import { Component } from 'react'",
        "import { Component } from 'react'"
      )
      await session.patch(pageFile, uncomment)

      expect(await session.hasRedbox(true)).toBe(true)
      expect(await session.getRedboxSource()).toInclude(
        `You’re importing a class component. It only works in a Client Component`
      )

      await cleanup()
    })

    it('should allow to use and handle rsc poisoning client-only', async () => {
      const { session, cleanup } = await sandbox(
        next,
        undefined,
        '/server-with-errors/client-only-in-server'
      )

      const file =
        'app/server-with-errors/client-only-in-server/client-only-lib.js'
      const content = await next.readFile(file)
      const uncomment = content.replace(
        "// import 'client-only'",
        "import 'client-only'"
      )
      await next.patchFile(file, uncomment)

      expect(await session.hasRedbox(true)).toBe(true)
      expect(await session.getRedboxSource()).toInclude(
        `You're importing a component that imports client-only. It only works in a Client Component but none of its parents are marked with "use client", so they're Server Components by default.`
      )

      await cleanup()
    })

    it('should allow to use and handle rsc poisoning server-only', async () => {
      const { session, cleanup } = await sandbox(
        next,
        undefined,
        '/client-with-errors/server-only-in-client'
      )

      const file =
        'app/client-with-errors/server-only-in-client/server-only-lib.js'
      const content = await next.readFile(file)
      const uncomment = content.replace(
        "// import 'server-only'",
        "import 'server-only'"
      )

      await session.patch(file, uncomment)

      expect(await session.hasRedbox(true)).toBe(true)
      expect(await session.getRedboxSource()).toInclude(
        `You're importing a component that needs server-only. That only works in a Server Component but one of its parents is marked with "use client", so it's a Client Component.`
      )

      await cleanup()
    })

    it('should error for invalid undefined module retuning from next dynamic', async () => {
      const { session, cleanup } = await sandbox(
        next,
        undefined,
        '/client-with-errors/dynamic'
      )

      const file = 'app/client-with-errors/dynamic/page.js'
      const content = await next.readFile(file)
      await session.patch(
        file,
        content.replace('() => <p>hello dynamic world</p>', 'undefined')
      )

      expect(await session.hasRedbox(true)).toBe(true)
      expect(await session.getRedboxDescription()).toInclude(
        `Element type is invalid. Received a promise that resolves to: undefined. Lazy element type must resolve to a class or function.`
      )

      await cleanup()
    })

    it('should throw an error when error file is a server component', async () => {
      const { session, cleanup } = await sandbox(
        next,
        undefined,
        '/server-with-errors/error-file'
      )

      // Remove "use client"
      await session.patch(
        'app/server-with-errors/error-file/error.js',
        'export default function Error() {}'
      )

      expect(await session.hasRedbox(true)).toBe(true)
      expect(await session.getRedboxSource()).toMatchInlineSnapshot(`
        "./app/server-with-errors/error-file/error.js
        ReactServerComponentsError:

        ./app/server-with-errors/error-file/error.js must be a Client Component. Add the \\"use client\\" directive the top of the file to resolve this issue.

           ,----
         1 | export default function Error() {}
           : ^^^^^^^^^^^^^^^^^^^^^^^^^^^^^^^^^^
           \`----

        Import path:
        app/server-with-errors/error-file/error.js"
      `)

      // Add "use client"
      await session.patch(
        'app/server-with-errors/error-file/error.js',
        '"use client"'
      )
      expect(await session.hasRedbox(false)).toBe(false)

      // Empty file
      await session.patch('app/server-with-errors/error-file/error.js', '')

      expect(await session.hasRedbox(true)).toBe(true)
      expect(await session.getRedboxSource()).toMatchInlineSnapshot(`
        "./app/server-with-errors/error-file/error.js
        ReactServerComponentsError:

        ./app/server-with-errors/error-file/error.js must be a Client Component. Add the \\"use client\\" directive the top of the file to resolve this issue.

           ,----
         1 |  
           : ^
           \`----

        Import path:
        app/server-with-errors/error-file/error.js"
      `)

      await cleanup()
    })
<<<<<<< HEAD

    it('should be possible to open the import trace files in your editor', async () => {
      let editorRequestsCount = 0
      const { session, browser, cleanup } = await sandbox(
        next,
        undefined,
        '/editor-links',
        {
          beforePageLoad(page) {
            page.route('**/__nextjs_launch-editor**', (route) => {
              editorRequestsCount += 1
              route.fulfill()
            })
          },
        }
      )

      const componentFile = 'app/editor-links/component.js'
      const fileContent = await next.readFile(componentFile)

      await session.patch(
        componentFile,
        fileContent.replace(
          "// import { useState } from 'react'",
          "import { useState } from 'react'"
        )
      )

      expect(await session.hasRedbox(true)).toBe(true)
      expect(await session.getRedboxSource()).toMatchInlineSnapshot(`
        "./app/editor-links/component.js
        ReactServerComponentsError:

        You're importing a component that needs useState. It only works in a Client Component but none of its parents are marked with \\"use client\\", so they're Server Components by default.

           ,-[1:1]
         1 | import { useState } from 'react'
           :          ^^^^^^^^
         2 | export default function Component() {
         3 |   return <div>Component</div>
         4 | }
           \`----

        Maybe one of these should be marked as a client entry with \\"use client\\":
        app/editor-links/component.js
        app/editor-links/page.js"
      `)

      await browser.waitForElementByCss('[data-with-open-in-editor-link]')
      const collapsedFrameworkGroups = await browser.elementsByCss(
        '[data-with-open-in-editor-link]'
      )
      for (const collapsedFrameworkButton of collapsedFrameworkGroups) {
        await collapsedFrameworkButton.click()
      }

      await check(() => editorRequestsCount, /2/)

      await cleanup()
    })
=======
>>>>>>> c76380fa
  }
)<|MERGE_RESOLUTION|>--- conflicted
+++ resolved
@@ -1,4 +1,5 @@
 import { createNextDescribe, FileRef } from 'e2e-utils'
+import { check } from 'next-test-utils'
 import path from 'path'
 import { sandbox } from './helpers'
 
@@ -274,7 +275,6 @@
 
       await cleanup()
     })
-<<<<<<< HEAD
 
     it('should be possible to open the import trace files in your editor', async () => {
       let editorRequestsCount = 0
@@ -335,7 +335,5 @@
 
       await cleanup()
     })
-=======
->>>>>>> c76380fa
   }
 )