--- conflicted
+++ resolved
@@ -1,7 +1,5 @@
 // Jest Snapshot v1, https://goo.gl/fbAQLP
 
-<<<<<<< HEAD
-=======
 exports[`ReactRefreshLogBox app default Hydration errors should get error link 1`] = `
 "Error: Text content does not match server-rendered HTML.
 
@@ -19,7 +17,6 @@
 https://nextjs.org/docs/messages/module-not-found"
 `;
 
->>>>>>> 06ed4944
 exports[`ReactRefreshLogBox app default Should not show __webpack_exports__ when exporting anonymous arrow function 1`] = `
 "index.js (4:16) @ default
 
