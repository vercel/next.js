--- conflicted
+++ resolved
@@ -3,13 +3,8 @@
 export default function Page() {
   return (
     <div>
-<<<<<<< HEAD
-      <Link href="/hmr/error-in-gip">
-        <a id="error-in-gip-link">Bad Page</a>
-=======
       <Link href="/hmr/error-in-gip" id="error-in-gip-link">
         Bad Page
->>>>>>> 45ac950d
       </Link>
     </div>
   )
