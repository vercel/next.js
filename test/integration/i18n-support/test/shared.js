/* eslint-env jest */

import url from 'url'
import fs from 'fs-extra'
import cheerio from 'cheerio'
import { join } from 'path'
import webdriver from 'next-webdriver'
import escapeRegex from 'escape-string-regexp'
import assert from 'assert'
import {
  fetchViaHTTP,
  renderViaHTTP,
  waitFor,
  normalizeRegEx,
  check,
} from 'next-test-utils'

jest.setTimeout(1000 * 60 * 2)

const domainLocales = ['go', 'go-BE', 'do', 'do-BE']
export const nonDomainLocales = [
  'en-US',
  'nl-NL',
  'nl-BE',
  'nl',
  'fr-BE',
  'fr',
  'en',
]
export const locales = [...nonDomainLocales, ...domainLocales]

async function addDefaultLocaleCookie(browser) {
  // make sure default locale is used in case browser isn't set to
  // favor en-US by default, (we use all caps to ensure it's case-insensitive)
  await browser.manage().addCookie({ name: 'NEXT_LOCALE', value: 'EN-US' })
  await browser.get(browser.initUrl)
}

export function runTests(ctx) {
<<<<<<< HEAD
  it('should not error with similar named cookie to locale cookie', async () => {
    const res = await fetchViaHTTP(
      ctx.appPort,
      ctx.basePath || '/',
      undefined,
      {
        headers: {
          cookie: 'NEXT_LOCALE2=hello',
        },
      }
    )

    expect(res.status).toBe(200)
    expect(await res.text()).toContain('index page')
=======
  it('should handle navigating back to different casing of locale', async () => {
    const browser = await webdriver(
      ctx.appPort,
      `${ctx.basePath || ''}/FR/links`
    )

    expect(await browser.eval(() => document.location.pathname)).toBe(
      `${ctx.basePath || ''}/FR/links`
    )
    expect(await browser.elementByCss('#router-pathname').text()).toBe('/links')
    expect(await browser.elementByCss('#router-locale').text()).toBe('fr')

    await browser
      .elementByCss('#to-another')
      .click()
      .waitForElementByCss('#another')

    expect(await browser.eval(() => document.location.pathname)).toBe(
      `${ctx.basePath || ''}/fr/another`
    )
    expect(await browser.elementByCss('#router-pathname').text()).toBe(
      '/another'
    )
    expect(await browser.elementByCss('#router-locale').text()).toBe('fr')

    await browser.back().waitForElementByCss('#links')

    expect(await browser.eval(() => document.location.pathname)).toBe(
      `${ctx.basePath || ''}/FR/links`
    )
    expect(await browser.elementByCss('#router-pathname').text()).toBe('/links')
    expect(await browser.elementByCss('#router-locale').text()).toBe('fr')
>>>>>>> 5bdef6aa
  })

  it('should have correct initial query values for fallback', async () => {
    const res = await fetchViaHTTP(
      ctx.appPort,
      `${ctx.basePath || '/gsp/fallback/random-' + Date.now()}`
    )

    const html = await res.text()
    const $ = cheerio.load(html)

    expect(JSON.parse($('#router-query').text())).toEqual({})
  })

  it('should navigate to page with same name as development buildId', async () => {
    const browser = await webdriver(ctx.appPort, `${ctx.basePath || '/'}`)

    await browser.eval(`(function() {
      window.beforeNav = 1
      window.next.router.push('/developments')
    })()`)

    await browser.waitForElementByCss('#developments')
    expect(await browser.eval('window.beforeNav')).toBe(1)
    expect(await browser.elementByCss('#router-locale').text()).toBe('en-US')
    expect(await browser.elementByCss('#router-default-locale').text()).toBe(
      'en-US'
    )
    expect(await browser.elementByCss('#router-pathname').text()).toBe(
      '/developments'
    )
    expect(await browser.elementByCss('#router-as-path').text()).toBe(
      '/developments'
    )
    expect(
      JSON.parse(await browser.elementByCss('#router-query').text())
    ).toEqual({})
    expect(JSON.parse(await browser.elementByCss('#props').text())).toEqual({
      locales,
      locale: 'en-US',
      defaultLocale: 'en-US',
    })
  })

  // this test can not currently be tested in browser without modifying the
  // host resolution since it needs a domain to test locale domains behavior
  it.skip('should redirect to locale domain correctly client-side', async () => {
    const browser = await webdriver(ctx.appPort, `${ctx.basePath || '/'}`)

    await browser.eval(`(function() {
      window.next.router.push(
        window.next.router.pathname,
        window.next.router.asPath,
        {
          locale: 'go'
        }
      )
    })()`)

    await check(() => browser.eval('window.location.hostname'), /example\.com/)
    expect(await browser.eval('window.location.pathname')).toBe(
      ctx.basePath || '/'
    )

    await browser.get(browser.initUrl)
    await browser.waitForElementByCss('#index')

    await browser.eval(`(function() {
      window.next.router.push(
        '/gssp',
        undefined,
        {
          locale: 'go-BE'
        }
      )
    })()`)

    await check(() => browser.eval('window.location.hostname'), /example\.com/)
    expect(await browser.eval('window.location.pathname')).toBe(
      `${ctx.basePath || ''}/go-BE/gssp`
    )
  })

  // this test can not currently be tested in browser without modifying the
  // host resolution since it needs a domain to test locale domains behavior
  it.skip('should render the correct href for locale domain', async () => {
    let browser = await webdriver(
      ctx.appPort,
      `${ctx.basePath || ''}/links?nextLocale=go`
    )

    for (const [element, pathname] of [
      ['#to-another', '/another'],
      ['#to-gsp', '/gsp'],
      ['#to-fallback-first', '/gsp/fallback/first'],
      ['#to-fallback-hello', '/gsp/fallback/hello'],
      ['#to-gssp', '/gssp'],
      ['#to-gssp-slug', '/gssp/first'],
    ]) {
      const href = await browser.elementByCss(element).getAttribute('href')
      expect(href).toBe(`https://example.com${ctx.basePath || ''}${pathname}`)
    }

    browser = await webdriver(
      ctx.appPort,
      `${ctx.basePath || ''}/links?nextLocale=go-BE`
    )

    for (const [element, pathname] of [
      ['#to-another', '/another'],
      ['#to-gsp', '/gsp'],
      ['#to-fallback-first', '/gsp/fallback/first'],
      ['#to-fallback-hello', '/gsp/fallback/hello'],
      ['#to-gssp', '/gssp'],
      ['#to-gssp-slug', '/gssp/first'],
    ]) {
      const href = await browser.elementByCss(element).getAttribute('href')
      expect(href).toBe(
        `https://example.com${ctx.basePath || ''}/go-BE${pathname}`
      )
    }
  })

  it('should render the correct href with locale domains but not on a locale domain', async () => {
    let browser = await webdriver(
      ctx.appPort,
      `${ctx.basePath || ''}/links?nextLocale=go`
    )

    for (const [element, pathname] of [
      ['#to-another', '/another'],
      ['#to-gsp', '/gsp'],
      ['#to-fallback-first', '/gsp/fallback/first'],
      ['#to-fallback-hello', '/gsp/fallback/hello'],
      ['#to-gssp', '/gssp'],
      ['#to-gssp-slug', '/gssp/first'],
    ]) {
      const href = await browser.elementByCss(element).getAttribute('href')
      const { hostname, pathname: hrefPathname } = url.parse(href)
      expect(hostname).not.toBe('example.com')
      expect(hrefPathname).toBe(`${ctx.basePath || ''}/go${pathname}`)
    }

    browser = await webdriver(
      ctx.appPort,
      `${ctx.basePath || ''}/links?nextLocale=go-BE`
    )

    for (const [element, pathname] of [
      ['#to-another', '/another'],
      ['#to-gsp', '/gsp'],
      ['#to-fallback-first', '/gsp/fallback/first'],
      ['#to-fallback-hello', '/gsp/fallback/hello'],
      ['#to-gssp', '/gssp'],
      ['#to-gssp-slug', '/gssp/first'],
    ]) {
      const href = await browser.elementByCss(element).getAttribute('href')
      const { hostname, pathname: hrefPathname } = url.parse(href)
      expect(hostname).not.toBe('example.com')
      expect(hrefPathname).toBe(`${ctx.basePath || ''}/go-BE${pathname}`)
    }
  })

  it('should navigate through history with query correctly', async () => {
    const browser = await webdriver(ctx.appPort, `${ctx.basePath || '/'}`)

    await browser.eval(`(function() {
      window.beforeNav = 1
      window.next.router.push(
        window.next.router.pathname,
        window.next.router.asPath,
        { locale: 'nl' }
      )
    })()`)

    await check(() => browser.elementByCss('#router-locale').text(), 'nl')
    expect(await browser.eval('window.beforeNav')).toBe(1)

    await browser.eval(`(function() {
      window.next.router.push(
        '/gssp?page=1'
      )
    })()`)

    await check(async () => {
      const html = await browser.eval('document.documentElement.innerHTML')
      const props = JSON.parse(cheerio.load(html)('#props').text())

      assert.deepEqual(props, {
        locale: 'nl',
        locales,
        defaultLocale: 'en-US',
        query: { page: '1' },
      })
      return 'success'
    }, 'success')

    await browser
      .back()
      .waitForElementByCss('#index')
      .forward()
      .waitForElementByCss('#gssp')

    const props2 = JSON.parse(await browser.elementByCss('#props').text())
    expect(props2).toEqual({
      locale: 'nl',
      locales,
      defaultLocale: 'en-US',
      query: { page: '1' },
    })
    expect(await browser.eval('window.beforeNav')).toBe(1)
  })

  if (!ctx.isDev) {
    it('should not contain backslashes in pages-manifest', async () => {
      const pagesManifestContent = await fs.readFile(
        join(ctx.buildPagesDir, '../pages-manifest.json'),
        'utf8'
      )
      expect(pagesManifestContent).not.toContain('\\')
      expect(pagesManifestContent).toContain('/')
    })
  }

  it('should resolve href correctly when dynamic route matches locale prefixed', async () => {
    const browser = await webdriver(ctx.appPort, `${ctx.basePath}/nl`)
    await browser.eval('window.beforeNav = 1')

    await browser.eval(`(function() {
      window.next.router.push('/post-1?a=b')
    })()`)
    await browser.waitForElementByCss('#post')

    const router = JSON.parse(await browser.elementByCss('#router').text())
    expect(router.query).toEqual({ post: 'post-1', a: 'b' })
    expect(router.pathname).toBe('/[post]')
    expect(router.asPath).toBe('/post-1?a=b')
    expect(router.locale).toBe('nl')

    await browser.back().waitForElementByCss('#index')
    expect(await browser.elementByCss('#router-locale').text()).toBe('nl')
    expect(await browser.eval('window.beforeNav')).toBe(1)
    expect(
      JSON.parse(await browser.elementByCss('#router-query').text())
    ).toEqual({})
  })

  it('should use default locale when no locale is in href with locale false', async () => {
    const browser = await webdriver(
      ctx.appPort,
      `${ctx.basePath}/nl/locale-false?nextLocale=fr`
    )

    await browser.eval('window.beforeNav = 1')

    if (!ctx.isDev) {
      await browser.eval(`(function() {
        document.querySelector('#to-gssp-slug-default').scrollIntoView()
        document.querySelector('#to-gsp-default').scrollIntoView()
      })()`)

      await check(async () => {
        const hrefs = await browser.eval(`Object.keys(window.next.router.sdc)`)
        hrefs.sort()

        assert.deepEqual(
          hrefs.map((href) =>
            new URL(href).pathname
              .replace(ctx.basePath, '')
              .replace(/^\/_next\/data\/[^/]+/, '')
          ),
          [
            '/en-US/gsp.json',
            '/fr/gsp.json',
            '/fr/gsp/fallback/first.json',
            '/fr/gsp/fallback/hello.json',
          ]
        )
        return 'yes'
      }, 'yes')
    }

    expect(await browser.eval('window.beforeNav')).toBe(1)
  })

  if (ctx.isDev) {
    it('should show error for redirect and notFound returned at same time', async () => {
      const html = await renderViaHTTP(
        ctx.appPort,
        `${ctx.basePath}/_next/data/development/en/gsp/fallback/mixed-not-found-redirect.json`
      )

      expect(html).toContain(
        '`redirect` and `notFound` can not both be returned from getStaticProps at the same time. Page: /gsp/fallback/[slug]'
      )
    })
  } else {
    it('should preload all locales data correctly', async () => {
      const browser = await webdriver(ctx.appPort, `${ctx.basePath}/mixed`)

      await browser.eval(`(function() {
        document.querySelector('#to-gsp-en-us').scrollIntoView()
        document.querySelector('#to-gsp-nl-nl').scrollIntoView()
        document.querySelector('#to-gsp-fr').scrollIntoView()
      })()`)

      await check(async () => {
        const hrefs = await browser.eval(`Object.keys(window.next.router.sdc)`)
        hrefs.sort()

        assert.deepEqual(
          hrefs.map((href) =>
            new URL(href).pathname
              .replace(ctx.basePath, '')
              .replace(/^\/_next\/data\/[^/]+/, '')
          ),
          ['/en-US/gsp.json', '/fr.json', '/fr/gsp.json', '/nl-NL/gsp.json']
        )
        return 'yes'
      }, 'yes')
    })
  }

  it('should have correct values for non-prefixed path', async () => {
    for (const paths of [
      ['/links', '/links'],
      ['/another', '/another'],
      ['/gsp/fallback/first', '/gsp/fallback/[slug]'],
      ['/gsp/no-fallback/first', '/gsp/no-fallback/[slug]'],
    ]) {
      const [asPath, pathname] = paths

      const res = await fetchViaHTTP(
        ctx.appPort,
        `${ctx.basePath}${asPath}`,
        undefined,
        {
          redirect: 'manual',
          headers: {
            'accept-language': 'fr',
          },
        }
      )

      expect(res.status).toBe(200)
      const $ = cheerio.load(await res.text())
      expect($('html').attr('lang')).toBe('en-US')
      expect($('#router-locale').text()).toBe('en-US')
      expect($('#router-default-locale').text()).toBe('en-US')
      expect(JSON.parse($('#router-locales').text())).toEqual(locales)
      expect($('#router-pathname').text()).toBe(pathname)
      expect($('#router-as-path').text()).toBe(asPath)
    }
  })

  it('should not have hydration mis-match from hash', async () => {
    const browser = await webdriver(ctx.appPort, `${ctx.basePath}/en#`)

    expect(await browser.elementByCss('html').getAttribute('lang')).toBe('en')
    expect(await browser.elementByCss('#router-locale').text()).toBe('en')
    expect(await browser.elementByCss('#router-default-locale').text()).toBe(
      'en-US'
    )
    expect(
      JSON.parse(await browser.elementByCss('#router-locales').text())
    ).toEqual(locales)
    expect(await browser.elementByCss('#router-pathname').text()).toBe('/')
    expect(await browser.elementByCss('#router-as-path').text()).toBe('/')
    expect(await browser.eval('window.caughtWarns')).toEqual([])
  })

  if (!ctx.isDev) {
    it('should add i18n config to routes-manifest', async () => {
      const routesManifest = await fs.readJSON(
        join(ctx.appDir, '.next/routes-manifest.json')
      )

      expect(routesManifest.i18n).toEqual({
        locales,
        defaultLocale: 'en-US',
        domains: [
          {
            http: true,
            domain: 'example.do',
            defaultLocale: 'do',
            locales: ['do-BE'],
          },
          {
            domain: 'example.com',
            defaultLocale: 'go',
            locales: ['go-BE'],
          },
        ],
      })
    })

    it('should output correct prerender-manifest', async () => {
      const prerenderManifest = await fs.readJSON(
        join(ctx.appDir, '.next/prerender-manifest.json')
      )
      const staticRoutes = {}
      const dynamicRoutes = {}

      for (const key of Object.keys(prerenderManifest.routes).sort()) {
        const item = prerenderManifest.routes[key]
        staticRoutes[key] = item
      }

      for (const key of Object.keys(prerenderManifest.dynamicRoutes).sort()) {
        const item = prerenderManifest.dynamicRoutes[key]
        item.routeRegex = normalizeRegEx(item.routeRegex)
        item.dataRouteRegex = normalizeRegEx(item.dataRouteRegex)
        dynamicRoutes[key] = item
      }

      expect(
        JSON.stringify(staticRoutes, null, 2)
          .replace(/\\\\/g, '\\')
          .replace(new RegExp(escapeRegex(ctx.buildId), 'g'), 'BUILD_ID')
      ).toMatchInlineSnapshot(`
        "{
          \\"/do\\": {
            \\"initialRevalidateSeconds\\": false,
            \\"srcRoute\\": null,
            \\"dataRoute\\": \\"/_next/data/BUILD_ID/index.json\\"
          },
          \\"/do-BE\\": {
            \\"initialRevalidateSeconds\\": false,
            \\"srcRoute\\": null,
            \\"dataRoute\\": \\"/_next/data/BUILD_ID/index.json\\"
          },
          \\"/do-BE/404\\": {
            \\"initialRevalidateSeconds\\": false,
            \\"srcRoute\\": null,
            \\"dataRoute\\": \\"/_next/data/BUILD_ID/404.json\\"
          },
          \\"/do-BE/frank\\": {
            \\"initialRevalidateSeconds\\": false,
            \\"srcRoute\\": null,
            \\"dataRoute\\": \\"/_next/data/BUILD_ID/frank.json\\"
          },
          \\"/do-BE/gsp\\": {
            \\"initialRevalidateSeconds\\": false,
            \\"srcRoute\\": null,
            \\"dataRoute\\": \\"/_next/data/BUILD_ID/gsp.json\\"
          },
          \\"/do-BE/gsp/fallback/always\\": {
            \\"initialRevalidateSeconds\\": false,
            \\"srcRoute\\": \\"/gsp/fallback/[slug]\\",
            \\"dataRoute\\": \\"/_next/data/BUILD_ID/do-BE/gsp/fallback/always.json\\"
          },
          \\"/do-BE/not-found\\": {
            \\"initialRevalidateSeconds\\": false,
            \\"srcRoute\\": null,
            \\"dataRoute\\": \\"/_next/data/BUILD_ID/not-found.json\\"
          },
          \\"/do/404\\": {
            \\"initialRevalidateSeconds\\": false,
            \\"srcRoute\\": null,
            \\"dataRoute\\": \\"/_next/data/BUILD_ID/404.json\\"
          },
          \\"/do/frank\\": {
            \\"initialRevalidateSeconds\\": false,
            \\"srcRoute\\": null,
            \\"dataRoute\\": \\"/_next/data/BUILD_ID/frank.json\\"
          },
          \\"/do/gsp\\": {
            \\"initialRevalidateSeconds\\": false,
            \\"srcRoute\\": null,
            \\"dataRoute\\": \\"/_next/data/BUILD_ID/gsp.json\\"
          },
          \\"/do/gsp/fallback/always\\": {
            \\"initialRevalidateSeconds\\": false,
            \\"srcRoute\\": \\"/gsp/fallback/[slug]\\",
            \\"dataRoute\\": \\"/_next/data/BUILD_ID/do/gsp/fallback/always.json\\"
          },
          \\"/do/not-found\\": {
            \\"initialRevalidateSeconds\\": false,
            \\"srcRoute\\": null,
            \\"dataRoute\\": \\"/_next/data/BUILD_ID/not-found.json\\"
          },
          \\"/en\\": {
            \\"initialRevalidateSeconds\\": false,
            \\"srcRoute\\": null,
            \\"dataRoute\\": \\"/_next/data/BUILD_ID/index.json\\"
          },
          \\"/en-US\\": {
            \\"initialRevalidateSeconds\\": false,
            \\"srcRoute\\": null,
            \\"dataRoute\\": \\"/_next/data/BUILD_ID/index.json\\"
          },
          \\"/en-US/404\\": {
            \\"initialRevalidateSeconds\\": false,
            \\"srcRoute\\": null,
            \\"dataRoute\\": \\"/_next/data/BUILD_ID/404.json\\"
          },
          \\"/en-US/frank\\": {
            \\"initialRevalidateSeconds\\": false,
            \\"srcRoute\\": null,
            \\"dataRoute\\": \\"/_next/data/BUILD_ID/frank.json\\"
          },
          \\"/en-US/gsp\\": {
            \\"initialRevalidateSeconds\\": false,
            \\"srcRoute\\": null,
            \\"dataRoute\\": \\"/_next/data/BUILD_ID/gsp.json\\"
          },
          \\"/en-US/gsp/fallback/always\\": {
            \\"initialRevalidateSeconds\\": false,
            \\"srcRoute\\": \\"/gsp/fallback/[slug]\\",
            \\"dataRoute\\": \\"/_next/data/BUILD_ID/en-US/gsp/fallback/always.json\\"
          },
          \\"/en-US/gsp/fallback/first\\": {
            \\"initialRevalidateSeconds\\": false,
            \\"srcRoute\\": \\"/gsp/fallback/[slug]\\",
            \\"dataRoute\\": \\"/_next/data/BUILD_ID/en-US/gsp/fallback/first.json\\"
          },
          \\"/en-US/gsp/fallback/second\\": {
            \\"initialRevalidateSeconds\\": false,
            \\"srcRoute\\": \\"/gsp/fallback/[slug]\\",
            \\"dataRoute\\": \\"/_next/data/BUILD_ID/en-US/gsp/fallback/second.json\\"
          },
          \\"/en-US/gsp/no-fallback/first\\": {
            \\"initialRevalidateSeconds\\": false,
            \\"srcRoute\\": \\"/gsp/no-fallback/[slug]\\",
            \\"dataRoute\\": \\"/_next/data/BUILD_ID/en-US/gsp/no-fallback/first.json\\"
          },
          \\"/en-US/gsp/no-fallback/second\\": {
            \\"initialRevalidateSeconds\\": false,
            \\"srcRoute\\": \\"/gsp/no-fallback/[slug]\\",
            \\"dataRoute\\": \\"/_next/data/BUILD_ID/en-US/gsp/no-fallback/second.json\\"
          },
          \\"/en-US/not-found\\": {
            \\"initialRevalidateSeconds\\": false,
            \\"srcRoute\\": null,
            \\"dataRoute\\": \\"/_next/data/BUILD_ID/not-found.json\\"
          },
          \\"/en-US/not-found/blocking-fallback/first\\": {
            \\"initialRevalidateSeconds\\": false,
            \\"srcRoute\\": \\"/not-found/blocking-fallback/[slug]\\",
            \\"dataRoute\\": \\"/_next/data/BUILD_ID/en-US/not-found/blocking-fallback/first.json\\"
          },
          \\"/en-US/not-found/blocking-fallback/second\\": {
            \\"initialRevalidateSeconds\\": false,
            \\"srcRoute\\": \\"/not-found/blocking-fallback/[slug]\\",
            \\"dataRoute\\": \\"/_next/data/BUILD_ID/en-US/not-found/blocking-fallback/second.json\\"
          },
          \\"/en-US/not-found/fallback/first\\": {
            \\"initialRevalidateSeconds\\": false,
            \\"srcRoute\\": \\"/not-found/fallback/[slug]\\",
            \\"dataRoute\\": \\"/_next/data/BUILD_ID/en-US/not-found/fallback/first.json\\"
          },
          \\"/en-US/not-found/fallback/second\\": {
            \\"initialRevalidateSeconds\\": false,
            \\"srcRoute\\": \\"/not-found/fallback/[slug]\\",
            \\"dataRoute\\": \\"/_next/data/BUILD_ID/en-US/not-found/fallback/second.json\\"
          },
          \\"/en/404\\": {
            \\"initialRevalidateSeconds\\": false,
            \\"srcRoute\\": null,
            \\"dataRoute\\": \\"/_next/data/BUILD_ID/404.json\\"
          },
          \\"/en/frank\\": {
            \\"initialRevalidateSeconds\\": false,
            \\"srcRoute\\": null,
            \\"dataRoute\\": \\"/_next/data/BUILD_ID/frank.json\\"
          },
          \\"/en/gsp\\": {
            \\"initialRevalidateSeconds\\": false,
            \\"srcRoute\\": null,
            \\"dataRoute\\": \\"/_next/data/BUILD_ID/gsp.json\\"
          },
          \\"/en/gsp/fallback/always\\": {
            \\"initialRevalidateSeconds\\": false,
            \\"srcRoute\\": \\"/gsp/fallback/[slug]\\",
            \\"dataRoute\\": \\"/_next/data/BUILD_ID/en/gsp/fallback/always.json\\"
          },
          \\"/fr\\": {
            \\"initialRevalidateSeconds\\": false,
            \\"srcRoute\\": null,
            \\"dataRoute\\": \\"/_next/data/BUILD_ID/index.json\\"
          },
          \\"/fr-BE\\": {
            \\"initialRevalidateSeconds\\": false,
            \\"srcRoute\\": null,
            \\"dataRoute\\": \\"/_next/data/BUILD_ID/index.json\\"
          },
          \\"/fr-BE/404\\": {
            \\"initialRevalidateSeconds\\": false,
            \\"srcRoute\\": null,
            \\"dataRoute\\": \\"/_next/data/BUILD_ID/404.json\\"
          },
          \\"/fr-BE/frank\\": {
            \\"initialRevalidateSeconds\\": false,
            \\"srcRoute\\": null,
            \\"dataRoute\\": \\"/_next/data/BUILD_ID/frank.json\\"
          },
          \\"/fr-BE/gsp\\": {
            \\"initialRevalidateSeconds\\": false,
            \\"srcRoute\\": null,
            \\"dataRoute\\": \\"/_next/data/BUILD_ID/gsp.json\\"
          },
          \\"/fr-BE/gsp/fallback/always\\": {
            \\"initialRevalidateSeconds\\": false,
            \\"srcRoute\\": \\"/gsp/fallback/[slug]\\",
            \\"dataRoute\\": \\"/_next/data/BUILD_ID/fr-BE/gsp/fallback/always.json\\"
          },
          \\"/fr-BE/not-found\\": {
            \\"initialRevalidateSeconds\\": false,
            \\"srcRoute\\": null,
            \\"dataRoute\\": \\"/_next/data/BUILD_ID/not-found.json\\"
          },
          \\"/fr/404\\": {
            \\"initialRevalidateSeconds\\": false,
            \\"srcRoute\\": null,
            \\"dataRoute\\": \\"/_next/data/BUILD_ID/404.json\\"
          },
          \\"/fr/frank\\": {
            \\"initialRevalidateSeconds\\": false,
            \\"srcRoute\\": null,
            \\"dataRoute\\": \\"/_next/data/BUILD_ID/frank.json\\"
          },
          \\"/fr/gsp\\": {
            \\"initialRevalidateSeconds\\": false,
            \\"srcRoute\\": null,
            \\"dataRoute\\": \\"/_next/data/BUILD_ID/gsp.json\\"
          },
          \\"/fr/gsp/fallback/always\\": {
            \\"initialRevalidateSeconds\\": false,
            \\"srcRoute\\": \\"/gsp/fallback/[slug]\\",
            \\"dataRoute\\": \\"/_next/data/BUILD_ID/fr/gsp/fallback/always.json\\"
          },
          \\"/fr/not-found\\": {
            \\"initialRevalidateSeconds\\": false,
            \\"srcRoute\\": null,
            \\"dataRoute\\": \\"/_next/data/BUILD_ID/not-found.json\\"
          },
          \\"/go\\": {
            \\"initialRevalidateSeconds\\": false,
            \\"srcRoute\\": null,
            \\"dataRoute\\": \\"/_next/data/BUILD_ID/index.json\\"
          },
          \\"/go-BE\\": {
            \\"initialRevalidateSeconds\\": false,
            \\"srcRoute\\": null,
            \\"dataRoute\\": \\"/_next/data/BUILD_ID/index.json\\"
          },
          \\"/go-BE/404\\": {
            \\"initialRevalidateSeconds\\": false,
            \\"srcRoute\\": null,
            \\"dataRoute\\": \\"/_next/data/BUILD_ID/404.json\\"
          },
          \\"/go-BE/frank\\": {
            \\"initialRevalidateSeconds\\": false,
            \\"srcRoute\\": null,
            \\"dataRoute\\": \\"/_next/data/BUILD_ID/frank.json\\"
          },
          \\"/go-BE/gsp\\": {
            \\"initialRevalidateSeconds\\": false,
            \\"srcRoute\\": null,
            \\"dataRoute\\": \\"/_next/data/BUILD_ID/gsp.json\\"
          },
          \\"/go-BE/gsp/fallback/always\\": {
            \\"initialRevalidateSeconds\\": false,
            \\"srcRoute\\": \\"/gsp/fallback/[slug]\\",
            \\"dataRoute\\": \\"/_next/data/BUILD_ID/go-BE/gsp/fallback/always.json\\"
          },
          \\"/go-BE/not-found\\": {
            \\"initialRevalidateSeconds\\": false,
            \\"srcRoute\\": null,
            \\"dataRoute\\": \\"/_next/data/BUILD_ID/not-found.json\\"
          },
          \\"/go/404\\": {
            \\"initialRevalidateSeconds\\": false,
            \\"srcRoute\\": null,
            \\"dataRoute\\": \\"/_next/data/BUILD_ID/404.json\\"
          },
          \\"/go/frank\\": {
            \\"initialRevalidateSeconds\\": false,
            \\"srcRoute\\": null,
            \\"dataRoute\\": \\"/_next/data/BUILD_ID/frank.json\\"
          },
          \\"/go/gsp\\": {
            \\"initialRevalidateSeconds\\": false,
            \\"srcRoute\\": null,
            \\"dataRoute\\": \\"/_next/data/BUILD_ID/gsp.json\\"
          },
          \\"/go/gsp/fallback/always\\": {
            \\"initialRevalidateSeconds\\": false,
            \\"srcRoute\\": \\"/gsp/fallback/[slug]\\",
            \\"dataRoute\\": \\"/_next/data/BUILD_ID/go/gsp/fallback/always.json\\"
          },
          \\"/go/not-found\\": {
            \\"initialRevalidateSeconds\\": false,
            \\"srcRoute\\": null,
            \\"dataRoute\\": \\"/_next/data/BUILD_ID/not-found.json\\"
          },
          \\"/nl\\": {
            \\"initialRevalidateSeconds\\": false,
            \\"srcRoute\\": null,
            \\"dataRoute\\": \\"/_next/data/BUILD_ID/index.json\\"
          },
          \\"/nl-BE\\": {
            \\"initialRevalidateSeconds\\": false,
            \\"srcRoute\\": null,
            \\"dataRoute\\": \\"/_next/data/BUILD_ID/index.json\\"
          },
          \\"/nl-BE/404\\": {
            \\"initialRevalidateSeconds\\": false,
            \\"srcRoute\\": null,
            \\"dataRoute\\": \\"/_next/data/BUILD_ID/404.json\\"
          },
          \\"/nl-BE/frank\\": {
            \\"initialRevalidateSeconds\\": false,
            \\"srcRoute\\": null,
            \\"dataRoute\\": \\"/_next/data/BUILD_ID/frank.json\\"
          },
          \\"/nl-BE/gsp\\": {
            \\"initialRevalidateSeconds\\": false,
            \\"srcRoute\\": null,
            \\"dataRoute\\": \\"/_next/data/BUILD_ID/gsp.json\\"
          },
          \\"/nl-BE/gsp/fallback/always\\": {
            \\"initialRevalidateSeconds\\": false,
            \\"srcRoute\\": \\"/gsp/fallback/[slug]\\",
            \\"dataRoute\\": \\"/_next/data/BUILD_ID/nl-BE/gsp/fallback/always.json\\"
          },
          \\"/nl-BE/not-found\\": {
            \\"initialRevalidateSeconds\\": false,
            \\"srcRoute\\": null,
            \\"dataRoute\\": \\"/_next/data/BUILD_ID/not-found.json\\"
          },
          \\"/nl-NL\\": {
            \\"initialRevalidateSeconds\\": false,
            \\"srcRoute\\": null,
            \\"dataRoute\\": \\"/_next/data/BUILD_ID/index.json\\"
          },
          \\"/nl-NL/404\\": {
            \\"initialRevalidateSeconds\\": false,
            \\"srcRoute\\": null,
            \\"dataRoute\\": \\"/_next/data/BUILD_ID/404.json\\"
          },
          \\"/nl-NL/frank\\": {
            \\"initialRevalidateSeconds\\": false,
            \\"srcRoute\\": null,
            \\"dataRoute\\": \\"/_next/data/BUILD_ID/frank.json\\"
          },
          \\"/nl-NL/gsp\\": {
            \\"initialRevalidateSeconds\\": false,
            \\"srcRoute\\": null,
            \\"dataRoute\\": \\"/_next/data/BUILD_ID/gsp.json\\"
          },
          \\"/nl-NL/gsp/fallback/always\\": {
            \\"initialRevalidateSeconds\\": false,
            \\"srcRoute\\": \\"/gsp/fallback/[slug]\\",
            \\"dataRoute\\": \\"/_next/data/BUILD_ID/nl-NL/gsp/fallback/always.json\\"
          },
          \\"/nl-NL/gsp/no-fallback/second\\": {
            \\"initialRevalidateSeconds\\": false,
            \\"srcRoute\\": \\"/gsp/no-fallback/[slug]\\",
            \\"dataRoute\\": \\"/_next/data/BUILD_ID/nl-NL/gsp/no-fallback/second.json\\"
          },
          \\"/nl-NL/not-found\\": {
            \\"initialRevalidateSeconds\\": false,
            \\"srcRoute\\": null,
            \\"dataRoute\\": \\"/_next/data/BUILD_ID/not-found.json\\"
          },
          \\"/nl/404\\": {
            \\"initialRevalidateSeconds\\": false,
            \\"srcRoute\\": null,
            \\"dataRoute\\": \\"/_next/data/BUILD_ID/404.json\\"
          },
          \\"/nl/frank\\": {
            \\"initialRevalidateSeconds\\": false,
            \\"srcRoute\\": null,
            \\"dataRoute\\": \\"/_next/data/BUILD_ID/frank.json\\"
          },
          \\"/nl/gsp\\": {
            \\"initialRevalidateSeconds\\": false,
            \\"srcRoute\\": null,
            \\"dataRoute\\": \\"/_next/data/BUILD_ID/gsp.json\\"
          },
          \\"/nl/gsp/fallback/always\\": {
            \\"initialRevalidateSeconds\\": false,
            \\"srcRoute\\": \\"/gsp/fallback/[slug]\\",
            \\"dataRoute\\": \\"/_next/data/BUILD_ID/nl/gsp/fallback/always.json\\"
          }
        }"
      `)

      expect(
        JSON.stringify(dynamicRoutes, null, 2)
          .replace(/\\\\/g, '\\')
          .replace(new RegExp(escapeRegex(ctx.buildId), 'g'), 'BUILD_ID')
          .replace(
            new RegExp(escapeRegex(escapeRegex(ctx.buildId)), 'g'),
            'BUILD_ID'
          )
      ).toMatchInlineSnapshot(`
        "{
          \\"/gsp/fallback/[slug]\\": {
            \\"routeRegex\\": \\"^\\\\/gsp\\\\/fallback\\\\/([^\\\\/]+?)(?:\\\\/)?$\\",
            \\"dataRoute\\": \\"/_next/data/BUILD_ID/gsp/fallback/[slug].json\\",
            \\"fallback\\": \\"/gsp/fallback/[slug].html\\",
            \\"dataRouteRegex\\": \\"^\\\\/_next\\\\/data\\\\/BUILD_ID\\\\/gsp\\\\/fallback\\\\/([^\\\\/]+?)\\\\.json$\\"
          },
          \\"/gsp/no-fallback/[slug]\\": {
            \\"routeRegex\\": \\"^\\\\/gsp\\\\/no\\\\-fallback\\\\/([^\\\\/]+?)(?:\\\\/)?$\\",
            \\"dataRoute\\": \\"/_next/data/BUILD_ID/gsp/no-fallback/[slug].json\\",
            \\"fallback\\": false,
            \\"dataRouteRegex\\": \\"^\\\\/_next\\\\/data\\\\/BUILD_ID\\\\/gsp\\\\/no\\\\-fallback\\\\/([^\\\\/]+?)\\\\.json$\\"
          },
          \\"/not-found/blocking-fallback/[slug]\\": {
            \\"routeRegex\\": \\"^\\\\/not\\\\-found\\\\/blocking\\\\-fallback\\\\/([^\\\\/]+?)(?:\\\\/)?$\\",
            \\"dataRoute\\": \\"/_next/data/BUILD_ID/not-found/blocking-fallback/[slug].json\\",
            \\"fallback\\": null,
            \\"dataRouteRegex\\": \\"^\\\\/_next\\\\/data\\\\/BUILD_ID\\\\/not\\\\-found\\\\/blocking\\\\-fallback\\\\/([^\\\\/]+?)\\\\.json$\\"
          },
          \\"/not-found/fallback/[slug]\\": {
            \\"routeRegex\\": \\"^\\\\/not\\\\-found\\\\/fallback\\\\/([^\\\\/]+?)(?:\\\\/)?$\\",
            \\"dataRoute\\": \\"/_next/data/BUILD_ID/not-found/fallback/[slug].json\\",
            \\"fallback\\": \\"/not-found/fallback/[slug].html\\",
            \\"dataRouteRegex\\": \\"^\\\\/_next\\\\/data\\\\/BUILD_ID\\\\/not\\\\-found\\\\/fallback\\\\/([^\\\\/]+?)\\\\.json$\\"
          }
        }"
      `)
    })
  }

  it('should resolve auto-export dynamic route correctly', async () => {
    for (const locale of nonDomainLocales) {
      const res = await fetchViaHTTP(
        ctx.appPort,
        `${ctx.basePath}/${locale}/dynamic/first`,
        undefined,
        {
          redirect: 'manual',
        }
      )
      expect(res.status).toBe(200)
      expect(await res.text()).toContain('dynamic page')
    }
  })

  it('should navigate to auto-export dynamic page', async () => {
    for (const locale of nonDomainLocales) {
      const browser = await webdriver(ctx.appPort, `${ctx.basePath}/${locale}`)
      await browser.eval('window.beforeNav = 1')

      await browser
        .elementByCss('#to-dynamic')
        .click()
        .waitForElementByCss('#dynamic')

      expect(await browser.eval('window.beforeNav')).toBe(1)
      expect(await browser.elementByCss('#router-locale').text()).toBe(locale)
      expect(
        JSON.parse(await browser.elementByCss('#router-locales').text())
      ).toEqual(locales)
      expect(
        JSON.parse(await browser.elementByCss('#router-query').text())
      ).toEqual({ slug: 'first' })
      expect(await browser.elementByCss('#router-pathname').text()).toBe(
        '/dynamic/[slug]'
      )
      expect(await browser.elementByCss('#router-as-path').text()).toBe(
        '/dynamic/first'
      )
      expect(await browser.eval('window.location.pathname')).toBe(
        `${
          locale === 'en-US' ? `${ctx.basePath}` : `${ctx.basePath}/${locale}`
        }/dynamic/first`
      )

      await browser.back().waitForElementByCss('#index')

      expect(await browser.eval('window.beforeNav')).toBe(1)
      expect(await browser.elementByCss('#router-locale').text()).toBe(locale)
      expect(
        JSON.parse(await browser.elementByCss('#router-locales').text())
      ).toEqual(locales)
      expect(
        JSON.parse(await browser.elementByCss('#router-query').text())
      ).toEqual({})
      expect(await browser.elementByCss('#router-pathname').text()).toBe('/')
      expect(await browser.elementByCss('#router-as-path').text()).toBe('/')
    }
  })

  it('should apply trailingSlash redirect correctly', async () => {
    for (const [testPath, path, hostname, query] of [
      ['/first/', '/first', 'localhost', {}],
      ['/en/', '/en', 'localhost', {}],
      ['/en/another/', '/en/another', 'localhost', {}],
      ['/fr/', '/fr', 'localhost', {}],
      ['/fr/another/', '/fr/another', 'localhost', {}],
    ]) {
      const res = await fetchViaHTTP(ctx.appPort, testPath, undefined, {
        redirect: 'manual',
      })
      expect(res.status).toBe(308)

      const parsed = url.parse(res.headers.get('location'), true)
      expect(parsed.pathname).toBe(path)
      expect(parsed.hostname).toBe(hostname)
      expect(parsed.query).toEqual(query)
    }
  })

  it('should apply redirects correctly', async () => {
    for (const [path, shouldRedirect, locale, pathname] of [
      ['/en-US/redirect-1', true],
      ['/en/redirect-1', false],
      ['/nl/redirect-2', true],
      ['/fr/redirect-2', false],
      ['/redirect-3', true],
      ['/en/redirect-3', true, '/en'],
      ['/nl-NL/redirect-3', true, '/nl-NL'],
      ['/redirect-4', true, null, '/'],
      ['/nl/redirect-4', true, null, '/nl'],
    ]) {
      const res = await fetchViaHTTP(
        ctx.appPort,
        `${ctx.basePath}${path}`,
        undefined,
        {
          redirect: 'manual',
        }
      )

      expect(res.status).toBe(shouldRedirect ? 307 : 200)

      if (shouldRedirect) {
        const parsed = url.parse(res.headers.get('location'), true)
        expect(parsed.pathname).toBe(
          `${ctx.basePath}${locale || ''}${pathname || '/somewhere-else'}`
        )
        expect(parsed.query).toEqual({})
      }
    }
  })

  it('should apply headers correctly', async () => {
    for (const [path, shouldAdd] of [
      ['/en-US/add-header-1', true],
      ['/en/add-header-1', false],
      ['/nl/add-header-2', true],
      ['/fr/add-header-2', false],
      ['/add-header-3', true],
      ['/en/add-header-3', true],
      ['/nl-NL/add-header-3', true],
    ]) {
      const res = await fetchViaHTTP(
        ctx.appPort,
        `${ctx.basePath}${path}`,
        undefined,
        {
          redirect: 'manual',
        }
      )
      expect(res.status).toBe(200)
      expect(res.headers.get('x-hello')).toBe(shouldAdd ? 'world' : null)
    }
  })

  it('should visit API route directly correctly', async () => {
    for (const locale of locales) {
      const res = await fetchViaHTTP(
        ctx.appPort,
        `${ctx.basePath || ''}${
          locale === 'en-US' ? '' : `/${locale}`
        }/api/hello`,
        undefined,
        {
          redirect: 'manual',
        }
      )

      const data = await res.json()
      expect(data).toEqual({
        hello: true,
        query: {},
      })
    }
  })

  it('should visit dynamic API route directly correctly', async () => {
    for (const locale of locales) {
      const res = await fetchViaHTTP(
        ctx.appPort,
        `${ctx.basePath || ''}${
          locale === 'en-US' ? '' : `/${locale}`
        }/api/post/first`,
        undefined,
        {
          redirect: 'manual',
        }
      )

      const data = await res.json()
      expect(data).toEqual({
        post: true,
        query: {
          slug: 'first',
        },
      })
    }
  })

  it('should rewrite to API route correctly', async () => {
    for (const locale of locales) {
      const res = await fetchViaHTTP(
        ctx.appPort,
        `${ctx.basePath || ''}${
          locale === 'en-US' ? '' : `/${locale}`
        }/sitemap.xml`,
        undefined,
        {
          redirect: 'manual',
        }
      )

      const data = await res.json()
      expect(data).toEqual({
        hello: true,
        query: {},
      })
    }
  })

  it('should apply rewrites correctly', async () => {
    let res = await fetchViaHTTP(
      ctx.appPort,
      `${ctx.basePath}/en-US/rewrite-1`,
      undefined,
      {
        redirect: 'manual',
      }
    )

    expect(res.status).toBe(200)

    let html = await res.text()
    let $ = cheerio.load(html)
    expect($('html').attr('lang')).toBe('en-US')
    expect($('#router-locale').text()).toBe('en-US')
    expect($('#router-pathname').text()).toBe('/another')
    expect($('#router-as-path').text()).toBe('/rewrite-1')

    res = await fetchViaHTTP(
      ctx.appPort,
      `${ctx.basePath}/nl/rewrite-2`,
      undefined,
      {
        redirect: 'manual',
      }
    )

    expect(res.status).toBe(200)

    html = await res.text()
    $ = cheerio.load(html)
    expect($('html').attr('lang')).toBe('nl')
    expect($('#router-locale').text()).toBe('nl')
    expect($('#router-pathname').text()).toBe('/another')
    expect($('#router-as-path').text()).toBe('/rewrite-2')

    res = await fetchViaHTTP(
      ctx.appPort,
      `${ctx.basePath}/fr/rewrite-3`,
      undefined,
      {
        redirect: 'manual',
      }
    )

    expect(res.status).toBe(200)

    html = await res.text()
    $ = cheerio.load(html)
    expect($('html').attr('lang')).toBe('nl')
    expect($('#router-locale').text()).toBe('nl')
    expect($('#router-pathname').text()).toBe('/another')
    expect($('#router-as-path').text()).toBe('/rewrite-3')

    for (const locale of nonDomainLocales) {
      res = await fetchViaHTTP(
        ctx.appPort,
        `${ctx.basePath}/${locale}/rewrite-4`,
        undefined,
        {
          redirect: 'manual',
        }
      )

      expect(res.status).toBe(200)

      html = await res.text()
      $ = cheerio.load(html)
      expect($('html').attr('lang')).toBe(locale)
      expect($('#router-locale').text()).toBe(locale)
      expect($('#router-pathname').text()).toBe('/another')
      expect($('#router-as-path').text()).toBe('/rewrite-4')

      res = await fetchViaHTTP(
        ctx.appPort,
        `${ctx.basePath}/${locale}/rewrite-5`,
        undefined,
        {
          redirect: 'manual',
        }
      )

      expect(res.status).toBe(200)

      const json = await res.json()
      expect(json.url).toBe('/')
      expect(json.external).toBe(true)
    }
  })

  it('should navigate with locale prop correctly', async () => {
    const browser = await webdriver(
      ctx.appPort,
      `${ctx.basePath}/links?nextLocale=fr`
    )
    await addDefaultLocaleCookie(browser)
    await browser.eval('window.beforeNav = 1')

    if (!ctx.isDev) {
      await browser.eval(`(function() {
        document.querySelector('#to-gsp').scrollIntoView()
        document.querySelector('#to-fallback-first').scrollIntoView()
        document.querySelector('#to-no-fallback-first').scrollIntoView()
      })()`)

      await check(async () => {
        const hrefs = await browser.eval(`Object.keys(window.next.router.sdc)`)
        hrefs.sort()

        assert.deepEqual(
          hrefs.map((href) =>
            new URL(href).pathname
              .replace(ctx.basePath, '')
              .replace(/^\/_next\/data\/[^/]+/, '')
          ),
          [
            '/fr/gsp.json',
            '/fr/gsp/fallback/first.json',
            '/fr/gsp/fallback/hello.json',
          ]
        )
        return 'yes'
      }, 'yes')
    }

    expect(await browser.elementByCss('#router-pathname').text()).toBe('/links')
    expect(await browser.elementByCss('#router-as-path').text()).toBe(
      '/links?nextLocale=fr'
    )
    expect(await browser.elementByCss('#router-locale').text()).toBe('en-US')
    expect(
      JSON.parse(await browser.elementByCss('#router-locales').text())
    ).toEqual(locales)
    expect(
      JSON.parse(await browser.elementByCss('#router-query').text())
    ).toEqual({ nextLocale: 'fr' })
    expect(await browser.elementByCss('html').getAttribute('lang')).toBe(
      'en-US'
    )

    await browser.elementByCss('#to-another').click()
    await browser.waitForElementByCss('#another')

    expect(await browser.elementByCss('#router-pathname').text()).toBe(
      '/another'
    )
    expect(await browser.elementByCss('#router-as-path').text()).toBe(
      '/another'
    )
    expect(await browser.elementByCss('#router-locale').text()).toBe('fr')
    expect(
      JSON.parse(await browser.elementByCss('#router-locales').text())
    ).toEqual(locales)
    expect(
      JSON.parse(await browser.elementByCss('#router-query').text())
    ).toEqual({})
    expect(await browser.elementByCss('html').getAttribute('lang')).toBe('fr')

    let parsedUrl = url.parse(await browser.eval('window.location.href'), true)
    expect(parsedUrl.pathname).toBe(`${ctx.basePath}/fr/another`)
    expect(parsedUrl.query).toEqual({})

    await browser.eval('window.history.back()')
    await browser.waitForElementByCss('#links')

    expect(await browser.elementByCss('#router-pathname').text()).toBe('/links')
    expect(await browser.elementByCss('#router-as-path').text()).toBe(
      '/links?nextLocale=fr'
    )
    expect(await browser.elementByCss('#router-locale').text()).toBe('en-US')
    expect(
      JSON.parse(await browser.elementByCss('#router-locales').text())
    ).toEqual(locales)
    expect(
      JSON.parse(await browser.elementByCss('#router-query').text())
    ).toEqual({ nextLocale: 'fr' })
    expect(await browser.elementByCss('html').getAttribute('lang')).toBe(
      'en-US'
    )

    parsedUrl = url.parse(await browser.eval('window.location.href'), true)
    expect(parsedUrl.pathname).toBe(`${ctx.basePath}/links`)
    expect(parsedUrl.query).toEqual({ nextLocale: 'fr' })

    await browser.eval('window.history.forward()')
    await browser.waitForElementByCss('#another')

    expect(await browser.elementByCss('#router-pathname').text()).toBe(
      '/another'
    )
    expect(await browser.elementByCss('#router-as-path').text()).toBe(
      '/another'
    )
    expect(await browser.elementByCss('#router-locale').text()).toBe('fr')
    expect(
      JSON.parse(await browser.elementByCss('#router-locales').text())
    ).toEqual(locales)
    expect(
      JSON.parse(await browser.elementByCss('#router-query').text())
    ).toEqual({})
    expect(await browser.elementByCss('html').getAttribute('lang')).toBe('fr')

    parsedUrl = url.parse(await browser.eval('window.location.href'), true)
    expect(parsedUrl.pathname).toBe(`${ctx.basePath}/fr/another`)
    expect(parsedUrl.query).toEqual({})
    expect(await browser.eval('window.beforeNav')).toBe(1)
    expect(await browser.eval('window.caughtWarns')).toEqual([])
  })

  it('should navigate with locale prop correctly GSP', async () => {
    const browser = await webdriver(
      ctx.appPort,
      `${ctx.basePath}/links?nextLocale=nl`
    )
    await addDefaultLocaleCookie(browser)
    await browser.eval('window.beforeNav = 1')

    expect(await browser.elementByCss('#router-pathname').text()).toBe('/links')
    expect(await browser.elementByCss('#router-as-path').text()).toBe(
      '/links?nextLocale=nl'
    )
    expect(await browser.elementByCss('#router-locale').text()).toBe('en-US')
    expect(
      JSON.parse(await browser.elementByCss('#router-locales').text())
    ).toEqual(locales)
    expect(
      JSON.parse(await browser.elementByCss('#router-query').text())
    ).toEqual({ nextLocale: 'nl' })
    expect(await browser.elementByCss('html').getAttribute('lang')).toBe(
      'en-US'
    )

    await browser.elementByCss('#to-fallback-first').click()
    await browser.waitForElementByCss('#gsp')

    expect(await browser.elementByCss('#router-pathname').text()).toBe(
      '/gsp/fallback/[slug]'
    )
    expect(await browser.elementByCss('#router-as-path').text()).toBe(
      '/gsp/fallback/first'
    )
    expect(await browser.elementByCss('#router-locale').text()).toBe('nl')
    expect(
      JSON.parse(await browser.elementByCss('#router-locales').text())
    ).toEqual(locales)
    expect(
      JSON.parse(await browser.elementByCss('#router-query').text())
    ).toEqual({ slug: 'first' })
    expect(await browser.elementByCss('html').getAttribute('lang')).toBe('nl')

    let parsedUrl = url.parse(await browser.eval('window.location.href'), true)
    expect(parsedUrl.pathname).toBe(`${ctx.basePath}/nl/gsp/fallback/first`)
    expect(parsedUrl.query).toEqual({})

    await browser.eval('window.history.back()')
    await browser.waitForElementByCss('#links')

    expect(await browser.elementByCss('#router-pathname').text()).toBe('/links')
    expect(await browser.elementByCss('#router-as-path').text()).toBe(
      '/links?nextLocale=nl'
    )
    expect(await browser.elementByCss('#router-locale').text()).toBe('en-US')
    expect(
      JSON.parse(await browser.elementByCss('#router-locales').text())
    ).toEqual(locales)
    expect(
      JSON.parse(await browser.elementByCss('#router-query').text())
    ).toEqual({ nextLocale: 'nl' })
    expect(await browser.elementByCss('html').getAttribute('lang')).toBe(
      'en-US'
    )

    parsedUrl = url.parse(await browser.eval('window.location.href'), true)
    expect(parsedUrl.pathname).toBe(`${ctx.basePath}/links`)
    expect(parsedUrl.query).toEqual({ nextLocale: 'nl' })

    await browser.eval('window.history.forward()')
    await browser.waitForElementByCss('#gsp')

    expect(await browser.elementByCss('#router-pathname').text()).toBe(
      '/gsp/fallback/[slug]'
    )
    expect(await browser.elementByCss('#router-as-path').text()).toBe(
      '/gsp/fallback/first'
    )
    expect(await browser.elementByCss('#router-locale').text()).toBe('nl')
    expect(
      JSON.parse(await browser.elementByCss('#router-locales').text())
    ).toEqual(locales)
    expect(
      JSON.parse(await browser.elementByCss('#router-query').text())
    ).toEqual({ slug: 'first' })
    expect(await browser.elementByCss('html').getAttribute('lang')).toBe('nl')

    parsedUrl = url.parse(await browser.eval('window.location.href'), true)
    expect(parsedUrl.pathname).toBe(`${ctx.basePath}/nl/gsp/fallback/first`)
    expect(parsedUrl.query).toEqual({})
    expect(await browser.eval('window.beforeNav')).toBe(1)
    expect(await browser.eval('window.caughtWarns')).toEqual([])
  })

  it('should navigate with locale false correctly', async () => {
    const browser = await webdriver(
      ctx.appPort,
      `${ctx.basePath}/locale-false?nextLocale=fr`
    )
    await addDefaultLocaleCookie(browser)
    await browser.eval('window.beforeNav = 1')

    if (!ctx.isDev) {
      await browser.eval(`(function() {
        document.querySelector('#to-gsp').scrollIntoView()
        document.querySelector('#to-fallback-first').scrollIntoView()
        document.querySelector('#to-no-fallback-first').scrollIntoView()
      })()`)

      await check(async () => {
        const hrefs = await browser.eval(`Object.keys(window.next.router.sdc)`)
        hrefs.sort()

        assert.deepEqual(
          hrefs.map((href) =>
            new URL(href).pathname
              .replace(ctx.basePath, '')
              .replace(/^\/_next\/data\/[^/]+/, '')
          ),
          [
            '/en-US/gsp.json',
            '/fr/gsp.json',
            '/fr/gsp/fallback/first.json',
            '/fr/gsp/fallback/hello.json',
          ]
        )
        return 'yes'
      }, 'yes')
    }

    expect(await browser.elementByCss('#router-pathname').text()).toBe(
      '/locale-false'
    )
    expect(await browser.elementByCss('#router-as-path').text()).toBe(
      '/locale-false?nextLocale=fr'
    )
    expect(await browser.elementByCss('#router-locale').text()).toBe('en-US')
    expect(
      JSON.parse(await browser.elementByCss('#router-locales').text())
    ).toEqual(locales)
    expect(
      JSON.parse(await browser.elementByCss('#router-query').text())
    ).toEqual({ nextLocale: 'fr' })
    expect(await browser.elementByCss('html').getAttribute('lang')).toBe(
      'en-US'
    )

    await browser.elementByCss('#to-another').click()
    await browser.waitForElementByCss('#another')

    expect(await browser.elementByCss('#router-pathname').text()).toBe(
      '/another'
    )
    expect(await browser.elementByCss('#router-as-path').text()).toBe(
      '/another'
    )
    expect(await browser.elementByCss('#router-locale').text()).toBe('fr')
    expect(
      JSON.parse(await browser.elementByCss('#router-locales').text())
    ).toEqual(locales)
    expect(
      JSON.parse(await browser.elementByCss('#router-query').text())
    ).toEqual({})
    expect(await browser.elementByCss('html').getAttribute('lang')).toBe('fr')

    let parsedUrl = url.parse(await browser.eval('window.location.href'), true)
    expect(parsedUrl.pathname).toBe(`${ctx.basePath}/fr/another`)
    expect(parsedUrl.query).toEqual({})

    await browser.eval('window.history.back()')
    await browser.waitForElementByCss('#links')

    expect(await browser.elementByCss('#router-pathname').text()).toBe(
      '/locale-false'
    )
    expect(await browser.elementByCss('#router-as-path').text()).toBe(
      '/locale-false?nextLocale=fr'
    )
    expect(await browser.elementByCss('#router-locale').text()).toBe('en-US')
    expect(
      JSON.parse(await browser.elementByCss('#router-locales').text())
    ).toEqual(locales)
    expect(
      JSON.parse(await browser.elementByCss('#router-query').text())
    ).toEqual({ nextLocale: 'fr' })
    expect(await browser.elementByCss('html').getAttribute('lang')).toBe(
      'en-US'
    )

    parsedUrl = url.parse(await browser.eval('window.location.href'), true)
    expect(parsedUrl.pathname).toBe(`${ctx.basePath}/locale-false`)
    expect(parsedUrl.query).toEqual({ nextLocale: 'fr' })

    await browser.eval('window.history.forward()')
    await browser.waitForElementByCss('#another')

    expect(await browser.elementByCss('#router-pathname').text()).toBe(
      '/another'
    )
    expect(await browser.elementByCss('#router-as-path').text()).toBe(
      '/another'
    )
    expect(await browser.elementByCss('#router-locale').text()).toBe('fr')
    expect(
      JSON.parse(await browser.elementByCss('#router-locales').text())
    ).toEqual(locales)
    expect(
      JSON.parse(await browser.elementByCss('#router-query').text())
    ).toEqual({})
    expect(await browser.elementByCss('html').getAttribute('lang')).toBe('fr')

    parsedUrl = url.parse(await browser.eval('window.location.href'), true)
    expect(parsedUrl.pathname).toBe(`${ctx.basePath}/fr/another`)
    expect(parsedUrl.query).toEqual({})
    expect(await browser.eval('window.beforeNav')).toBe(1)
    expect(await browser.eval('window.caughtWarns')).toEqual([])
  })

  it('should navigate with locale false correctly GSP', async () => {
    const browser = await webdriver(
      ctx.appPort,
      `${ctx.basePath}/locale-false?nextLocale=nl`
    )
    await addDefaultLocaleCookie(browser)
    await browser.eval('window.beforeNav = 1')

    expect(await browser.elementByCss('#router-pathname').text()).toBe(
      '/locale-false'
    )
    expect(await browser.elementByCss('#router-as-path').text()).toBe(
      '/locale-false?nextLocale=nl'
    )
    expect(await browser.elementByCss('#router-locale').text()).toBe('en-US')
    expect(
      JSON.parse(await browser.elementByCss('#router-locales').text())
    ).toEqual(locales)
    expect(
      JSON.parse(await browser.elementByCss('#router-query').text())
    ).toEqual({ nextLocale: 'nl' })
    expect(await browser.elementByCss('html').getAttribute('lang')).toBe(
      'en-US'
    )

    await browser.elementByCss('#to-fallback-first').click()
    await browser.waitForElementByCss('#gsp')

    expect(await browser.elementByCss('#router-pathname').text()).toBe(
      '/gsp/fallback/[slug]'
    )
    expect(await browser.elementByCss('#router-as-path').text()).toBe(
      '/gsp/fallback/first'
    )
    expect(await browser.elementByCss('#router-locale').text()).toBe('nl')
    expect(
      JSON.parse(await browser.elementByCss('#router-locales').text())
    ).toEqual(locales)
    expect(
      JSON.parse(await browser.elementByCss('#router-query').text())
    ).toEqual({ slug: 'first' })
    expect(await browser.elementByCss('html').getAttribute('lang')).toBe('nl')

    let parsedUrl = url.parse(await browser.eval('window.location.href'), true)
    expect(parsedUrl.pathname).toBe(`${ctx.basePath}/nl/gsp/fallback/first`)
    expect(parsedUrl.query).toEqual({})

    await browser.eval('window.history.back()')
    await browser.waitForElementByCss('#links')

    expect(await browser.elementByCss('#router-pathname').text()).toBe(
      '/locale-false'
    )
    expect(await browser.elementByCss('#router-as-path').text()).toBe(
      '/locale-false?nextLocale=nl'
    )
    expect(await browser.elementByCss('#router-locale').text()).toBe('en-US')
    expect(
      JSON.parse(await browser.elementByCss('#router-locales').text())
    ).toEqual(locales)
    expect(
      JSON.parse(await browser.elementByCss('#router-query').text())
    ).toEqual({ nextLocale: 'nl' })
    expect(await browser.elementByCss('html').getAttribute('lang')).toBe(
      'en-US'
    )

    parsedUrl = url.parse(await browser.eval('window.location.href'), true)
    expect(parsedUrl.pathname).toBe(`${ctx.basePath}/locale-false`)
    expect(parsedUrl.query).toEqual({ nextLocale: 'nl' })

    await browser.eval('window.history.forward()')
    await browser.waitForElementByCss('#gsp')

    expect(await browser.elementByCss('#router-pathname').text()).toBe(
      '/gsp/fallback/[slug]'
    )
    expect(await browser.elementByCss('#router-as-path').text()).toBe(
      '/gsp/fallback/first'
    )
    expect(await browser.elementByCss('#router-locale').text()).toBe('nl')
    expect(
      JSON.parse(await browser.elementByCss('#router-locales').text())
    ).toEqual(locales)
    expect(
      JSON.parse(await browser.elementByCss('#router-query').text())
    ).toEqual({ slug: 'first' })
    expect(await browser.elementByCss('html').getAttribute('lang')).toBe('nl')

    parsedUrl = url.parse(await browser.eval('window.location.href'), true)
    expect(parsedUrl.pathname).toBe(`${ctx.basePath}/nl/gsp/fallback/first`)
    expect(parsedUrl.query).toEqual({})
    expect(await browser.eval('window.beforeNav')).toBe(1)
    expect(await browser.eval('window.caughtWarns')).toEqual([])
  })

  it('should update asPath on the client correctly', async () => {
    for (const check of ['en', 'En']) {
      const browser = await webdriver(ctx.appPort, `${ctx.basePath}/${check}`)

      expect(await browser.elementByCss('html').getAttribute('lang')).toBe('en')
      expect(await browser.elementByCss('#router-locale').text()).toBe('en')
      expect(
        JSON.parse(await browser.elementByCss('#router-locales').text())
      ).toEqual(locales)
      expect(await browser.elementByCss('#router-as-path').text()).toBe('/')
      expect(await browser.elementByCss('#router-pathname').text()).toBe('/')
    }
  })

  if (!ctx.isDev) {
    it('should handle fallback correctly after generating', async () => {
      const browser = await webdriver(
        ctx.appPort,
        `${ctx.basePath}/en/gsp/fallback/hello-fallback`
      )

      // wait for the fallback to be generated/stored to ISR cache
      browser.waitForElementByCss('#gsp')

      // now make sure we're serving the previously generated file from the cache
      const html = await renderViaHTTP(
        ctx.appPort,
        `${ctx.basePath}/en/gsp/fallback/hello-fallback`
      )
      const $ = cheerio.load(html)

      expect($('#gsp').text()).toBe('gsp page')
      expect($('#router-locale').text()).toBe('en')
      expect(JSON.parse($('#router-locales').text())).toEqual(locales)
      expect($('#router-pathname').text()).toBe('/gsp/fallback/[slug]')
      expect($('#router-as-path').text()).toBe('/gsp/fallback/hello-fallback')
    })
  }

  it('should use correct default locale for locale domains', async () => {
    const res = await fetchViaHTTP(
      ctx.appPort,
      `${ctx.basePath || '/'}`,
      undefined,
      {
        headers: {
          host: 'example.do',
        },
      }
    )

    expect(res.status).toBe(200)

    const html = await res.text()
    const $ = cheerio.load(html)

    expect($('html').attr('lang')).toBe('do')
    expect($('#router-locale').text()).toBe('do')
    expect($('#router-as-path').text()).toBe('/')
    expect($('#router-pathname').text()).toBe('/')
    // expect(JSON.parse($('#router-locales').text())).toEqual(['fr','fr-BE'])
    expect(JSON.parse($('#router-locales').text())).toEqual(locales)

    const res2 = await fetchViaHTTP(
      ctx.appPort,
      `${ctx.basePath || '/'}`,
      undefined,
      {
        headers: {
          host: 'example.com',
        },
      }
    )

    expect(res2.status).toBe(200)

    const html2 = await res2.text()
    const $2 = cheerio.load(html2)

    expect($2('html').attr('lang')).toBe('go')
    expect($2('#router-locale').text()).toBe('go')
    expect($2('#router-as-path').text()).toBe('/')
    expect($2('#router-pathname').text()).toBe('/')
    // expect(JSON.parse($2('#router-locales').text())).toEqual(['nl-BE','fr-BE'])
    expect(JSON.parse($2('#router-locales').text())).toEqual(locales)
  })

  it('should not strip locale prefix for default locale with locale domains', async () => {
    const res = await fetchViaHTTP(
      ctx.appPort,
      `${ctx.basePath}/do`,
      undefined,
      {
        headers: {
          host: 'example.do',
        },
        redirect: 'manual',
      }
    )

    expect(res.status).toBe(200)

    // const result = url.parse(res.headers.get('location'), true)
    // expect(result.pathname).toBe('/')
    // expect(result.query).toEqual({})

    const res2 = await fetchViaHTTP(
      ctx.appPort,
      `${ctx.basePath}/go`,
      undefined,
      {
        headers: {
          host: 'example.com',
        },
        redirect: 'manual',
      }
    )

    expect(res2.status).toBe(200)

    // const result2 = url.parse(res2.headers.get('location'), true)
    // expect(result2.pathname).toBe('/')
    // expect(result2.query).toEqual({})
  })

  // ('should set locale cookie when removing default locale and accept-lang doesnt match', async () => {
  //   const res = await fetchViaHTTP(ctx.appPort, '/en-US', undefined, {
  //     headers: {
  //       'accept-language': 'nl',
  //     },
  //     redirect: 'manual',
  //   })

  //   expect(res.status).toBe(307)

  //   const parsedUrl = url.parse(res.headers.get('location'), true)
  //   expect(parsedUrl.pathname).toBe('/')
  //   expect(parsedUrl.query).toEqual({})
  //   expect(res.headers.get('set-cookie')).toContain('NEXT_LOCALE=en-US')
  // })

  it('should not redirect to accept-lang preferred locale with locale cookie', async () => {
    const res = await fetchViaHTTP(
      ctx.appPort,
      `${ctx.basePath || '/'}`,
      undefined,
      {
        headers: {
          'accept-language': 'nl',
          cookie: 'NEXT_LOCALE=en-US',
        },
        redirect: 'manual',
      }
    )

    expect(res.status).toBe(200)

    const html = await res.text()
    const $ = cheerio.load(html)

    expect($('#router-locale').text()).toBe('en-US')
    expect(JSON.parse($('#router-locales').text())).toEqual(locales)
    expect($('html').attr('lang')).toBe('en-US')
    expect($('#router-pathname').text()).toBe('/')
    expect($('#router-as-path').text()).toBe('/')
  })

  it('should redirect to correct locale domain', async () => {
    const checks = [
      // test domain, locale prefix, redirect result
      // ['example.be', 'nl-BE', 'http://example.be/'],
      ['example.com', 'do', 'http://example.do/'],
      ['example.do', 'go', 'https://example.com/'],
      // ['example.fr', 'fr', 'http://example.fr/'],
    ]

    for (const check of checks) {
      const [domain, locale, location] = check

      const res = await fetchViaHTTP(
        ctx.appPort,
        `${ctx.basePath || '/'}`,
        undefined,
        {
          headers: {
            host: domain,
            'accept-language': locale,
          },
          redirect: 'manual',
        }
      )

      expect(res.status).toBe(307)
      expect(res.headers.get('location')).toBe(location)
    }
  })

  it('should handle locales with domain', async () => {
    const domainItems = [
      {
        // used for testing, this should not be needed in most cases
        // as production domains should always use https
        http: true,
        domain: 'example.do',
        defaultLocale: 'do',
        locales: ['do-BE'],
      },
      {
        domain: 'example.com',
        defaultLocale: 'go',
        locales: ['go-BE'],
      },
    ]
    const domainLocales = domainItems.reduce((prev, cur) => {
      return [...prev, ...cur.locales]
    }, [])

    const checkDomainLocales = async (
      domainDefault = '',
      domain = '',
      locale = ''
    ) => {
      const res = await fetchViaHTTP(
        ctx.appPort,
        `${ctx.basePath || '/'}`,
        undefined,
        {
          headers: {
            host: domain,
            'accept-language': locale,
          },
          redirect: 'manual',
        }
      )
      const expectedDomainItem = domainItems.find(
        (item) => item.defaultLocale === locale || item.locales.includes(locale)
      )
      const shouldRedirect =
        expectedDomainItem.domain !== domain ||
        locale !== expectedDomainItem.defaultLocale

      console.log('checking', {
        domain,
        locale,
        shouldRedirect,
        expectedDomainItem,
        status: res.status,
      })

      expect(res.status).toBe(shouldRedirect ? 307 : 200)

      if (shouldRedirect) {
        const parsedUrl = url.parse(res.headers.get('location'), true)

        expect(parsedUrl.pathname).toBe(
          `/${expectedDomainItem.defaultLocale === locale ? '' : locale}`
        )
        expect(parsedUrl.query).toEqual({})
        expect(parsedUrl.hostname).toBe(expectedDomainItem.domain)
      } else {
        const html = await res.text()
        const $ = cheerio.load(html)

        expect($('html').attr('lang')).toBe(locale)
        expect($('#router-locale').text()).toBe(locale)
        expect(JSON.parse($('#router-locales').text())).toEqual(locales)
        // this will not be the domain's defaultLocale since we don't
        // generate a prerendered version for each locale domain currently
        expect($('#router-default-locale').text()).toBe('en-US')
      }
    }

    for (const item of domainItems) {
      for (const locale of domainLocales) {
        await checkDomainLocales(item.defaultLocale, item.domain, locale)
      }
    }
  })

  it('should provide defaultLocale correctly for locale domain', async () => {
    for (const { host, locale } of [
      { host: 'example.do', locale: 'do' },
      { host: 'example.com', locale: 'go' },
    ]) {
      const res = await fetchViaHTTP(
        ctx.appPort,
        `${ctx.basePath}/gssp`,
        undefined,
        {
          redirect: 'manual',
          headers: {
            host,
          },
        }
      )

      expect(res.status).toBe(200)
      const html = await res.text()
      const $ = cheerio.load(html)
      expect($('#router-locale').text()).toBe(locale)
      expect($('#router-default-locale').text()).toBe(locale)
      expect(JSON.parse($('#props').text())).toEqual({
        defaultLocale: locale,
        locale,
        locales,
        query: {},
      })
      expect(JSON.parse($('#router-locales').text())).toEqual(locales)
    }
  })

  it('should generate AMP pages with all locales', async () => {
    for (const locale of nonDomainLocales) {
      const localePath = locale !== 'en-US' ? `/${locale}` : ''
      const html = await renderViaHTTP(
        ctx.appPort,
        `${ctx.basePath}${localePath}/amp/amp-hybrid`
      )
      const $ = cheerio.load(html)
      expect($('html').attr('lang')).toBe(locale)
      expect($('#is-amp').text()).toBe('no')
      expect($('#router-locale').text()).toBe(locale)
      expect(JSON.parse($('#router-locales').text())).toEqual(locales)
      expect($('#router-pathname').text()).toBe('/amp/amp-hybrid')
      expect($('#router-as-path').text()).toBe('/amp/amp-hybrid')
      expect(JSON.parse($('#router-query').text())).toEqual({})

      const amphtmlPath = `${ctx.basePath}${localePath}/amp/amp-hybrid${
        ctx.isDev ? '?amp=1' : '.amp'
      }`
      expect($('link[rel=amphtml]').attr('href')).toBe(amphtmlPath)

      const html2 = await renderViaHTTP(ctx.appPort, amphtmlPath)
      const $2 = cheerio.load(html2)
      expect($2('html').attr('lang')).toBe(locale)
      expect($2('#is-amp').text()).toBe('yes')
      expect($2('#router-locale').text()).toBe(locale)
      expect(JSON.parse($2('#router-locales').text())).toEqual(locales)
      expect($2('#router-pathname').text()).toBe('/amp/amp-hybrid')
      expect($2('#router-as-path').text()).toBe('/amp/amp-hybrid')
      expect(JSON.parse($2('#router-query').text())).toEqual({ amp: '1' })
      expect($2('link[rel=amphtml]').attr('href')).toBeFalsy()
    }
  })

  it('should work with AMP first page with all locales', async () => {
    for (const locale of nonDomainLocales) {
      const localePath = locale !== 'en-US' ? `/${locale}` : ''
      const html = await renderViaHTTP(
        ctx.appPort,
        `${ctx.basePath}${localePath}/amp/amp-first`
      )
      const $ = cheerio.load(html)
      expect($('html').attr('lang')).toBe(locale)
      expect($('#is-amp').text()).toBe('yes')
      expect($('#router-locale').text()).toBe(locale)
      expect(JSON.parse($('#router-locales').text())).toEqual(locales)
      expect($('#router-pathname').text()).toBe('/amp/amp-first')
      expect($('#router-as-path').text()).toBe('/amp/amp-first')
      expect(JSON.parse($('#router-query').text())).toEqual({})
      expect($('link[rel=amphtml]').attr('href')).toBeFalsy()
    }
  })

  it('should generate fallbacks with all locales', async () => {
    for (const locale of nonDomainLocales) {
      const html = await renderViaHTTP(
        ctx.appPort,
        `${ctx.basePath}/${locale}/gsp/fallback/${Math.random()}`
      )
      const $ = cheerio.load(html)
      expect($('html').attr('lang')).toBe(locale)
    }
  })

  it('should generate auto-export page with all locales', async () => {
    for (const locale of nonDomainLocales) {
      const html = await renderViaHTTP(ctx.appPort, `${ctx.basePath}/${locale}`)
      const $ = cheerio.load(html)
      expect($('html').attr('lang')).toBe(locale)
      expect($('#router-locale').text()).toBe(locale)
      expect($('#router-as-path').text()).toBe('/')
      expect($('#router-pathname').text()).toBe('/')
      expect(JSON.parse($('#router-locales').text())).toEqual(locales)

      const html2 = await renderViaHTTP(
        ctx.appPort,
        `${ctx.basePath}/${locale}/auto-export`
      )
      const $2 = cheerio.load(html2)
      expect($2('html').attr('lang')).toBe(locale)
      expect($2('#router-locale').text()).toBe(locale)
      expect($2('#router-as-path').text()).toBe('/auto-export')
      expect($2('#router-pathname').text()).toBe('/auto-export')
      expect(JSON.parse($2('#router-locales').text())).toEqual(locales)
    }
  })

  it('should generate non-dynamic GSP page with all locales', async () => {
    for (const locale of nonDomainLocales) {
      const html = await renderViaHTTP(
        ctx.appPort,
        `${ctx.basePath}/${locale}/gsp`
      )
      const $ = cheerio.load(html)
      expect($('html').attr('lang')).toBe(locale)
      expect($('#router-locale').text()).toBe(locale)
      expect($('#router-as-path').text()).toBe('/gsp')
      expect($('#router-pathname').text()).toBe('/gsp')
      expect(JSON.parse($('#router-locales').text())).toEqual(locales)

      // make sure locale is case-insensitive
      const html2 = await renderViaHTTP(
        ctx.appPort,
        `${ctx.basePath}/${locale.toUpperCase()}/gsp`
      )
      const $2 = cheerio.load(html2)
      expect($2('html').attr('lang')).toBe(locale)
      expect($2('#router-locale').text()).toBe(locale)
      expect($2('#router-as-path').text()).toBe('/gsp')
      expect($2('#router-pathname').text()).toBe('/gsp')
      expect(JSON.parse($2('#router-locales').text())).toEqual(locales)
    }
  })

  if (!ctx.isDev) {
    it('should not output GSP pages that returned notFound', async () => {
      const skippedLocales = ['en', 'nl']

      for (const locale of nonDomainLocales) {
        const pagePath = join(ctx.buildPagesDir, locale, 'not-found.html')
        const dataPath = join(ctx.buildPagesDir, locale, 'not-found.json')
        console.log(pagePath)
        expect(await fs.exists(pagePath)).toBe(!skippedLocales.includes(locale))
        expect(await fs.exists(dataPath)).toBe(!skippedLocales.includes(locale))
      }
    })
  }

  it('should 404 for GSP pages that returned notFound', async () => {
    const skippedLocales = ['en', 'nl']

    for (const locale of nonDomainLocales) {
      const res = await fetchViaHTTP(
        ctx.appPort,
        `${ctx.basePath}/${locale}/not-found`
      )
      expect(res.status).toBe(skippedLocales.includes(locale) ? 404 : 200)

      if (skippedLocales.includes(locale)) {
        const browser = await webdriver(
          ctx.appPort,
          `${ctx.basePath}/${locale}/not-found`
        )
        expect(await browser.elementByCss('html').getAttribute('lang')).toBe(
          locale
        )
        expect(
          await browser.eval('document.documentElement.innerHTML')
        ).toContain('This page could not be found')

        const props = JSON.parse(await browser.elementByCss('#props').text())

        expect(props.is404).toBe(true)
        expect(props.locale).toBe(locale)

        const parsedUrl = url.parse(
          await browser.eval('window.location.href'),
          true
        )
        expect(parsedUrl.pathname).toBe(`${ctx.basePath}/${locale}/not-found`)
        expect(parsedUrl.query).toEqual({})
      }
    }
  })

  it('should transition on client properly for page that starts with locale', async () => {
    const browser = await webdriver(ctx.appPort, `${ctx.basePath}/fr`)
    await browser.eval(`(function() {
      window.beforeNav = 1
      window.next.router.push('/frank')
    })()`)

    await browser.waitForElementByCss('#frank')

    expect(await browser.elementByCss('#router-locale').text()).toBe('fr')
    expect(await browser.elementByCss('#router-default-locale').text()).toBe(
      'en-US'
    )
    expect(
      JSON.parse(await browser.elementByCss('#router-locales').text())
    ).toEqual(locales)
    expect(
      JSON.parse(await browser.elementByCss('#router-query').text())
    ).toEqual({})
    expect(await browser.elementByCss('#router-pathname').text()).toBe('/frank')
    expect(await browser.elementByCss('#router-as-path').text()).toBe('/frank')
    expect(
      url.parse(await browser.eval(() => window.location.href)).pathname
    ).toBe(`${ctx.basePath}/fr/frank`)
    expect(await browser.eval('window.beforeNav')).toBe(1)
  })

  it('should 404 for GSP that returned notFound on client-transition', async () => {
    const browser = await webdriver(ctx.appPort, `${ctx.basePath}/en`)
    await browser.eval(`(function() {
      window.beforeNav = 1
      window.next.router.push('/not-found')
    })()`)

    await browser.waitForElementByCss('h1')

    expect(await browser.elementByCss('html').getAttribute('lang')).toBe('en')
    expect(await browser.elementByCss('html').text()).toContain(
      'This page could not be found'
    )
    const props = JSON.parse(await browser.elementByCss('#props').text())

    expect(props.is404).toBe(true)
    expect(props.locale).toBe('en')
    expect(await browser.eval('window.beforeNav')).toBe(1)
  })

  it('should render 404 for fallback page that returned 404 on client transition', async () => {
    const browser = await webdriver(
      ctx.appPort,
      `${ctx.basePath}/en`,
      true,
      true
    )
    await browser.eval(`(function() {
      next.router.push('/not-found/fallback/first')
    })()`)
    await browser.waitForElementByCss('h1')
    await browser.eval('window.beforeNav = 1')

    expect(await browser.elementByCss('html').text()).toContain(
      'This page could not be found'
    )
    const props = JSON.parse(await browser.elementByCss('#props').text())

    expect(props.is404).toBe(true)
    expect(props.locale).toBe('en')
    expect(await browser.elementByCss('html').getAttribute('lang')).toBe('en')

    const parsedUrl = url.parse(
      await browser.eval('window.location.href'),
      true
    )
    expect(parsedUrl.pathname).toBe(
      `${ctx.basePath}/en/not-found/fallback/first`
    )
    expect(parsedUrl.query).toEqual({})

    if (ctx.isDev) {
      // make sure page doesn't reload un-necessarily in development
      await waitFor(10 * 1000)
    }
    expect(await browser.eval('window.beforeNav')).toBe(1)
  })

  it('should render 404 for fallback page that returned 404', async () => {
    const browser = await webdriver(
      ctx.appPort,
      `${ctx.basePath}/en/not-found/fallback/first`,
      true,
      true
    )
    await browser.waitForElementByCss('h1')
    await browser.eval('window.beforeNav = 1')

    expect(await browser.elementByCss('html').text()).toContain(
      'This page could not be found'
    )
    const props = JSON.parse(await browser.elementByCss('#props').text())

    expect(props.is404).toBe(true)
    expect(props.locale).toBe('en')
    expect(await browser.elementByCss('html').getAttribute('lang')).toBe('en')

    const parsedUrl = url.parse(
      await browser.eval('window.location.href'),
      true
    )
    expect(parsedUrl.pathname).toBe(
      `${ctx.basePath}/en/not-found/fallback/first`
    )
    expect(parsedUrl.query).toEqual({})

    if (ctx.isDev) {
      // make sure page doesn't reload un-necessarily in development
      await waitFor(10 * 1000)
    }
    expect(await browser.eval('window.beforeNav')).toBe(1)
  })

  it('should render 404 for blocking fallback page that returned 404 on client transition', async () => {
    const browser = await webdriver(
      ctx.appPort,
      `${ctx.basePath}/en`,
      true,
      true
    )
    await browser.eval(`(function() {
      next.router.push('/not-found/blocking-fallback/first')
    })()`)
    await browser.waitForElementByCss('h1')
    await browser.eval('window.beforeNav = 1')

    expect(await browser.elementByCss('html').text()).toContain(
      'This page could not be found'
    )
    const props = JSON.parse(await browser.elementByCss('#props').text())

    expect(props.is404).toBe(true)
    expect(props.locale).toBe('en')
    expect(await browser.elementByCss('html').getAttribute('lang')).toBe('en')

    const parsedUrl = url.parse(
      await browser.eval('window.location.href'),
      true
    )
    expect(parsedUrl.pathname).toBe(
      `${ctx.basePath}/en/not-found/blocking-fallback/first`
    )
    expect(parsedUrl.query).toEqual({})

    if (ctx.isDev) {
      // make sure page doesn't reload un-necessarily in development
      await waitFor(10 * 1000)
    }
    expect(await browser.eval('window.beforeNav')).toBe(1)
  })

  it('should render 404 for blocking fallback page that returned 404', async () => {
    const browser = await webdriver(
      ctx.appPort,
      `${ctx.basePath}/en/not-found/blocking-fallback/first`,
      true,
      true
    )
    await browser.waitForElementByCss('h1')
    await browser.eval('window.beforeNav = 1')

    expect(await browser.elementByCss('html').text()).toContain(
      'This page could not be found'
    )
    const props = JSON.parse(await browser.elementByCss('#props').text())

    expect(props.is404).toBe(true)
    expect(props.locale).toBe('en')
    expect(await browser.elementByCss('html').getAttribute('lang')).toBe('en')

    const parsedUrl = url.parse(
      await browser.eval('window.location.href'),
      true
    )
    expect(parsedUrl.pathname).toBe(
      `${ctx.basePath}/en/not-found/blocking-fallback/first`
    )
    expect(parsedUrl.query).toEqual({})

    if (ctx.isDev) {
      // make sure page doesn't reload un-necessarily in development
      await waitFor(10 * 1000)
    }
    expect(await browser.eval('window.beforeNav')).toBe(1)
  })

  it('should not remove locale prefix for default locale', async () => {
    const res = await fetchViaHTTP(
      ctx.appPort,
      `${ctx.basePath}/en-US`,
      undefined,
      {
        redirect: 'manual',
        headers: {
          'Accept-Language': 'en-US;q=0.9',
        },
      }
    )

    expect(res.status).toBe(200)

    // const parsedUrl = url.parse(res.headers.get('location'), true)

    // expect(parsedUrl.pathname).toBe('/')
    // expect(parsedUrl.query).toEqual({})

    // make sure locale is case-insensitive
    const res2 = await fetchViaHTTP(
      ctx.appPort,
      `${ctx.basePath}/eN-Us`,
      undefined,
      {
        redirect: 'manual',
        headers: {
          'Accept-Language': 'en-US;q=0.9',
        },
      }
    )

    expect(res2.status).toBe(200)

    // const parsedUrl2 = url.parse(res.headers.get('location'), true)

    // expect(parsedUrl2.pathname).toBe('/')
    // expect(parsedUrl2.query).toEqual({})
  })

  it('should load getStaticProps page correctly SSR (default locale no prefix)', async () => {
    const html = await renderViaHTTP(ctx.appPort, `${ctx.basePath}/gsp`)
    const $ = cheerio.load(html)

    expect(JSON.parse($('#props').text())).toEqual({
      locale: 'en-US',
      locales,
      defaultLocale: 'en-US',
    })
    expect($('#router-locale').text()).toBe('en-US')
    expect(JSON.parse($('#router-locales').text())).toEqual(locales)
    expect($('html').attr('lang')).toBe('en-US')
  })

  it('should load getStaticProps fallback prerender page correctly SSR (default locale no prefix)', async () => {
    const html = await renderViaHTTP(
      ctx.appPort,
      `${ctx.basePath}/gsp/fallback/first`
    )
    const $ = cheerio.load(html)

    expect(JSON.parse($('#props').text())).toEqual({
      locale: 'en-US',
      locales,
      params: {
        slug: 'first',
      },
      defaultLocale: 'en-US',
    })
    expect(JSON.parse($('#router-query').text())).toEqual({
      slug: 'first',
    })
    expect($('#router-locale').text()).toBe('en-US')
    expect(JSON.parse($('#router-locales').text())).toEqual(locales)
    expect($('html').attr('lang')).toBe('en-US')
  })

  it('should load getStaticProps fallback non-prerender page correctly (default locale no prefix', async () => {
    const browser = await webdriver(
      ctx.appPort,
      `${ctx.basePath}/gsp/fallback/another`
    )

    await browser.waitForElementByCss('#props')

    expect(JSON.parse(await browser.elementByCss('#props').text())).toEqual({
      locale: 'en-US',
      locales,
      params: {
        slug: 'another',
      },
      defaultLocale: 'en-US',
    })
    expect(
      JSON.parse(await browser.elementByCss('#router-query').text())
    ).toEqual({
      slug: 'another',
    })
    expect(await browser.elementByCss('#router-locale').text()).toBe('en-US')
    expect(
      JSON.parse(await browser.elementByCss('#router-locales').text())
    ).toEqual(locales)
  })

  it('should redirect to locale prefixed route for /', async () => {
    const res = await fetchViaHTTP(
      ctx.appPort,
      `${ctx.basePath || '/'}`,
      undefined,
      {
        redirect: 'manual',
        headers: {
          'Accept-Language': 'nl-NL,nl;q=0.9,en-US;q=0.8,en;q=0.7',
        },
      }
    )
    expect(res.status).toBe(307)

    const parsedUrl = url.parse(res.headers.get('location'), true)
    expect(parsedUrl.pathname).toBe(`${ctx.basePath}/nl-NL`)
    expect(parsedUrl.query).toEqual({})

    const res2 = await fetchViaHTTP(
      ctx.appPort,
      '/',
      { hello: 'world' },
      {
        redirect: 'manual',
        headers: {
          'Accept-Language': 'en;q=0.9',
        },
      }
    )
    expect(res2.status).toBe(307)

    const parsedUrl2 = url.parse(res2.headers.get('location'), true)
    expect(parsedUrl2.pathname).toBe(`${ctx.basePath}/en`)
    expect(parsedUrl2.query).toEqual({ hello: 'world' })
  })

  it('should use default locale for / without accept-language', async () => {
    const res = await fetchViaHTTP(
      ctx.appPort,
      `${ctx.basePath || '/'}`,
      undefined,
      {
        redirect: 'manual',
      }
    )
    expect(res.status).toBe(200)

    const html = await res.text()
    const $ = cheerio.load(html)

    expect($('#router-locale').text()).toBe('en-US')
    expect(JSON.parse($('#router-locales').text())).toEqual(locales)
    expect(JSON.parse($('#router-query').text())).toEqual({})
    expect($('#router-pathname').text()).toBe('/')
    expect($('#router-as-path').text()).toBe('/')

    const res2 = await fetchViaHTTP(
      ctx.appPort,
      `${ctx.basePath || '/'}`,
      { hello: 'world' },
      {
        redirect: 'manual',
      }
    )
    expect(res2.status).toBe(200)

    const html2 = await res2.text()
    const $2 = cheerio.load(html2)

    expect($2('#router-locale').text()).toBe('en-US')
    expect(JSON.parse($2('#router-locales').text())).toEqual(locales)
    // page is auto-export so query isn't hydrated until client
    expect(JSON.parse($2('#router-query').text())).toEqual({})
    expect($2('#router-pathname').text()).toBe('/')
    // expect($2('#router-as-path').text()).toBe('/')
  })

  it('should load getStaticProps page correctly SSR', async () => {
    const html = await renderViaHTTP(ctx.appPort, `${ctx.basePath}/en-US/gsp`)
    const $ = cheerio.load(html)

    expect(JSON.parse($('#props').text())).toEqual({
      locale: 'en-US',
      locales,
      defaultLocale: 'en-US',
    })
    expect($('#router-locale').text()).toBe('en-US')
    expect(JSON.parse($('#router-locales').text())).toEqual(locales)
    expect($('html').attr('lang')).toBe('en-US')
  })

  it('should load getStaticProps fallback prerender page correctly SSR', async () => {
    const html = await renderViaHTTP(
      ctx.appPort,
      `${ctx.basePath}/en-US/gsp/fallback/first`
    )
    const $ = cheerio.load(html)

    expect(JSON.parse($('#props').text())).toEqual({
      locale: 'en-US',
      locales,
      params: {
        slug: 'first',
      },
      defaultLocale: 'en-US',
    })
    expect(JSON.parse($('#router-query').text())).toEqual({
      slug: 'first',
    })
    expect($('#router-locale').text()).toBe('en-US')
    expect(JSON.parse($('#router-locales').text())).toEqual(locales)
    expect($('html').attr('lang')).toBe('en-US')
  })

  it('should load getStaticProps fallback non-prerender page correctly', async () => {
    const browser = await webdriver(
      ctx.appPort,
      `${ctx.basePath}/en/gsp/fallback/another`
    )

    await browser.waitForElementByCss('#props')

    expect(JSON.parse(await browser.elementByCss('#props').text())).toEqual({
      locale: 'en',
      locales,
      params: {
        slug: 'another',
      },
      defaultLocale: 'en-US',
    })
    expect(
      JSON.parse(await browser.elementByCss('#router-query').text())
    ).toEqual({
      slug: 'another',
    })
    expect(await browser.elementByCss('#router-locale').text()).toBe('en')
    expect(
      JSON.parse(await browser.elementByCss('#router-locales').text())
    ).toEqual(locales)

    expect(await browser.elementByCss('html').getAttribute('lang')).toBe('en')
  })

  it('should load getServerSideProps page correctly SSR (default locale no prefix)', async () => {
    const html = await renderViaHTTP(ctx.appPort, `${ctx.basePath}/gssp`)
    const $ = cheerio.load(html)

    expect(JSON.parse($('#props').text())).toEqual({
      locale: 'en-US',
      locales,
      query: {},
      defaultLocale: 'en-US',
    })
    expect($('#router-locale').text()).toBe('en-US')
    expect(JSON.parse($('#router-locales').text())).toEqual(locales)
    expect(JSON.parse($('#router-query').text())).toEqual({})
    expect($('html').attr('lang')).toBe('en-US')
  })

  it('should navigate client side for default locale with no prefix', async () => {
    const browser = await webdriver(ctx.appPort, `${ctx.basePath || '/'}`)
    await addDefaultLocaleCookie(browser)

    const checkIndexValues = async () => {
      expect(await browser.elementByCss('#router-locale').text()).toBe('en-US')
      expect(
        JSON.parse(await browser.elementByCss('#router-locales').text())
      ).toEqual(locales)
      expect(
        JSON.parse(await browser.elementByCss('#router-query').text())
      ).toEqual({})
      expect(await browser.elementByCss('#router-pathname').text()).toBe('/')
      expect(await browser.elementByCss('#router-as-path').text()).toBe('/')
      expect(
        url.parse(await browser.eval(() => window.location.href)).pathname
      ).toBe(`${ctx.basePath || '/'}`)
    }

    await checkIndexValues()

    await browser.elementByCss('#to-another').click()
    await browser.waitForElementByCss('#another')

    expect(JSON.parse(await browser.elementByCss('#props').text())).toEqual({
      locale: 'en-US',
      locales,
      defaultLocale: 'en-US',
    })
    expect(await browser.elementByCss('#router-locale').text()).toBe('en-US')
    expect(
      JSON.parse(await browser.elementByCss('#router-locales').text())
    ).toEqual(locales)
    expect(
      JSON.parse(await browser.elementByCss('#router-query').text())
    ).toEqual({})
    expect(await browser.elementByCss('#router-pathname').text()).toBe(
      '/another'
    )
    expect(await browser.elementByCss('#router-as-path').text()).toBe(
      '/another'
    )
    expect(
      url.parse(await browser.eval(() => window.location.href)).pathname
    ).toBe(`${ctx.basePath}/another`)

    await browser.elementByCss('#to-index').click()
    await browser.waitForElementByCss('#index')

    await checkIndexValues()

    await browser.elementByCss('#to-gsp').click()
    await browser.waitForElementByCss('#gsp')

    expect(JSON.parse(await browser.elementByCss('#props').text())).toEqual({
      locale: 'en-US',
      locales,
      defaultLocale: 'en-US',
    })
    expect(await browser.elementByCss('#router-locale').text()).toBe('en-US')
    expect(
      JSON.parse(await browser.elementByCss('#router-locales').text())
    ).toEqual(locales)
    expect(
      JSON.parse(await browser.elementByCss('#router-query').text())
    ).toEqual({})
    expect(await browser.elementByCss('#router-pathname').text()).toBe('/gsp')
    expect(await browser.elementByCss('#router-as-path').text()).toBe('/gsp')
    expect(
      url.parse(await browser.eval(() => window.location.href)).pathname
    ).toBe(`${ctx.basePath}/gsp`)

    await browser.elementByCss('#to-index').click()
    await browser.waitForElementByCss('#index')

    await checkIndexValues()

    await browser.manage().deleteCookie('NEXT_LOCALE')
  })

  it('should load getStaticProps fallback non-prerender page another locale correctly', async () => {
    const browser = await webdriver(
      ctx.appPort,
      `${ctx.basePath}/nl-NL/gsp/fallback/another`
    )

    await browser.waitForElementByCss('#props')

    expect(JSON.parse(await browser.elementByCss('#props').text())).toEqual({
      locale: 'nl-NL',
      locales,
      params: {
        slug: 'another',
      },
      defaultLocale: 'en-US',
    })
    expect(
      JSON.parse(await browser.elementByCss('#router-query').text())
    ).toEqual({
      slug: 'another',
    })
    expect(await browser.elementByCss('#router-locale').text()).toBe('nl-NL')
    expect(
      JSON.parse(await browser.elementByCss('#router-locales').text())
    ).toEqual(locales)
  })

  it('should load getStaticProps non-fallback correctly', async () => {
    const browser = await webdriver(
      ctx.appPort,
      `${ctx.basePath}/en-US/gsp/no-fallback/first`
    )

    await browser.waitForElementByCss('#props')

    expect(JSON.parse(await browser.elementByCss('#props').text())).toEqual({
      locale: 'en-US',
      locales,
      params: {
        slug: 'first',
      },
      defaultLocale: 'en-US',
    })
    expect(
      JSON.parse(await browser.elementByCss('#router-query').text())
    ).toEqual({
      slug: 'first',
    })
    expect(await browser.elementByCss('#router-locale').text()).toBe('en-US')
    expect(
      JSON.parse(await browser.elementByCss('#router-locales').text())
    ).toEqual(locales)
    expect(await browser.elementByCss('html').getAttribute('lang')).toBe(
      'en-US'
    )
  })

  it('should load getStaticProps non-fallback correctly another locale', async () => {
    const browser = await webdriver(
      ctx.appPort,
      `${ctx.basePath}/nl-NL/gsp/no-fallback/second`
    )

    await browser.waitForElementByCss('#props')

    expect(JSON.parse(await browser.elementByCss('#props').text())).toEqual({
      locale: 'nl-NL',
      locales,
      params: {
        slug: 'second',
      },
      defaultLocale: 'en-US',
    })
    expect(
      JSON.parse(await browser.elementByCss('#router-query').text())
    ).toEqual({
      slug: 'second',
    })
    expect(await browser.elementByCss('#router-locale').text()).toBe('nl-NL')
    expect(
      JSON.parse(await browser.elementByCss('#router-locales').text())
    ).toEqual(locales)
    expect(await browser.elementByCss('html').getAttribute('lang')).toBe(
      'nl-NL'
    )
  })

  it('should load getStaticProps non-fallback correctly another locale via cookie', async () => {
    const html = await renderViaHTTP(
      ctx.appPort,
      `${ctx.basePath}/nl-NL/gsp/no-fallback/second`,
      {},
      {
        headers: {
          cookie: 'NEXT_LOCALE=nl-NL',
        },
      }
    )
    const $ = cheerio.load(html)

    expect(JSON.parse($('#props').text())).toEqual({
      locale: 'nl-NL',
      locales,
      params: {
        slug: 'second',
      },
      defaultLocale: 'en-US',
    })
    expect(JSON.parse($('#router-query').text())).toEqual({
      slug: 'second',
    })
    expect($('#router-locale').text()).toBe('nl-NL')
    expect(JSON.parse($('#router-locales').text())).toEqual(locales)
    expect($('html').attr('lang')).toBe('nl-NL')
  })

  it('should load getServerSideProps page correctly SSR', async () => {
    const html = await renderViaHTTP(ctx.appPort, `${ctx.basePath}/en-US/gssp`)
    const $ = cheerio.load(html)

    expect(JSON.parse($('#props').text())).toEqual({
      locale: 'en-US',
      locales,
      query: {},
      defaultLocale: 'en-US',
    })
    expect($('#router-locale').text()).toBe('en-US')
    expect(JSON.parse($('#router-locales').text())).toEqual(locales)
    expect(JSON.parse($('#router-query').text())).toEqual({})
    expect($('html').attr('lang')).toBe('en-US')

    const html2 = await renderViaHTTP(ctx.appPort, `${ctx.basePath}/nl-NL/gssp`)
    const $2 = cheerio.load(html2)

    expect(JSON.parse($2('#props').text())).toEqual({
      locale: 'nl-NL',
      locales,
      query: {},
      defaultLocale: 'en-US',
    })
    expect($2('#router-locale').text()).toBe('nl-NL')
    expect(JSON.parse($2('#router-locales').text())).toEqual(locales)
    expect(JSON.parse($2('#router-query').text())).toEqual({})
    expect($2('html').attr('lang')).toBe('nl-NL')
  })

  it('should load dynamic getServerSideProps page correctly SSR', async () => {
    const html = await renderViaHTTP(
      ctx.appPort,
      `${ctx.basePath}/en-US/gssp/first`
    )
    const $ = cheerio.load(html)

    expect(JSON.parse($('#props').text())).toEqual({
      locale: 'en-US',
      locales,
      params: {
        slug: 'first',
      },
      defaultLocale: 'en-US',
    })
    expect($('#router-locale').text()).toBe('en-US')
    expect(JSON.parse($('#router-locales').text())).toEqual(locales)
    expect(JSON.parse($('#router-query').text())).toEqual({ slug: 'first' })
    expect($('html').attr('lang')).toBe('en-US')

    const html2 = await renderViaHTTP(
      ctx.appPort,
      `${ctx.basePath}/nl-NL/gssp/first`
    )
    const $2 = cheerio.load(html2)

    expect(JSON.parse($2('#props').text())).toEqual({
      locale: 'nl-NL',
      locales,
      params: {
        slug: 'first',
      },
      defaultLocale: 'en-US',
    })
    expect($2('#router-locale').text()).toBe('nl-NL')
    expect(JSON.parse($2('#router-locales').text())).toEqual(locales)
    expect(JSON.parse($2('#router-query').text())).toEqual({ slug: 'first' })
    expect($2('html').attr('lang')).toBe('nl-NL')
  })

  it('should navigate to another page and back correctly with locale', async () => {
    const browser = await webdriver(ctx.appPort, `${ctx.basePath}/en`)

    await browser.eval('window.beforeNav = "hi"')

    await browser
      .elementByCss('#to-another')
      .click()
      .waitForElementByCss('#another')

    expect(await browser.elementByCss('#router-pathname').text()).toBe(
      '/another'
    )
    expect(await browser.elementByCss('#router-as-path').text()).toBe(
      '/another'
    )
    expect(await browser.elementByCss('#router-locale').text()).toBe('en')
    expect(
      JSON.parse(await browser.elementByCss('#router-locales').text())
    ).toEqual(locales)
    expect(JSON.parse(await browser.elementByCss('#props').text())).toEqual({
      locale: 'en',
      locales,
      defaultLocale: 'en-US',
    })
    expect(
      JSON.parse(await browser.elementByCss('#router-query').text())
    ).toEqual({})
    expect(await browser.eval('window.beforeNav')).toBe('hi')

    await browser.back().waitForElementByCss('#index')
    expect(await browser.eval('window.beforeNav')).toBe('hi')
    expect(await browser.elementByCss('#router-pathname').text()).toBe('/')
    expect(await browser.elementByCss('#router-as-path').text()).toBe('/')
  })

  it('should navigate to getStaticProps page and back correctly with locale', async () => {
    const browser = await webdriver(ctx.appPort, `${ctx.basePath}/en`)

    await browser.eval('window.beforeNav = "hi"')

    await browser.elementByCss('#to-gsp').click().waitForElementByCss('#gsp')

    expect(await browser.elementByCss('#router-pathname').text()).toBe('/gsp')
    expect(await browser.elementByCss('#router-as-path').text()).toBe('/gsp')
    expect(await browser.elementByCss('#router-locale').text()).toBe('en')
    expect(
      JSON.parse(await browser.elementByCss('#router-locales').text())
    ).toEqual(locales)
    expect(JSON.parse(await browser.elementByCss('#props').text())).toEqual({
      locale: 'en',
      locales,
      defaultLocale: 'en-US',
    })
    expect(
      JSON.parse(await browser.elementByCss('#router-query').text())
    ).toEqual({})
    expect(await browser.eval('window.beforeNav')).toBe('hi')

    await browser.back().waitForElementByCss('#index')
    expect(await browser.eval('window.beforeNav')).toBe('hi')
    expect(await browser.elementByCss('#router-pathname').text()).toBe('/')
    expect(await browser.elementByCss('#router-as-path').text()).toBe('/')
  })
}<|MERGE_RESOLUTION|>--- conflicted
+++ resolved
@@ -37,7 +37,6 @@
 }
 
 export function runTests(ctx) {
-<<<<<<< HEAD
   it('should not error with similar named cookie to locale cookie', async () => {
     const res = await fetchViaHTTP(
       ctx.appPort,
@@ -52,7 +51,8 @@
 
     expect(res.status).toBe(200)
     expect(await res.text()).toContain('index page')
-=======
+  })
+
   it('should handle navigating back to different casing of locale', async () => {
     const browser = await webdriver(
       ctx.appPort,
@@ -85,7 +85,6 @@
     )
     expect(await browser.elementByCss('#router-pathname').text()).toBe('/links')
     expect(await browser.elementByCss('#router-locale').text()).toBe('fr')
->>>>>>> 5bdef6aa
   })
 
   it('should have correct initial query values for fallback', async () => {
