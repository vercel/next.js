/* global fixture, test */
import 'testcafe'

import webdriver from 'next-webdriver'
import { join } from 'path'
import cheerio from 'cheerio'
import { existsSync, readdirSync, readFileSync } from 'fs'
import {
  killApp,
  findPort,
  nextBuild,
  nextStart,
  fetchViaHTTP,
  renderViaHTTP
} from 'next-test-utils'
import qs from 'querystring'
import fetch from 'node-fetch'

const appDir = join(__dirname, '../')
const serverlessDir = join(appDir, '.next/serverless/pages')
const chunksDir = join(appDir, '.next/static/chunks')
const buildIdFile = join(appDir, '.next/BUILD_ID')

fixture('Serverless')
  .before(async ctx => {
    await nextBuild(appDir)
    ctx.appPort = await findPort()
    ctx.app = await nextStart(appDir, ctx.appPort)
  })
  .after(ctx => killApp(ctx.app))

test('should render the page', async t => {
  const html = await renderViaHTTP(t.fixtureCtx.appPort, '/')
  await t.expect(html).match(/Hello World/)
})

test('should add autoExport for auto pre-rendered pages', async t => {
  for (const page of ['/', '/abc']) {
    const html = await renderViaHTTP(t.fixtureCtx.appPort, page)
    const $ = cheerio.load(html)
    const data = JSON.parse($('#__NEXT_DATA__').html())
    await t.expect(data.autoExport).eql(true)
  }
})

<<<<<<< HEAD
test('should not add autoExport for non pre-rendered pages', async t => {
  for (const page of ['/fetch']) {
    const html = await renderViaHTTP(t.fixtureCtx.appPort, page)
=======
    expect(data.query).toEqual({ slug: paramRaw })
  })

  it('should have the correct query string for a spr route', async () => {
    const paramRaw = 'test % 123'
    const html = await fetchViaHTTP(appPort, `/dr/[slug]`, '', {
      headers: { 'x-now-route-matches': qs.stringify({ 1: paramRaw }) }
    }).then(res => res.text())
>>>>>>> 117d0235
    const $ = cheerio.load(html)
    const data = JSON.parse($('#__NEXT_DATA__').html())
    await t.expect(!!data.autoExport).eql(false)
  }
})

test('should serve file from public folder', async t => {
  const content = await renderViaHTTP(t.fixtureCtx.appPort, '/hello.txt')
  await t.expect(content.trim()).eql('hello world')

  const legacy = await renderViaHTTP(t.fixtureCtx.appPort, '/static/legacy.txt')
  await t.expect(legacy).contains(`new static folder`)
})

test('should render the page with dynamic import', async t => {
  const html = await renderViaHTTP(t.fixtureCtx.appPort, '/dynamic')
  await t.expect(html).match(/Hello!/)
})

test('should render the page with same dynamic import', async t => {
  const html = await renderViaHTTP(t.fixtureCtx.appPort, '/dynamic-two')
  await t.expect(html).match(/Hello!/)
})

test('should render 404', async t => {
  const html = await renderViaHTTP(t.fixtureCtx.appPort, '/404')
  await t.expect(html).match(/This page could not be found/)
})

test('should render 404 for /_next/static', async t => {
  const html = await renderViaHTTP(t.fixtureCtx.appPort, '/_next/static')
  await t.expect(html).match(/This page could not be found/)
})

test('should render an AMP page', async t => {
  const html = await renderViaHTTP(t.fixtureCtx.appPort, '/some-amp?amp=1')
  await t.expect(html).match(/Hi Im an AMP page/)
  await t.expect(html).match(/ampproject\.org/)
})

test('should have correct amphtml rel link', async t => {
  const html = await renderViaHTTP(t.fixtureCtx.appPort, '/some-amp')
  await t.expect(html).match(/Hi Im an AMP page/)
  await t.expect(html).match(/rel="amphtml" href="\/some-amp\?amp=1"/)
})

test('should have correct canonical link', async t => {
  const html = await renderViaHTTP(t.fixtureCtx.appPort, '/some-amp?amp=1')
  await t.expect(html).match(/rel="canonical" href="\/some-amp"/)
})

test('should render correctly when importing isomorphic-unfetch', async t => {
  const url = `http://localhost:${t.fixtureCtx.appPort}/fetch`
  const res = await fetch(url)
  await t.expect(res.status).eql(200)
  const text = await res.text()
  await t.expect(text.includes('failed')).eql(false)
})

test('should render correctly when importing isomorphic-unfetch on the client side', async t => {
  const browser = await webdriver(t.fixtureCtx.appPort, '/')
  try {
    await browser.elementByCss('a').click()

    await browser.waitForElementByCss('.fetch-page')

    const text = await browser.elementByCss('#text').text()
    await t.expect(text).match(/fetch page/)
  } finally {
    await browser.close()
  }
})

test('should not have combined client-side chunks', async t => {
  await t.expect(readdirSync(chunksDir).length >= 2).ok()
  const buildId = readFileSync(buildIdFile, 'utf8').trim()

  const pageContent = join(appDir, '.next/static', buildId, 'pages/dynamic.js')
  await t.expect(readFileSync(pageContent, 'utf8')).notContains('Hello!')
})

test('should not output _app.js and _document.js to serverless build', async t => {
  await t.expect(existsSync(join(serverlessDir, '_app.js'))).notOk()
  await t.expect(existsSync(join(serverlessDir, '_document.js'))).notOk()
})

test('should replace static pages with HTML files', async t => {
  const staticFiles = ['abc', 'dynamic', 'dynamic-two', 'some-amp']
  for (const file of staticFiles) {
    await t.expect(existsSync(join(serverlessDir, file + '.html'))).eql(true)
    await t.expect(existsSync(join(serverlessDir, file + '.js'))).eql(false)
  }
})

test('should not replace non-static pages with HTML files', async t => {
  const nonStaticFiles = ['fetch', '_error']
  for (const file of nonStaticFiles) {
    await t.expect(existsSync(join(serverlessDir, file + '.js'))).eql(true)
    await t.expect(existsSync(join(serverlessDir, file + '.html'))).eql(false)
  }
})

test('should reply on API request successfully', async t => {
  const content = await renderViaHTTP(t.fixtureCtx.appPort, '/api/hello')
  await t.expect(content).match(/hello world/)
})

test('should reply on dynamic API request successfully', async t => {
  const result = await renderViaHTTP(t.fixtureCtx.appPort, '/api/posts/post-1')
  const { id } = JSON.parse(result)
  await t.expect(id).eql('post-1')
})

test('should reply on dynamic API request successfully with query parameters', async t => {
  const result = await renderViaHTTP(
    t.fixtureCtx.appPort,
    '/api/posts/post-1?param=val'
  )
  const { id, param } = JSON.parse(result)
  await t.expect(id).eql('post-1')
  await t.expect(param).eql('val')
})

test('should reply on dynamic API index request successfully', async t => {
  const result = await renderViaHTTP(
    t.fixtureCtx.appPort,
    '/api/dynamic/post-1'
  )
  const { path } = JSON.parse(result)
  await t.expect(path).eql('post-1')
})

test('should reply on dynamic API index request successfully with query parameters', async t => {
  const result = await renderViaHTTP(
    t.fixtureCtx.appPort,
    '/api/dynamic/post-1?param=val'
  )
  const { path, param } = JSON.parse(result)
  await t.expect(path).eql('post-1')
  await t.expect(param).eql('val')
})

test('should 404 on API request with trailing slash', async t => {
  const res = await fetchViaHTTP(t.fixtureCtx.appPort, '/api/hello/')
  await t.expect(res.status).eql(404)
})

test('should have the correct query string for a dynamic route', async t => {
  const paramRaw = 'test % 123'
  const param = encodeURIComponent(paramRaw)

  const html = await renderViaHTTP(t.fixtureCtx.appPort, `/dr/${param}`)
  const $ = cheerio.load(html)
  const data = JSON.parse($('#__NEXT_DATA__').html())

  await t.expect(data.query).eql({ slug: paramRaw })
})

test('should have the correct query string for a spr route', async t => {
  const paramRaw = 'test % 123'
  const html = await fetchViaHTTP(t.fixtureCtx.appPort, `/dr/[slug]`, '', {
    headers: { 'x-now-route-params': qs.stringify({ 1: paramRaw }) }
  }).then(res => res.text())
  const $ = cheerio.load(html)
  const data = JSON.parse($('#__NEXT_DATA__').html())

  await t.expect(data.query).eql({ slug: paramRaw })
})

test('should allow etag header support', async t => {
  const url = `http://localhost:${t.fixtureCtx.appPort}/`
  const etag = (await fetch(url)).headers.get('ETag')

  const headers = { 'If-None-Match': etag }
  const res2 = await fetch(url, { headers })
  await t.expect(res2.status).eql(304)
})

test('should set Content-Length header', async t => {
  const url = `http://localhost:${t.fixtureCtx.appPort}`
  const res = await fetch(url)
  await t.expect(typeof res.headers.get('Content-Length')).notEql('undefined')
})<|MERGE_RESOLUTION|>--- conflicted
+++ resolved
@@ -43,20 +43,9 @@
   }
 })
 
-<<<<<<< HEAD
 test('should not add autoExport for non pre-rendered pages', async t => {
   for (const page of ['/fetch']) {
     const html = await renderViaHTTP(t.fixtureCtx.appPort, page)
-=======
-    expect(data.query).toEqual({ slug: paramRaw })
-  })
-
-  it('should have the correct query string for a spr route', async () => {
-    const paramRaw = 'test % 123'
-    const html = await fetchViaHTTP(appPort, `/dr/[slug]`, '', {
-      headers: { 'x-now-route-matches': qs.stringify({ 1: paramRaw }) }
-    }).then(res => res.text())
->>>>>>> 117d0235
     const $ = cheerio.load(html)
     const data = JSON.parse($('#__NEXT_DATA__').html())
     await t.expect(!!data.autoExport).eql(false)
@@ -218,7 +207,7 @@
 test('should have the correct query string for a spr route', async t => {
   const paramRaw = 'test % 123'
   const html = await fetchViaHTTP(t.fixtureCtx.appPort, `/dr/[slug]`, '', {
-    headers: { 'x-now-route-params': qs.stringify({ 1: paramRaw }) }
+    headers: { 'x-now-route-matches': qs.stringify({ 1: paramRaw }) }
   }).then(res => res.text())
   const $ = cheerio.load(html)
   const data = JSON.parse($('#__NEXT_DATA__').html())
