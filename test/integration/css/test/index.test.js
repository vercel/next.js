--- conflicted
+++ resolved
@@ -598,7 +598,6 @@
       expect(cssMapFiles.length).toBe(1)
     })
   })
-<<<<<<< HEAD
 
   describe('Tailwind and Purge CSS', () => {
     const appDir = join(fixturesDir, 'with-tailwindcss-and-purgecss')
@@ -637,423 +636,4 @@
       expect(cssMapFiles.length).toBe(1)
     })
   })
-
-  describe('Basic CSS Module Support', () => {
-    const appDir = join(fixturesDir, 'basic-module')
-
-    beforeAll(async () => {
-      await remove(join(appDir, '.next'))
-    })
-
-    let appPort
-    let app
-    beforeAll(async () => {
-      await nextBuild(appDir)
-      const server = nextServer({
-        dir: appDir,
-        dev: false,
-        quiet: true,
-      })
-
-      app = await startApp(server)
-      appPort = app.address().port
-    })
-    afterAll(async () => {
-      await stopApp(app)
-    })
-
-    it(`should've emitted a single CSS file`, async () => {
-      const cssFolder = join(appDir, '.next/static/css')
-
-      const files = await readdir(cssFolder)
-      const cssFiles = files.filter(f => /\.css$/.test(f))
-
-      expect(cssFiles.length).toBe(1)
-      const cssContent = await readFile(join(cssFolder, cssFiles[0]), 'utf8')
-
-      expect(
-        cssContent.replace(/\/\*.*?\*\//g, '').trim()
-      ).toMatchInlineSnapshot(`".index_redText__3CwEB{color:red}"`)
-    })
-
-    it(`should've injected the CSS on server render`, async () => {
-      const content = await renderViaHTTP(appPort, '/')
-      const $ = cheerio.load(content)
-
-      const cssPreload = $('link[rel="preload"][as="style"]')
-      expect(cssPreload.length).toBe(1)
-      expect(cssPreload.attr('href')).toMatch(/^\/_next\/static\/css\/.*\.css$/)
-
-      const cssSheet = $('link[rel="stylesheet"]')
-      expect(cssSheet.length).toBe(1)
-      expect(cssSheet.attr('href')).toMatch(/^\/_next\/static\/css\/.*\.css$/)
-
-      expect($('#verify-red').attr('class')).toMatchInlineSnapshot(
-        `"index_redText__3CwEB"`
-      )
-    })
-  })
-
-  describe('Has CSS Module in computed styles in Development', () => {
-    const appDir = join(fixturesDir, 'dev-module')
-
-    beforeAll(async () => {
-      await remove(join(appDir, '.next'))
-    })
-
-    let appPort
-    let app
-    beforeAll(async () => {
-      appPort = await findPort()
-      app = await launchApp(appDir, appPort)
-    })
-    afterAll(async () => {
-      await killApp(app)
-    })
-
-    it('should have CSS for page', async () => {
-      let browser
-      try {
-        browser = await webdriver(appPort, '/')
-
-        const currentColor = await browser.eval(
-          `window.getComputedStyle(document.querySelector('#verify-red')).color`
-        )
-        expect(currentColor).toMatchInlineSnapshot(`"rgb(255, 0, 0)"`)
-      } finally {
-        if (browser) {
-          await browser.close()
-        }
-      }
-    })
-  })
-
-  describe('Has CSS Module in computed styles in Production', () => {
-    const appDir = join(fixturesDir, 'prod-module')
-
-    beforeAll(async () => {
-      await remove(join(appDir, '.next'))
-    })
-
-    let appPort
-    let app
-    beforeAll(async () => {
-      await nextBuild(appDir)
-      const server = nextServer({
-        dir: appDir,
-        dev: false,
-        quiet: true,
-      })
-
-      app = await startApp(server)
-      appPort = app.address().port
-    })
-    afterAll(async () => {
-      await stopApp(app)
-    })
-
-    it('should have CSS for page', async () => {
-      let browser
-      try {
-        browser = await webdriver(appPort, '/')
-
-        const currentColor = await browser.eval(
-          `window.getComputedStyle(document.querySelector('#verify-red')).color`
-        )
-        expect(currentColor).toMatchInlineSnapshot(`"rgb(255, 0, 0)"`)
-      } finally {
-        if (browser) {
-          await browser.close()
-        }
-      }
-    })
-  })
-
-  describe('Can hot reload CSS Module without losing state', () => {
-    const appDir = join(fixturesDir, 'hmr-module')
-
-    beforeAll(async () => {
-      await remove(join(appDir, '.next'))
-    })
-
-    let appPort
-    let app
-    beforeAll(async () => {
-      appPort = await findPort()
-      app = await launchApp(appDir, appPort)
-    })
-    afterAll(async () => {
-      await killApp(app)
-    })
-
-    // FIXME: this is broken
-    it.skip('should update CSS color without remounting <input>', async () => {
-      let browser
-      try {
-        browser = await webdriver(appPort, '/')
-        await waitFor(2000) // ensure application hydrates
-
-        const desiredText = 'hello world'
-        await browser.elementById('text-input').type(desiredText)
-        expect(await browser.elementById('text-input').getValue()).toBe(
-          desiredText
-        )
-
-        const currentColor = await browser.eval(
-          `window.getComputedStyle(document.querySelector('#verify-red')).color`
-        )
-        expect(currentColor).toMatchInlineSnapshot(`"rgb(255, 0, 0)"`)
-
-        const cssFile = new File(join(appDir, 'pages/index.module.css'))
-        try {
-          cssFile.replace('color: red', 'color: purple')
-          await waitFor(2000) // wait for HMR
-
-          const refreshedColor = await browser.eval(
-            `window.getComputedStyle(document.querySelector('#verify-red')).color`
-          )
-          expect(refreshedColor).toMatchInlineSnapshot(`"rgb(128, 0, 128)"`)
-
-          // ensure text remained
-          expect(await browser.elementById('text-input').getValue()).toBe(
-            desiredText
-          )
-        } finally {
-          cssFile.restore()
-        }
-      } finally {
-        if (browser) {
-          await browser.close()
-        }
-      }
-    })
-  })
-
-  describe('Invalid CSS Module Usage in node_modules', () => {
-    const appDir = join(fixturesDir, 'invalid-module')
-
-    beforeAll(async () => {
-      await remove(join(appDir, '.next'))
-    })
-
-    it('should fail to build', async () => {
-      const { stderr } = await nextBuild(appDir, [], {
-        stderr: true,
-      })
-      expect(stderr).toContain('Failed to compile')
-      expect(stderr).toContain('node_modules/example/index.module.css')
-      expect(stderr).toMatch(
-        /CSS Modules.*cannot.*be imported from within.*node_modules/
-      )
-    })
-  })
-
-  describe('Valid CSS Module Usage from within node_modules', () => {
-    const appDir = join(fixturesDir, 'nm-module')
-
-    beforeAll(async () => {
-      await remove(join(appDir, '.next'))
-    })
-
-    let appPort
-    let app
-    beforeAll(async () => {
-      await nextBuild(appDir)
-      const server = nextServer({
-        dir: appDir,
-        dev: false,
-        quiet: true,
-      })
-
-      app = await startApp(server)
-      appPort = app.address().port
-    })
-    afterAll(async () => {
-      await stopApp(app)
-    })
-
-    it(`should've prerendered with relevant data`, async () => {
-      const content = await renderViaHTTP(appPort, '/')
-      const $ = cheerio.load(content)
-
-      const cssPreload = $('#nm-div')
-      expect(cssPreload.text()).toMatchInlineSnapshot(
-        `"{\\"message\\":\\"Why hello there\\"} {\\"redText\\":\\"example_redText__1rb5g\\"}"`
-      )
-    })
-
-    it(`should've emitted a single CSS file`, async () => {
-      const cssFolder = join(appDir, '.next/static/css')
-
-      const files = await readdir(cssFolder)
-      const cssFiles = files.filter(f => /\.css$/.test(f))
-
-      expect(cssFiles.length).toBe(1)
-      const cssContent = await readFile(join(cssFolder, cssFiles[0]), 'utf8')
-
-      expect(
-        cssContent.replace(/\/\*.*?\*\//g, '').trim()
-      ).toMatchInlineSnapshot(`".example_redText__1rb5g{color:\\"red\\"}"`)
-    })
-  })
-
-  describe('CSS Module client-side navigation in Production', () => {
-    const appDir = join(fixturesDir, 'multi-module')
-
-    beforeAll(async () => {
-      await remove(join(appDir, '.next'))
-    })
-
-    let appPort
-    let app
-    beforeAll(async () => {
-      await nextBuild(appDir)
-      const server = nextServer({
-        dir: appDir,
-        dev: false,
-        quiet: true,
-      })
-
-      app = await startApp(server)
-      appPort = app.address().port
-    })
-    afterAll(async () => {
-      await stopApp(app)
-    })
-
-    it('should be able to client-side navigate from red to blue', async () => {
-      let browser
-      try {
-        browser = await webdriver(appPort, '/red')
-
-        await browser.eval(`window.__did_not_ssr = 'make sure this is set'`)
-
-        const redColor = await browser.eval(
-          `window.getComputedStyle(document.querySelector('#verify-red')).color`
-        )
-        expect(redColor).toMatchInlineSnapshot(`"rgb(255, 0, 0)"`)
-
-        await browser.elementByCss('#link-blue').click()
-
-        await browser.waitForElementByCss('#verify-blue')
-
-        const blueColor = await browser.eval(
-          `window.getComputedStyle(document.querySelector('#verify-blue')).color`
-        )
-        expect(blueColor).toMatchInlineSnapshot(`"rgb(0, 0, 255)"`)
-
-        expect(
-          await browser.eval(`window.__did_not_ssr`)
-        ).toMatchInlineSnapshot(`"make sure this is set"`)
-      } finally {
-        if (browser) {
-          await browser.close()
-        }
-      }
-    })
-
-    it('should be able to client-side navigate from blue to red', async () => {
-      const content = await renderViaHTTP(appPort, '/blue')
-      const $ = cheerio.load(content)
-
-      // Ensure only `/blue` page's CSS is preloaded
-      const serverCssPreloads = $('link[rel="preload"][as="style"]')
-      expect(serverCssPreloads.length).toBe(1)
-
-      let browser
-      try {
-        browser = await webdriver(appPort, '/blue')
-
-        await waitFor(2000) // Ensure hydration
-
-        await browser.eval(`window.__did_not_ssr = 'make sure this is set'`)
-
-        const redColor = await browser.eval(
-          `window.getComputedStyle(document.querySelector('#verify-blue')).color`
-        )
-        expect(redColor).toMatchInlineSnapshot(`"rgb(0, 0, 255)"`)
-
-        // Check that Red was preloaded
-        const result = await browser.eval(
-          `[].slice.call(document.querySelectorAll('link[rel="preload"][as="style"]')).map(e=>({href:e.href})).sort()`
-        )
-        expect(result.length).toBe(2)
-
-        // Check that CSS was not loaded as script
-        const cssPreloads = await browser.eval(
-          `[].slice.call(document.querySelectorAll('link[rel=preload][href*=".css"]')).map(e=>e.as)`
-        )
-        expect(cssPreloads.every(e => e === 'style')).toBe(true)
-
-        await browser.elementByCss('#link-red').click()
-
-        await browser.waitForElementByCss('#verify-red')
-
-        const blueColor = await browser.eval(
-          `window.getComputedStyle(document.querySelector('#verify-red')).color`
-        )
-        expect(blueColor).toMatchInlineSnapshot(`"rgb(255, 0, 0)"`)
-
-        expect(
-          await browser.eval(`window.__did_not_ssr`)
-        ).toMatchInlineSnapshot(`"make sure this is set"`)
-      } finally {
-        if (browser) {
-          await browser.close()
-        }
-      }
-    })
-
-    it('should be able to client-side navigate from none to red', async () => {
-      let browser
-      try {
-        browser = await webdriver(appPort, '/none')
-
-        await browser.eval(`window.__did_not_ssr = 'make sure this is set'`)
-
-        await browser.elementByCss('#link-red').click()
-        await browser.waitForElementByCss('#verify-red')
-
-        const blueColor = await browser.eval(
-          `window.getComputedStyle(document.querySelector('#verify-red')).color`
-        )
-        expect(blueColor).toMatchInlineSnapshot(`"rgb(255, 0, 0)"`)
-
-        expect(
-          await browser.eval(`window.__did_not_ssr`)
-        ).toMatchInlineSnapshot(`"make sure this is set"`)
-      } finally {
-        if (browser) {
-          await browser.close()
-        }
-      }
-    })
-
-    it('should be able to client-side navigate from none to blue', async () => {
-      let browser
-      try {
-        browser = await webdriver(appPort, '/none')
-
-        await browser.eval(`window.__did_not_ssr = 'make sure this is set'`)
-
-        await browser.elementByCss('#link-blue').click()
-        await browser.waitForElementByCss('#verify-blue')
-
-        const blueColor = await browser.eval(
-          `window.getComputedStyle(document.querySelector('#verify-blue')).color`
-        )
-        expect(blueColor).toMatchInlineSnapshot(`"rgb(0, 0, 255)"`)
-
-        expect(
-          await browser.eval(`window.__did_not_ssr`)
-        ).toMatchInlineSnapshot(`"make sure this is set"`)
-      } finally {
-        if (browser) {
-          await browser.close()
-        }
-      }
-    })
-  })
-=======
->>>>>>> 01b7c576
 })