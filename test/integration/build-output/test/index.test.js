/* eslint-env jest */

import 'flat-map-polyfill'
import { remove } from 'fs-extra'
import { nextBuild } from 'next-test-utils'
import { join } from 'path'
import { recursiveReadDir } from 'next/dist/lib/recursive-readdir'

jest.setTimeout(1000 * 60 * 2)

const fixturesDir = join(__dirname, '..', 'fixtures')

describe('Build Output', () => {
  describe('Basic Application Output', () => {
    let stdout
    const appDir = join(fixturesDir, 'basic-app')

    beforeAll(async () => {
      await remove(join(appDir, '.next'))
    })

    it('should not include internal pages', async () => {
      ;({ stdout } = await nextBuild(appDir, [], {
        stdout: true,
      }))

      expect(stdout).toMatch(/\/ [ ]* \d{1,} B/)
      expect(stdout).toMatch(/\+ First Load JS shared by all [ 0-9.]* kB/)
      expect(stdout).toMatch(/ chunks\/main\.[0-9a-z]{6}\.js [ 0-9.]* kB/)
      expect(stdout).toMatch(/ chunks\/framework\.[0-9a-z]{6}\.js [ 0-9. ]* kB/)

      expect(stdout).not.toContain(' /_document')
      expect(stdout).not.toContain(' /_app')
      expect(stdout).not.toContain(' /_error')
      expect(stdout).not.toContain('<buildId>')

      expect(stdout).toContain('○ /')
    })

    it('should not deviate from snapshot', async () => {
      console.log(stdout)

      const parsePageSize = (page) =>
        stdout.match(
          new RegExp(` ${page} .*?((?:\\d|\\.){1,} (?:\\w{1,})) `)
        )[1]

      const parsePageFirstLoad = (page) =>
        stdout.match(
          new RegExp(
            ` ${page} .*?(?:(?:\\d|\\.){1,}) .*? ((?:\\d|\\.){1,} (?:\\w{1,}))`
          )
        )[1]

      const parseSharedSize = (sharedPartName) => {
        const matches = stdout.match(
          new RegExp(`${sharedPartName} .*? ((?:\\d|\\.){1,} (?:\\w{1,}))`)
        )

        if (!matches) {
          throw new Error(`Could not match ${sharedPartName}`)
        }

        return matches[1]
      }

      const indexSize = parsePageSize('/')
      const indexFirstLoad = parsePageFirstLoad('/')

      const err404Size = parsePageSize('/404')
      const err404FirstLoad = parsePageFirstLoad('/404')

      const sharedByAll = parseSharedSize('shared by all')
      const _appSize = parseSharedSize('_app\\..*?\\.js')
      const webpackSize = parseSharedSize('webpack\\..*?\\.js')
      const mainSize = parseSharedSize('main\\..*?\\.js')
      const frameworkSize = parseSharedSize('framework\\..*?\\.js')

      for (const size of [
        indexSize,
        indexFirstLoad,
        err404Size,
        err404FirstLoad,
        sharedByAll,
        _appSize,
        webpackSize,
        mainSize,
        frameworkSize,
      ]) {
        expect(parseFloat(size)).toBeGreaterThan(0)
      }

      // should be no bigger than 265 bytes
      expect(parseFloat(indexSize) - 266).toBeLessThanOrEqual(0)
      expect(indexSize.endsWith('B')).toBe(true)

      // should be no bigger than 63.8 kb
      expect(parseFloat(indexFirstLoad)).toBeCloseTo(63.8, 1)
      expect(indexFirstLoad.endsWith('kB')).toBe(true)

      expect(parseFloat(err404Size) - 3.7).toBeLessThanOrEqual(0)
      expect(err404Size.endsWith('kB')).toBe(true)

      expect(parseFloat(err404FirstLoad)).toBeCloseTo(67, 1)
      expect(err404FirstLoad.endsWith('kB')).toBe(true)

      expect(parseFloat(sharedByAll)).toBeCloseTo(63.5, 1)
      expect(sharedByAll.endsWith('kB')).toBe(true)

      if (_appSize.endsWith('kB')) {
        expect(parseFloat(_appSize)).toBeLessThanOrEqual(1.02)
        expect(_appSize.endsWith('kB')).toBe(true)
      } else {
        expect(parseFloat(_appSize) - 1000).toBeLessThanOrEqual(0)
        expect(_appSize.endsWith(' B')).toBe(true)
      }

      expect(parseFloat(webpackSize) - 753).toBeLessThanOrEqual(0)
      expect(webpackSize.endsWith(' B')).toBe(true)

      expect(parseFloat(mainSize) - 7.3).toBeLessThanOrEqual(0)
      expect(mainSize.endsWith('kB')).toBe(true)

      expect(parseFloat(frameworkSize) - 42.1).toBeLessThanOrEqual(0)
      expect(frameworkSize.endsWith('kB')).toBe(true)
    })

    it('should not emit extracted comments', async () => {
      const files = await recursiveReadDir(
        join(appDir, '.next'),
        /\.txt|\.LICENSE\./
      )
      expect(files).toEqual([])
    })
  })

  describe('Crypto Application', () => {
    let stdout
    const appDir = join(fixturesDir, 'with-crypto')

    beforeAll(async () => {
      await remove(join(appDir, '.next'))
    })

    it('should not include crypto', async () => {
      ;({ stdout } = await nextBuild(appDir, [], {
        stdout: true,
      }))

      console.log(stdout)

      const parsePageSize = (page) =>
        stdout.match(
          new RegExp(` ${page} .*?((?:\\d|\\.){1,} (?:\\w{1,})) `)
        )[1]

      const parsePageFirstLoad = (page) =>
        stdout.match(
          new RegExp(
            ` ${page} .*?(?:(?:\\d|\\.){1,}) .*? ((?:\\d|\\.){1,} (?:\\w{1,}))`
          )
        )[1]

      const indexSize = parsePageSize('/')
      const indexFirstLoad = parsePageFirstLoad('/')

      expect(parseFloat(indexSize)).toBeLessThanOrEqual(3.1)
      expect(parseFloat(indexSize)).toBeGreaterThanOrEqual(2)
      expect(indexSize.endsWith('kB')).toBe(true)

<<<<<<< HEAD
      expect(parseFloat(indexFirstLoad)).toBeLessThanOrEqual(66.4)
=======
      expect(parseFloat(indexFirstLoad)).toBeLessThanOrEqual(65.2)
>>>>>>> 9efe8eb0
      expect(parseFloat(indexFirstLoad)).toBeGreaterThanOrEqual(60)
      expect(indexFirstLoad.endsWith('kB')).toBe(true)
    })
  })

  describe('Custom App Output', () => {
    const appDir = join(fixturesDir, 'with-app')

    beforeAll(async () => {
      await remove(join(appDir, '.next'))
    })

    it('should not include custom error', async () => {
      const { stdout } = await nextBuild(appDir, [], {
        stdout: true,
      })

      expect(stdout).toMatch(/\/ [ ]* \d{1,} B/)
      expect(stdout).toMatch(/\/_app [ ]* \d{1,} B/)
      expect(stdout).toMatch(/\+ First Load JS shared by all [ 0-9.]* kB/)
      expect(stdout).toMatch(/ chunks\/main\.[0-9a-z]{6}\.js [ 0-9.]* kB/)
      expect(stdout).toMatch(/ chunks\/framework\.[0-9a-z]{6}\.js [ 0-9. ]* kB/)

      expect(stdout).not.toContain(' /_document')
      expect(stdout).not.toContain(' /_error')
      expect(stdout).not.toContain('<buildId>')

      expect(stdout).toContain(' /_app')
      expect(stdout).toContain('○ /')
    })
  })

  describe('With AMP Output', () => {
    const appDir = join(fixturesDir, 'with-amp')

    beforeAll(async () => {
      await remove(join(appDir, '.next'))
    })

    it('should not include custom error', async () => {
      const { stdout } = await nextBuild(appDir, [], {
        stdout: true,
      })

      expect(stdout).toMatch(/\/ [ 0-9.]* B [ 0-9.]* kB/)
      expect(stdout).toMatch(/\/amp .* AMP/)
      expect(stdout).toMatch(/\/hybrid [ 0-9.]* B/)
      expect(stdout).toMatch(/\+ First Load JS shared by all [ 0-9.]* kB/)
      expect(stdout).toMatch(/ chunks\/main\.[0-9a-z]{6}\.js [ 0-9.]* kB/)
      expect(stdout).toMatch(/ chunks\/framework\.[0-9a-z]{6}\.js [ 0-9. ]* kB/)

      expect(stdout).not.toContain(' /_document')
      expect(stdout).not.toContain(' /_error')
      expect(stdout).not.toContain('<buildId>')

      expect(stdout).toContain('○ /')
    })
  })

  describe('Custom Error Output', () => {
    const appDir = join(fixturesDir, 'with-error')

    beforeAll(async () => {
      await remove(join(appDir, '.next'))
    })

    it('should not include custom app', async () => {
      const { stdout } = await nextBuild(appDir, [], {
        stdout: true,
      })

      expect(stdout).toMatch(/\/ [ ]* \d{1,} B/)
      expect(stdout).toMatch(/λ \/404 [ ]* \d{1,} B/)
      expect(stdout).toMatch(/\+ First Load JS shared by all [ 0-9.]* kB/)
      expect(stdout).toMatch(/ chunks\/main\.[0-9a-z]{6}\.js [ 0-9.]* kB/)
      expect(stdout).toMatch(/ chunks\/framework\.[0-9a-z]{6}\.js [ 0-9. ]* kB/)

      expect(stdout).not.toContain(' /_document')
      expect(stdout).not.toContain(' /_app')
      expect(stdout).not.toContain('<buildId>')

      expect(stdout).not.toContain(' /_error')
      expect(stdout).toContain('○ /')
    })
  })

  describe('Custom Static Error Output', () => {
    const appDir = join(fixturesDir, 'with-error-static')

    beforeAll(async () => {
      await remove(join(appDir, '.next'))
    })

    it('should not specify /404 as lambda when static', async () => {
      const { stdout } = await nextBuild(appDir, [], {
        stdout: true,
      })
      expect(stdout).toContain('○ /404')
      expect(stdout).not.toContain('λ /_error')
      expect(stdout).not.toContain('<buildId>')
    })
  })
})<|MERGE_RESOLUTION|>--- conflicted
+++ resolved
@@ -168,11 +168,7 @@
       expect(parseFloat(indexSize)).toBeGreaterThanOrEqual(2)
       expect(indexSize.endsWith('kB')).toBe(true)
 
-<<<<<<< HEAD
       expect(parseFloat(indexFirstLoad)).toBeLessThanOrEqual(66.4)
-=======
-      expect(parseFloat(indexFirstLoad)).toBeLessThanOrEqual(65.2)
->>>>>>> 9efe8eb0
       expect(parseFloat(indexFirstLoad)).toBeGreaterThanOrEqual(60)
       expect(indexFirstLoad.endsWith('kB')).toBe(true)
     })
