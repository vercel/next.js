/* eslint-env jest */

import 'flat-map-polyfill'
import { remove } from 'fs-extra'
import { nextBuild, File } from 'next-test-utils'
import { join } from 'path'
import { recursiveReadDir } from 'next/dist/lib/recursive-readdir'

jest.setTimeout(1000 * 60 * 2)

const fixturesDir = join(__dirname, '..', 'fixtures')

const nextConfig = new File(join(fixturesDir, 'basic-app/next.config.js'))

describe('Build Output', () => {
  for (const gzipSize of [true, false, undefined]) {
    describe(
      'Basic Application Output' +
        (gzipSize !== undefined
          ? ` (with experimental.gzipSize: ${gzipSize})`
          : ''),
      () => {
        let stdout
        const appDir = join(fixturesDir, 'basic-app')

        beforeAll(async () => {
          await remove(join(appDir, '.next'))
          if (gzipSize !== undefined) {
            nextConfig.write(
              `module.exports = { experimental: { gzipSize: ${gzipSize} } };`
            )
          }
        })

        if (gzipSize !== undefined) {
          afterAll(async () => {
            nextConfig.delete()
          })
        }

        it('should not include internal pages', async () => {
          ;({ stdout } = await nextBuild(appDir, [], {
            stdout: true,
          }))

          expect(stdout).toMatch(/\/ [ ]* \d{1,} B/)
          expect(stdout).toMatch(/\+ First Load JS shared by all [ 0-9.]* kB/)
          expect(stdout).toMatch(/ chunks\/main\.[0-9a-z]{6}\.js [ 0-9.]* kB/)
          expect(stdout).toMatch(
            / chunks\/framework\.[0-9a-z]{6}\.js [ 0-9. ]* kB/
          )

          expect(stdout).not.toContain(' /_document')
          expect(stdout).not.toContain(' /_app')
          expect(stdout).not.toContain(' /_error')
          expect(stdout).not.toContain('<buildId>')

          expect(stdout).toContain('○ /')
        })

        it('should not deviate from snapshot', async () => {
          console.log(stdout)

          if (process.env.NEXT_PRIVATE_SKIP_SIZE_TESTS) {
            return
          }

          const parsePageSize = (page) =>
            stdout.match(
              new RegExp(` ${page} .*?((?:\\d|\\.){1,} (?:\\w{1,})) `)
            )[1]

          const parsePageFirstLoad = (page) =>
            stdout.match(
              new RegExp(
                ` ${page} .*?(?:(?:\\d|\\.){1,}) .*? ((?:\\d|\\.){1,} (?:\\w{1,}))`
              )
            )[1]

          const parseSharedSize = (sharedPartName) => {
            const matches = stdout.match(
              new RegExp(`${sharedPartName} .*? ((?:\\d|\\.){1,} (?:\\w{1,}))`)
            )

            if (!matches) {
              throw new Error(`Could not match ${sharedPartName}`)
            }

            return matches[1]
          }

          const indexSize = parsePageSize('/')
          const indexFirstLoad = parsePageFirstLoad('/')

          const err404Size = parsePageSize('/404')
          const err404FirstLoad = parsePageFirstLoad('/404')

          const sharedByAll = parseSharedSize('shared by all')
          const _appSize = parseSharedSize('_app\\..*?\\.js')
          const webpackSize = parseSharedSize('webpack\\..*?\\.js')
          const mainSize = parseSharedSize('main\\..*?\\.js')
          const frameworkSize = parseSharedSize('framework\\..*?\\.js')

          for (const size of [
            indexSize,
            indexFirstLoad,
            err404Size,
            err404FirstLoad,
            sharedByAll,
            _appSize,
            webpackSize,
            mainSize,
            frameworkSize,
          ]) {
            expect(parseFloat(size)).toBeGreaterThan(0)
          }

          const gz = gzipSize !== false

          expect(parseFloat(indexSize) / 1000).toBeCloseTo(
            gz ? 0.251 : 0.394,
            2
          )
          expect(indexSize.endsWith('B')).toBe(true)

          expect(parseFloat(indexFirstLoad)).toBeCloseTo(gz ? 63.6 : 195, 1)
          expect(indexFirstLoad.endsWith('kB')).toBe(true)

          expect(parseFloat(err404Size)).toBeCloseTo(gz ? 3.06 : 8.15, 1)
          expect(err404Size.endsWith('kB')).toBe(true)

          expect(parseFloat(err404FirstLoad)).toBeCloseTo(gz ? 66.4 : 203, 1)
          expect(err404FirstLoad.endsWith('kB')).toBe(true)

          expect(parseFloat(sharedByAll)).toBeCloseTo(gz ? 63.3 : 194, 1)
          expect(sharedByAll.endsWith('kB')).toBe(true)

          const appSizeValue = _appSize.endsWith('kB')
            ? parseFloat(_appSize)
            : parseFloat(_appSize) / 1000
          expect(appSizeValue).toBeCloseTo(gz ? 1.0 : 2.18, 1)
          expect(_appSize.endsWith('kB') || _appSize.endsWith(' B')).toBe(true)

          const webpackSizeValue = webpackSize.endsWith('kB')
            ? parseFloat(webpackSize)
            : parseFloat(webpackSize) / 1000
          expect(webpackSizeValue).toBeCloseTo(gz ? 0.95 : 1.81, 2)
          expect(webpackSize.endsWith('kB') || webpackSize.endsWith(' B')).toBe(
            true
          )

          expect(parseFloat(mainSize)).toBeCloseTo(gz ? 19.3 : 60.2, 1)
          expect(mainSize.endsWith('kB')).toBe(true)

<<<<<<< HEAD
          expect(parseFloat(frameworkSize)).toBeCloseTo(gz ? 42.0 : 130, 1)
          expect(frameworkSize.endsWith('kB')).toBe(true)
        })
=======
      expect(parseFloat(sharedByAll)).toBeCloseTo(63.4, 1)
      expect(sharedByAll.endsWith('kB')).toBe(true)
>>>>>>> 9a0fc42d

        it('should not emit extracted comments', async () => {
          const files = await recursiveReadDir(
            join(appDir, '.next'),
            /\.txt|\.LICENSE\./
          )
          expect(files).toEqual([])
        })
      }
<<<<<<< HEAD
    )
  }
=======

      expect(parseFloat(webpackSize) - 952).toBeLessThanOrEqual(0)
      expect(webpackSize.endsWith(' B')).toBe(true)

      expect(parseFloat(mainSize) - 19.4).toBeLessThanOrEqual(0)
      expect(mainSize.endsWith('kB')).toBe(true)

      expect(parseFloat(frameworkSize) - 42.1).toBeLessThanOrEqual(0)
      expect(frameworkSize.endsWith('kB')).toBe(true)
    })

    it('should not emit extracted comments', async () => {
      const files = await recursiveReadDir(
        join(appDir, '.next'),
        /\.txt|\.LICENSE\./
      )
      expect(files).toEqual([])
    })
  })
>>>>>>> 9a0fc42d

  describe('Custom App Output', () => {
    const appDir = join(fixturesDir, 'with-app')

    beforeAll(async () => {
      await remove(join(appDir, '.next'))
    })

    it('should not include custom error', async () => {
      const { stdout } = await nextBuild(appDir, [], {
        stdout: true,
      })

      expect(stdout).toMatch(/\/ [ ]* \d{1,} B/)
      expect(stdout).toMatch(/\/_app [ ]* \d{1,} B/)
      expect(stdout).toMatch(/\+ First Load JS shared by all [ 0-9.]* kB/)
      expect(stdout).toMatch(/ chunks\/main\.[0-9a-z]{6}\.js [ 0-9.]* kB/)
      expect(stdout).toMatch(/ chunks\/framework\.[0-9a-z]{6}\.js [ 0-9. ]* kB/)

      expect(stdout).not.toContain(' /_document')
      expect(stdout).not.toContain(' /_error')
      expect(stdout).not.toContain('<buildId>')

      expect(stdout).toContain(' /_app')
      expect(stdout).toContain('○ /')
    })
  })

  describe('With AMP Output', () => {
    const appDir = join(fixturesDir, 'with-amp')

    beforeAll(async () => {
      await remove(join(appDir, '.next'))
    })

    it('should not include custom error', async () => {
      const { stdout } = await nextBuild(appDir, [], {
        stdout: true,
      })

      expect(stdout).toMatch(/\/ [ 0-9.]* B [ 0-9.]* kB/)
      expect(stdout).toMatch(/\/amp .* AMP/)
      expect(stdout).toMatch(/\/hybrid [ 0-9.]* B/)
      expect(stdout).toMatch(/\+ First Load JS shared by all [ 0-9.]* kB/)
      expect(stdout).toMatch(/ chunks\/main\.[0-9a-z]{6}\.js [ 0-9.]* kB/)
      expect(stdout).toMatch(/ chunks\/framework\.[0-9a-z]{6}\.js [ 0-9. ]* kB/)

      expect(stdout).not.toContain(' /_document')
      expect(stdout).not.toContain(' /_error')
      expect(stdout).not.toContain('<buildId>')

      expect(stdout).toContain('○ /')
    })
  })

  describe('Custom Error Output', () => {
    const appDir = join(fixturesDir, 'with-error')

    beforeAll(async () => {
      await remove(join(appDir, '.next'))
    })

    it('should not include custom app', async () => {
      const { stdout } = await nextBuild(appDir, [], {
        stdout: true,
      })

      expect(stdout).toMatch(/\/ [ ]* \d{1,} B/)
      expect(stdout).toMatch(/λ \/404 [ ]* \d{1,} B/)
      expect(stdout).toMatch(/\+ First Load JS shared by all [ 0-9.]* kB/)
      expect(stdout).toMatch(/ chunks\/main\.[0-9a-z]{6}\.js [ 0-9.]* kB/)
      expect(stdout).toMatch(/ chunks\/framework\.[0-9a-z]{6}\.js [ 0-9. ]* kB/)

      expect(stdout).not.toContain(' /_document')
      expect(stdout).not.toContain(' /_app')
      expect(stdout).not.toContain('<buildId>')

      expect(stdout).not.toContain(' /_error')
      expect(stdout).toContain('○ /')
    })
  })

  describe('Custom Static Error Output', () => {
    const appDir = join(fixturesDir, 'with-error-static')

    beforeAll(async () => {
      await remove(join(appDir, '.next'))
    })

    it('should not specify /404 as lambda when static', async () => {
      const { stdout } = await nextBuild(appDir, [], {
        stdout: true,
      })
      expect(stdout).toContain('○ /404')
      expect(stdout).not.toContain('λ /_error')
      expect(stdout).not.toContain('<buildId>')
    })
  })
})<|MERGE_RESOLUTION|>--- conflicted
+++ resolved
@@ -132,7 +132,7 @@
           expect(parseFloat(err404FirstLoad)).toBeCloseTo(gz ? 66.4 : 203, 1)
           expect(err404FirstLoad.endsWith('kB')).toBe(true)
 
-          expect(parseFloat(sharedByAll)).toBeCloseTo(gz ? 63.3 : 194, 1)
+          expect(parseFloat(sharedByAll)).toBeCloseTo(gz ? 63.4 : 195, 1)
           expect(sharedByAll.endsWith('kB')).toBe(true)
 
           const appSizeValue = _appSize.endsWith('kB')
@@ -149,17 +149,12 @@
             true
           )
 
-          expect(parseFloat(mainSize)).toBeCloseTo(gz ? 19.3 : 60.2, 1)
+          expect(parseFloat(mainSize)).toBeCloseTo(gz ? 19.4 : 60.4, 1)
           expect(mainSize.endsWith('kB')).toBe(true)
 
-<<<<<<< HEAD
           expect(parseFloat(frameworkSize)).toBeCloseTo(gz ? 42.0 : 130, 1)
           expect(frameworkSize.endsWith('kB')).toBe(true)
         })
-=======
-      expect(parseFloat(sharedByAll)).toBeCloseTo(63.4, 1)
-      expect(sharedByAll.endsWith('kB')).toBe(true)
->>>>>>> 9a0fc42d
 
         it('should not emit extracted comments', async () => {
           const files = await recursiveReadDir(
@@ -169,30 +164,8 @@
           expect(files).toEqual([])
         })
       }
-<<<<<<< HEAD
     )
   }
-=======
-
-      expect(parseFloat(webpackSize) - 952).toBeLessThanOrEqual(0)
-      expect(webpackSize.endsWith(' B')).toBe(true)
-
-      expect(parseFloat(mainSize) - 19.4).toBeLessThanOrEqual(0)
-      expect(mainSize.endsWith('kB')).toBe(true)
-
-      expect(parseFloat(frameworkSize) - 42.1).toBeLessThanOrEqual(0)
-      expect(frameworkSize.endsWith('kB')).toBe(true)
-    })
-
-    it('should not emit extracted comments', async () => {
-      const files = await recursiveReadDir(
-        join(appDir, '.next'),
-        /\.txt|\.LICENSE\./
-      )
-      expect(files).toEqual([])
-    })
-  })
->>>>>>> 9a0fc42d
 
   describe('Custom App Output', () => {
     const appDir = join(fixturesDir, 'with-app')
