/* eslint-env jest */

import 'flat-map-polyfill'
import { remove } from 'fs-extra'
import { nextBuild } from 'next-test-utils'
import { join } from 'path'
import { recursiveReadDir } from 'next/dist/lib/recursive-readdir'

jest.setTimeout(1000 * 60 * 2)

const fixturesDir = join(__dirname, '..', 'fixtures')

describe('Build Output', () => {
  describe('Basic Application Output', () => {
    let stdout
    const appDir = join(fixturesDir, 'basic-app')

    beforeAll(async () => {
      await remove(join(appDir, '.next'))
    })

    it('should not include internal pages', async () => {
      ;({ stdout } = await nextBuild(appDir, [], {
        stdout: true,
      }))

      expect(stdout).toMatch(/\/ [ ]* \d{1,} B/)
      expect(stdout).toMatch(/\+ First Load JS shared by all [ 0-9.]* kB/)
      expect(stdout).toMatch(/ chunks\/main\.[0-9a-z]{6}\.js [ 0-9.]* kB/)
      expect(stdout).toMatch(/ chunks\/framework\.[0-9a-z]{6}\.js [ 0-9. ]* kB/)

      expect(stdout).not.toContain(' /_document')
      expect(stdout).not.toContain(' /_app')
      expect(stdout).not.toContain(' /_error')
      expect(stdout).not.toContain('<buildId>')

      expect(stdout).toContain('○ /')
    })

    it('should not deviate from snapshot', async () => {
      console.log(stdout)

      const parsePageSize = (page) =>
        stdout.match(
          new RegExp(` ${page} .*?((?:\\d|\\.){1,} (?:\\w{1,})) `)
        )[1]

      const parsePageFirstLoad = (page) =>
        stdout.match(
          new RegExp(
            ` ${page} .*?(?:(?:\\d|\\.){1,}) .*? ((?:\\d|\\.){1,} (?:\\w{1,}))`
          )
        )[1]

      const parseSharedSize = (sharedPartName) => {
        const matches = stdout.match(
          new RegExp(`${sharedPartName} .*? ((?:\\d|\\.){1,} (?:\\w{1,}))`)
        )

        if (!matches) {
          throw new Error(`Could not match ${sharedPartName}`)
        }

        return matches[1]
      }

      const indexSize = parsePageSize('/')
      const indexFirstLoad = parsePageFirstLoad('/')

      const err404Size = parsePageSize('/404')
      const err404FirstLoad = parsePageFirstLoad('/404')

      const sharedByAll = parseSharedSize('shared by all')
      const _appSize = parseSharedSize('_app\\..*?\\.js')
      const webpackSize = parseSharedSize('webpack\\..*?\\.js')
      const mainSize = parseSharedSize('main\\..*?\\.js')
      const frameworkSize = parseSharedSize('framework\\..*?\\.js')

      for (const size of [
        indexSize,
        indexFirstLoad,
        err404Size,
        err404FirstLoad,
        sharedByAll,
        _appSize,
        webpackSize,
        mainSize,
        frameworkSize,
      ]) {
        expect(parseFloat(size)).toBeGreaterThan(0)
      }

      // should be no bigger than 265 bytes
      expect(parseFloat(indexSize) - 266).toBeLessThanOrEqual(0)
      expect(indexSize.endsWith('B')).toBe(true)

      // should be no bigger than 63.9 kb
      expect(parseFloat(indexFirstLoad)).toBeCloseTo(64.1, 1)
      expect(indexFirstLoad.endsWith('kB')).toBe(true)

      expect(parseFloat(err404Size) - 3.7).toBeLessThanOrEqual(0)
      expect(err404Size.endsWith('kB')).toBe(true)

      expect(parseFloat(err404FirstLoad)).toBeCloseTo(67.1, 0)
      expect(err404FirstLoad.endsWith('kB')).toBe(true)

      expect(parseFloat(sharedByAll)).toBeCloseTo(63.8, 1)
      expect(sharedByAll.endsWith('kB')).toBe(true)

      if (_appSize.endsWith('kB')) {
        expect(parseFloat(_appSize)).toBeLessThanOrEqual(1.02)
        expect(_appSize.endsWith('kB')).toBe(true)
      } else {
        expect(parseFloat(_appSize) - 1000).toBeLessThanOrEqual(0)
        expect(_appSize.endsWith(' B')).toBe(true)
      }

      expect(parseFloat(webpackSize) - 753).toBeLessThanOrEqual(0)
      expect(webpackSize.endsWith(' B')).toBe(true)

      expect(parseFloat(mainSize) - 7.3).toBeLessThanOrEqual(0)
      expect(mainSize.endsWith('kB')).toBe(true)

      expect(parseFloat(frameworkSize) - 42.1).toBeLessThanOrEqual(0)
      expect(frameworkSize.endsWith('kB')).toBe(true)
    })

    it('should not emit extracted comments', async () => {
      const files = await recursiveReadDir(
        join(appDir, '.next'),
        /\.txt|\.LICENSE\./
      )
      expect(files).toEqual([])
    })
  })

<<<<<<< HEAD
=======
  describe('Crypto Application', () => {
    let stdout
    const appDir = join(fixturesDir, 'with-crypto')

    beforeAll(async () => {
      await remove(join(appDir, '.next'))
    })

    it('should not include crypto', async () => {
      ;({ stdout } = await nextBuild(appDir, [], {
        stdout: true,
      }))

      console.log(stdout)

      const parsePageSize = (page) =>
        stdout.match(
          new RegExp(` ${page} .*?((?:\\d|\\.){1,} (?:\\w{1,})) `)
        )[1]

      const parsePageFirstLoad = (page) =>
        stdout.match(
          new RegExp(
            ` ${page} .*?(?:(?:\\d|\\.){1,}) .*? ((?:\\d|\\.){1,} (?:\\w{1,}))`
          )
        )[1]

      const indexSize = parsePageSize('/')
      const indexFirstLoad = parsePageFirstLoad('/')

      expect(parseFloat(indexSize)).toBeLessThanOrEqual(3.1)
      expect(parseFloat(indexSize)).toBeGreaterThanOrEqual(2)
      expect(indexSize.endsWith('kB')).toBe(true)

      expect(parseFloat(indexFirstLoad)).toBeLessThanOrEqual(66.9)
      expect(parseFloat(indexFirstLoad)).toBeGreaterThanOrEqual(60)
      expect(indexFirstLoad.endsWith('kB')).toBe(true)
    })
  })

>>>>>>> 9d2b0fc0
  describe('Custom App Output', () => {
    const appDir = join(fixturesDir, 'with-app')

    beforeAll(async () => {
      await remove(join(appDir, '.next'))
    })

    it('should not include custom error', async () => {
      const { stdout } = await nextBuild(appDir, [], {
        stdout: true,
      })

      expect(stdout).toMatch(/\/ [ ]* \d{1,} B/)
      expect(stdout).toMatch(/\/_app [ ]* \d{1,} B/)
      expect(stdout).toMatch(/\+ First Load JS shared by all [ 0-9.]* kB/)
      expect(stdout).toMatch(/ chunks\/main\.[0-9a-z]{6}\.js [ 0-9.]* kB/)
      expect(stdout).toMatch(/ chunks\/framework\.[0-9a-z]{6}\.js [ 0-9. ]* kB/)

      expect(stdout).not.toContain(' /_document')
      expect(stdout).not.toContain(' /_error')
      expect(stdout).not.toContain('<buildId>')

      expect(stdout).toContain(' /_app')
      expect(stdout).toContain('○ /')
    })
  })

  describe('With AMP Output', () => {
    const appDir = join(fixturesDir, 'with-amp')

    beforeAll(async () => {
      await remove(join(appDir, '.next'))
    })

    it('should not include custom error', async () => {
      const { stdout } = await nextBuild(appDir, [], {
        stdout: true,
      })

      expect(stdout).toMatch(/\/ [ 0-9.]* B [ 0-9.]* kB/)
      expect(stdout).toMatch(/\/amp .* AMP/)
      expect(stdout).toMatch(/\/hybrid [ 0-9.]* B/)
      expect(stdout).toMatch(/\+ First Load JS shared by all [ 0-9.]* kB/)
      expect(stdout).toMatch(/ chunks\/main\.[0-9a-z]{6}\.js [ 0-9.]* kB/)
      expect(stdout).toMatch(/ chunks\/framework\.[0-9a-z]{6}\.js [ 0-9. ]* kB/)

      expect(stdout).not.toContain(' /_document')
      expect(stdout).not.toContain(' /_error')
      expect(stdout).not.toContain('<buildId>')

      expect(stdout).toContain('○ /')
    })
  })

  describe('Custom Error Output', () => {
    const appDir = join(fixturesDir, 'with-error')

    beforeAll(async () => {
      await remove(join(appDir, '.next'))
    })

    it('should not include custom app', async () => {
      const { stdout } = await nextBuild(appDir, [], {
        stdout: true,
      })

      expect(stdout).toMatch(/\/ [ ]* \d{1,} B/)
      expect(stdout).toMatch(/λ \/404 [ ]* \d{1,} B/)
      expect(stdout).toMatch(/\+ First Load JS shared by all [ 0-9.]* kB/)
      expect(stdout).toMatch(/ chunks\/main\.[0-9a-z]{6}\.js [ 0-9.]* kB/)
      expect(stdout).toMatch(/ chunks\/framework\.[0-9a-z]{6}\.js [ 0-9. ]* kB/)

      expect(stdout).not.toContain(' /_document')
      expect(stdout).not.toContain(' /_app')
      expect(stdout).not.toContain('<buildId>')

      expect(stdout).not.toContain(' /_error')
      expect(stdout).toContain('○ /')
    })
  })

  describe('Custom Static Error Output', () => {
    const appDir = join(fixturesDir, 'with-error-static')

    beforeAll(async () => {
      await remove(join(appDir, '.next'))
    })

    it('should not specify /404 as lambda when static', async () => {
      const { stdout } = await nextBuild(appDir, [], {
        stdout: true,
      })
      expect(stdout).toContain('○ /404')
      expect(stdout).not.toContain('λ /_error')
      expect(stdout).not.toContain('<buildId>')
    })
  })
})<|MERGE_RESOLUTION|>--- conflicted
+++ resolved
@@ -134,49 +134,6 @@
     })
   })
 
-<<<<<<< HEAD
-=======
-  describe('Crypto Application', () => {
-    let stdout
-    const appDir = join(fixturesDir, 'with-crypto')
-
-    beforeAll(async () => {
-      await remove(join(appDir, '.next'))
-    })
-
-    it('should not include crypto', async () => {
-      ;({ stdout } = await nextBuild(appDir, [], {
-        stdout: true,
-      }))
-
-      console.log(stdout)
-
-      const parsePageSize = (page) =>
-        stdout.match(
-          new RegExp(` ${page} .*?((?:\\d|\\.){1,} (?:\\w{1,})) `)
-        )[1]
-
-      const parsePageFirstLoad = (page) =>
-        stdout.match(
-          new RegExp(
-            ` ${page} .*?(?:(?:\\d|\\.){1,}) .*? ((?:\\d|\\.){1,} (?:\\w{1,}))`
-          )
-        )[1]
-
-      const indexSize = parsePageSize('/')
-      const indexFirstLoad = parsePageFirstLoad('/')
-
-      expect(parseFloat(indexSize)).toBeLessThanOrEqual(3.1)
-      expect(parseFloat(indexSize)).toBeGreaterThanOrEqual(2)
-      expect(indexSize.endsWith('kB')).toBe(true)
-
-      expect(parseFloat(indexFirstLoad)).toBeLessThanOrEqual(66.9)
-      expect(parseFloat(indexFirstLoad)).toBeGreaterThanOrEqual(60)
-      expect(indexFirstLoad.endsWith('kB')).toBe(true)
-    })
-  })
-
->>>>>>> 9d2b0fc0
   describe('Custom App Output', () => {
     const appDir = join(fixturesDir, 'with-app')
 
