--- conflicted
+++ resolved
@@ -126,7 +126,7 @@
           expect(parseFloat(indexFirstLoad)).toBeCloseTo(gz ? 63.6 : 195, 1)
           expect(indexFirstLoad.endsWith('kB')).toBe(true)
 
-          expect(parseFloat(err404Size)).toBeCloseTo(gz ? 3.06 : 8.15, 1)
+          expect(parseFloat(err404Size)).toBeCloseTo(gz ? 3.16 : 8.15, 1)
           expect(err404Size.endsWith('kB')).toBe(true)
 
           expect(parseFloat(err404FirstLoad)).toBeCloseTo(gz ? 66.4 : 203, 1)
@@ -141,10 +141,6 @@
           expect(appSizeValue).toBeCloseTo(gz ? 1.0 : 2.18, 1)
           expect(_appSize.endsWith('kB') || _appSize.endsWith(' B')).toBe(true)
 
-<<<<<<< HEAD
-      expect(parseFloat(err404Size)).toBeCloseTo(3.16, 1)
-      expect(err404Size.endsWith('kB')).toBe(true)
-=======
           const webpackSizeValue = webpackSize.endsWith('kB')
             ? parseFloat(webpackSize)
             : parseFloat(webpackSize) / 1000
@@ -152,7 +148,6 @@
           expect(webpackSize.endsWith('kB') || webpackSize.endsWith(' B')).toBe(
             true
           )
->>>>>>> d9000d07
 
           expect(parseFloat(mainSize)).toBeCloseTo(gz ? 19.4 : 60.4, 1)
           expect(mainSize.endsWith('kB')).toBe(true)
