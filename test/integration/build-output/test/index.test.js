--- conflicted
+++ resolved
@@ -101,14 +101,10 @@
       expect(parseFloat(err404Size) - 3.7).toBeLessThanOrEqual(0)
       expect(err404Size.endsWith('kB')).toBe(true)
 
-      expect(parseFloat(err404FirstLoad)).toBeCloseTo(65.3, 1)
+      expect(parseFloat(err404FirstLoad)).toBeCloseTo(65.4, 1)
       expect(err404FirstLoad.endsWith('kB')).toBe(true)
 
-<<<<<<< HEAD
-      expect(parseFloat(sharedByAll) - 61.9).toBeLessThanOrEqual(0)
-=======
-      expect(parseFloat(sharedByAll)).toBeCloseTo(61.9, 1)
->>>>>>> dbe1e626
+      expect(parseFloat(sharedByAll)).toBeCloseTo(62, 1)
       expect(sharedByAll.endsWith('kB')).toBe(true)
 
       if (_appSize.endsWith('kB')) {
