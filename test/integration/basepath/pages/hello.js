import Link from 'next/link'
import { useRouter } from 'next/router'

export default () => (
  <>
    <Link href="/other-page">
      <a id="other-page-link">
        <h1>Hello World</h1>
      </a>
    </Link>
    <br />
    <Link href="/gsp">
      <a id="gsp-link">
        <h1>getStaticProps</h1>
      </a>
    </Link>
    <br />
    <Link href="/gssp">
      <a id="gssp-link">
        <h1>getServerSideProps</h1>
      </a>
    </Link>
    <br />
    <Link href="/[slug]" as="/first">
      <a id="dynamic-link">
        <h1>dynamic page</h1>
      </a>
    </Link>
    <br />
    <Link href="/catchall/[...parts]" as="/catchall/hello/world">
      <a id="catchall-link">
        <h1>catchall page</h1>
      </a>
    </Link>
    <br />
    <Link href="/">
      <a id="index-gsp">
        <h1>index getStaticProps</h1>
      </a>
    </Link>
    <br />
    <Link href="/index">
      <a id="nested-index-gsp">
        <h1>nested index getStaticProps</h1>
      </a>
    </Link>
    <Link href="#hashlink">
      <a id="hashlink">Hash Link</a>
    </Link>
    <br />
    <div id="base-path">{useRouter().basePath}</div>
    <div id="pathname">{useRouter().pathname}</div>
    <div
      id="trigger-error"
      onClick={() => {
        throw new Error('oops heres an error')
      }}
    >
      click me for error
    </div>
<<<<<<< HEAD
    <br />
    <div id="as-path">{useRouter().asPath}</div>
    <Link href="/slow-route">
      <a id="slow-route">
        <h1>Slow route</h1>
      </a>
    </Link>
    <Link href="/error-route">
      <a id="error-route">
        <h1>Error route</h1>
      </a>
    </Link>
    <Link href="/hello#some-hash">
      <a id="hash-change">
        <h1>Hash change</h1>
      </a>
=======
    <Link href="/something-else" as="/hello">
      <a id="something-else-link">to something else</a>
>>>>>>> 1f5bbb3a
    </Link>
  </>
)<|MERGE_RESOLUTION|>--- conflicted
+++ resolved
@@ -58,7 +58,6 @@
     >
       click me for error
     </div>
-<<<<<<< HEAD
     <br />
     <div id="as-path">{useRouter().asPath}</div>
     <Link href="/slow-route">
@@ -75,10 +74,9 @@
       <a id="hash-change">
         <h1>Hash change</h1>
       </a>
-=======
+    </Link>
     <Link href="/something-else" as="/hello">
       <a id="something-else-link">to something else</a>
->>>>>>> 1f5bbb3a
     </Link>
   </>
 )