import React from 'react'
import { useRouter } from 'next/router'
import { hello } from '../components/hello'
import { World } from '../components/world'
import Router from '../components/router'

export default function HelloPage(): JSX.Element {
<<<<<<< HEAD
  const router = useRouter()
=======
  // TEST: verify process.browser extension works
>>>>>>> 6f9387f6
  console.log(process.browser)
  console.log(router.pathname)
  return (
    <div>
      {hello()} <World />
      <Router />
    </div>
  )
}<|MERGE_RESOLUTION|>--- conflicted
+++ resolved
@@ -5,12 +5,11 @@
 import Router from '../components/router'
 
 export default function HelloPage(): JSX.Element {
-<<<<<<< HEAD
+  // TEST: verify process.browser extension works
+  console.log(process.browser)
+
+  // TEST: verify router has its type
   const router = useRouter()
-=======
-  // TEST: verify process.browser extension works
->>>>>>> 6f9387f6
-  console.log(process.browser)
   console.log(router.pathname)
   return (
     <div>
