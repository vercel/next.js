--- conflicted
+++ resolved
@@ -221,14 +221,14 @@
     expect(imageTag.attr('src')).toContain('data:image')
   })
 
-<<<<<<< HEAD
   it('should support React.lazy and dynamic imports', async () => {
     const html = await renderViaHTTP(context.appPort, '/dynamic-imports')
-=======
+    expect(html).toContain('foo.client')
+  })
+  
   it('should support multi-level server component imports', async () => {
     const html = await renderViaHTTP(context.appPort, '/multi')
     expect(html).toContain('bar.server.js:')
->>>>>>> 9da6cf25
     expect(html).toContain('foo.client')
   })
 }
