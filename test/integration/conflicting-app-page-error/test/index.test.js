/* eslint-env jest */

import path from 'path'
import {
  killApp,
  findPort,
  launchApp,
  nextBuild,
  waitFor,
} from 'next-test-utils'

let app
let appPort
const appDir = path.join(__dirname, '..')
let output = ''

<<<<<<< HEAD
function runTests() {
  it('should print error for reach conflicting page', async () => {
=======
describe('conflict between app file and page file', () => {
  it('errors during build', async () => {
    const conflicts = ['/hello', '/another']
    const results = await nextBuild(appDir, [], {
      stdout: true,
      stderr: true,
      env: { NEXT_SKIP_APP_REACT_INSTALL: '1' },
    })
    const output = results.stdout + results.stderr
>>>>>>> 9c079933
    expect(output).toMatch(/Conflicting app and page files were found/)

    for (const conflict of ['/hello', '/another']) {
      expect(output).toContain(conflict)
    }
    expect(output).not.toContain('/non-conflict')
  })
}

describe('Conflict between app file and page file', () => {
  describe('next dev', () => {
    beforeAll(async () => {
      output = ''
      appPort = await findPort()
      app = await launchApp(appDir, appPort, {
        onStdout(msg) {
          output += msg || ''
        },
        onStderr(msg) {
          output += msg || ''
        },
      })
      await waitFor(800)
    })
    afterAll(() => {
      killApp(app)
    })
    runTests()
  })

  describe('next build', () => {
    beforeAll(async () => {
      output = ''
      const { stdout, stderr } = await nextBuild(appDir, [], {
        stdout: true,
        stderr: true,
      })
      output = stdout + stderr
    })
    afterAll(() => {
      killApp(app)
    })
    runTests()
  })
})<|MERGE_RESOLUTION|>--- conflicted
+++ resolved
@@ -14,20 +14,8 @@
 const appDir = path.join(__dirname, '..')
 let output = ''
 
-<<<<<<< HEAD
 function runTests() {
   it('should print error for reach conflicting page', async () => {
-=======
-describe('conflict between app file and page file', () => {
-  it('errors during build', async () => {
-    const conflicts = ['/hello', '/another']
-    const results = await nextBuild(appDir, [], {
-      stdout: true,
-      stderr: true,
-      env: { NEXT_SKIP_APP_REACT_INSTALL: '1' },
-    })
-    const output = results.stdout + results.stderr
->>>>>>> 9c079933
     expect(output).toMatch(/Conflicting app and page files were found/)
 
     for (const conflict of ['/hello', '/another']) {
@@ -64,6 +52,7 @@
       const { stdout, stderr } = await nextBuild(appDir, [], {
         stdout: true,
         stderr: true,
+        env: { NEXT_SKIP_APP_REACT_INSTALL: '1' },
       })
       output = stdout + stderr
     })
