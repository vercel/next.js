/* eslint-env jest */
/* global browserName */
import cheerio from 'cheerio'
import fs, { existsSync } from 'fs-extra'
import globOriginal from 'glob'
import {
  nextServer,
  renderViaHTTP,
  runNextCommand,
  startApp,
  stopApp,
  waitFor,
  getPageFileFromPagesManifest,
  check,
} from 'next-test-utils'
import webdriver from 'next-webdriver'
import {
  BUILD_MANIFEST,
  PAGES_MANIFEST,
  REACT_LOADABLE_MANIFEST,
} from 'next/constants'
import { recursiveReadDir } from 'next/dist/lib/recursive-readdir'
import fetch from 'node-fetch'
import { join, sep } from 'path'
import dynamicImportTests from './dynamic'
import processEnv from './process-env'
import security from './security'
import { promisify } from 'util'

const glob = promisify(globOriginal)

const appDir = join(__dirname, '../')
let appPort
let server
let app

const context = {}

describe('Production Usage', () => {
  let output = ''
  beforeAll(async () => {
    const result = await runNextCommand(['build', appDir], {
      stderr: true,
      stdout: true,
    })

    app = nextServer({
      dir: join(__dirname, '../'),
      dev: false,
      quiet: true,
    })
    output = (result.stderr || '') + (result.stdout || '')
    console.log(output)

    if (result.code !== 0) {
      throw new Error(`Failed to build, exited with code ${result.code}`)
    }

    server = await startApp(app)
    context.appPort = appPort = server.address().port
  })
  afterAll(async () => {
    await stopApp(server)
  })

  it('should contain generated page count in output', async () => {
    const pageCount = 39
    expect(output).toContain(`Generating static pages (0/${pageCount})`)
    expect(output).toContain(
      `Generating static pages (${pageCount}/${pageCount})`
    )
    // we should only have 4 segments and the initial message logged out
    expect(output.match(/Generating static pages/g).length).toBe(5)
  })

<<<<<<< HEAD
  if (!process.env.NEXT_PRIVATE_TEST_WEBPACK4_MODE) {
    it('should output traces', async () => {
      const checks = [
        {
          page: '/_app',
          tests: [
            /webpack-runtime\.js/,
            /node_modules\/react\/index\.js/,
            /node_modules\/react\/package\.json/,
            /node_modules\/react\/cjs\/react\.production\.min\.js/,
          ],
          notTests: [/node_modules\/react\/cjs\/react\.development\.js/],
        },
        {
          page: '/dynamic',
          tests: [
            /webpack-runtime\.js/,
            /chunks\/.*?\.js/,
            /node_modules\/react\/index\.js/,
            /node_modules\/react\/package\.json/,
            /node_modules\/react\/cjs\/react\.production\.min\.js/,
            /next\/link\.js/,
            /next\/dist\/client\/link\.js/,
            /next\/dist\/shared\/lib\/router\/utils\/resolve-rewrites\.js/,
          ],
          notTests: [/node_modules\/react\/cjs\/react\.development\.js/],
        },
        {
          page: '/index',
          tests: [
            /webpack-runtime\.js/,
            /chunks\/.*?\.js/,
            /node_modules\/react\/index\.js/,
            /node_modules\/react\/package\.json/,
            /node_modules\/react\/cjs\/react\.production\.min\.js/,
            /next\/link\.js/,
            /next\/dist\/client\/link\.js/,
            /next\/dist\/shared\/lib\/router\/utils\/resolve-rewrites\.js/,
          ],
          notTests: [/node_modules\/react\/cjs\/react\.development\.js/],
        },
        {
          page: '/counter',
          tests: [
            /webpack-runtime\.js/,
            /chunks\/.*?\.js/,
            /node_modules\/react\/index\.js/,
            /node_modules\/react\/package\.json/,
            /node_modules\/react\/cjs\/react\.production\.min\.js/,
            /next\/router\.js/,
            /next\/dist\/client\/router\.js/,
            /next\/dist\/shared\/lib\/router\/utils\/resolve-rewrites\.js/,
          ],
          notTests: [/node_modules\/react\/cjs\/react\.development\.js/],
        },
        {
          page: '/next-import',
          tests: [
            /webpack-runtime\.js/,
            /chunks\/.*?\.js/,
            /node_modules\/react\/index\.js/,
            /node_modules\/react\/package\.json/,
            /node_modules\/react\/cjs\/react\.production\.min\.js/,
            /next\/link\.js/,
            /next\/dist\/client\/link\.js/,
            /next\/dist\/shared\/lib\/router\/utils\/resolve-rewrites\.js/,
          ],
          notTests: [/next\/dist\/server\/next\.js/, /next\/dist\/bin/],
        },
      ]
=======
  it('should output traces', async () => {
    const checks = [
      {
        page: '/_app',
        tests: [
          /webpack-runtime\.js/,
          /node_modules\/react\/index\.js/,
          /node_modules\/react\/package\.json/,
          /node_modules\/react\/cjs\/react\.production\.min\.js/,
        ],
        notTests: [/node_modules\/react\/cjs\/react\.development\.js/],
      },
      {
        page: '/dynamic',
        tests: [
          /webpack-runtime\.js/,
          /chunks\/.*?\.js/,
          /node_modules\/react\/index\.js/,
          /node_modules\/react\/package\.json/,
          /node_modules\/react\/cjs\/react\.production\.min\.js/,
        ],
        notTests: [/node_modules\/react\/cjs\/react\.development\.js/],
      },
      {
        page: '/index',
        tests: [
          /webpack-runtime\.js/,
          /chunks\/.*?\.js/,
          /node_modules\/react\/index\.js/,
          /node_modules\/react\/package\.json/,
          /node_modules\/react\/cjs\/react\.production\.min\.js/,
          /next\/link\.js/,
          /next\/dist\/client\/link\.js/,
        ],
        notTests: [/node_modules\/react\/cjs\/react\.development\.js/],
      },
      {
        page: '/counter',
        tests: [
          /webpack-runtime\.js/,
          /chunks\/.*?\.js/,
          /node_modules\/react\/index\.js/,
          /node_modules\/react\/package\.json/,
          /node_modules\/react\/cjs\/react\.production\.min\.js/,
          /next\/router\.js/,
          /next\/dist\/client\/router\.js/,
        ],
        notTests: [/node_modules\/react\/cjs\/react\.development\.js/],
      },
      {
        page: '/next-import',
        tests: [
          /webpack-runtime\.js/,
          /chunks\/.*?\.js/,
          /node_modules\/react\/index\.js/,
          /node_modules\/react\/package\.json/,
          /node_modules\/react\/cjs\/react\.production\.min\.js/,
        ],
        notTests: [/next\/dist\/server\/next\.js/, /next\/dist\/bin/],
      },
    ]

    for (const check of checks) {
      const contents = await fs.readFile(
        join(appDir, '.next/server/pages/', check.page + '.js.nft.json'),
        'utf8'
      )
      const { version, files } = JSON.parse(contents)
      expect(version).toBe(1)
>>>>>>> aa8a8855

      expect(
        check.tests.every((item) => files.some((file) => item.test(file)))
      ).toBe(true)

      if (sep === '/') {
        expect(
          check.notTests.some((item) => files.some((file) => item.test(file)))
        ).toBe(false)
      }
    }
  })

  it('should not contain currentScript usage for publicPath', async () => {
    const globResult = await glob('webpack-*.js', {
      cwd: join(appDir, '.next/static/chunks'),
    })

    if (!globResult || globResult.length !== 1) {
      throw new Error('could not find webpack-hash.js chunk')
    }

    const content = await fs.readFile(
      join(appDir, '.next/static/chunks', globResult[0]),
      'utf8'
    )

    expect(content).not.toContain('.currentScript')
  })

  describe('With basic usage', () => {
    it('should render the page', async () => {
      const html = await renderViaHTTP(appPort, '/')
      expect(html).toMatch(/Hello World/)
    })

    if (browserName === 'internet explorer') {
      it('should handle bad Promise polyfill', async () => {
        const browser = await webdriver(appPort, '/bad-promise')
        expect(await browser.eval('window.didRender')).toBe(true)
      })

      it('should polyfill RegExp successfully', async () => {
        const browser = await webdriver(appPort, '/regexp-polyfill')
        expect(await browser.eval('window.didRender')).toBe(true)
        // wait a second for the script to be loaded
        await waitFor(1000)

        expect(await browser.eval('window.isSticky')).toBe(true)
        expect(await browser.eval('window.isMatch1')).toBe(true)
        expect(await browser.eval('window.isMatch2')).toBe(false)
      })
    }

    it('should polyfill Node.js modules', async () => {
      const browser = await webdriver(appPort, '/node-browser-polyfills')
      await browser.waitForCondition('window.didRender')

      const data = await browser
        .waitForElementByCss('#node-browser-polyfills')
        .text()
      const parsedData = JSON.parse(data)

      expect(parsedData.vm).toBe(105)
      expect(parsedData.hash).toBe(
        'b94d27b9934d3e08a52e52d7da7dabfac484efe37a5380ee9088f7ace2efcde9'
      )
      expect(parsedData.path).toBe('/hello/world/test.txt')
      expect(parsedData.buffer).toBe('hello world')
      expect(parsedData.stream).toBe(true)
    })

    it('should allow etag header support', async () => {
      const url = `http://localhost:${appPort}/`
      const etag = (await fetch(url)).headers.get('ETag')

      const headers = { 'If-None-Match': etag }
      const res2 = await fetch(url, { headers })
      expect(res2.status).toBe(304)
    })

    it('should allow etag header support with getStaticProps', async () => {
      const url = `http://localhost:${appPort}/fully-static`
      const etag = (await fetch(url)).headers.get('ETag')

      const headers = { 'If-None-Match': etag }
      const res2 = await fetch(url, { headers })
      expect(res2.status).toBe(304)
    })

    it('should allow etag header support with getServerSideProps', async () => {
      const url = `http://localhost:${appPort}/fully-dynamic`
      const etag = (await fetch(url)).headers.get('ETag')

      const headers = { 'If-None-Match': etag }
      const res2 = await fetch(url, { headers })
      expect(res2.status).toBe(304)
    })

    it('should have X-Powered-By header support', async () => {
      const url = `http://localhost:${appPort}/`
      const header = (await fetch(url)).headers.get('X-Powered-By')

      expect(header).toBe('Next.js')
    })

    it('should render 404 for routes that do not exist', async () => {
      const url = `http://localhost:${appPort}/abcdefghijklmno`
      const res = await fetch(url)
      const text = await res.text()
      const $html = cheerio.load(text)
      expect($html('html').text()).toMatch(/404/)
      expect(text).toMatch(/"statusCode":404/)
      expect(res.status).toBe(404)
    })

    it('should render 404 for /_next/static route', async () => {
      const html = await renderViaHTTP(appPort, '/_next/static')
      expect(html).toMatch(/This page could not be found/)
    })

    it('should render 200 for POST on page', async () => {
      const res = await fetch(`http://localhost:${appPort}/about`, {
        method: 'POST',
      })
      expect(res.status).toBe(200)
    })

    it('should render 404 for POST on missing page', async () => {
      const res = await fetch(`http://localhost:${appPort}/fake-page`, {
        method: 'POST',
      })
      expect(res.status).toBe(404)
    })

    it('should render 404 for _next routes that do not exist', async () => {
      const url = `http://localhost:${appPort}/_next/abcdef`
      const res = await fetch(url)
      expect(res.status).toBe(404)
    })

    it('should render 404 even if the HTTP method is not GET or HEAD', async () => {
      const url = `http://localhost:${appPort}/_next/abcdef`
      const methods = ['POST', 'PUT', 'DELETE']
      for (const method of methods) {
        const res = await fetch(url, { method })
        expect(res.status).toBe(404)
      }
    })

    it('should render 404 for dotfiles in /static', async () => {
      const url = `http://localhost:${appPort}/static/.env`
      const res = await fetch(url)
      expect(res.status).toBe(404)
    })

    it('should return 405 method on static then GET and HEAD', async () => {
      const res = await fetch(
        `http://localhost:${appPort}/static/data/item.txt`,
        {
          method: 'POST',
        }
      )
      expect(res.headers.get('allow').includes('GET')).toBe(true)
      expect(res.status).toBe(405)
    })

    it('should return 412 on static file when If-Unmodified-Since is provided and file is modified', async () => {
      const buildManifest = require(join(
        __dirname,
        '../.next/build-manifest.json'
      ))

      const files = buildManifest.pages['/']

      for (const file of files) {
        const res = await fetch(`http://localhost:${appPort}/_next/${file}`, {
          method: 'GET',
          headers: { 'if-unmodified-since': 'Fri, 12 Jul 2019 20:00:13 GMT' },
        })
        expect(res.status).toBe(412)
      }
    })

    it('should return 200 on static file if If-Unmodified-Since is invalid date', async () => {
      const buildManifest = require(join(
        __dirname,
        '../.next/build-manifest.json'
      ))

      const files = buildManifest.pages['/']

      for (const file of files) {
        const res = await fetch(`http://localhost:${appPort}/_next/${file}`, {
          method: 'GET',
          headers: { 'if-unmodified-since': 'nextjs' },
        })
        expect(res.status).toBe(200)
      }
    })

    it('should set Content-Length header', async () => {
      const url = `http://localhost:${appPort}`
      const res = await fetch(url)
      expect(res.headers.get('Content-Length')).toBeDefined()
    })

    it('should set Cache-Control header', async () => {
      const buildManifest = require(join('../.next', BUILD_MANIFEST))
      const reactLoadableManifest = require(join(
        '../.next',
        REACT_LOADABLE_MANIFEST
      ))
      const url = `http://localhost:${appPort}/_next/`

      const resources = new Set()

      const manifestKey = Object.keys(reactLoadableManifest).find((item) => {
        return item
          .replace(/\\/g, '/')
          .endsWith('dynamic/css.js -> ../../components/dynamic-css/with-css')
      })

      // test dynamic chunk
      reactLoadableManifest[manifestKey].files.forEach((f) => {
        resources.add(url + f)
      })

      // test main.js runtime etc
      for (const item of buildManifest.pages['/']) {
        resources.add(url + item)
      }

      const cssStaticAssets = await recursiveReadDir(
        join(__dirname, '..', '.next', 'static'),
        /\.css$/
      )
      expect(cssStaticAssets.length).toBeGreaterThanOrEqual(1)
      expect(cssStaticAssets[0]).toMatch(/[\\/]css[\\/]/)
      const mediaStaticAssets = await recursiveReadDir(
        join(__dirname, '..', '.next', 'static'),
        /\.svg$/
      )
      expect(mediaStaticAssets.length).toBeGreaterThanOrEqual(1)
      expect(mediaStaticAssets[0]).toMatch(/[\\/]media[\\/]/)
      ;[...cssStaticAssets, ...mediaStaticAssets].forEach((asset) => {
        resources.add(`${url}static${asset.replace(/\\+/g, '/')}`)
      })

      const responses = await Promise.all(
        [...resources].map((resource) => fetch(resource))
      )

      responses.forEach((res) => {
        try {
          expect(res.headers.get('Cache-Control')).toBe(
            'public, max-age=31536000, immutable'
          )
        } catch (err) {
          err.message = res.url + ' ' + err.message
          throw err
        }
      })
    })

    it('should set correct Cache-Control header for static 404s', async () => {
      // this is to fix where 404 headers are set to 'public, max-age=31536000, immutable'
      const res = await fetch(
        `http://localhost:${appPort}/_next//static/common/bad-static.js`
      )

      expect(res.status).toBe(404)
      expect(res.headers.get('Cache-Control')).toBe(
        'no-cache, no-store, max-age=0, must-revalidate'
      )
    })

    it('should block special pages', async () => {
      const urls = ['/_document', '/_app']
      for (const url of urls) {
        const html = await renderViaHTTP(appPort, url)
        expect(html).toMatch(/404/)
      }
    })

    it('should not contain customServer in NEXT_DATA', async () => {
      const html = await renderViaHTTP(appPort, '/')
      const $ = cheerio.load(html)
      expect('customServer' in JSON.parse($('#__NEXT_DATA__').text())).toBe(
        false
      )
    })
  })

  describe('API routes', () => {
    it('should work with pages/api/index.js', async () => {
      const url = `http://localhost:${appPort}/api`
      const res = await fetch(url)
      const body = await res.text()
      expect(body).toEqual('API index works')
    })

    it('should work with pages/api/hello.js', async () => {
      const url = `http://localhost:${appPort}/api/hello`
      const res = await fetch(url)
      const body = await res.text()
      expect(body).toEqual('API hello works')
    })

    it('should work with dynamic params and search string', async () => {
      const url = `http://localhost:${appPort}/api/post-1?val=1`
      const res = await fetch(url)
      const body = await res.json()

      expect(body).toEqual({ val: '1', post: 'post-1' })
    })
  })

  describe('With navigation', () => {
    it('should navigate via client side', async () => {
      const browser = await webdriver(appPort, '/')
      const text = await browser
        .elementByCss('a')
        .click()
        .waitForElementByCss('.about-page')
        .elementByCss('div')
        .text()

      expect(text).toBe('About Page')
      await browser.close()
    })

    it('should navigate to nested index via client side', async () => {
      const browser = await webdriver(appPort, '/another')
      const text = await browser
        .elementByCss('a')
        .click()
        .waitForElementByCss('.index-page')
        .elementByCss('p')
        .text()

      expect(text).toBe('Hello World')
      await browser.close()
    })

    it('should set title by routeChangeComplete event', async () => {
      const browser = await webdriver(appPort, '/')
      await browser.eval(function setup() {
        window.next.router.events.on(
          'routeChangeComplete',
          function handler(url) {
            window.routeChangeTitle = document.title
            window.routeChangeUrl = url
          }
        )
        window.next.router.push('/with-title')
      })
      await browser.waitForElementByCss('#with-title')

      const title = await browser.eval(`window.routeChangeTitle`)
      const url = await browser.eval(`window.routeChangeUrl`)
      expect(title).toBe('hello from title')
      expect(url).toBe('/with-title')
    })

    it('should reload page successfully (on bad link)', async () => {
      const browser = await webdriver(appPort, '/to-nonexistent')
      await browser.eval(function setup() {
        window.__DATA_BE_GONE = 'true'
      })
      await browser.waitForElementByCss('#to-nonexistent-page')
      await browser.click('#to-nonexistent-page')
      await browser.waitForElementByCss('.about-page')

      const oldData = await browser.eval(`window.__DATA_BE_GONE`)
      expect(oldData).toBeFalsy()
    })

    it('should reload page successfully (on bad data fetch)', async () => {
      const browser = await webdriver(appPort, '/to-shadowed-page')
      await browser.eval(function setup() {
        window.__DATA_BE_GONE = 'true'
      })
      await browser.waitForElementByCss('#to-shadowed-page').click()
      await browser.waitForElementByCss('.about-page')

      const oldData = await browser.eval(`window.__DATA_BE_GONE`)
      expect(oldData).toBeFalsy()
    })
  })

  it('should navigate to external site and back', async () => {
    const browser = await webdriver(appPort, '/external-and-back')
    const initialText = await browser.elementByCss('p').text()
    expect(initialText).toBe('server')

    await browser
      .elementByCss('a')
      .click()
      .waitForElementByCss('input')
      .back()
      .waitForElementByCss('p')

    await waitFor(1000)
    const newText = await browser.elementByCss('p').text()
    expect(newText).toBe('server')
  })

  it('should navigate to page with CSS and back', async () => {
    const browser = await webdriver(appPort, '/css-and-back')
    const initialText = await browser.elementByCss('p').text()
    expect(initialText).toBe('server')

    await browser
      .elementByCss('a')
      .click()
      .waitForElementByCss('input')
      .back()
      .waitForElementByCss('p')

    await waitFor(1000)
    const newText = await browser.elementByCss('p').text()
    expect(newText).toBe('client')
  })

  it('should navigate to external site and back (with query)', async () => {
    const browser = await webdriver(appPort, '/external-and-back?hello=world')
    const initialText = await browser.elementByCss('p').text()
    expect(initialText).toBe('server')

    await browser
      .elementByCss('a')
      .click()
      .waitForElementByCss('input')
      .back()
      .waitForElementByCss('p')

    await waitFor(1000)
    const newText = await browser.elementByCss('p').text()
    expect(newText).toBe('server')
  })

  it('should change query correctly', async () => {
    const browser = await webdriver(appPort, '/query?id=0')
    let id = await browser.elementByCss('#q0').text()
    expect(id).toBe('0')

    await browser.elementByCss('#first').click().waitForElementByCss('#q1')

    id = await browser.elementByCss('#q1').text()
    expect(id).toBe('1')

    await browser.elementByCss('#second').click().waitForElementByCss('#q2')

    id = await browser.elementByCss('#q2').text()
    expect(id).toBe('2')
  })

  describe('Runtime errors', () => {
    it('should render a server side error on the client side', async () => {
      const browser = await webdriver(appPort, '/error-in-ssr-render')
      await waitFor(2000)
      const text = await browser.elementByCss('body').text()
      // this makes sure we don't leak the actual error to the client side in production
      expect(text).toMatch(/Internal Server Error\./)
      const headingText = await browser.elementByCss('h1').text()
      // This makes sure we render statusCode on the client side correctly
      expect(headingText).toBe('500')
      await browser.close()
    })

    it('should render a client side component error', async () => {
      const browser = await webdriver(appPort, '/error-in-browser-render')
      await waitFor(2000)
      const text = await browser.elementByCss('body').text()
      expect(text).toMatch(
        /Application error: a client-side exception has occurred/
      )
      await browser.close()
    })

    it('should call getInitialProps on _error page during a client side component error', async () => {
      const browser = await webdriver(
        appPort,
        '/error-in-browser-render-status-code'
      )
      await waitFor(2000)
      const text = await browser.elementByCss('body').text()
      expect(text).toMatch(/This page could not be found\./)
      await browser.close()
    })
  })

  describe('Misc', () => {
    it('should handle already finished responses', async () => {
      const res = {
        finished: false,
        end() {
          this.finished = true
        },
      }
      const html = await app.renderToHTML(
        { method: 'GET' },
        res,
        '/finish-response',
        {}
      )
      expect(html).toBeFalsy()
    })

    it('should allow to access /static/ and /_next/', async () => {
      // This is a test case which prevent the following issue happening again.
      // See: https://github.com/vercel/next.js/issues/2617
      await renderViaHTTP(appPort, '/_next/')
      await renderViaHTTP(appPort, '/static/')
      const data = await renderViaHTTP(appPort, '/static/data/item.txt')
      expect(data).toBe('item')
    })

    it('Should allow access to public files', async () => {
      const data = await renderViaHTTP(appPort, '/data/data.txt')
      const file = await renderViaHTTP(appPort, '/file')
      const legacy = await renderViaHTTP(appPort, '/static/legacy.txt')
      expect(data).toBe('data')
      expect(file).toBe('test')
      expect(legacy).toMatch(`new static folder`)
    })

    // TODO: do we want to normalize this for firefox? It seems in
    // the latest version of firefox the window state is not reset
    // when navigating back from a hard navigation. This might be
    // a bug as other browsers do not behave this way.
    if (browserName !== 'firefox') {
      it('should reload the page on page script error', async () => {
        const browser = await webdriver(appPort, '/counter')
        const counter = await browser
          .elementByCss('#increase')
          .click()
          .click()
          .elementByCss('#counter')
          .text()
        expect(counter).toBe('Counter: 2')

        // When we go to the 404 page, it'll do a hard reload.
        // So, it's possible for the front proxy to load a page from another zone.
        // Since the page is reloaded, when we go back to the counter page again,
        // previous counter value should be gone.
        const counterAfter404Page = await browser
          .elementByCss('#no-such-page')
          .click()
          .waitForElementByCss('h1')
          .back()
          .waitForElementByCss('#counter-page')
          .elementByCss('#counter')
          .text()
        expect(counterAfter404Page).toBe('Counter: 0')

        await browser.close()
      })
    }

    it('should have default runtime values when not defined', async () => {
      const html = await renderViaHTTP(appPort, '/runtime-config')
      expect(html).toMatch(/found public config/)
      expect(html).toMatch(/found server config/)
    })

    it('should not have runtimeConfig in __NEXT_DATA__', async () => {
      const html = await renderViaHTTP(appPort, '/runtime-config')
      const $ = cheerio.load(html)
      const script = $('#__NEXT_DATA__').html()
      expect(script).not.toMatch(/runtimeConfig/)
    })

    it('should add autoExport for auto pre-rendered pages', async () => {
      for (const page of ['/', '/about']) {
        const html = await renderViaHTTP(appPort, page)
        const $ = cheerio.load(html)
        const data = JSON.parse($('#__NEXT_DATA__').html())
        expect(data.autoExport).toBe(true)
      }
    })

    it('should not add autoExport for non pre-rendered pages', async () => {
      for (const page of ['/query']) {
        const html = await renderViaHTTP(appPort, page)
        const $ = cheerio.load(html)
        const data = JSON.parse($('#__NEXT_DATA__').html())
        expect(!!data.autoExport).toBe(false)
      }
    })

    it('should add prefetch tags when Link prefetch prop is used', async () => {
      const browser = await webdriver(appPort, '/prefetch')

      if (browserName === 'internet explorer') {
        // IntersectionObserver isn't present so we need to trigger manually
        await waitFor(1000)
        await browser.eval(`(function() {
          window.next.router.prefetch('/')
          window.next.router.prefetch('/process-env')
          window.next.router.prefetch('/counter')
          window.next.router.prefetch('/about')
        })()`)
      }

      await waitFor(2000)

      if (browserName === 'safari') {
        const elements = await browser.elementsByCss('link[rel=preload]')
        // optimized preloading uses defer instead of preloading and prefetches
        // aren't generated client-side since safari does not support prefetch
        expect(elements.length).toBe(0)
      } else {
        const elements = await browser.elementsByCss('link[rel=prefetch]')
        expect(elements.length).toBe(4)

        for (const element of elements) {
          const rel = await element.getAttribute('rel')
          const as = await element.getAttribute('as')
          expect(rel).toBe('prefetch')
          expect(as).toBe('script')
        }
      }
      await browser.close()
    })

    // This is a workaround to fix https://github.com/vercel/next.js/issues/5860
    // TODO: remove this workaround when https://bugs.webkit.org/show_bug.cgi?id=187726 is fixed.
    it('It does not add a timestamp to link tags with prefetch attribute', async () => {
      const browser = await webdriver(appPort, '/prefetch')
      const links = await browser.elementsByCss('link[rel=prefetch]')

      for (const element of links) {
        const href = await element.getAttribute('href')
        expect(href).not.toMatch(/\?ts=/)
      }
      const scripts = await browser.elementsByCss('script[src]')

      for (const element of scripts) {
        const src = await element.getAttribute('src')
        expect(src).not.toMatch(/\?ts=/)
      }
      await browser.close()
    })

    if (browserName === 'chrome') {
      it('should reload the page on page script error with prefetch', async () => {
        const browser = await webdriver(appPort, '/counter')
        if (global.browserName !== 'chrome') return
        const counter = await browser
          .elementByCss('#increase')
          .click()
          .click()
          .elementByCss('#counter')
          .text()
        expect(counter).toBe('Counter: 2')

        // Let the browser to prefetch the page and error it on the console.
        await waitFor(3000)

        // When we go to the 404 page, it'll do a hard reload.
        // So, it's possible for the front proxy to load a page from another zone.
        // Since the page is reloaded, when we go back to the counter page again,
        // previous counter value should be gone.
        const counterAfter404Page = await browser
          .elementByCss('#no-such-page-prefetch')
          .click()
          .waitForElementByCss('h1')
          .back()
          .waitForElementByCss('#counter-page')
          .elementByCss('#counter')
          .text()
        expect(counterAfter404Page).toBe('Counter: 0')

        await browser.close()
      })
    }
  })

  it('should not expose the compiled page file in development', async () => {
    const url = `http://localhost:${appPort}`
    await fetch(`${url}/stateless`) // make sure the stateless page is built
    const clientSideJsRes = await fetch(
      `${url}/_next/development/static/development/pages/stateless.js`
    )
    expect(clientSideJsRes.status).toBe(404)
    const clientSideJsBody = await clientSideJsRes.text()
    expect(clientSideJsBody).toMatch(/404/)

    const serverSideJsRes = await fetch(
      `${url}/_next/development/server/static/development/pages/stateless.js`
    )
    expect(serverSideJsRes.status).toBe(404)
    const serverSideJsBody = await serverSideJsRes.text()
    expect(serverSideJsBody).toMatch(/404/)
  })

  it('should not put backslashes in pages-manifest.json', () => {
    // Whatever platform you build on, pages-manifest.json should use forward slash (/)
    // See: https://github.com/vercel/next.js/issues/4920
    const pagesManifest = require(join('..', '.next', 'server', PAGES_MANIFEST))

    for (let key of Object.keys(pagesManifest)) {
      expect(key).not.toMatch(/\\/)
      expect(pagesManifest[key]).not.toMatch(/\\/)
    }
  })

  it('should handle failed param decoding', async () => {
    const html = await renderViaHTTP(appPort, '/invalid-param/%DE~%C7%1fY/')
    expect(html).toMatch(/400/)
    expect(html).toMatch(/Bad Request/)
  })

  it('should replace static pages with HTML files', async () => {
    const pages = ['/about', '/another', '/counter', '/dynamic', '/prefetch']
    for (const page of pages) {
      const file = getPageFileFromPagesManifest(appDir, page)

      expect(file.endsWith('.html')).toBe(true)
    }
  })

  it('should not replace non-static pages with HTML files', async () => {
    const pages = ['/api', '/external-and-back', '/finish-response']

    for (const page of pages) {
      const file = getPageFileFromPagesManifest(appDir, page)

      expect(file.endsWith('.js')).toBe(true)
    }
  })

  it('should handle AMP correctly in IE', async () => {
    const browser = await webdriver(appPort, '/some-amp')
    const text = await browser.elementByCss('p').text()
    expect(text).toBe('Not AMP')
  })

  it('should warn when prefetch is true', async () => {
    if (global.browserName !== 'chrome') return
    let browser
    try {
      browser = await webdriver(appPort, '/development-logs')
      const browserLogs = await browser.log('browser')
      let found = false
      browserLogs.forEach((log) => {
        if (log.message.includes('Next.js auto-prefetches automatically')) {
          found = true
        }
      })
      expect(found).toBe(false)
    } finally {
      if (browser) {
        await browser.close()
      }
    }
  })

  it('should not emit profiling events', async () => {
    expect(existsSync(join(appDir, '.next', 'profile-events.json'))).toBe(false)
  })

  it('should not emit stats', async () => {
    expect(existsSync(join(appDir, '.next', 'next-stats.json'))).toBe(false)
  })

  it('should contain the Next.js version in window export', async () => {
    let browser
    try {
      browser = await webdriver(appPort, '/about')
      const version = await browser.eval('window.next.version')
      expect(version).toBeTruthy()
      expect(version).toBe(require('next/package.json').version)
    } finally {
      if (browser) {
        await browser.close()
      }
    }
  })

  it('should clear all core performance marks', async () => {
    let browser
    try {
      browser = await webdriver(appPort, '/fully-dynamic')

      const currentPerfMarks = await browser.eval(
        `window.performance.getEntriesByType('mark')`
      )
      const allPerfMarks = [
        'beforeRender',
        'afterHydrate',
        'afterRender',
        'routeChange',
      ]

      allPerfMarks.forEach((name) =>
        expect(currentPerfMarks).not.toContainEqual(
          expect.objectContaining({ name })
        )
      )
    } finally {
      if (browser) {
        await browser.close()
      }
    }
  })

  it('should not clear custom performance marks', async () => {
    let browser
    try {
      browser = await webdriver(appPort, '/mark-in-head')

      const customMarkFound = await browser.eval(
        `window.performance.getEntriesByType('mark').filter(function(e) {
          return e.name === 'custom-mark'
        }).length === 1`
      )
      expect(customMarkFound).toBe(true)
    } finally {
      if (browser) {
        await browser.close()
      }
    }
  })

  it('should have defer on all script tags', async () => {
    const html = await renderViaHTTP(appPort, '/')
    const $ = cheerio.load(html)
    let missing = false

    for (const script of $('script').toArray()) {
      // application/json doesn't need async
      if (
        script.attribs.type === 'application/json' ||
        script.attribs.src.includes('polyfills')
      ) {
        continue
      }

      if (script.attribs.defer !== '' || script.attribs.async === '') {
        missing = true
      }
    }
    expect(missing).toBe(false)
  })

  it('should only have one DOCTYPE', async () => {
    const html = await renderViaHTTP(appPort, '/')
    expect(html).toMatch(/^<!DOCTYPE html><html/)
  })

  if (global.browserName !== 'internet explorer') {
    it('should preserve query when hard navigating from page 404', async () => {
      const browser = await webdriver(appPort, '/')
      await browser.eval(`(function() {
        window.beforeNav = 1
        window.next.router.push({
          pathname: '/non-existent',
          query: { hello: 'world' }
        })
      })()`)

      await check(
        () => browser.eval('document.documentElement.innerHTML'),
        /page could not be found/
      )

      expect(await browser.eval('window.beforeNav')).toBeFalsy()
      expect(await browser.eval('window.location.hash')).toBe('')
      expect(await browser.eval('window.location.search')).toBe('?hello=world')
      expect(await browser.eval('window.location.pathname')).toBe(
        '/non-existent'
      )
    })
  }

  it('should remove placeholder for next/image correctly', async () => {
    const browser = await webdriver(context.appPort, '/')

    await browser.eval(`(function() {
        window.beforeNav = 1
        window.next.router.push('/static-image')
      })()`)
    await browser.waitForElementByCss('#static-image')

    expect(await browser.eval('window.beforeNav')).toBe(1)

    await check(
      () => browser.elementByCss('img').getComputedCss('background-image'),
      'none'
    )

    await browser.eval(`(function() {
        window.beforeNav = 1
        window.next.router.push('/')
      })()`)
    await browser.waitForElementByCss('.index-page')
    await waitFor(1000)

    await browser.eval(`(function() {
        window.beforeNav = 1
        window.next.router.push('/static-image')
      })()`)
    await browser.waitForElementByCss('#static-image')

    expect(await browser.eval('window.beforeNav')).toBe(1)

    await check(
      () =>
        browser
          .elementByCss('#static-image')
          .getComputedCss('background-image'),
      'none'
    )

    for (let i = 0; i < 5; i++) {
      expect(
        await browser
          .elementByCss('#static-image')
          .getComputedCss('background-image')
      ).toBe('none')
      await waitFor(500)
    }
  })

  dynamicImportTests(context, (p, q) => renderViaHTTP(context.appPort, p, q))

  processEnv(context)
  if (browserName !== 'safari') security(context)
})<|MERGE_RESOLUTION|>--- conflicted
+++ resolved
@@ -73,78 +73,6 @@
     expect(output.match(/Generating static pages/g).length).toBe(5)
   })
 
-<<<<<<< HEAD
-  if (!process.env.NEXT_PRIVATE_TEST_WEBPACK4_MODE) {
-    it('should output traces', async () => {
-      const checks = [
-        {
-          page: '/_app',
-          tests: [
-            /webpack-runtime\.js/,
-            /node_modules\/react\/index\.js/,
-            /node_modules\/react\/package\.json/,
-            /node_modules\/react\/cjs\/react\.production\.min\.js/,
-          ],
-          notTests: [/node_modules\/react\/cjs\/react\.development\.js/],
-        },
-        {
-          page: '/dynamic',
-          tests: [
-            /webpack-runtime\.js/,
-            /chunks\/.*?\.js/,
-            /node_modules\/react\/index\.js/,
-            /node_modules\/react\/package\.json/,
-            /node_modules\/react\/cjs\/react\.production\.min\.js/,
-            /next\/link\.js/,
-            /next\/dist\/client\/link\.js/,
-            /next\/dist\/shared\/lib\/router\/utils\/resolve-rewrites\.js/,
-          ],
-          notTests: [/node_modules\/react\/cjs\/react\.development\.js/],
-        },
-        {
-          page: '/index',
-          tests: [
-            /webpack-runtime\.js/,
-            /chunks\/.*?\.js/,
-            /node_modules\/react\/index\.js/,
-            /node_modules\/react\/package\.json/,
-            /node_modules\/react\/cjs\/react\.production\.min\.js/,
-            /next\/link\.js/,
-            /next\/dist\/client\/link\.js/,
-            /next\/dist\/shared\/lib\/router\/utils\/resolve-rewrites\.js/,
-          ],
-          notTests: [/node_modules\/react\/cjs\/react\.development\.js/],
-        },
-        {
-          page: '/counter',
-          tests: [
-            /webpack-runtime\.js/,
-            /chunks\/.*?\.js/,
-            /node_modules\/react\/index\.js/,
-            /node_modules\/react\/package\.json/,
-            /node_modules\/react\/cjs\/react\.production\.min\.js/,
-            /next\/router\.js/,
-            /next\/dist\/client\/router\.js/,
-            /next\/dist\/shared\/lib\/router\/utils\/resolve-rewrites\.js/,
-          ],
-          notTests: [/node_modules\/react\/cjs\/react\.development\.js/],
-        },
-        {
-          page: '/next-import',
-          tests: [
-            /webpack-runtime\.js/,
-            /chunks\/.*?\.js/,
-            /node_modules\/react\/index\.js/,
-            /node_modules\/react\/package\.json/,
-            /node_modules\/react\/cjs\/react\.production\.min\.js/,
-            /next\/link\.js/,
-            /next\/dist\/client\/link\.js/,
-            /next\/dist\/shared\/lib\/router\/utils\/resolve-rewrites\.js/,
-          ],
-          notTests: [/next\/dist\/server\/next\.js/, /next\/dist\/bin/],
-        },
-      ]
-=======
   it('should output traces', async () => {
     const checks = [
       {
@@ -165,6 +93,9 @@
           /node_modules\/react\/index\.js/,
           /node_modules\/react\/package\.json/,
           /node_modules\/react\/cjs\/react\.production\.min\.js/,
+          /next\/link\.js/,
+          /next\/dist\/client\/link\.js/,
+          /next\/dist\/shared\/lib\/router\/utils\/resolve-rewrites\.js/,
         ],
         notTests: [/node_modules\/react\/cjs\/react\.development\.js/],
       },
@@ -178,6 +109,7 @@
           /node_modules\/react\/cjs\/react\.production\.min\.js/,
           /next\/link\.js/,
           /next\/dist\/client\/link\.js/,
+          /next\/dist\/shared\/lib\/router\/utils\/resolve-rewrites\.js/,
         ],
         notTests: [/node_modules\/react\/cjs\/react\.development\.js/],
       },
@@ -191,6 +123,7 @@
           /node_modules\/react\/cjs\/react\.production\.min\.js/,
           /next\/router\.js/,
           /next\/dist\/client\/router\.js/,
+          /next\/dist\/shared\/lib\/router\/utils\/resolve-rewrites\.js/,
         ],
         notTests: [/node_modules\/react\/cjs\/react\.development\.js/],
       },
@@ -202,6 +135,9 @@
           /node_modules\/react\/index\.js/,
           /node_modules\/react\/package\.json/,
           /node_modules\/react\/cjs\/react\.production\.min\.js/,
+          /next\/link\.js/,
+          /next\/dist\/client\/link\.js/,
+          /next\/dist\/shared\/lib\/router\/utils\/resolve-rewrites\.js/,
         ],
         notTests: [/next\/dist\/server\/next\.js/, /next\/dist\/bin/],
       },
@@ -214,7 +150,6 @@
       )
       const { version, files } = JSON.parse(contents)
       expect(version).toBe(1)
->>>>>>> aa8a8855
 
       expect(
         check.tests.every((item) => files.some((file) => item.test(file)))
