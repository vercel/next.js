/* global jasmine, describe, it, expect, beforeAll, afterAll */

import fetch from 'node-fetch'
import { join } from 'path'
import {
  nextServer,
  nextBuild,
  startApp,
  stopApp,
  renderViaHTTP
} from 'next-test-utils'

const appDir = join(__dirname, '../')
let appPort
<<<<<<< HEAD
let server
let app
jasmine.DEFAULT_TIMEOUT_INTERVAL = 20000
=======
jasmine.DEFAULT_TIMEOUT_INTERVAL = 40000
>>>>>>> 3b3353f8

describe('Production Usage', () => {
  beforeAll(async () => {
    await nextBuild(appDir)
    app = nextServer({
      dir: join(__dirname, '../'),
      dev: false,
      quiet: true
    })

    server = await startApp(app)
    appPort = server.address().port
  })
  afterAll(() => stopApp(server))

  describe('With basic usage', () => {
    it('should render the page', async () => {
      const html = await renderViaHTTP(appPort, '/')
      expect(html).toMatch(/Hello World/)
    })
  })

  describe('JSON pages', () => {
    describe('when asked for a gzipped page', () => {
      it('should serve the gzipped page', async () => {
        const url = `http://localhost:${appPort}/_next/${app.renderOpts.buildId}/pages`
        const res = await fetch(url, { compress: true })
        expect(res.headers.get('Content-Encoding')).toBe('gzip')

        const page = await res.json()
        expect(page.component).toBeDefined()
      })
    })

    describe('when asked for a normal page', () => {
      it('should serve the normal page', async () => {
        const url = `http://localhost:${appPort}/_next/${app.renderOpts.buildId}/pages`
        const res = await fetch(url, { compress: false })
        expect(res.headers.get('Content-Encoding')).toBeNull()

        const page = await res.json()
        expect(page.component).toBeDefined()
      })
    })

    describe('when asked for a page with an unknown encoding', () => {
      it('should serve the normal page', async () => {
        const url = `http://localhost:${appPort}/_next/${app.renderOpts.buildId}/pages`
        const res = await fetch(url, {
          compress: false,
          headers: {
            'Accept-Encoding': 'br'
          }
        })
        expect(res.headers.get('Content-Encoding')).toBeNull()

        const page = await res.json()
        expect(page.component).toBeDefined()
      })
    })
  })
})<|MERGE_RESOLUTION|>--- conflicted
+++ resolved
@@ -12,13 +12,9 @@
 
 const appDir = join(__dirname, '../')
 let appPort
-<<<<<<< HEAD
 let server
 let app
-jasmine.DEFAULT_TIMEOUT_INTERVAL = 20000
-=======
 jasmine.DEFAULT_TIMEOUT_INTERVAL = 40000
->>>>>>> 3b3353f8
 
 describe('Production Usage', () => {
   beforeAll(async () => {
