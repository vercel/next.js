--- conflicted
+++ resolved
@@ -1,5 +1,6 @@
 /* eslint-env jest */
 /* global jasmine */
+import http from 'http'
 import url from 'url'
 import stripAnsi from 'strip-ansi'
 import fs from 'fs-extra'
@@ -23,9 +24,13 @@
 
 let appDir = join(__dirname, '..')
 const nextConfigPath = join(appDir, 'next.config.js')
+let externalServerHits = new Set()
+let nextConfigRestoreContent
 let nextConfigContent
+let externalServerPort
+let externalServer
+let stdout = ''
 let buildId
-let stdout = ''
 let appPort
 let app
 
@@ -229,12 +234,12 @@
     expect(res.headers.get('x-second-header')).toBe('second')
   })
 
-<<<<<<< HEAD
-  it('should support proxying to external site', async () => {
-    const res = await fetchViaHTTP(appPort, '/proxy-me')
+  it('should support proxying to external resource', async () => {
+    const res = await fetchViaHTTP(appPort, '/proxy-me/first')
     expect(res.status).toBe(200)
-    expect(await res.text()).toContain('ZEIT, Inc')
-=======
+    expect([...externalServerHits]).toEqual(['/first'])
+  })
+
   it('should support unnamed parameters correctly', async () => {
     const res = await fetchViaHTTP(appPort, '/unnamed/first/final', undefined, {
       redirect: 'manual',
@@ -256,7 +261,6 @@
     const { pathname } = url.parse(res.headers.get('location') || '')
     expect(res.status).toBe(307)
     expect(pathname).toBe('/first')
->>>>>>> 22e015f7
   })
 
   it('should add refresh header for 308 redirect', async () => {
@@ -484,10 +488,11 @@
             source: '/hidden/_next/:path*',
           },
           {
-            destination: 'https://zeit.co',
-            regex: normalizeRegEx('^\\/proxy-me$'),
-            regexKeys: [],
-            source: '/proxy-me',
+            destination: `http://localhost:${externalServerPort}/:path*`,
+            regex: normalizeRegEx(
+              '^\\/proxy-me(?:\\/((?:[^\\/]+?)(?:\\/(?:[^\\/]+?))*))?$'
+            ),
+            source: '/proxy-me/:path*',
           },
         ],
         dynamicRoutes: [
@@ -531,6 +536,32 @@
 }
 
 describe('Custom routes', () => {
+  beforeEach(() => {
+    externalServerHits = new Set()
+  })
+  beforeAll(async () => {
+    externalServerPort = await findPort()
+    externalServer = http.createServer((req, res) => {
+      externalServerHits.add(req.url)
+      res.end('hi from external')
+    })
+    await new Promise((resolve, reject) => {
+      externalServer.listen(externalServerPort, error => {
+        if (error) return reject(error)
+        resolve()
+      })
+    })
+    nextConfigRestoreContent = await fs.readFile(nextConfigPath, 'utf8')
+    await fs.writeFile(
+      nextConfigPath,
+      nextConfigRestoreContent.replace(/__EXTERNAL_PORT__/, externalServerPort)
+    )
+  })
+  afterAll(async () => {
+    externalServer.close()
+    await fs.writeFile(nextConfigPath, nextConfigRestoreContent)
+  })
+
   describe('dev mode', () => {
     beforeAll(async () => {
       appPort = await findPort()
