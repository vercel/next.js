/* eslint-env jest */
/* global jasmine */
import cheerio from 'cheerio'
import escapeRegex from 'escape-string-regexp'
import fs from 'fs-extra'
import {
  check,
  fetchViaHTTP,
  File,
  findPort,
  getBrowserBodyText,
  getReactErrorOverlayContent,
  initNextServerScript,
  killApp,
  launchApp,
  nextBuild,
  nextExport,
  nextStart,
  normalizeRegEx,
  renderViaHTTP,
  startStaticServer,
  stopApp,
  waitFor,
} from 'next-test-utils'
import webdriver from 'next-webdriver'
import { dirname, join } from 'path'

jasmine.DEFAULT_TIMEOUT_INTERVAL = 1000 * 60 * 2
const appDir = join(__dirname, '..')
const nextConfig = join(appDir, 'next.config.js')
const indexPage = join(__dirname, '../pages/index.js')
let app
let appPort
let buildId
let distPagesDir
let exportDir
let stderr
let origConfig

const startServer = async (optEnv = {}) => {
  const scriptPath = join(appDir, 'server.js')
  const env = Object.assign(
    {},
    { ...process.env },
    { PORT: `${appPort}` },
    optEnv
  )

  return initNextServerScript(
    scriptPath,
    /ready on/i,
    env,
    /ReferenceError: options is not defined/
  )
}

const expectedManifestRoutes = () => ({
  '/': {
    dataRoute: `/_next/data/${buildId}/index.json`,
    initialRevalidateSeconds: 1,
    srcRoute: null,
  },
  '/blog/[post3]': {
    dataRoute: `/_next/data/${buildId}/blog/[post3].json`,
    initialRevalidateSeconds: 10,
    srcRoute: '/blog/[post]',
  },
  '/blog/post-1': {
    dataRoute: `/_next/data/${buildId}/blog/post-1.json`,
    initialRevalidateSeconds: 10,
    srcRoute: '/blog/[post]',
  },
  '/blog/post-2': {
    dataRoute: `/_next/data/${buildId}/blog/post-2.json`,
    initialRevalidateSeconds: 10,
    srcRoute: '/blog/[post]',
  },
  '/blog/post-4': {
    dataRoute: `/_next/data/${buildId}/blog/post-4.json`,
    initialRevalidateSeconds: 10,
    srcRoute: '/blog/[post]',
  },
  '/blog/post-1/comment-1': {
    dataRoute: `/_next/data/${buildId}/blog/post-1/comment-1.json`,
    initialRevalidateSeconds: 2,
    srcRoute: '/blog/[post]/[comment]',
  },
  '/blog/post-2/comment-2': {
    dataRoute: `/_next/data/${buildId}/blog/post-2/comment-2.json`,
    initialRevalidateSeconds: 2,
    srcRoute: '/blog/[post]/[comment]',
  },
  '/blog/post.1': {
    dataRoute: `/_next/data/${buildId}/blog/post.1.json`,
    initialRevalidateSeconds: 10,
    srcRoute: '/blog/[post]',
  },
  '/catchall-explicit/another/value': {
    dataRoute: `/_next/data/${buildId}/catchall-explicit/another/value.json`,
    initialRevalidateSeconds: 1,
    srcRoute: '/catchall-explicit/[...slug]',
  },
  '/catchall-explicit/first': {
    dataRoute: `/_next/data/${buildId}/catchall-explicit/first.json`,
    initialRevalidateSeconds: 1,
    srcRoute: '/catchall-explicit/[...slug]',
  },
  '/catchall-explicit/hello/another': {
    dataRoute: `/_next/data/${buildId}/catchall-explicit/hello/another.json`,
    initialRevalidateSeconds: 1,
    srcRoute: '/catchall-explicit/[...slug]',
  },
  '/catchall-explicit/second': {
    dataRoute: `/_next/data/${buildId}/catchall-explicit/second.json`,
    initialRevalidateSeconds: 1,
    srcRoute: '/catchall-explicit/[...slug]',
  },
  '/another': {
    dataRoute: `/_next/data/${buildId}/another.json`,
    initialRevalidateSeconds: 1,
    srcRoute: null,
  },
  '/blog': {
    dataRoute: `/_next/data/${buildId}/blog.json`,
    initialRevalidateSeconds: 10,
    srcRoute: null,
  },
  '/default-revalidate': {
    dataRoute: `/_next/data/${buildId}/default-revalidate.json`,
    initialRevalidateSeconds: false,
    srcRoute: null,
  },
  '/lang/de/about': {
    dataRoute: `/_next/data/${buildId}/lang/de/about.json`,
    initialRevalidateSeconds: false,
    srcRoute: '/lang/[lang]/about',
  },
  '/lang/en/about': {
    dataRoute: `/_next/data/${buildId}/lang/en/about.json`,
    initialRevalidateSeconds: false,
    srcRoute: '/lang/[lang]/about',
  },
  '/lang/es/about': {
    dataRoute: `/_next/data/${buildId}/lang/es/about.json`,
    initialRevalidateSeconds: false,
    srcRoute: '/lang/[lang]/about',
  },
  '/lang/fr/about': {
    dataRoute: `/_next/data/${buildId}/lang/fr/about.json`,
    initialRevalidateSeconds: false,
    srcRoute: '/lang/[lang]/about',
  },
  '/something': {
    dataRoute: `/_next/data/${buildId}/something.json`,
    initialRevalidateSeconds: false,
    srcRoute: null,
  },
  '/catchall/another/value': {
    dataRoute: `/_next/data/${buildId}/catchall/another/value.json`,
    initialRevalidateSeconds: 1,
    srcRoute: '/catchall/[...slug]',
  },
  '/catchall/first': {
    dataRoute: `/_next/data/${buildId}/catchall/first.json`,
    initialRevalidateSeconds: 1,
    srcRoute: '/catchall/[...slug]',
  },
  '/catchall/second': {
    dataRoute: `/_next/data/${buildId}/catchall/second.json`,
    initialRevalidateSeconds: 1,
    srcRoute: '/catchall/[...slug]',
  },
  '/catchall/hello/another': {
    dataRoute: `/_next/data/${buildId}/catchall/hello/another.json`,
    initialRevalidateSeconds: 1,
    srcRoute: '/catchall/[...slug]',
  },
})

const navigateTest = (dev = false) => {
  it('should navigate between pages successfully', async () => {
    const toBuild = [
      '/',
      '/another',
      '/something',
      '/normal',
      '/blog/post-1',
      '/blog/post-1/comment-1',
      '/catchall/first',
    ]

    await waitFor(2500)

    await Promise.all(toBuild.map(pg => renderViaHTTP(appPort, pg)))

    const browser = await webdriver(appPort, '/')
    let text = await browser.elementByCss('p').text()
    expect(text).toMatch(/hello.*?world/)

    // go to /another
    async function goFromHomeToAnother() {
      await browser.eval('window.beforeAnother = true')
      await browser.elementByCss('#another').click()
      await browser.waitForElementByCss('#home')
      text = await browser.elementByCss('p').text()
      expect(await browser.eval('window.beforeAnother')).toBe(true)
      expect(text).toMatch(/hello.*?world/)
    }
    await goFromHomeToAnother()

    // go to /
    async function goFromAnotherToHome() {
      await browser.eval('window.didTransition = 1')
      await browser.elementByCss('#home').click()
      await browser.waitForElementByCss('#another')
      text = await browser.elementByCss('p').text()
      expect(text).toMatch(/hello.*?world/)
      expect(await browser.eval('window.didTransition')).toBe(1)
    }
    await goFromAnotherToHome()

    // Client-side SSG data caching test
    // eslint-disable-next-line no-lone-blocks
    {
      // Let revalidation period lapse
      await waitFor(2000)

      // Trigger revalidation (visit page)
      await goFromHomeToAnother()
      const snapTime = await browser.elementByCss('#anotherTime').text()

      // Wait for revalidation to finish
      await waitFor(2000)

      // Re-visit page
      await goFromAnotherToHome()
      await goFromHomeToAnother()

      const nextTime = await browser.elementByCss('#anotherTime').text()
      if (dev) {
        expect(snapTime).not.toMatch(nextTime)
      } else {
        expect(snapTime).toMatch(nextTime)
      }

      // Reset to Home for next test
      await goFromAnotherToHome()
    }

    // go to /something
    await browser.elementByCss('#something').click()
    await browser.waitForElementByCss('#home')
    text = await browser.elementByCss('p').text()
    expect(text).toMatch(/hello.*?world/)
    expect(await browser.eval('window.didTransition')).toBe(1)

    // go to /
    await browser.elementByCss('#home').click()
    await browser.waitForElementByCss('#post-1')

    // go to /blog/post-1
    await browser.elementByCss('#post-1').click()
    await browser.waitForElementByCss('#home')
    text = await browser.elementByCss('p').text()
    expect(text).toMatch(/Post:.*?post-1/)
    expect(await browser.eval('window.didTransition')).toBe(1)

    // go to /
    await browser.elementByCss('#home').click()
    await browser.waitForElementByCss('#comment-1')

    // go to /blog/post-1/comment-1
    await browser.elementByCss('#comment-1').click()
    await browser.waitForElementByCss('#home')
    text = await browser.elementByCss('p:nth-child(2)').text()
    expect(text).toMatch(/Comment:.*?comment-1/)
    expect(await browser.eval('window.didTransition')).toBe(1)

    // go to /catchall/first
    await browser.elementByCss('#home').click()
    await browser.waitForElementByCss('#to-catchall')
    await browser.elementByCss('#to-catchall').click()
    await browser.waitForElementByCss('#catchall')
    text = await browser.elementByCss('#catchall').text()
    expect(text).toMatch(/Hi.*?first/)
    expect(await browser.eval('window.didTransition')).toBe(1)

    await browser.close()
  })
}

const runTests = (dev = false, looseMode = false) => {
  navigateTest(dev)

  it('should SSR normal page correctly', async () => {
    const html = await renderViaHTTP(appPort, '/')
    expect(html).toMatch(/hello.*?world/)
  })

  it('should SSR SPR page correctly', async () => {
    const html = await renderViaHTTP(appPort, '/blog/post-1')

    const $ = cheerio.load(html)
    expect(JSON.parse($('#__NEXT_DATA__').text()).isFallback).toBe(false)
    expect(html).toMatch(/Post:.*?post-1/)
  })

  it('should have gsp in __NEXT_DATA__', async () => {
    const html = await renderViaHTTP(appPort, '/')
    const $ = cheerio.load(html)
    expect(JSON.parse($('#__NEXT_DATA__').text()).gsp).toBe(true)
  })

  it('should not have gsp in __NEXT_DATA__ for non-GSP page', async () => {
    const html = await renderViaHTTP(appPort, '/normal')
    const $ = cheerio.load(html)
    expect('gsp' in JSON.parse($('#__NEXT_DATA__').text())).toBe(false)
  })

  it('should not supply query values to params or useRouter non-dynamic page SSR', async () => {
    const html = await renderViaHTTP(appPort, '/something?hello=world')
    const $ = cheerio.load(html)
    const query = $('#query').text()
    expect(JSON.parse(query)).toEqual({})
    const params = $('#params').text()
    expect(JSON.parse(params)).toEqual({})
  })

  it('should not supply query values to params in /_next/data request', async () => {
    const data = JSON.parse(
      await renderViaHTTP(
        appPort,
        `/_next/data/${buildId}/something.json?hello=world`
      )
    )
    expect(data.pageProps.params).toEqual({})
  })

  it('should not supply query values to params or useRouter dynamic page SSR', async () => {
    const html = await renderViaHTTP(appPort, '/blog/post-1?hello=world')
    const $ = cheerio.load(html)

    const params = $('#params').text()
    expect(JSON.parse(params)).toEqual({ post: 'post-1' })

    const query = $('#query').text()
    expect(JSON.parse(query)).toEqual({ post: 'post-1' })
  })

  it('should return data correctly', async () => {
    const data = JSON.parse(
      await renderViaHTTP(
        appPort,
        expectedManifestRoutes()['/something'].dataRoute
      )
    )
    expect(data.pageProps.world).toBe('world')
  })

  it('should return data correctly for dynamic page', async () => {
    const data = JSON.parse(
      await renderViaHTTP(
        appPort,
        expectedManifestRoutes()['/blog/post-1'].dataRoute
      )
    )
    expect(data.pageProps.post).toBe('post-1')
  })

  it('should return data correctly for dynamic page (non-seeded)', async () => {
    const data = JSON.parse(
      await renderViaHTTP(
        appPort,
        expectedManifestRoutes()['/blog/post-1'].dataRoute.replace(
          /post-1/,
          'post-3'
        )
      )
    )
    expect(data.pageProps.post).toBe('post-3')
  })

  it('should navigate to a normal page and back', async () => {
    const browser = await webdriver(appPort, '/')
    let text = await browser.elementByCss('p').text()
    expect(text).toMatch(/hello.*?world/)

    await browser.elementByCss('#normal').click()
    await browser.waitForElementByCss('#normal-text')
    text = await browser.elementByCss('#normal-text').text()
    expect(text).toMatch(/a normal page/)
  })

  it('should parse query values on mount correctly', async () => {
    const browser = await webdriver(appPort, '/blog/post-1?another=value')
    const text = await browser.elementByCss('#query').text()
    expect(text).toMatch(/another.*?value/)
    expect(text).toMatch(/post.*?post-1/)
  })

  it('should reload page on failed data request', async () => {
    const browser = await webdriver(appPort, '/')
    await browser.eval('window.beforeClick = "abc"')
    await browser.elementByCss('#broken-post').click()
    await waitFor(1000)
    expect(await browser.eval('window.beforeClick')).not.toBe('abc')
  })

  // TODO: dev currently renders this page as blocking, meaning it shows the
  // server error instead of continously retrying. Do we want to change this?
  if (!dev) {
    it('should reload page on failed data request, and retry', async () => {
      const browser = await webdriver(appPort, '/')
      await browser.eval('window.beforeClick = "abc"')
      await browser.elementByCss('#broken-at-first-post').click()
      await waitFor(3000)
      expect(await browser.eval('window.beforeClick')).not.toBe('abc')

      const text = await browser.elementByCss('#params').text()
      expect(text).toMatch(/post.*?post-999/)
    })
  }

  it('should support prerendered catchall route', async () => {
    const html = await renderViaHTTP(appPort, '/catchall/another/value')
    const $ = cheerio.load(html)

    expect(
      JSON.parse(
        cheerio
          .load(html)('#__NEXT_DATA__')
          .text()
      ).isFallback
    ).toBe(false)
    expect($('#catchall').text()).toMatch(/Hi.*?another value/)
  })

  it('should support lazy catchall route', async () => {
    const html = await renderViaHTTP(appPort, '/catchall/notreturnedinpaths')
    const $ = cheerio.load(html)
    expect($('#catchall').text()).toBe('fallback')

    // hydration
    const browser = await webdriver(appPort, '/catchall/delayby3s')

    const text1 = await browser.elementByCss('#catchall').text()
    expect(text1).toBe('fallback')

    await check(
      () => browser.elementByCss('#catchall').text(),
      /Hi.*?delayby3s/
    )
  })

  it('should support nested lazy catchall route', async () => {
    // We will render fallback for a "lazy" route
    const html = await renderViaHTTP(
      appPort,
      '/catchall/notreturnedinpaths/nested'
    )
    const $ = cheerio.load(html)
    expect($('#catchall').text()).toBe('fallback')

    // hydration
    const browser = await webdriver(appPort, '/catchall/delayby3s/nested')

    const text1 = await browser.elementByCss('#catchall').text()
    expect(text1).toBe('fallback')

    await check(
      () => browser.elementByCss('#catchall').text(),
      /Hi.*?delayby3s nested/
    )
  })

  it('should support prerendered catchall-explicit route (nested)', async () => {
    const html = await renderViaHTTP(
      appPort,
      '/catchall-explicit/another/value'
    )
    const $ = cheerio.load(html)

    expect(
      JSON.parse(
        cheerio
          .load(html)('#__NEXT_DATA__')
          .text()
      ).isFallback
    ).toBe(false)
    expect($('#catchall').text()).toMatch(/Hi.*?another value/)
  })

  it('should support prerendered catchall-explicit route (single)', async () => {
    const html = await renderViaHTTP(appPort, '/catchall-explicit/second')
    const $ = cheerio.load(html)

    expect(
      JSON.parse(
        cheerio
          .load(html)('#__NEXT_DATA__')
          .text()
      ).isFallback
    ).toBe(false)
    expect($('#catchall').text()).toMatch(/Hi.*?second/)
  })

  if (!looseMode) {
    it('should 404 for a missing catchall explicit route', async () => {
      const res = await fetchViaHTTP(
        appPort,
        '/catchall-explicit/notreturnedinpaths'
      )
      expect(res.status).toBe(404)
      const html = await res.text()
      expect(html).toMatch(/This page could not be found/)
    })

    it('should allow rewriting to SSG page with fallback: false', async () => {
      const html = await renderViaHTTP(appPort, '/about')
      expect(html).toMatch(/About:.*?en/)
    })
  }

  if (dev) {
    // TODO: re-enable when this is supported in dev
    // it('should show error when rewriting to dynamic SSG page', async () => {
    //   const item = Math.round(Math.random() * 100)
    //   const html = await renderViaHTTP(appPort, `/some-rewrite/${item}`)
    //   expect(html).toContain(
    //     `Rewrites don't support dynamic pages with getStaticProps yet. Using this will cause the page to fail to parse the params on the client for the fallback page`
    //   )
    // })

    it('should not show warning from url prop being returned', async () => {
      const urlPropPage = join(appDir, 'pages/url-prop.js')
      await fs.writeFile(
        urlPropPage,
        `
        export async function getStaticProps() {
          return {
            props: {
              url: 'something'
            }
          }
        }

        export default ({ url }) => <p>url: {url}</p>
      `
      )

      const html = await renderViaHTTP(appPort, '/url-prop')
      await fs.remove(urlPropPage)
      expect(stderr).not.toMatch(
        /The prop `url` is a reserved prop in Next.js for legacy reasons and will be overridden on page \/url-prop/
      )
      expect(html).toMatch(/url:.*?something/)
    })

    it('should always show fallback for page not in getStaticPaths', async () => {
      const html = await renderViaHTTP(appPort, '/blog/post-321')
      const $ = cheerio.load(html)
      expect(JSON.parse($('#__NEXT_DATA__').text()).isFallback).toBe(true)

      // make another request to ensure it still is
      const html2 = await renderViaHTTP(appPort, '/blog/post-321')
      const $2 = cheerio.load(html2)
      expect(JSON.parse($2('#__NEXT_DATA__').text()).isFallback).toBe(true)
    })

    it('should not show fallback for page in getStaticPaths', async () => {
      const html = await renderViaHTTP(appPort, '/blog/post-1')
      const $ = cheerio.load(html)
      expect(JSON.parse($('#__NEXT_DATA__').text()).isFallback).toBe(false)

      // make another request to ensure it's still not
      const html2 = await renderViaHTTP(appPort, '/blog/post-1')
      const $2 = cheerio.load(html2)
      expect(JSON.parse($2('#__NEXT_DATA__').text()).isFallback).toBe(false)
    })

    it('should log error in console and browser in dev mode', async () => {
      const origContent = await fs.readFile(indexPage, 'utf8')

      const browser = await webdriver(appPort, '/')
      expect(await browser.elementByCss('p').text()).toMatch(/hello.*?world/)

      await fs.writeFile(
        indexPage,
        origContent
          .replace('// throw new', 'throw new')
          .replace('{/* <div', '<div')
          .replace('</div> */}', '</div>')
      )
      await browser.waitForElementByCss('#after-change')
      // we need to reload the page to trigger getStaticProps
      await browser.refresh()

      const errOverlayContent = await getReactErrorOverlayContent(browser)

      await fs.writeFile(indexPage, origContent)
      const errorMsg = /oops from getStaticProps/
      expect(stderr).toMatch(errorMsg)
      expect(errOverlayContent).toMatch(errorMsg)
    })

    it('should always call getStaticProps without caching in dev', async () => {
      const initialRes = await fetchViaHTTP(appPort, '/something')
      expect(initialRes.headers.get('cache-control')).toBeFalsy()
      const initialHtml = await initialRes.text()
      expect(initialHtml).toMatch(/hello.*?world/)

      const newRes = await fetchViaHTTP(appPort, '/something')
      expect(newRes.headers.get('cache-control')).toBeFalsy()
      const newHtml = await newRes.text()
      expect(newHtml).toMatch(/hello.*?world/)
      expect(initialHtml !== newHtml).toBe(true)

      const newerRes = await fetchViaHTTP(appPort, '/something')
      expect(newerRes.headers.get('cache-control')).toBeFalsy()
      const newerHtml = await newerRes.text()
      expect(newerHtml).toMatch(/hello.*?world/)
      expect(newHtml !== newerHtml).toBe(true)
    })

    it('should error on bad object from getStaticProps', async () => {
      const origContent = await fs.readFile(indexPage, 'utf8')
      await fs.writeFile(
        indexPage,
        origContent.replace(/\/\/ bad-prop/, 'another: true,')
      )
      await waitFor(1000)
      try {
        const html = await renderViaHTTP(appPort, '/')
        expect(html).toMatch(/Additional keys were returned/)
      } finally {
        await fs.writeFile(indexPage, origContent)
      }
    })

    it('should error on dynamic page without getStaticPaths', async () => {
      const curPage = join(__dirname, '../pages/temp/[slug].js')
      await fs.mkdirp(dirname(curPage))
      await fs.writeFile(
        curPage,
        `
          export async function getStaticProps() {
            return {
              props: {
                hello: 'world'
              }
            }
          }
          export default () => 'oops'
        `
      )
      await waitFor(1000)
      try {
        const html = await renderViaHTTP(appPort, '/temp/hello')
        expect(html).toMatch(
          /getStaticPaths is required for dynamic SSG pages and is missing for/
        )
      } finally {
        await fs.remove(curPage)
      }
    })

    it('should error on dynamic page without getStaticPaths returning fallback property', async () => {
      const curPage = join(__dirname, '../pages/temp2/[slug].js')
      await fs.mkdirp(dirname(curPage))
      await fs.writeFile(
        curPage,
        `
          export async function getStaticPaths() {
            return {
              paths: []
            }
          }
          export async function getStaticProps() {
            return {
              props: {
                hello: 'world'
              }
            }
          }
          export default () => 'oops'
        `
      )
      await waitFor(1000)
      try {
        const html = await renderViaHTTP(appPort, '/temp2/hello')
        expect(html).toMatch(/`fallback` key must be returned from/)
      } finally {
        await fs.remove(curPage)
      }
    })

    it('should not re-call getStaticProps when updating query', async () => {
      const browser = await webdriver(appPort, '/something?hello=world')
      await waitFor(2000)

      const query = await browser.elementByCss('#query').text()
      expect(JSON.parse(query)).toEqual({ hello: 'world' })

      const {
        props: {
          pageProps: { random: initialRandom },
        },
      } = await browser.eval('window.__NEXT_DATA__')

      const curRandom = await browser.elementByCss('#random').text()
      expect(curRandom).toBe(initialRandom + '')
    })

    it('should show fallback before invalid JSON is returned from getStaticProps', async () => {
      const html = await renderViaHTTP(appPort, '/non-json/foobar')
      expect(html).toContain('"isFallback":true')
    })

    it('should show error for invalid JSON returned from getStaticProps on SSR', async () => {
      const browser = await webdriver(appPort, '/non-json/direct')

      // FIXME: enable this
      // expect(await getReactErrorOverlayContent(browser)).toMatch(
      //   /Error serializing `.time` returned from `getStaticProps`/
      // )

      // FIXME: disable this
      expect(await getReactErrorOverlayContent(browser)).toMatch(
        /Failed to load static props/
      )
    })

    it('should show error for invalid JSON returned from getStaticProps on CST', async () => {
      const browser = await webdriver(appPort, '/')
      await browser.elementByCss('#non-json').click()

      // FIXME: enable this
      // expect(await getReactErrorOverlayContent(browser)).toMatch(
      //   /Error serializing `.time` returned from `getStaticProps`/
      // )

      // FIXME: disable this
      expect(await getReactErrorOverlayContent(browser)).toMatch(
        /Failed to load static props/
      )
    })
  } else {
    if (!looseMode) {
      it('should should use correct caching headers for a no-revalidate page', async () => {
        const initialRes = await fetchViaHTTP(appPort, '/something')
        expect(initialRes.headers.get('cache-control')).toBe(
          's-maxage=31536000, stale-while-revalidate'
        )
        const initialHtml = await initialRes.text()
        expect(initialHtml).toMatch(/hello.*?world/)
      })

      it('should not show error for invalid JSON returned from getStaticProps on SSR', async () => {
        const browser = await webdriver(appPort, '/non-json/direct')

        await check(() => getBrowserBodyText(browser), /hello /)
      })

      it('should show error for invalid JSON returned from getStaticProps on CST', async () => {
        const browser = await webdriver(appPort, '/')
        await browser.elementByCss('#non-json').click()
        await check(() => getBrowserBodyText(browser), /hello /)
      })
    }

    it('outputs dataRoutes in routes-manifest correctly', async () => {
      const { dataRoutes } = JSON.parse(
        await fs.readFile(join(appDir, '.next/routes-manifest.json'), 'utf8')
      )

      for (const route of dataRoutes) {
        route.dataRouteRegex = normalizeRegEx(route.dataRouteRegex)
      }

      expect(dataRoutes).toEqual([
        {
          dataRouteRegex: normalizeRegEx(
            `^\\/_next\\/data\\/${escapeRegex(buildId)}\\/index.json$`
          ),
          page: '/',
        },
        {
          dataRouteRegex: normalizeRegEx(
            `^\\/_next\\/data\\/${escapeRegex(buildId)}\\/another.json$`
          ),
          page: '/another',
        },
        {
          dataRouteRegex: normalizeRegEx(
            `^\\/_next\\/data\\/${escapeRegex(buildId)}\\/blog.json$`
          ),
          page: '/blog',
        },
        {
          namedDataRouteRegex: `^/_next/data/${escapeRegex(
            buildId
          )}/blog/(?<post>[^/]+?)\\.json$`,
          dataRouteRegex: normalizeRegEx(
            `^\\/_next\\/data\\/${escapeRegex(
              buildId
            )}\\/blog\\/([^\\/]+?)\\.json$`
          ),
          page: '/blog/[post]',
          routeKeys: ['post'],
        },
        {
          namedDataRouteRegex: `^/_next/data/${escapeRegex(
            buildId
          )}/blog/(?<post>[^/]+?)/(?<comment>[^/]+?)\\.json$`,
          dataRouteRegex: normalizeRegEx(
            `^\\/_next\\/data\\/${escapeRegex(
              buildId
            )}\\/blog\\/([^\\/]+?)\\/([^\\/]+?)\\.json$`
          ),
          page: '/blog/[post]/[comment]',
          routeKeys: ['post', 'comment'],
        },
        {
          namedDataRouteRegex: `^/_next/data/${escapeRegex(
            buildId
          )}/catchall/(?<slug>.+?)\\.json$`,
          dataRouteRegex: normalizeRegEx(
            `^\\/_next\\/data\\/${escapeRegex(
              buildId
            )}\\/catchall\\/(.+?)\\.json$`
          ),
          page: '/catchall/[...slug]',
          routeKeys: ['slug'],
        },
        {
          namedDataRouteRegex: `^/_next/data/${escapeRegex(
            buildId
          )}/catchall\\-explicit/(?<slug>.+?)\\.json$`,
          dataRouteRegex: normalizeRegEx(
            `^\\/_next\\/data\\/${escapeRegex(
              buildId
            )}\\/catchall\\-explicit\\/(.+?)\\.json$`
          ),
          page: '/catchall-explicit/[...slug]',
          routeKeys: ['slug'],
        },
        {
          dataRouteRegex: normalizeRegEx(
            `^\\/_next\\/data\\/${escapeRegex(
              buildId
            )}\\/default-revalidate.json$`
          ),
          page: '/default-revalidate',
        },
        {
          namedDataRouteRegex: `^/_next/data/${escapeRegex(
            buildId
          )}/non\\-json/(?<p>[^/]+?)\\.json$`,
          dataRouteRegex: normalizeRegEx(
            `^\\/_next\\/data\\/${escapeRegex(
              buildId
            )}\\/lang\\/([^\\/]+?)\\/about\\.json$`
          ),
          page: '/lang/[lang]/about',
        },
        {
          dataRouteRegex: normalizeRegEx(
            `^\\/_next\\/data\\/${escapeRegex(
              buildId
            )}\\/non\\-json\\/([^\\/]+?)\\.json$`
          ),
          page: '/non-json/[p]',
          routeKeys: ['p'],
        },
        {
          dataRouteRegex: normalizeRegEx(
            `^\\/_next\\/data\\/${escapeRegex(buildId)}\\/something.json$`
          ),
          page: '/something',
        },
        {
          namedDataRouteRegex: `^/_next/data/${escapeRegex(
            buildId
          )}/user/(?<user>[^/]+?)/profile\\.json$`,
          dataRouteRegex: normalizeRegEx(
            `^\\/_next\\/data\\/${escapeRegex(
              buildId
            )}\\/user\\/([^\\/]+?)\\/profile\\.json$`
          ),
          page: '/user/[user]/profile',
          routeKeys: ['user'],
        },
      ])
    })

    it('outputs a prerender-manifest correctly', async () => {
      const manifest = JSON.parse(
        await fs.readFile(join(appDir, '.next/prerender-manifest.json'), 'utf8')
      )
      const escapedBuildId = escapeRegex(buildId)

      Object.keys(manifest.dynamicRoutes).forEach(key => {
        const item = manifest.dynamicRoutes[key]

        if (item.dataRouteRegex) {
          item.dataRouteRegex = normalizeRegEx(item.dataRouteRegex)
        }
        if (item.routeRegex) {
          item.routeRegex = normalizeRegEx(item.routeRegex)
        }
      })

      expect(manifest.version).toBe(2)
      expect(manifest.routes).toEqual(expectedManifestRoutes())
      expect(manifest.dynamicRoutes).toEqual({
        '/blog/[post]': {
          fallback: '/blog/[post].html',
          dataRoute: `/_next/data/${buildId}/blog/[post].json`,
          dataRouteRegex: normalizeRegEx(
            `^\\/_next\\/data\\/${escapedBuildId}\\/blog\\/([^\\/]+?)\\.json$`
          ),
          routeRegex: normalizeRegEx('^\\/blog\\/([^\\/]+?)(?:\\/)?$'),
        },
        '/blog/[post]/[comment]': {
          fallback: '/blog/[post]/[comment].html',
          dataRoute: `/_next/data/${buildId}/blog/[post]/[comment].json`,
          dataRouteRegex: normalizeRegEx(
            `^\\/_next\\/data\\/${escapedBuildId}\\/blog\\/([^\\/]+?)\\/([^\\/]+?)\\.json$`
          ),
          routeRegex: normalizeRegEx(
            '^\\/blog\\/([^\\/]+?)\\/([^\\/]+?)(?:\\/)?$'
          ),
        },
        '/lang/[lang]/about': {
          dataRoute: `/_next/data/${buildId}/lang/[lang]/about.json`,
          dataRouteRegex: normalizeRegEx(
            `^\\/_next\\/data\\/${escapedBuildId}\\/lang\\/([^\\/]+?)\\/about\\.json$`
          ),
          fallback: false,
          routeRegex: normalizeRegEx('^\\/lang\\/([^\\/]+?)\\/about(?:\\/)?$'),
        },
        '/non-json/[p]': {
          dataRoute: `/_next/data/${buildId}/non-json/[p].json`,
          dataRouteRegex: normalizeRegEx(
            `^\\/_next\\/data\\/${escapedBuildId}\\/non\\-json\\/([^\\/]+?)\\.json$`
          ),
          fallback: '/non-json/[p].html',
          routeRegex: normalizeRegEx('^\\/non\\-json\\/([^\\/]+?)(?:\\/)?$'),
        },
        '/user/[user]/profile': {
          fallback: '/user/[user]/profile.html',
          dataRoute: `/_next/data/${buildId}/user/[user]/profile.json`,
          dataRouteRegex: normalizeRegEx(
            `^\\/_next\\/data\\/${escapedBuildId}\\/user\\/([^\\/]+?)\\/profile\\.json$`
          ),
          routeRegex: normalizeRegEx(
            `^\\/user\\/([^\\/]+?)\\/profile(?:\\/)?$`
          ),
        },
        '/catchall/[...slug]': {
          fallback: '/catchall/[...slug].html',
          routeRegex: normalizeRegEx('^\\/catchall\\/(.+?)(?:\\/)?$'),
          dataRoute: `/_next/data/${buildId}/catchall/[...slug].json`,
          dataRouteRegex: normalizeRegEx(
            `^\\/_next\\/data\\/${escapedBuildId}\\/catchall\\/(.+?)\\.json$`
          ),
        },
        '/catchall-explicit/[...slug]': {
          dataRoute: `/_next/data/${buildId}/catchall-explicit/[...slug].json`,
          dataRouteRegex: normalizeRegEx(
            `^\\/_next\\/data\\/${escapedBuildId}\\/catchall\\-explicit\\/(.+?)\\.json$`
          ),
          fallback: false,
          routeRegex: normalizeRegEx(
            '^\\/catchall\\-explicit\\/(.+?)(?:\\/)?$'
          ),
        },
      })
    })

    it('outputs prerendered files correctly', async () => {
      const routes = [
        '/another',
        '/something',
        '/blog/post-1',
        '/blog/post-2/comment-2',
      ]

      for (const route of routes) {
        await fs.access(join(distPagesDir, `${route}.html`), fs.constants.F_OK)
        await fs.access(join(distPagesDir, `${route}.json`), fs.constants.F_OK)
      }
    })

    if (!looseMode) {
      it('should handle de-duping correctly', async () => {
        let vals = new Array(10).fill(null)

        // use data route so we don't get the fallback
        vals = await Promise.all(
          vals.map(() =>
            renderViaHTTP(appPort, `/_next/data/${buildId}/blog/post-10.json`)
          )
        )
        const val = vals[0]

        expect(JSON.parse(val).pageProps.post).toBe('post-10')
        expect(new Set(vals).size).toBe(1)
      })
    }

    it('should not revalidate when set to false', async () => {
      const route = '/something'
      const initialHtml = await renderViaHTTP(appPort, route)
      let newHtml = await renderViaHTTP(appPort, route)
      expect(initialHtml).toBe(newHtml)

      newHtml = await renderViaHTTP(appPort, route)
      expect(initialHtml).toBe(newHtml)

      newHtml = await renderViaHTTP(appPort, route)
      expect(initialHtml).toBe(newHtml)
    })

    if (!looseMode) {
      it('should handle revalidating HTML correctly', async () => {
        const route = '/blog/post-2/comment-2'
        const initialHtml = await renderViaHTTP(appPort, route)
        expect(initialHtml).toMatch(/Post:.*?post-2/)
        expect(initialHtml).toMatch(/Comment:.*?comment-2/)

        let newHtml = await renderViaHTTP(appPort, route)
        expect(newHtml).toBe(initialHtml)

        await waitFor(2 * 1000)
        await renderViaHTTP(appPort, route)

        await waitFor(2 * 1000)
        newHtml = await renderViaHTTP(appPort, route)
        expect(newHtml === initialHtml).toBe(false)
        expect(newHtml).toMatch(/Post:.*?post-2/)
        expect(newHtml).toMatch(/Comment:.*?comment-2/)
      })

      it('should handle revalidating JSON correctly', async () => {
        const route = `/_next/data/${buildId}/blog/post-2/comment-3.json`
        const initialJson = await renderViaHTTP(appPort, route)
        expect(initialJson).toMatch(/post-2/)
        expect(initialJson).toMatch(/comment-3/)

        let newJson = await renderViaHTTP(appPort, route)
        expect(newJson).toBe(initialJson)

        await waitFor(2 * 1000)
        await renderViaHTTP(appPort, route)

        await waitFor(2 * 1000)
        newJson = await renderViaHTTP(appPort, route)
        expect(newJson === initialJson).toBe(false)
        expect(newJson).toMatch(/post-2/)
        expect(newJson).toMatch(/comment-3/)
      })
    }

    it('should not fetch prerender data on mount', async () => {
      const browser = await webdriver(appPort, '/blog/post-100')
      await browser.eval('window.thisShouldStay = true')
      await waitFor(2 * 1000)
      const val = await browser.eval('window.thisShouldStay')
      expect(val).toBe(true)
    })

    it('should not error when flushing cache files', async () => {
      await fetchViaHTTP(appPort, '/user/user-1/profile')
      await waitFor(500)
      expect(stderr).not.toMatch(/Failed to update prerender files for/)
    })
  }
}

describe('SSG Prerender', () => {
  describe('dev mode', () => {
    beforeAll(async () => {
      origConfig = await fs.readFile(nextConfig, 'utf8')
      await fs.writeFile(
        nextConfig,
        `
        module.exports = {
          experimental: {
            rewrites() {
              return [
                {
                  source: "/some-rewrite/:item",
                  destination: "/blog/post-:item"
                },
                {
                  source: '/about',
                  destination: '/lang/en/about'
                }
              ]
            }
          }
        }
      `
      )
      appPort = await findPort()
      app = await launchApp(appDir, appPort, {
        onStderr: msg => {
          stderr += msg
        },
      })
      buildId = 'development'
    })
    afterAll(async () => {
      await fs.writeFile(nextConfig, origConfig)
      await killApp(app)
    })

    runTests(true)
  })

  describe('dev mode getStaticPaths', () => {
    beforeAll(async () => {
      origConfig = await fs.readFile(nextConfig, 'utf8')
      await fs.writeFile(
        nextConfig,
        // we set cpus to 1 so that we make sure the requests
        // aren't being cached at the jest-worker level
        `module.exports = { experimental: { cpus: 1 } }`,
        'utf8'
      )
      await fs.remove(join(appDir, '.next'))
      appPort = await findPort()
      app = await launchApp(appDir, appPort)
    })
    afterAll(async () => {
      await fs.writeFile(nextConfig, origConfig)
      await killApp(app)
    })

    it('should work with firebase import and getStaticPaths', async () => {
      const html = await renderViaHTTP(appPort, '/blog/post-1')
      expect(html).toContain('post-1')
      expect(html).not.toContain('Error: Failed to load')

      const html2 = await renderViaHTTP(appPort, '/blog/post-1')
      expect(html2).toContain('post-1')
      expect(html2).not.toContain('Error: Failed to load')
    })

    it('should not cache getStaticPaths errors', async () => {
      const errMsg = /The `fallback` key must be returned from getStaticPaths/
      await check(() => renderViaHTTP(appPort, '/blog/post-1'), /post-1/)

      const blogPage = join(appDir, 'pages/blog/[post]/index.js')
      const origContent = await fs.readFile(blogPage, 'utf8')
      await fs.writeFile(
        blogPage,
        origContent.replace('fallback: true,', '/* fallback: true, */')
      )

      try {
        await check(() => renderViaHTTP(appPort, '/blog/post-1'), errMsg)

        await fs.writeFile(blogPage, origContent)
        await check(() => renderViaHTTP(appPort, '/blog/post-1'), /post-1/)
      } finally {
        await fs.writeFile(blogPage, origContent)
      }
    })
  })

  describe('serverless mode', () => {
    const blogPagePath = join(appDir, 'pages/blog/[post]/index.js')
    let origBlogPageContent

    beforeAll(async () => {
<<<<<<< HEAD
      origConfig = await fs.readFile(nextConfig, 'utf8')
=======
      // remove firebase import since it breaks in legacy serverless mode
      origBlogPageContent = await fs.readFile(blogPagePath, 'utf8')

      await fs.writeFile(
        blogPagePath,
        origBlogPageContent.replace(
          `import 'firebase/firestore'`,
          `// import 'firebase/firestore'`
        )
      )

>>>>>>> 00d930aa
      await fs.writeFile(
        nextConfig,
        `module.exports = {
          target: 'serverless',
          experimental: {
            rewrites() {
              return [
                {
                  source: '/about',
                  destination: '/lang/en/about'
                }
              ]
            }
          }
        }`,
        'utf8'
      )
      await fs.remove(join(appDir, '.next'))
      await nextBuild(appDir)
      stderr = ''
      appPort = await findPort()
      app = await nextStart(appDir, appPort, {
        onStderr: msg => {
          stderr += msg
        },
      })
      distPagesDir = join(appDir, '.next/serverless/pages')
      buildId = await fs.readFile(join(appDir, '.next/BUILD_ID'), 'utf8')
    })
    afterAll(async () => {
<<<<<<< HEAD
      await fs.writeFile(nextConfig, origConfig)
=======
      await fs.writeFile(blogPagePath, origBlogPageContent)
>>>>>>> 00d930aa
      await killApp(app)
    })

    it('renders data correctly', async () => {
      const port = await findPort()
      const server = await startServer({
        BUILD_ID: buildId,
        PORT: port,
      })
      const data = await renderViaHTTP(
        port,
        `/_next/data/${buildId}/index.json`
      )
      await killApp(server)
      expect(JSON.parse(data).pageProps.world).toBe('world')
    })

    runTests()

    it('should not show invalid error', async () => {
      const brokenPage = join(appDir, 'pages/broken.js')
      await fs.writeFile(
        brokenPage,
        `
        export async function getStaticProps() {
          return {
            hello: 'world'
          }
        }
        export default () => 'hello world'
      `
      )
      await fs.remove(join(appDir, '.next'))
      const { stderr } = await nextBuild(appDir, [], { stderr: true })
      await fs.remove(brokenPage)
      expect(stderr).toContain(
        'Additional keys were returned from `getStaticProps`'
      )
      expect(stderr).not.toContain(
        'You can not use getInitialProps with getStaticProps'
      )
    })

    it('should show serialization error during build', async () => {
      await fs.remove(join(appDir, '.next'))

      const nonJsonPage = join(appDir, 'pages/non-json/[p].js')
      const f = new File(nonJsonPage)
      try {
        f.replace('paths: []', `paths: [{ params: { p: 'testing' } }]`)

        const { stderr } = await nextBuild(appDir, [], { stderr: true })
        expect(stderr).toContain(
          'Error serializing `.time` returned from `getStaticProps` in "/non-json/[p]".'
        )
      } finally {
        f.restore()
      }
    })
  })

  describe('enumlated serverless mode', () => {
    beforeAll(async () => {
      const startServerlessEmulator = async (dir, port, buildId) => {
        const scriptPath = join(dir, 'server.js')
        const env = Object.assign(
          {},
          { ...process.env },
          { PORT: port, BUILD_ID: buildId }
        )
        return initNextServerScript(scriptPath, /ready on/i, env)
      }

      origConfig = await fs.readFile(nextConfig, 'utf8')
      await fs.writeFile(
        nextConfig,
        `module.exports = { target: 'experimental-serverless-trace' }`,
        'utf8'
      )
      await fs.remove(join(appDir, '.next'))
      await nextBuild(appDir)

      distPagesDir = join(appDir, '.next/serverless/pages')
      buildId = await fs.readFile(join(appDir, '.next/BUILD_ID'), 'utf8')

      stderr = ''
      appPort = await findPort()
      app = await startServerlessEmulator(appDir, appPort, buildId)
    })
    afterAll(async () => {
      await fs.writeFile(nextConfig, origConfig)
      await killApp(app)
    })

    runTests(false, true)
  })

  describe('production mode', () => {
    let buildOutput = ''
    beforeAll(async () => {
      await fs.remove(join(appDir, '.next'))
      const { stdout } = await nextBuild(appDir, [], { stdout: true })
      buildOutput = stdout

      stderr = ''
      appPort = await findPort()
      app = await nextStart(appDir, appPort, {
        onStderr: msg => {
          stderr += msg
        },
      })
      buildId = await fs.readFile(join(appDir, '.next/BUILD_ID'), 'utf8')
      distPagesDir = join(appDir, '.next/server/static', buildId, 'pages')
    })
    afterAll(() => killApp(app))

    it('should of formatted build output correctly', () => {
      expect(buildOutput).toMatch(/○ \/normal/)
      expect(buildOutput).toMatch(/● \/blog\/\[post\]/)
      expect(buildOutput).toMatch(/\+2 more paths/)
    })

    runTests()
  })

  describe('export mode', () => {
    beforeAll(async () => {
      exportDir = join(appDir, 'out')
      origConfig = await fs.readFile(nextConfig, 'utf8')
      await fs.writeFile(
        nextConfig,
        `module.exports = {
          exportTrailingSlash: true,
          exportPathMap: function(defaultPathMap) {
            if (defaultPathMap['/blog/[post]']) {
              throw new Error('Found SPR page in the default export path map')
            }
            return defaultPathMap
          },
        }`
      )
      await fs.remove(join(appDir, '.next'))
      await nextBuild(appDir)
      await nextExport(appDir, { outdir: exportDir })
      app = await startStaticServer(exportDir)
      appPort = app.address().port
      buildId = await fs.readFile(join(appDir, '.next/BUILD_ID'), 'utf8')
    })
    afterAll(async () => {
      await fs.writeFile(nextConfig, origConfig)
      await stopApp(app)
    })

    it('should copy prerender files and honor exportTrailingSlash', async () => {
      const routes = [
        '/another',
        '/something',
        '/blog/post-1',
        '/blog/post-2/comment-2',
      ]

      for (const route of routes) {
        await fs.access(join(exportDir, `${route}/index.html`))
        await fs.access(join(exportDir, '_next/data', buildId, `${route}.json`))
      }
    })

    navigateTest()
  })
})<|MERGE_RESOLUTION|>--- conflicted
+++ resolved
@@ -855,15 +855,21 @@
         {
           namedDataRouteRegex: `^/_next/data/${escapeRegex(
             buildId
-          )}/non\\-json/(?<p>[^/]+?)\\.json$`,
+          )}/lang/(?<lang>[^/]+?)/about\\.json$`,
           dataRouteRegex: normalizeRegEx(
             `^\\/_next\\/data\\/${escapeRegex(
               buildId
             )}\\/lang\\/([^\\/]+?)\\/about\\.json$`
           ),
           page: '/lang/[lang]/about',
+          routeKeys: [
+            "lang"
+          ]
         },
         {
+          namedDataRouteRegex: `^/_next/data/${escapeRegex(
+            buildId
+          )}/non\\-json/(?<p>[^/]+?)\\.json$`,
           dataRouteRegex: normalizeRegEx(
             `^\\/_next\\/data\\/${escapeRegex(
               buildId
@@ -1175,11 +1181,9 @@
     let origBlogPageContent
 
     beforeAll(async () => {
-<<<<<<< HEAD
-      origConfig = await fs.readFile(nextConfig, 'utf8')
-=======
       // remove firebase import since it breaks in legacy serverless mode
       origBlogPageContent = await fs.readFile(blogPagePath, 'utf8')
+      origConfig = await fs.readFile(nextConfig, 'utf8')
 
       await fs.writeFile(
         blogPagePath,
@@ -1189,7 +1193,6 @@
         )
       )
 
->>>>>>> 00d930aa
       await fs.writeFile(
         nextConfig,
         `module.exports = {
@@ -1220,11 +1223,8 @@
       buildId = await fs.readFile(join(appDir, '.next/BUILD_ID'), 'utf8')
     })
     afterAll(async () => {
-<<<<<<< HEAD
       await fs.writeFile(nextConfig, origConfig)
-=======
       await fs.writeFile(blogPagePath, origBlogPageContent)
->>>>>>> 00d930aa
       await killApp(app)
     })
 
