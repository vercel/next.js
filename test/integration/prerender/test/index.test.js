--- conflicted
+++ resolved
@@ -228,7 +228,7 @@
       }
     })
 
-    it('should show error when getStaticParams is used without getStaticProps', async () => {
+    test('should show error when getStaticParams is used without getStaticProps', async t => {
       const pagePath = join(appDir, 'pages/no-getStaticProps.js')
       await fs.writeFile(
         pagePath,
@@ -242,13 +242,18 @@
         'utf8'
       )
 
-      const html = await renderViaHTTP(appPort, '/no-getStaticProps')
+      const html = await renderViaHTTP(
+        t.fixtureCtx.appPort,
+        '/no-getStaticProps'
+      )
       await fs.remove(pagePath)
       await waitFor(500)
 
-      expect(html).toMatch(
-        /unstable_getStaticParams was added without a unstable_getStaticProps in/
-      )
+      await t
+        .expect(html)
+        .match(
+          /unstable_getStaticParams was added without a unstable_getStaticProps in/
+        )
     })
   } else {
     test('should should use correct caching headers for a no-revalidate page', async t => {
@@ -396,22 +401,7 @@
   }
 }
 
-<<<<<<< HEAD
 fixture('SPR Prerender')
-=======
-describe('SPR Prerender', () => {
-  describe('dev mode', () => {
-    beforeAll(async () => {
-      appPort = await findPort()
-      app = await launchApp(appDir, appPort, {
-        onStderr: msg => {
-          stderr += msg
-        }
-      })
-      buildId = 'development'
-    })
-    afterAll(() => killApp(app))
->>>>>>> 4dbd267c
 
 fixture('dev mode')
   .before(async ctx => {
