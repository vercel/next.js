/* global fixture, test */
import { t } from 'testcafe'

import fs from 'fs-extra'
import { join } from 'path'
import webdriver from 'next-webdriver'
import {
  renderViaHTTP,
  findPort,
  launchApp,
  stopApp,
  killApp,
  waitFor,
  nextBuild,
  nextStart,
  nextExport,
  startStaticServer,
  initNextServerScript
} from 'next-test-utils'

const appDir = join(__dirname, '..')
const nextConfig = join(appDir, 'next.config.js')

const startServer = async (optEnv = {}) => {
  const scriptPath = join(appDir, 'server.js')
  const env = Object.assign(
    {},
    { ...process.env },
    { PORT: `${appPort}` },
    optEnv
  )

  return initNextServerScript(
    scriptPath,
    /ready on/i,
    env,
    /ReferenceError: options is not defined/
  )
}

const expectedManifestRoutes = () => ({
  '/': {
    dataRoute: `/_next/data/${t.fixtureCtx.buildId}/index.json`,
    initialRevalidateSeconds: 1,
    srcRoute: null
  },
  '/blog/[post3]': {
    dataRoute: `/_next/data/${t.fixtureCtx.buildId}/blog/[post3].json`,
    initialRevalidateSeconds: 10,
    srcRoute: '/blog/[post]'
  },
  '/blog/post-1': {
    dataRoute: `/_next/data/${t.fixtureCtx.buildId}/blog/post-1.json`,
    initialRevalidateSeconds: 10,
    srcRoute: '/blog/[post]'
  },
  '/blog/post-2': {
    dataRoute: `/_next/data/${t.fixtureCtx.buildId}/blog/post-2.json`,
    initialRevalidateSeconds: 10,
    srcRoute: '/blog/[post]'
  },
  '/blog/post-1/comment-1': {
    dataRoute: `/_next/data/${t.fixtureCtx.buildId}/blog/post-1/comment-1.json`,
    initialRevalidateSeconds: 2,
    srcRoute: '/blog/[post]/[comment]'
  },
  '/blog/post-2/comment-2': {
    dataRoute: `/_next/data/${t.fixtureCtx.buildId}/blog/post-2/comment-2.json`,
    initialRevalidateSeconds: 2,
    srcRoute: '/blog/[post]/[comment]'
  },
  '/another': {
    dataRoute: `/_next/data/${t.fixtureCtx.buildId}/another.json`,
    initialRevalidateSeconds: 0,
    srcRoute: null
  },
  '/default-revalidate': {
    dataRoute: `/_next/data/${t.fixtureCtx.buildId}/default-revalidate.json`,
    initialRevalidateSeconds: 1,
    srcRoute: null
  },
  '/something': {
    dataRoute: `/_next/data/${t.fixtureCtx.buildId}/something.json`,
    initialRevalidateSeconds: false,
    srcRoute: null
  }
})

const navigateTest = () => {
  test('should navigate between pages successfully', async t => {
    const browser = await webdriver(t.fixtureCtx.appPort, '/')
    let text = await browser.elementByCss('p').text()
    await t.expect(text).match(/hello.*?world/)

    // go to /another
    await browser.elementByCss('#another').click()
    await browser.waitForElementByCss('#home')
    text = await browser.elementByCss('p').text()
    await t.expect(text).match(/hello.*?world/)

    // go to /
    await browser.eval('window.didTransition = 1')
    await browser.elementByCss('#home').click()
    await browser.waitForElementByCss('#another')
    text = await browser.elementByCss('p').text()
    await t.expect(text).match(/hello.*?world/)
    await t.expect(await browser.eval('window.didTransition')).eql(1)

    // go to /something
    await browser.elementByCss('#something').click()
    await browser.waitForElementByCss('#home')
    text = await browser.elementByCss('p').text()
    await t.expect(text).match(/hello.*?world/)
    await t.expect(await browser.eval('window.didTransition')).eql(1)

    // go to /
    await browser.elementByCss('#home').click()
    await browser.waitForElementByCss('#post-1')

    // go to /blog/post-1
    await browser.elementByCss('#post-1').click()
    await browser.waitForElementByCss('#home')
    text = await browser.elementByCss('p').text()
    await t.expect(text).match(/Post:.*?post-1/)
    await t.expect(await browser.eval('window.didTransition')).eql(1)

    // go to /
    await browser.elementByCss('#home').click()
    await browser.waitForElementByCss('#comment-1')

    // go to /blog/post-1/comment-1
    await browser.elementByCss('#comment-1').click()
    await browser.waitForElementByCss('#home')
    text = await browser.elementByCss('p:nth-child(2)').text()
    await t.expect(text).match(/Comment:.*?comment-1/)
    await t.expect(await browser.eval('window.didTransition')).eql(1)

    await browser.close()
  })
}

const runTests = (dev = false) => {
  navigateTest()

  test('should SSR normal page correctly', async t => {
    const html = await renderViaHTTP(t.fixtureCtx.appPort, '/')
    await t.expect(html).match(/hello.*?world/)
  })

  test('should SSR SPR page correctly', async t => {
    const html = await renderViaHTTP(t.fixtureCtx.appPort, '/blog/post-1')
    await t.expect(html).match(/Post:.*?post-1/)
  })

  test('should return data correctly', async t => {
    const data = JSON.parse(
      await renderViaHTTP(
        t.fixtureCtx.appPort,
        expectedManifestRoutes()['/something'].dataRoute
      )
    )
    await t.expect(data.pageProps.world).eql('world')
  })

  test('should return data correctly for dynamic page', async t => {
    const data = JSON.parse(
      await renderViaHTTP(
        t.fixtureCtx.appPort,
        expectedManifestRoutes()['/blog/post-1'].dataRoute
      )
    )
    await t.expect(data.pageProps.post).eql('post-1')
  })

  test('should return data correctly for dynamic page (non-seeded)', async t => {
    const data = JSON.parse(
      await renderViaHTTP(
        t.fixtureCtx.appPort,
        expectedManifestRoutes()['/blog/post-1'].dataRoute.replace(
          /post-1/,
          'post-3'
        )
      )
    )
    await t.expect(data.pageProps.post).eql('post-3')
  })

  test('should navigate to a normal page and back', async t => {
    const browser = await webdriver(t.fixtureCtx.appPort, '/')
    let text = await browser.elementByCss('p').text()
    await t.expect(text).match(/hello.*?world/)

    await browser.elementByCss('#normal').click()
    await browser.waitForElementByCss('#normal-text')
    text = await browser.elementByCss('#normal-text').text()
    await t.expect(text).match(/a normal page/)
  })

  if (dev) {
    test('should always call getStaticProps without caching in dev', async t => {
      const initialHtml = await renderViaHTTP(
        t.fixtureCtx.appPort,
        '/something'
      )
      await t.expect(initialHtml).match(/hello.*?world/)

      const newHtml = await renderViaHTTP(t.fixtureCtx.appPort, '/something')
      await t.expect(newHtml).match(/hello.*?world/)
      await t.expect(initialHtml !== newHtml).eql(true)

      const newerHtml = await renderViaHTTP(t.fixtureCtx.appPort, '/something')
      await t.expect(newerHtml).match(/hello.*?world/)
      await t.expect(newHtml !== newerHtml).eql(true)
    })

    test('should error on bad object from getStaticProps', async t => {
      const indexPage = join(__dirname, '../pages/index.js')
      const origContent = await fs.readFile(indexPage, 'utf8')
      await fs.writeFile(
        indexPage,
        origContent.replace(/\/\/ bad-prop/, 'another: true,')
      )
      await waitFor(1000)
      try {
        const html = await renderViaHTTP(t.fixtureCtx.appPort, '/')
        await t.expect(html).match(/Additional keys were returned/)
      } finally {
        await fs.writeFile(indexPage, origContent)
      }
    })
  } else {
    test('outputs a prerender-manifest correctly', async t => {
      const manifest = JSON.parse(
        await fs.readFile(join(appDir, '.next/prerender-manifest.json'), 'utf8')
      )
      const escapedBuildId = t.fixtureCtx.buildId.replace(
        /[|\\{}()[\]^$+*?.-]/g,
        '\\$&'
      )

      await t.expect(manifest.version).eql(1)
      await t.expect(manifest.routes).eql(expectedManifestRoutes())
      await t.expect(manifest.dynamicRoutes).eql({
        '/blog/[post]': {
          dataRoute: `/_next/data/${t.fixtureCtx.buildId}/blog/[post].json`,
          dataRouteRegex: `^\\/_next\\/data\\/${escapedBuildId}\\/blog\\/([^\\/]+?)\\.json$`,
          routeRegex: '^\\/blog\\/([^\\/]+?)(?:\\/)?$'
        },
        '/blog/[post]/[comment]': {
          dataRoute: `/_next/data/${
            t.fixtureCtx.buildId
          }/blog/[post]/[comment].json`,
          dataRouteRegex: `^\\/_next\\/data\\/${escapedBuildId}\\/blog\\/([^\\/]+?)\\/([^\\/]+?)\\.json$`,
          routeRegex: '^\\/blog\\/([^\\/]+?)\\/([^\\/]+?)(?:\\/)?$'
        }
      })
    })

    test('outputs prerendered files correctly', async t => {
      const routes = [
        '/another',
        '/something',
        '/blog/post-1',
        '/blog/post-2/comment-2'
      ]

      for (const route of routes) {
        await fs.access(
          join(t.fixtureCtx.distPagesDir, `${route}.html`),
          fs.constants.F_OK
        )
        await fs.access(
          join(t.fixtureCtx.distPagesDir, `${route}.json`),
          fs.constants.F_OK
        )
      }
    })

    test('should handle de-duping correctly', async t => {
      let vals = new Array(10).fill(null)

      vals = await Promise.all(
        vals.map(() => renderViaHTTP(t.fixtureCtx.appPort, '/blog/post-10'))
      )
      const val = vals[0]
      await t.expect(val).match(/Post:.*?post-10/)
      await t.expect(new Set(vals).size).eql(1)
    })

    test('should not revalidate when set to false', async t => {
      const route = '/something'
      const initialHtml = await renderViaHTTP(t.fixtureCtx.appPort, route)
      let newHtml = await renderViaHTTP(t.fixtureCtx.appPort, route)
      await t.expect(initialHtml).eql(newHtml)

      newHtml = await renderViaHTTP(t.fixtureCtx.appPort, route)
      await t.expect(initialHtml).eql(newHtml)

      newHtml = await renderViaHTTP(t.fixtureCtx.appPort, route)
      await t.expect(initialHtml).eql(newHtml)
    })

<<<<<<< HEAD
    test('should handle revalidating HTML correctly', async t => {
      const route = '/blog/post-2/comment-2'
      const initialHtml = await renderViaHTTP(t.fixtureCtx.appPort, route)
      await t.expect(initialHtml).match(/Post:.*?post-2/)
      await t.expect(initialHtml).match(/Comment:.*?comment-2/)
=======
    it('should handle revalidating HTML correctly', async () => {
      const route = '/blog/post-2/comment-2'
      const initialHtml = await renderViaHTTP(appPort, route)
      expect(initialHtml).toMatch(/Post:.*?post-2/)
      expect(initialHtml).toMatch(/Comment:.*?comment-2/)
>>>>>>> d28e46ac

      let newHtml = await renderViaHTTP(t.fixtureCtx.appPort, route)
      await t.expect(newHtml).eql(initialHtml)

      await waitFor(2 * 1000)
      await renderViaHTTP(t.fixtureCtx.appPort, route)

      await waitFor(2 * 1000)
<<<<<<< HEAD
      newHtml = await renderViaHTTP(t.fixtureCtx.appPort, route)
      await t.expect(newHtml === initialHtml).eql(false)
      await t.expect(newHtml).match(/Post:.*?post-2/)
      await t.expect(newHtml).match(/Comment:.*?comment-2/)
=======
      newHtml = await renderViaHTTP(appPort, route)
      expect(newHtml === initialHtml).toBe(false)
      expect(newHtml).toMatch(/Post:.*?post-2/)
      expect(newHtml).toMatch(/Comment:.*?comment-2/)
>>>>>>> d28e46ac
    })

    test('should handle revalidating JSON correctly', async t => {
      const route = `/_next/data/${
        t.fixtureCtx.buildId
      }/blog/post-2/comment-3.json`
      const initialJson = await renderViaHTTP(t.fixtureCtx.appPort, route)
      await t.expect(initialJson).match(/post-2/)
      await t.expect(initialJson).match(/comment-3/)

      let newJson = await renderViaHTTP(t.fixtureCtx.appPort, route)
      await t.expect(newJson).eql(initialJson)

      await waitFor(2 * 1000)
      await renderViaHTTP(t.fixtureCtx.appPort, route)

      await waitFor(2 * 1000)
      newJson = await renderViaHTTP(t.fixtureCtx.appPort, route)
      await t.expect(newJson === initialJson).eql(false)
      await t.expect(newJson).match(/post-2/)
      await t.expect(newJson).match(/comment-3/)
    })

    it('should not fetch prerender data on mount', async () => {
      const browser = await webdriver(appPort, '/blog/post-100')
      await browser.eval('window.thisShouldStay = true')
      await waitFor(2 * 1000)
      const val = await browser.eval('window.thisShouldStay')
      expect(val).toBe(true)
    })
  }
}

fixture('SPR Prerender')

fixture('dev mode')
  .before(async ctx => {
    ctx.appPort = await findPort()
    ctx.app = await launchApp(appDir, ctx.appPort)
    ctx.buildId = 'development'
  })
  .after(ctx => killApp(ctx.app))

<<<<<<< HEAD
runTests(true)

fixture('serverless mode')
  .before(async ctx => {
    await fs.writeFile(
      nextConfig,
      `module.exports = { target: 'serverless' }`,
      'utf8'
    )
    await nextBuild(appDir)
    ctx.appPort = await findPort()
    ctx.app = await nextStart(appDir, ctx.appPort)
    ctx.distPagesDir = join(appDir, '.next/serverless/pages')
    ctx.buildId = await fs.readFile(join(appDir, '.next/BUILD_ID'), 'utf8')
=======
  describe('serverless mode', () => {
    beforeAll(async () => {
      await fs.writeFile(
        nextConfig,
        `module.exports = { target: 'serverless' }`,
        'utf8'
      )
      await nextBuild(appDir)
      appPort = await findPort()
      app = nextStart(appDir, appPort)
      distPagesDir = join(appDir, '.next/serverless/pages')
      buildId = await fs.readFile(join(appDir, '.next/BUILD_ID'), 'utf8')
    })
    afterAll(() => killApp(app))

    it('renders data correctly', async () => {
      const port = await findPort()
      const server = await startServer({
        BUILD_ID: buildId,
        PORT: port
      })
      const data = await renderViaHTTP(
        port,
        `/_next/data/${buildId}/index.json`
      )
      await killApp(server)
      expect(JSON.parse(data).pageProps.world).toBe('world')
    })

    runTests()
>>>>>>> d28e46ac
  })
  .after(ctx => killApp(ctx.app))

runTests()

fixture('production mode')
  .before(async ctx => {
    try {
      await fs.unlink(nextConfig)
    } catch (_) {}
    await nextBuild(appDir)
    ctx.appPort = await findPort()
    ctx.app = await nextStart(appDir, ctx.appPort)
    ctx.buildId = await fs.readFile(join(appDir, '.next/BUILD_ID'), 'utf8')
    ctx.distPagesDir = join(appDir, '.next/server/static', ctx.buildId, 'pages')
  })
  .after(ctx => killApp(ctx.app))

runTests()

fixture('export mode')
  .before(async ctx => {
    ctx.exportDir = join(appDir, 'out')
    await nextBuild(appDir)
    await nextExport(appDir, { outdir: ctx.exportDir })
    ctx.app = await startStaticServer(ctx.exportDir)
    ctx.appPort = ctx.app.address().port
    ctx.buildId = await fs.readFile(join(appDir, '.next/BUILD_ID'), 'utf8')
  })
  .after(ctx => stopApp(ctx.app))

test('should copy prerender files correctly', async t => {
  const routes = [
    '/another',
    '/something',
    '/blog/post-1',
    '/blog/post-2/comment-2'
  ]

  for (const route of routes) {
    await fs.access(join(t.fixtureCtx.exportDir, `${route}.html`))
    await fs.access(
      join(
        t.fixtureCtx.exportDir,
        '_next/data',
        t.fixtureCtx.buildId,
        `${route}.json`
      )
    )
  }
})

navigateTest()<|MERGE_RESOLUTION|>--- conflicted
+++ resolved
@@ -23,12 +23,7 @@
 
 const startServer = async (optEnv = {}) => {
   const scriptPath = join(appDir, 'server.js')
-  const env = Object.assign(
-    {},
-    { ...process.env },
-    { PORT: `${appPort}` },
-    optEnv
-  )
+  const env = Object.assign({}, { ...process.env }, optEnv)
 
   return initNextServerScript(
     scriptPath,
@@ -300,19 +295,11 @@
       await t.expect(initialHtml).eql(newHtml)
     })
 
-<<<<<<< HEAD
     test('should handle revalidating HTML correctly', async t => {
       const route = '/blog/post-2/comment-2'
       const initialHtml = await renderViaHTTP(t.fixtureCtx.appPort, route)
       await t.expect(initialHtml).match(/Post:.*?post-2/)
       await t.expect(initialHtml).match(/Comment:.*?comment-2/)
-=======
-    it('should handle revalidating HTML correctly', async () => {
-      const route = '/blog/post-2/comment-2'
-      const initialHtml = await renderViaHTTP(appPort, route)
-      expect(initialHtml).toMatch(/Post:.*?post-2/)
-      expect(initialHtml).toMatch(/Comment:.*?comment-2/)
->>>>>>> d28e46ac
 
       let newHtml = await renderViaHTTP(t.fixtureCtx.appPort, route)
       await t.expect(newHtml).eql(initialHtml)
@@ -321,17 +308,10 @@
       await renderViaHTTP(t.fixtureCtx.appPort, route)
 
       await waitFor(2 * 1000)
-<<<<<<< HEAD
       newHtml = await renderViaHTTP(t.fixtureCtx.appPort, route)
       await t.expect(newHtml === initialHtml).eql(false)
       await t.expect(newHtml).match(/Post:.*?post-2/)
       await t.expect(newHtml).match(/Comment:.*?comment-2/)
-=======
-      newHtml = await renderViaHTTP(appPort, route)
-      expect(newHtml === initialHtml).toBe(false)
-      expect(newHtml).toMatch(/Post:.*?post-2/)
-      expect(newHtml).toMatch(/Comment:.*?comment-2/)
->>>>>>> d28e46ac
     })
 
     test('should handle revalidating JSON correctly', async t => {
@@ -355,12 +335,12 @@
       await t.expect(newJson).match(/comment-3/)
     })
 
-    it('should not fetch prerender data on mount', async () => {
-      const browser = await webdriver(appPort, '/blog/post-100')
+    test('should not fetch prerender data on mount', async t => {
+      const browser = await webdriver(t.fixtureCtx.appPort, '/blog/post-100')
       await browser.eval('window.thisShouldStay = true')
       await waitFor(2 * 1000)
       const val = await browser.eval('window.thisShouldStay')
-      expect(val).toBe(true)
+      await t.expect(val).toBe(true)
     })
   }
 }
@@ -375,7 +355,6 @@
   })
   .after(ctx => killApp(ctx.app))
 
-<<<<<<< HEAD
 runTests(true)
 
 fixture('serverless mode')
@@ -390,40 +369,22 @@
     ctx.app = await nextStart(appDir, ctx.appPort)
     ctx.distPagesDir = join(appDir, '.next/serverless/pages')
     ctx.buildId = await fs.readFile(join(appDir, '.next/BUILD_ID'), 'utf8')
-=======
-  describe('serverless mode', () => {
-    beforeAll(async () => {
-      await fs.writeFile(
-        nextConfig,
-        `module.exports = { target: 'serverless' }`,
-        'utf8'
-      )
-      await nextBuild(appDir)
-      appPort = await findPort()
-      app = nextStart(appDir, appPort)
-      distPagesDir = join(appDir, '.next/serverless/pages')
-      buildId = await fs.readFile(join(appDir, '.next/BUILD_ID'), 'utf8')
-    })
-    afterAll(() => killApp(app))
-
-    it('renders data correctly', async () => {
-      const port = await findPort()
-      const server = await startServer({
-        BUILD_ID: buildId,
-        PORT: port
-      })
-      const data = await renderViaHTTP(
-        port,
-        `/_next/data/${buildId}/index.json`
-      )
-      await killApp(server)
-      expect(JSON.parse(data).pageProps.world).toBe('world')
-    })
-
-    runTests()
->>>>>>> d28e46ac
   })
   .after(ctx => killApp(ctx.app))
+
+test('renders data correctly', async t => {
+  const port = await findPort()
+  const server = await startServer({
+    BUILD_ID: t.fixtureCtx.buildId,
+    PORT: port
+  })
+  const data = await renderViaHTTP(
+    port,
+    `/_next/data/${t.fixtureCtx.buildId}/index.json`
+  )
+  await killApp(server)
+  await t.expect(JSON.parse(data).pageProps.world).eql('world')
+})
 
 runTests()
 
