--- conflicted
+++ resolved
@@ -428,7 +428,6 @@
     //   )
     // })
 
-<<<<<<< HEAD
     it('should show error from url prop being returned', async () => {
       const badPage = join(appDir, 'pages/bad.js')
       await fs.writeFile(
@@ -451,7 +450,8 @@
       expect(html).toMatch(
         /The prop `url` can not be passed to pages as this is a reserved prop in Next.js for legacy reasons/
       )
-=======
+    })
+
     it('should always show fallback for page not in getStaticPaths', async () => {
       const html = await renderViaHTTP(appPort, '/blog/post-321')
       const $ = cheerio.load(html)
@@ -472,7 +472,6 @@
       const html2 = await renderViaHTTP(appPort, '/blog/post-1')
       const $2 = cheerio.load(html2)
       expect(JSON.parse($2('#__NEXT_DATA__').text()).isFallback).toBe(false)
->>>>>>> 3b287029
     })
 
     it('should log error in console and browser in dev mode', async () => {
