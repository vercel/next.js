--- conflicted
+++ resolved
@@ -471,17 +471,16 @@
     expect(res.status).toBe(200)
   })
 
-<<<<<<< HEAD
   // This makes sure we handle trailing slashes consistently until it is
   // configurable
   it('should 404 with trailing slash for dynamic route', async () => {
     const res = await fetchViaHTTP(appPort, '/blog/post-1/')
     expect(res.status).toBe(404)
-=======
+  })
+
   it('should respond with bad request with invalid encoding', async () => {
     const res = await fetchViaHTTP(appPort, '/%')
     expect(res.status).toBe(400)
->>>>>>> d94e8db5
   })
 
   if (dev) {
@@ -544,9 +543,7 @@
               buildId
             )}/p1/p2/all\\-ssg/(?<rest>.+?)\\.json$`,
             dataRouteRegex: normalizeRegEx(
-              `^\\/_next\\/data\\/${escapeRegex(
-                buildId
-              )}\\/p1\\/p2\\/all\\-ssg\\/(.+?)(?:\\/)?\\.json$`
+              `^\\/_next\\/data\\/${escapeRegex(buildId)}\\/p1\\/p2\\/all\\-ssg\\/(.+?)\\.json$`
             ),
             page: '/p1/p2/all-ssg/[...rest]',
             routeKeys: ['rest'],
@@ -556,9 +553,7 @@
               buildId
             )}/p1/p2/nested\\-all\\-ssg/(?<rest>.+?)\\.json$`,
             dataRouteRegex: normalizeRegEx(
-              `^\\/_next\\/data\\/${escapeRegex(
-                buildId
-              )}\\/p1\\/p2\\/nested\\-all\\-ssg\\/(.+?)(?:\\/)?\\.json$`
+              `^\\/_next\\/data\\/${escapeRegex(buildId)}\\/p1\\/p2\\/nested\\-all\\-ssg\\/(.+?)\\.json$`
             ),
             page: '/p1/p2/nested-all-ssg/[...rest]',
             routeKeys: ['rest'],
@@ -568,9 +563,7 @@
               buildId
             )}/p1/p2/predefined\\-ssg/(?<rest>.+?)\\.json$`,
             dataRouteRegex: normalizeRegEx(
-              `^\\/_next\\/data\\/${escapeRegex(
-                buildId
-              )}\\/p1\\/p2\\/predefined\\-ssg\\/(.+?)(?:\\/)?\\.json$`
+              `^\\/_next\\/data\\/${escapeRegex(buildId)}\\/p1\\/p2\\/predefined\\-ssg\\/(.+?)\\.json$`
             ),
             page: '/p1/p2/predefined-ssg/[...rest]',
             routeKeys: ['rest'],
@@ -588,12 +581,8 @@
           {
             namedRegex: `^/on\\-mount/(?<post>[^/]+?)(?:/)?$`,
             page: '/on-mount/[post]',
-<<<<<<< HEAD
             regex: normalizeRegEx('^\\/on\\-mount\\/([^\\/]+?)$'),
-=======
-            regex: normalizeRegEx('^\\/on\\-mount\\/([^\\/]+?)(?:\\/)?$'),
-            routeKeys: ['post'],
->>>>>>> d94e8db5
+            routeKeys: ['post']
           },
           {
             namedRegex: `^/p1/p2/all\\-ssg/(?<rest>.+?)(?:/)?$`,
@@ -626,44 +615,26 @@
           {
             namedRegex: `^/(?<name>[^/]+?)(?:/)?$`,
             page: '/[name]',
-<<<<<<< HEAD
             regex: normalizeRegEx('^\\/([^\\/]+?)$'),
-=======
-            regex: normalizeRegEx('^\\/([^\\/]+?)(?:\\/)?$'),
-            routeKeys: ['name'],
->>>>>>> d94e8db5
+            routeKeys: ['name']
           },
           {
             namedRegex: `^/(?<name>[^/]+?)/comments(?:/)?$`,
             page: '/[name]/comments',
-<<<<<<< HEAD
             regex: normalizeRegEx('^\\/([^\\/]+?)\\/comments$'),
-=======
-            regex: normalizeRegEx('^\\/([^\\/]+?)\\/comments(?:\\/)?$'),
-            routeKeys: ['name'],
->>>>>>> d94e8db5
+            routeKeys: ['name']
           },
           {
             namedRegex: `^/(?<name>[^/]+?)/on\\-mount\\-redir(?:/)?$`,
             page: '/[name]/on-mount-redir',
-<<<<<<< HEAD
             regex: normalizeRegEx('^\\/([^\\/]+?)\\/on\\-mount\\-redir$'),
-=======
-            regex: normalizeRegEx(
-              '^\\/([^\\/]+?)\\/on\\-mount\\-redir(?:\\/)?$'
-            ),
-            routeKeys: ['name'],
->>>>>>> d94e8db5
+            routeKeys: ['name']
           },
           {
             namedRegex: `^/(?<name>[^/]+?)/(?<comment>[^/]+?)(?:/)?$`,
             page: '/[name]/[comment]',
-<<<<<<< HEAD
             regex: normalizeRegEx('^\\/([^\\/]+?)\\/([^\\/]+?)$'),
-=======
-            regex: normalizeRegEx('^\\/([^\\/]+?)\\/([^\\/]+?)(?:\\/)?$'),
-            routeKeys: ['name', 'comment'],
->>>>>>> d94e8db5
+            routeKeys: ['name', 'comment']
           },
         ],
       })
