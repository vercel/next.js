/* eslint-env jest */

import fs from 'fs-extra'
import { join } from 'path'
import {
  renderViaHTTP,
  findPort,
  nextBuild,
  nextStart,
  killApp,
  launchApp,
} from 'next-test-utils'

const appDir = join(__dirname, '..')
const page404 = join(appDir, 'pages/404.js')
let appPort
let app

const runTests = () => {
  it('renders custom _error successfully', async () => {
    const html = await renderViaHTTP(appPort, '/')
    expect(html).toMatch(/Custom error/)
  })
}

const customErrNo404Match =
  /You have added a custom \/_error page without a custom \/404 page/

describe('Custom _error', () => {
  describe('development mode 1', () => {
    let stderr = ''

    beforeAll(async () => {
      appPort = await findPort()
      app = await launchApp(appDir, appPort, {
        onStderr(msg) {
          stderr += msg || ''
        },
      })
    })
    afterAll(() => killApp(app))

    it('should not warn with /_error and /404 when rendering error first', async () => {
      stderr = ''
      await fs.writeFile(page404, 'export default <h1>')
      const html = await renderViaHTTP(appPort, '/404')
      await fs.remove(page404)
      expect(html).toContain('Unexpected eof')
      expect(stderr).not.toMatch(customErrNo404Match)
    })
  })

  describe('development mode 2', () => {
    let stderr = ''

    beforeAll(async () => {
      appPort = await findPort()
      app = await launchApp(appDir, appPort, {
        onStderr(msg) {
          stderr += msg || ''
        },
      })
    })
    afterAll(() => killApp(app))

    it('should not warn with /_error and /404', async () => {
      stderr = ''
      await fs.writeFile(page404, `export default () => 'not found...'`)
      const html = await renderViaHTTP(appPort, '/404')
      await fs.remove(page404)
      expect(html).toContain('not found...')
      expect(stderr).not.toMatch(customErrNo404Match)
    })

    it('should warn on custom /_error without custom /404', async () => {
      stderr = ''
      const html = await renderViaHTTP(appPort, '/404')
      expect(stderr).toMatch(customErrNo404Match)
      expect(html).toContain('An error 404 occurred on server')
    })
  })
  ;(process.env.TURBOPACK_DEV ? describe.skip : describe)(
    'production mode',
    () => {
      let buildOutput = ''

      beforeAll(async () => {
        const { stdout, stderr } = await nextBuild(appDir, undefined, {
          stdout: true,
          stderr: true,
        })
        buildOutput = (stdout || '') + (stderr || '')
        appPort = await findPort()
        app = await nextStart(appDir, appPort)
      })
      afterAll(() => killApp(app))

<<<<<<< HEAD
    it('should not contain /_error in build output', async () => {
      expect(buildOutput).toMatch(/ƒ .*?\/404/)
      expect(buildOutput).not.toMatch(/ƒ .*?\/_error/)
    })
=======
      it('should not contain /_error in build output', async () => {
        expect(buildOutput).toMatch(/λ .*?\/404/)
        expect(buildOutput).not.toMatch(/λ .*?\/_error/)
      })
>>>>>>> 459e8fe9

      runTests()
    }
  )
})<|MERGE_RESOLUTION|>--- conflicted
+++ resolved
@@ -95,17 +95,10 @@
       })
       afterAll(() => killApp(app))
 
-<<<<<<< HEAD
-    it('should not contain /_error in build output', async () => {
-      expect(buildOutput).toMatch(/ƒ .*?\/404/)
-      expect(buildOutput).not.toMatch(/ƒ .*?\/_error/)
-    })
-=======
       it('should not contain /_error in build output', async () => {
-        expect(buildOutput).toMatch(/λ .*?\/404/)
-        expect(buildOutput).not.toMatch(/λ .*?\/_error/)
+        expect(buildOutput).toMatch(/ƒ .*?\/404/)
+        expect(buildOutput).not.toMatch(/ƒ .*?\/_error/)
       })
->>>>>>> 459e8fe9
 
       runTests()
     }
