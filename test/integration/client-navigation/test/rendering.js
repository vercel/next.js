--- conflicted
+++ resolved
@@ -93,7 +93,18 @@
       )
   })
 
-<<<<<<< HEAD
+  test('header helper dedupes tags with the same key as the default', async t => {
+    const html = await render('/head')
+    await t.expect(html).contains('<meta charSet="iso-8859-5"/>')
+    await t.expect(html).notContains('<meta charSet="utf-8"/>')
+    await t
+      .expect(html)
+      .contains(
+        '<meta name="viewport" content="width=device-width,initial-scale=1"/>'
+      )
+    await t.expect(html).notContains('<meta name="width=device-width"/>')
+  })
+
   test('header helper avoids dedupe of specific tags', async t => {
     const html = await render('/head')
     await t
@@ -129,43 +140,6 @@
     await t
       .expect(html)
       .contains(
-=======
-    test('header helper dedupes tags with the same key as the default', async () => {
-      const html = await render('/head')
-      expect(html).toContain('<meta charSet="iso-8859-5"/>')
-      expect(html).not.toContain('<meta charSet="utf-8"/>')
-      expect(html).toContain(
-        '<meta name="viewport" content="width=device-width,initial-scale=1"/>'
-      )
-      expect(html).not.toContain('<meta name="width=device-width"/>')
-    })
-
-    test('header helper avoids dedupe of specific tags', async () => {
-      const html = await render('/head')
-      expect(html).toContain('<meta property="article:tag" content="tag1"/>')
-      expect(html).toContain('<meta property="article:tag" content="tag2"/>')
-      expect(html).not.toContain('<meta property="dedupe:tag" content="tag3"/>')
-      expect(html).toContain('<meta property="dedupe:tag" content="tag4"/>')
-      expect(html).toContain(
-        '<meta property="og:image" content="ogImageTag1"/>'
-      )
-      expect(html).toContain(
-        '<meta property="og:image" content="ogImageTag2"/>'
-      )
-      expect(html).toContain(
-        '<meta property="og:image:alt" content="ogImageAltTag1"/>'
-      )
-      expect(html).toContain(
-        '<meta property="og:image:alt" content="ogImageAltTag2"/>'
-      )
-      expect(html).toContain(
-        '<meta property="og:image:width" content="ogImageWidthTag1"/>'
-      )
-      expect(html).toContain(
-        '<meta property="og:image:width" content="ogImageWidthTag2"/>'
-      )
-      expect(html).toContain(
->>>>>>> d28e46ac
         '<meta property="og:image:height" content="ogImageHeightTag1"/>'
       )
     await t
