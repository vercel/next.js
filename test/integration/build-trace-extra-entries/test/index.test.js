/* eslint-env jest */

import fs from 'fs-extra'
import { join } from 'path'
import { nextBuild } from 'next-test-utils'

<<<<<<< HEAD
const appDir = join(__dirname, '..')
=======
jest.setTimeout(1000 * 60)

const appDir = join(__dirname, '../app')
>>>>>>> 1d081721

describe('build trace with extra entries', () => {
  it('should build and trace correctly', async () => {
    const result = await nextBuild(appDir, undefined, {
      cwd: appDir,
    })
    expect(result.code).toBe(0)

    const appTrace = await fs.readJSON(
      join(appDir, '.next/server/pages/_app.js.nft.json')
    )
    const indexTrace = await fs.readJSON(
      join(appDir, '.next/server/pages/index.js.nft.json')
    )

    expect(appTrace.files.some((file) => file.endsWith('hello.json'))).toBe(
      true
    )
    expect(
      indexTrace.files.some((file) => file.endsWith('hello.json'))
    ).toBeFalsy()
    expect(
      indexTrace.files.some((file) => file.includes('some-cms/index.js'))
    ).toBe(true)
  })
})<|MERGE_RESOLUTION|>--- conflicted
+++ resolved
@@ -4,13 +4,7 @@
 import { join } from 'path'
 import { nextBuild } from 'next-test-utils'
 
-<<<<<<< HEAD
-const appDir = join(__dirname, '..')
-=======
-jest.setTimeout(1000 * 60)
-
 const appDir = join(__dirname, '../app')
->>>>>>> 1d081721
 
 describe('build trace with extra entries', () => {
   it('should build and trace correctly', async () => {
