--- conflicted
+++ resolved
@@ -133,23 +133,11 @@
       expect(output).toContain('Compiled successfully')
     })
 
-<<<<<<< HEAD
-      const { stdout, stderr } = await nextLint(
-        ['--base-dir', dirFirstTimeSetup],
-        {
-          stdout: true,
-          stderr: true,
-        }
-      )
-      const output = stdout + stderr
-      const eslintrcContent = await readFile(eslintrc, 'utf8')
-=======
     test('missing Next.js plugin', async () => {
       const { stdout, stderr } = await nextBuild(dirNoEslintPlugin, [], {
         stdout: true,
         stderr: true,
       })
->>>>>>> d3138559
 
       const output = stdout + stderr
       expect(output).toContain(
@@ -238,13 +226,10 @@
     })
 
     test('shows warnings and errors', async () => {
-      const { stdout, stderr } = await nextLint(
-        ['--base-dir', dirCustomConfig],
-        {
-          stdout: true,
-          stderr: true,
-        }
-      )
+      const { stdout, stderr } = await nextLint(dirCustomConfig, [], {
+        stdout: true,
+        stderr: true,
+      })
 
       const output = stdout + stderr
       expect(output).toContain(
@@ -309,15 +294,6 @@
     })
 
     test('success message when no warnings or errors', async () => {
-<<<<<<< HEAD
-      const { stdout, stderr } = await nextLint(
-        ['--base-dir', dirFirstTimeSetup],
-        {
-          stdout: true,
-          stderr: true,
-        }
-      )
-=======
       const eslintrcJson = join(dirFirstTimeSetup, '.eslintrc.json')
       await fs.writeFile(eslintrcJson, '{ "extends": "next", "root": true }')
 
@@ -325,7 +301,6 @@
         stdout: true,
         stderr: true,
       })
->>>>>>> d3138559
 
       const output = stdout + stderr
       expect(output).toContain('No ESLint warnings or errors')
@@ -352,13 +327,10 @@
           await fs.move(eslintrcFile, `${eslintrcFile}.original`)
         }
 
-        const { stdout, stderr } = await nextLint(
-          ['--base-dir', dirConfigInPackageJson],
-          {
-            stdout: true,
-            stderr: true,
-          }
-        )
+        const { stdout, stderr } = await nextLint(dirConfigInPackageJson, [], {
+          stdout: true,
+          stderr: true,
+        })
 
         const output = stdout + stderr
         expect(output).not.toContain(
@@ -373,13 +345,10 @@
     })
 
     test('quiet flag suppresses warnings and only reports errors', async () => {
-      const { stdout, stderr } = await nextLint(
-        ['--base-dir', dirCustomConfig, '--quiet'],
-        {
-          stdout: true,
-          stderr: true,
-        }
-      )
+      const { stdout, stderr } = await nextLint(dirCustomConfig, ['--quiet'], {
+        stdout: true,
+        stderr: true,
+      })
 
       const output = stdout + stderr
       expect(output).toContain(
@@ -407,7 +376,8 @@
 
     test('max warnings flag errors when warnings exceed threshold', async () => {
       const { stdout, stderr } = await nextLint(
-        ['--base-dir', dirMaxWarnings, '--max-warnings', 1],
+        dirMaxWarnings,
+        ['--max-warnings', 1],
         {
           stdout: true,
           stderr: true,
@@ -425,7 +395,8 @@
 
     test('max warnings flag does not error when warnings do not exceed threshold', async () => {
       const { stdout, stderr } = await nextLint(
-        ['--base-dir', dirMaxWarnings, '--max-warnings', 2],
+        dirMaxWarnings,
+        ['--max-warnings', 2],
         {
           stdout: true,
           stderr: true,
@@ -458,23 +429,5 @@
       expect(stdout).toContain('<script src="https://example.com" />')
       expect(stdout).toContain('2 warnings found')
     })
-
-    test('custom directories', async () => {
-      const { stdout, stderr } = await nextLint(
-        ['--base-dir', dirCustomDirectories, 'custom'],
-        {
-          stdout: true,
-          stderr: true,
-        }
-      )
-
-      const output = stdout + stderr
-      expect(output).toContain(
-        'Warning: External synchronous scripts are forbidden'
-      )
-      expect(output).not.toContain(
-        'Error: Comments inside children section of tag should be placed inside braces'
-      )
-    })
   })
 })