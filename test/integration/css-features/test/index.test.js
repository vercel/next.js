--- conflicted
+++ resolved
@@ -100,7 +100,6 @@
   })
 })
 
-<<<<<<< HEAD
 describe('Custom Properties: Fail for :root {} in CSS Modules', () => {
   const appDir = join(fixturesDir, 'cp-global-modules')
 
@@ -120,7 +119,21 @@
 
 describe('Custom Properties: Fail for global element in CSS Modules', () => {
   const appDir = join(fixturesDir, 'cp-el-modules')
-=======
+
+  beforeAll(async () => {
+    await remove(join(appDir, '.next'))
+  })
+
+  it('should fail to build', async () => {
+    const { stderr } = await nextBuild(appDir, [], {
+      stderr: true,
+    })
+    expect(stderr).toContain('Failed to compile')
+    expect(stderr).toContain('pages/styles.module.css')
+    expect(stderr).toContain('CssSyntax error: Selector "h1" is not pure')
+  })
+})
+
 describe('CSS Modules: Import Global CSS', () => {
   const appDir = join(fixturesDir, 'module-import-global')
 
@@ -146,7 +159,6 @@
 
 describe('CSS Modules: Importing Invalid Global CSS', () => {
   const appDir = join(fixturesDir, 'module-import-global-invalid')
->>>>>>> 0fd15ad6
 
   beforeAll(async () => {
     await remove(join(appDir, '.next'))
@@ -158,10 +170,6 @@
     })
     expect(stderr).toContain('Failed to compile')
     expect(stderr).toContain('pages/styles.module.css')
-<<<<<<< HEAD
-    expect(stderr).toContain('CssSyntax error: Selector "h1" is not pure')
-=======
     expect(stderr).toContain('CssSyntax error: Selector "a" is not pure')
->>>>>>> 0fd15ad6
   })
 })