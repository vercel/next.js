/* eslint-env jest */
/* global jasmine */
import { nextBuild, nextServer, startApp, stopApp } from 'next-test-utils'
import { join } from 'path'
import cheerio from 'cheerio'
import fetch from 'node-fetch'

jasmine.DEFAULT_TIMEOUT_INTERVAL = 1000 * 60 * 5

let server
let scriptsUrls
let baseResponseSize

function getResponseSizes (resourceUrls) {
  return Promise.all(
    resourceUrls.map(async url => {
      const context = await fetch(url).then(res => res.text())
      return {
        url,
        bytes: context.length
      }
    })
  )
}

function getResponseSizesKB (responseSizes) {
  const responseSizeBytes = responseSizes.reduce(
    (accumulator, responseSizeObj) => accumulator + responseSizeObj.bytes,
    0
  )
  return Math.ceil(responseSizeBytes / 1024)
}

describe('Production response size', () => {
  beforeAll(async () => {
    const dir = join(__dirname, '../')

    // Build next app
    await nextBuild(dir)

    // Start next app
    server = await startApp(
      nextServer({
        dir,
        dev: false,
        quiet: true
      })
    )

    // Get the html document
    let baseUrl = `http://localhost:${server.address().port}`
    const htmlResponse = await fetch(baseUrl)

    // Find all script urls
    const html = await htmlResponse.text()
    baseResponseSize = { url: baseUrl, bytes: html.length }
    const $ = cheerio.load(html)
    scriptsUrls = $('script[src]')
      .map((i, el) => $(el).attr('src'))
      .get()
      .map(path => `${baseUrl}${path}`)
  })

  afterAll(async () => {
    // Clean up
    await stopApp(server)
  })

  it('should not increase the overall response size of default build', async () => {
    const responseSizes = [
      baseResponseSize,
      ...(await getResponseSizes(
        scriptsUrls.filter(path => !path.endsWith('.module.js'))
      ))
    ]
    const responseSizeKilobytes = getResponseSizesKB(responseSizes)
    console.log(
      `Response Sizes for default:\n${responseSizes
        .map(obj => ` ${obj.url}: ${obj.bytes} (bytes)`)
        .join('\n')} \nOverall: ${responseSizeKilobytes} KB`
    )

    // These numbers are without gzip compression!
<<<<<<< HEAD
    expect(responseSizeKilobytes).toBeLessThanOrEqual(225) // Kilobytes
=======
    expect(responseSizeKilobytes).toBeLessThanOrEqual(222) // Kilobytes
>>>>>>> aef927d5
  })

  it('should not increase the overall response size of modern build', async () => {
    const responseSizes = [
      baseResponseSize,
      ...(await getResponseSizes(
        scriptsUrls.filter(path => path.endsWith('.module.js'))
      ))
    ]
    const responseSizeKilobytes = getResponseSizesKB(responseSizes)
    console.log(
      `Response Sizes for modern:\n${responseSizes
        .map(obj => ` ${obj.url}: ${obj.bytes} (bytes)`)
        .join('\n')} \nOverall: ${responseSizeKilobytes} KB`
    )

    // These numbers are without gzip compression!
    expect(responseSizeKilobytes).toBeLessThanOrEqual(200) // Kilobytes
  })
})<|MERGE_RESOLUTION|>--- conflicted
+++ resolved
@@ -81,11 +81,7 @@
     )
 
     // These numbers are without gzip compression!
-<<<<<<< HEAD
-    expect(responseSizeKilobytes).toBeLessThanOrEqual(225) // Kilobytes
-=======
     expect(responseSizeKilobytes).toBeLessThanOrEqual(222) // Kilobytes
->>>>>>> aef927d5
   })
 
   it('should not increase the overall response size of modern build', async () => {
