/* eslint-env jest */
/* global jasmine */
import { nextBuild, nextServer, startApp, stopApp } from 'next-test-utils'
import { join } from 'path'
import cheerio from 'cheerio'
import fetch from 'node-fetch'

jasmine.DEFAULT_TIMEOUT_INTERVAL = 1000 * 60 * 5

let server
let scriptsUrls
let baseResponseSize

function getResponseSizes(resourceUrls) {
  return Promise.all(
    resourceUrls.map(async url => {
      const context = await fetch(url).then(res => res.text())
      return {
        url,
        bytes: context.length,
      }
    })
  )
}

function getResponseSizesKB(responseSizes) {
  const responseSizeBytes = responseSizes.reduce(
    (accumulator, responseSizeObj) => accumulator + responseSizeObj.bytes,
    0
  )
  return Math.ceil(responseSizeBytes / 1024)
}

describe('Production response size', () => {
  beforeAll(async () => {
    const dir = join(__dirname, '../')

    // Build next app
    await nextBuild(dir)

    // Start next app
    server = await startApp(
      nextServer({
        dir,
        dev: false,
        quiet: true,
      })
    )

    // Get the html document
    let baseUrl = `http://localhost:${server.address().port}`
    const htmlResponse = await fetch(baseUrl)

    // Find all script urls
    const html = await htmlResponse.text()
    baseResponseSize = { url: baseUrl, bytes: html.length }
    const $ = cheerio.load(html)
    scriptsUrls = $('script[src]')
      .map((i, el) => $(el).attr('src'))
      .get()
      .map(path => `${baseUrl}${path}`)
  })

  afterAll(async () => {
    // Clean up
    await stopApp(server)
  })

  it('should not increase the overall response size of default build', async () => {
    const responseSizes = [
      baseResponseSize,
      ...(await getResponseSizes(
        scriptsUrls.filter(path => !path.endsWith('.module.js'))
      )),
    ]
    const responseSizeKilobytes = getResponseSizesKB(responseSizes)
    console.log(
      `Response Sizes for default:\n${responseSizes
        .map(obj => ` ${obj.url}: ${obj.bytes} (bytes)`)
        .join('\n')} \nOverall: ${responseSizeKilobytes} KB`
    )

    // These numbers are without gzip compression!
<<<<<<< HEAD
    const delta = responseSizeKilobytes - 234
=======
    const delta = responseSizeKilobytes - 230
>>>>>>> ef6df482
    expect(delta).toBeLessThanOrEqual(0) // don't increase size
    expect(delta).toBeGreaterThanOrEqual(-1) // don't decrease size without updating target
  })

  it('should not increase the overall response size of modern build', async () => {
    const responseSizes = [
      baseResponseSize,
      ...(await getResponseSizes(
        scriptsUrls.filter(path => path.endsWith('.module.js'))
      )),
    ]
    const responseSizeKilobytes = getResponseSizesKB(responseSizes)
    console.log(
      `Response Sizes for modern:\n${responseSizes
        .map(obj => ` ${obj.url}: ${obj.bytes} (bytes)`)
        .join('\n')} \nOverall: ${responseSizeKilobytes} KB`
    )

    // These numbers are without gzip compression!
    const delta = responseSizeKilobytes - 201
    expect(delta).toBeLessThanOrEqual(0) // don't increase size
    expect(delta).toBeGreaterThanOrEqual(-1) // don't decrease size without updating target
  })
})<|MERGE_RESOLUTION|>--- conflicted
+++ resolved
@@ -81,11 +81,7 @@
     )
 
     // These numbers are without gzip compression!
-<<<<<<< HEAD
-    const delta = responseSizeKilobytes - 234
-=======
     const delta = responseSizeKilobytes - 230
->>>>>>> ef6df482
     expect(delta).toBeLessThanOrEqual(0) // don't increase size
     expect(delta).toBeGreaterThanOrEqual(-1) // don't decrease size without updating target
   })
