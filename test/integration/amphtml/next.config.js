module.exports = {
  onDemandEntries: {
    // Make sure entries are not getting disposed.
    maxInactiveAge: 1000 * 60 * 60
  },
<<<<<<< HEAD
  amp: {
    canonicalBase: 'http://localhost:1234'
=======
  experimental: {
    autoExport: true
>>>>>>> 2c7be96d
  }
}<|MERGE_RESOLUTION|>--- conflicted
+++ resolved
@@ -3,12 +3,8 @@
     // Make sure entries are not getting disposed.
     maxInactiveAge: 1000 * 60 * 60
   },
-<<<<<<< HEAD
   amp: {
+    autoExport: true,
     canonicalBase: 'http://localhost:1234'
-=======
-  experimental: {
-    autoExport: true
->>>>>>> 2c7be96d
   }
 }