/* eslint-env jest */
/* global jasmine */
import { join } from 'path'
import cheerio from 'cheerio'
import webdriver from 'next-webdriver'
import { validateAMP } from 'amp-test-utils'
import { accessSync, readFileSync, writeFileSync } from 'fs'
import {
  waitFor,
  nextServer,
  nextBuild,
  startApp,
  stopApp,
  renderViaHTTP,
  check,
  getBrowserBodyText,
  findPort,
  launchApp,
  killApp
} from 'next-test-utils'

const appDir = join(__dirname, '../')
let appPort
let server
let app
jasmine.DEFAULT_TIMEOUT_INTERVAL = 1000 * 60 * 5

const context = {}

describe('AMP Usage', () => {
  beforeAll(async () => {
    await nextBuild(appDir)
    app = nextServer({
      dir: join(__dirname, '../'),
      dev: false,
      quiet: true
    })

    server = await startApp(app)
    context.appPort = appPort = server.address().port
  })
  afterAll(() => stopApp(server))

  describe('With basic usage', () => {
    it('should render the page', async () => {
      const html = await renderViaHTTP(appPort, '/')
      expect(html).toMatch(/Hello World/)
    })
  })

  describe('With basic AMP usage', () => {
    it('should render the page as valid AMP', async () => {
      const html = await renderViaHTTP(appPort, '/?amp=1')
      await validateAMP(html)
      expect(html).toMatch(/Hello World/)

      const $ = cheerio.load(html)
      expect($('.abc').length === 1)
    })

    it('should not output client pages for AMP only', async () => {
      const buildId = readFileSync(join(appDir, '.next/BUILD_ID'), 'utf8')
      const ampOnly = ['only-amp', 'root-hmr']
      for (const pg of ampOnly) {
        expect(
          () => accessSync(join(appDir, '.next/static', buildId, 'pages', pg + '.js'))
        ).toThrow()
        expect(
          () => accessSync(join(appDir, '.next/server/static', buildId, 'pages', pg + '.html'))
        ).not.toThrow()
      }
    })

    it('should add link preload for amp script', async () => {
      const html = await renderViaHTTP(appPort, '/?amp=1')
      await validateAMP(html)
      const $ = cheerio.load(html)
      expect(
        $(
          $('link[rel=preload]')
            .toArray()
            .find(i => $(i).attr('href') === 'https://cdn.ampproject.org/v0.js')
        ).attr('href')
      ).toBe('https://cdn.ampproject.org/v0.js')
    })

    it('should add custom styles before amp boilerplate styles', async () => {
      const html = await renderViaHTTP(appPort, '/?amp=1')
      await validateAMP(html)
      const $ = cheerio.load(html)
      const order = []
      $('style')
        .toArray()
        .forEach(i => {
          if ($(i).attr('amp-custom') === '') {
            order.push('amp-custom')
          }
          if ($(i).attr('amp-boilerplate') === '') {
            order.push('amp-boilerplate')
          }
        })

      expect(order).toEqual([
        'amp-custom',
        'amp-boilerplate',
        'amp-boilerplate'
      ])
    })

    it('should drop custom scripts', async () => {
      const html = await renderViaHTTP(appPort, '/custom-scripts')
      expect(html).not.toMatch(/src='\/im-not-allowed\.js'/)
      expect(html).not.toMatch(/console\.log("I'm not either :p")'/)
    })

    it('should not drop custom amp scripts', async () => {
      const html = await renderViaHTTP(appPort, '/amp-script?amp=1')
      await validateAMP(html)
    })

    it('should optimize dirty when ?amp=1 is not specified', async () => {
      const html = await renderViaHTTP(appPort, '/only-amp')
      await validateAMP(html, true)
    })

    it('should optimize clean when ?amp=1 is specified', async () => {
      const html = await renderViaHTTP(appPort, '/only-amp?amp=1')
      await validateAMP(html)
    })
  })

  describe('With AMP context', () => {
    it('should render the normal page that uses the AMP hook', async () => {
      const html = await renderViaHTTP(appPort, '/use-amp-hook')
      expect(html).toMatch(/Hello others/)
      expect(html).toMatch(/no AMP for you\.\.\./)
    })

    it('should render the AMP page that uses the AMP hook', async () => {
      const html = await renderViaHTTP(appPort, '/use-amp-hook?amp=1')
      await validateAMP(html)
      expect(html).toMatch(/Hello AMP/)
      expect(html).toMatch(/AMP Power!!!/)
    })

    it('should render nested normal page with AMP hook', async () => {
      const html = await renderViaHTTP(appPort, '/nested')
      expect(html).toMatch(/Hello others/)
    })

    it('should render nested AMP page with AMP hook', async () => {
      const html = await renderViaHTTP(appPort, '/nested?amp=1')
      await validateAMP(html)
      expect(html).toMatch(/Hello AMP/)
    })
  })

  describe('canonical amphtml', () => {
    it('should render link rel amphtml', async () => {
      const html = await renderViaHTTP(appPort, '/use-amp-hook')
      const $ = cheerio.load(html)
      expect(
        $('link[rel=amphtml]')
          .first()
          .attr('href')
<<<<<<< HEAD
      ).toBe('http://localhost:1234/use-amp-hook?amp=1')
=======
      ).toBe('/use-amp-hook.amp')
>>>>>>> 2c7be96d
    })

    it('should render link rel amphtml with existing query', async () => {
      const html = await renderViaHTTP(appPort, '/use-amp-hook?hello=1')
      expect(html).not.toMatch(/&amp;amp=1/)
    })

    it('should render the AMP page that uses the AMP hook', async () => {
      const html = await renderViaHTTP(appPort, '/use-amp-hook?amp=1')
      const $ = cheerio.load(html)
      await validateAMP(html)
      expect(
        $('link[rel=canonical]')
          .first()
          .attr('href')
      ).toBe('http://localhost:1234/use-amp-hook')
    })

    it('should render a canonical regardless of amp-only status (implicit)', async () => {
      const html = await renderViaHTTP(appPort, '/only-amp')
      const $ = cheerio.load(html)
      expect(
        $('link[rel=canonical]')
          .first()
          .attr('href')
      ).toBe('http://localhost:1234/only-amp')
    })

    it('should render a canonical regardless of amp-only status (explicit)', async () => {
      const html = await renderViaHTTP(appPort, '/only-amp?amp=1')
      const $ = cheerio.load(html)
      await validateAMP(html)
      expect(
        $('link[rel=canonical]')
          .first()
          .attr('href')
      ).toBe('http://localhost:1234/only-amp')
    })

    it('should not render amphtml link tag with no AMP page', async () => {
      const html = await renderViaHTTP(appPort, '/normal')
      const $ = cheerio.load(html)
      expect(
        $('link[rel=amphtml]')
          .first()
          .attr('href')
      ).not.toBeTruthy()
    })

    it('should render amphtml link tag with dirty AMP page', async () => {
      const html = await renderViaHTTP(appPort, '/only-amp')
      const $ = cheerio.load(html)
      expect(
        $('link[rel=amphtml]')
          .first()
          .attr('href')
<<<<<<< HEAD
      ).toBe('http://localhost:1234/only-amp?amp=1')
=======
      ).toBe('/only-amp.amp')
>>>>>>> 2c7be96d
    })

    it('should remove conflicting amp tags', async () => {
      const html = await renderViaHTTP(appPort, '/conflicting-tag?amp=1')
      const $ = cheerio.load(html)
      await validateAMP(html)
      expect($('meta[name=viewport]').attr('content')).not.toBe('something :p')
    })
  })

  describe('combined styles', () => {
    it('should combine style tags', async () => {
      const html = await renderViaHTTP(appPort, '/styled?amp=1')
      const $ = cheerio.load(html)
      expect(
        $('style[amp-custom]')
          .first()
          .text()
      ).toMatch(
        /div.jsx-\d+{color:red;}span.jsx-\d+{color:blue;}body{background-color:green;}/
      )
    })

    it('should remove sourceMaps from styles', async () => {
      const html = await renderViaHTTP(appPort, '/styled?amp=1')
      const $ = cheerio.load(html)
      const styles = $('style[amp-custom]')
        .first()
        .text()

      expect(styles).not.toMatch(/\/\*@ sourceURL=.*?\*\//)
      expect(styles).not.toMatch(/\/\*# sourceMappingURL=.*\*\//)
    })
  })

  describe('AMP dev mode', () => {
    let dynamicAppPort
    let ampDynamic

    beforeAll(async () => {
      dynamicAppPort = await findPort()
      ampDynamic = await launchApp(join(__dirname, '../'), dynamicAppPort)
    })

    afterAll(() => killApp(ampDynamic))

    it('should navigate from non-AMP to AMP without error', async () => {
      const browser = await webdriver(dynamicAppPort, '/normal')
      await browser.elementByCss('#to-amp').click()
      await browser.waitForElementByCss('#only-amp')
      expect(await browser.elementByCss('#only-amp').text()).toMatch(/Only AMP/)
    })

    it('should detect the changes and display it', async () => {
      let browser
      try {
        browser = await webdriver(dynamicAppPort, '/hmr/test')
        const text = await browser.elementByCss('p').text()
        expect(text).toBe('This is the hot AMP page.')

        const hmrTestPagePath = join(
          __dirname,
          '../',
          'pages',
          'hmr',
          'test.js'
        )

        const originalContent = readFileSync(hmrTestPagePath, 'utf8')
        const editedContent = originalContent.replace(
          'This is the hot AMP page',
          'This is a cold AMP page'
        )

        // change the content
        writeFileSync(hmrTestPagePath, editedContent, 'utf8')

        await check(
          () => getBrowserBodyText(browser),
          /This is a cold AMP page/
        )

        // add the original content
        writeFileSync(hmrTestPagePath, originalContent, 'utf8')

        await check(
          () => getBrowserBodyText(browser),
          /This is the hot AMP page/
        )
      } finally {
        await browser.close()
      }
    })

    it('should detect changes and refresh an AMP page', async () => {
      let browser
      try {
        browser = await webdriver(dynamicAppPort, '/hmr/amp')
        const text = await browser.elementByCss('p').text()
        expect(text).toBe(`I'm an AMP page!`)

        const hmrTestPagePath = join(
          __dirname,
          '../',
          'pages',
          'hmr',
          'amp.js'
        )

        const originalContent = readFileSync(hmrTestPagePath, 'utf8')
        const editedContent = originalContent.replace(
          `I'm an AMP page!`,
          'replaced it!'
        )

        // change the content
        writeFileSync(hmrTestPagePath, editedContent, 'utf8')

        await check(
          () => getBrowserBodyText(browser),
          /replaced it!/
        )

        // add the original content
        writeFileSync(hmrTestPagePath, originalContent, 'utf8')

        await check(
          () => getBrowserBodyText(browser),
          /I'm an AMP page!/
        )
      } finally {
        await browser.close()
      }
    })

    it('should not reload unless the page is edited for an AMP page', async () => {
      let browser
      try {
        await renderViaHTTP(dynamicAppPort, '/hmr/test')

        browser = await webdriver(dynamicAppPort, '/hmr/amp')
        const text = await browser.elementByCss('p').text()
        const origDate = await browser.elementByCss('span').text()
        expect(text).toBe(`I'm an AMP page!`)

        const hmrTestPagePath = join(
          __dirname,
          '../',
          'pages',
          'hmr',
          'test.js'
        )

        const originalContent = readFileSync(hmrTestPagePath, 'utf8')
        const editedContent = originalContent.replace(
          `This is the hot AMP page.`,
          'replaced it!'
        )

        // change the content
        writeFileSync(hmrTestPagePath, editedContent, 'utf8')

        let checks = 5
        let i = 0
        while (i < checks) {
          const curText = await browser.elementByCss('span').text()
          expect(curText).toBe(origDate)
          await waitFor(1000)
          i++
        }

        // add the original content
        writeFileSync(hmrTestPagePath, originalContent, 'utf8')

        const otherHmrTestPage = join(
          __dirname, '../pages/hmr/amp.js'
        )

        const otherOrigContent = readFileSync(otherHmrTestPage, 'utf8')
        const otherEditedContent = otherOrigContent.replace(
          `I'm an AMP page!`,
          `replaced it!`
        )

        // change the content
        writeFileSync(otherHmrTestPage, otherEditedContent, 'utf8')

        await check(
          () => getBrowserBodyText(browser),
          /replaced it!/
        )

        // restore original content
        writeFileSync(otherHmrTestPage, otherOrigContent, 'utf8')

        await check(
          () => getBrowserBodyText(browser),
          /I'm an AMP page!/
        )
      } finally {
        await browser.close()
      }
    })

    it('should detect changes and refresh a hybrid AMP page', async () => {
      let browser
      try {
        browser = await webdriver(dynamicAppPort, '/hmr/hybrid?amp=1')
        const text = await browser.elementByCss('p').text()
        expect(text).toBe(`I'm a hybrid AMP page!`)

        const hmrTestPagePath = join(
          __dirname,
          '../',
          'pages',
          'hmr',
          'hybrid.js'
        )

        const originalContent = readFileSync(hmrTestPagePath, 'utf8')
        const editedContent = originalContent.replace(
          `I'm a hybrid AMP page!`,
          'replaced it!'
        )

        // change the content
        writeFileSync(hmrTestPagePath, editedContent, 'utf8')

        await check(
          () => getBrowserBodyText(browser),
          /replaced it!/
        )

        // add the original content
        writeFileSync(hmrTestPagePath, originalContent, 'utf8')

        await check(
          () => getBrowserBodyText(browser),
          /I'm a hybrid AMP page!/
        )
      } finally {
        await browser.close()
      }
    })

    it('should detect changes and refresh an AMP page at root pages/', async () => {
      let browser
      try {
        browser = await webdriver(dynamicAppPort, '/root-hmr')
        const text = await browser.elementByCss('p').text()
        expect(text).toBe(`I'm an AMP page!`)

        const hmrTestPagePath = join(
          __dirname,
          '../',
          'pages',
          'root-hmr.js'
        )

        const originalContent = readFileSync(hmrTestPagePath, 'utf8')
        const editedContent = originalContent.replace(
          `I'm an AMP page!`,
          'replaced it!'
        )

        // change the content
        writeFileSync(hmrTestPagePath, editedContent, 'utf8')

        await check(
          () => getBrowserBodyText(browser),
          /replaced it!/
        )

        // add the original content
        writeFileSync(hmrTestPagePath, originalContent, 'utf8')

        await check(
          () => getBrowserBodyText(browser),
          /I'm an AMP page!/
        )
      } finally {
        await browser.close()
      }
    })
  })
})<|MERGE_RESOLUTION|>--- conflicted
+++ resolved
@@ -163,11 +163,7 @@
         $('link[rel=amphtml]')
           .first()
           .attr('href')
-<<<<<<< HEAD
-      ).toBe('http://localhost:1234/use-amp-hook?amp=1')
-=======
-      ).toBe('/use-amp-hook.amp')
->>>>>>> 2c7be96d
+      ).toBe('http://localhost:1234/use-amp-hook.amp=1')
     })
 
     it('should render link rel amphtml with existing query', async () => {
@@ -224,11 +220,7 @@
         $('link[rel=amphtml]')
           .first()
           .attr('href')
-<<<<<<< HEAD
-      ).toBe('http://localhost:1234/only-amp?amp=1')
-=======
-      ).toBe('/only-amp.amp')
->>>>>>> 2c7be96d
+      ).toBe('http://localhost:1234/only-amp.amp')
     })
 
     it('should remove conflicting amp tags', async () => {
