--- conflicted
+++ resolved
@@ -49,11 +49,7 @@
       expect(indexSize.endsWith('kB')).toBe(true)
 
       expect(parseFloat(indexFirstLoad)).toBeLessThanOrEqual(
-<<<<<<< HEAD
-        process.env.NEXT_PRIVATE_TEST_WEBPACK4_MODE ? 68.6 : 67.9
-=======
         process.env.NEXT_PRIVATE_TEST_WEBPACK4_MODE ? 68.1 : 67.9
->>>>>>> 72318a7b
       )
       expect(parseFloat(indexFirstLoad)).toBeGreaterThanOrEqual(60)
       expect(indexFirstLoad.endsWith('kB')).toBe(true)
