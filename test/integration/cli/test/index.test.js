--- conflicted
+++ resolved
@@ -634,11 +634,10 @@
 
     test('should exit when SIGINT is signalled', async () => {
       const port = await findPort()
-<<<<<<< HEAD
       await testExitSignal(
         'SIGINT',
         ['dev', dirBasic, '-p', port],
-        /started server on/,
+        /- Local:/,
         'SIGINT'
       )
     })
@@ -647,16 +646,9 @@
       await testExitSignal(
         'SIGTERM',
         ['dev', dirBasic, '-p', port],
-        /started server on/,
+        /- Local:/,
         'SIGTERM'
       )
-=======
-      await testExitSignal('SIGINT', ['dev', dirBasic, '-p', port], /- Local:/)
-    })
-    test('should exit when SIGTERM is signalled', async () => {
-      const port = await findPort()
-      await testExitSignal('SIGTERM', ['dev', dirBasic, '-p', port], /- Local:/)
->>>>>>> 7a256e65
     })
 
     test('invalid directory', async () => {
