--- conflicted
+++ resolved
@@ -31,14 +31,7 @@
   render () {
     return (
       <html>
-<<<<<<< HEAD
-        <Head crossOrigin='anonymous' />
-=======
-        <Head nonce='test-nonce'>
-          {csp ? <meta httpEquiv='Content-Security-Policy' content={csp} /> : null}
-          <style>{`body { margin: 0 } /* custom! */`}</style>
-        </Head>
->>>>>>> 419bec0b
+        <Head />
         <body className='custom_class'>
           <script type='text/javascript' dangerouslySetInnerHTML={{ __html: "console.log('logged')" }} nonce={this.props.scriptNonce} crossOrigin='anonymous' />
           <style nonce={this.props.styleNonce}>{`p { font-size: 50px;}`}</style>
@@ -47,11 +40,7 @@
           <p id='custom-property'>{this.props.customProperty}</p>
           <p id='document-hmr'>Hello Document HMR</p>
           <Main />
-<<<<<<< HEAD
-          <NextScript crossOrigin='anonymous' />
-=======
-          <NextScript nonce='test-nonce' />
->>>>>>> 419bec0b
+          <NextScript />
         </body>
       </html>
     )
