--- conflicted
+++ resolved
@@ -16,7 +16,7 @@
 const errors = [
   {
     message:
-      'next/server should not be imported outside of Middleware. Read more: https://nextjs.org/docs/messages/no-server-import-in-page',
+      '`next/server` should not be used outside of `middleware.js`. See: https://nextjs.org/docs/messages/no-server-import-in-page',
     type: 'ImportDeclaration',
   },
 ]
@@ -76,17 +76,7 @@
       export const Test = () => <p>Test</p>
       `,
       filename: 'components/test.js',
-<<<<<<< HEAD
-      errors: [
-        {
-          message:
-            '`next/server` should not be used outside of `middleware.js`. See: https://nextjs.org/docs/messages/no-server-import-in-page',
-          type: 'ImportDeclaration',
-        },
-      ],
-=======
       errors,
->>>>>>> b33bc2df
     },
     {
       code: `import { NextFetchEvent, NextRequest } from "next/server"
@@ -94,17 +84,7 @@
       export const Test = () => <p>Test</p>
       `,
       filename: 'pages/test.js',
-<<<<<<< HEAD
-      errors: [
-        {
-          message:
-            '`next/server` should not be used outside of `middleware.js`. See: https://nextjs.org/docs/messages/no-server-import-in-page',
-          type: 'ImportDeclaration',
-        },
-      ],
-=======
       errors,
->>>>>>> b33bc2df
     },
     {
       code: `import { NextFetchEvent, NextRequest } from "next/server"
@@ -112,15 +92,6 @@
       export const Test = () => <p>Test</p>
       `,
       filename: `pages${path.sep}test.js`,
-<<<<<<< HEAD
-      errors: [
-        {
-          message:
-            '`next/server` should not be used outside of `middleware.js`. See: https://nextjs.org/docs/messages/no-server-import-in-page',
-          type: 'ImportDeclaration',
-        },
-      ],
-=======
       errors,
     },
     {
@@ -132,7 +103,6 @@
     `,
       filename: 'middleware.page.tsx',
       errors,
->>>>>>> b33bc2df
     },
   ],
 })