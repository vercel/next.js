--- conflicted
+++ resolved
@@ -1,16 +1,9 @@
-<<<<<<< HEAD
-import test from 'ava'
-import { join } from 'path'
-import next from '../server/next'
-=======
 /* global expect, jasmine, describe, test, beforeAll */
 
 'use strict'
 
-import build from '../server/build'
 import { join } from 'path'
-import { render as _render } from '../server/render'
->>>>>>> 8ddafaea
+import next from '../server/next'
 
 const dir = join(__dirname, 'fixtures', 'basic')
 const app = next({
@@ -20,46 +13,10 @@
   quiet: true
 })
 
-<<<<<<< HEAD
-test.before(() => app.prepare())
-
-test('renders a stateless component', async t => {
-  const html = await render('/stateless')
-  t.true(html.includes('<meta charset="utf-8" class="next-head"/>'))
-  t.true(html.includes('<h1>My component!</h1>'))
-})
-
-test('renders a stateful component', async t => {
-  const html = await render('/stateful')
-  t.true(html.includes('<div><p>The answer is 42</p></div>'))
-})
-
-test('header helper renders header information', async t => {
-  const html = await (render('/head'))
-  t.true(html.includes('<meta charset="iso-8859-5" class="next-head"/>'))
-  t.true(html.includes('<meta content="my meta" class="next-head"/>'))
-  t.true(html.includes('<div><h1>I can haz meta tags</h1></div>'))
-})
-
-test('css helper renders styles', async t => {
-  const html = await render('/css')
-  t.regex(html, /\.css-\w+/)
-  t.regex(html, /<div class="css-\w+">This is red<\/div>/)
-})
-
-test('renders properties populated asynchronously', async t => {
-  const html = await render('/async-props')
-  t.true(html.includes('<p>Diego Milito</p>'))
-})
-
-test('renders a link component', async t => {
-  const html = await render('/link')
-  t.true(html.includes('<a href="/about">About</a>'))
-=======
 jasmine.DEFAULT_TIMEOUT_INTERVAL = 20000
 
 describe('integration tests', () => {
-  beforeAll(() => build(dir))
+  beforeAll(() => app.prepare())
 
   test('renders a stateless component', async () => {
     const html = await render('/stateless')
@@ -94,29 +51,28 @@
     const html = await render('/link')
     expect(html.includes('<a href="/about">About</a>')).toBeTruthy()
   })
->>>>>>> 8ddafaea
-})
 
-test(async t => {
-  const html = await render('/error')
-  t.regex(html, /<pre class=".+">Error: This is an expected error\n[^]+<\/pre>/)
-})
+  test('error', async () => {
+    const html = await render('/error')
+    expect(html).toMatch(/<pre class=".+">Error: This is an expected error\n[^]+<\/pre>/)
+  })
 
-test(async t => {
-  const html = await render('/non-existent')
-  t.regex(html, /<h1 class=".+">404<\/h1>/)
-  t.regex(html, /<h2 class=".+">This page could not be found\.<\/h2>/)
-})
+  test('error 404', async () => {
+    const html = await render('/non-existent')
+    expect(html).toMatch(/<h1 class=".+">404<\/h1>/)
+    expect(html).toMatch(/<h2 class=".+">This page could not be found\.<\/h2>/)
+  })
 
-test(async t => {
-  const res = {
-    finished: false,
-    end () {
-      this.finished = true
+  test('finishes response', async () => {
+    const res = {
+      finished: false,
+      end () {
+        this.finished = true
+      }
     }
-  }
-  const html = await app.renderToHTML({}, res, '/finish-response', {})
-  t.falsy(html)
+    const html = await app.renderToHTML({}, res, '/finish-response', {})
+    expect(html).toBeFalsy()
+  })
 })
 
 function render (pathname, query = {}) {
