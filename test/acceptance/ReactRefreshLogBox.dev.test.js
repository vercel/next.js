--- conflicted
+++ resolved
@@ -1381,7 +1381,6 @@
   await cleanup()
 })
 
-<<<<<<< HEAD
 test('server-side only compilation errors', async () => {
   const [session, cleanup] = await sandbox()
 
@@ -1403,8 +1402,9 @@
   )
 
   expect(await session.hasRedbox(true)).toBe(true)
-
-=======
+  await cleanup()
+})
+
 test('empty _app shows logbox', async () => {
   const [session, cleanup] = await sandbox(
     undefined,
@@ -1604,6 +1604,5 @@
     `
   )
   expect(await session.hasRedbox()).toBe(false)
->>>>>>> 85d87a37
   await cleanup()
 })