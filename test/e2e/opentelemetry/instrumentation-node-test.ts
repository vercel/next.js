--- conflicted
+++ resolved
@@ -6,10 +6,6 @@
   SpanExporter,
   ReadableSpan,
 } from '@opentelemetry/sdk-trace-base'
-<<<<<<< HEAD
-import { NodeTracerProvider } from '@opentelemetry/sdk-trace-node'
-=======
->>>>>>> aeec6b5d
 import {
   ExportResult,
   ExportResultCode,
