module.exports = {
  reactStrictMode: true,
  onDemandEntries: {
    maxInactiveAge: 1000 * 60 * 60,
  },
  experimental: {
    appDir: true,
<<<<<<< HEAD
    serverComponents: true,
    optoutServerComponentsBundle: ['conditional-exports-optout'],
=======
>>>>>>> 97b31873
  },
  rewrites: async () => {
    return {
      afterFiles: [
        {
          source: '/rewritten-to-edge-dynamic',
          destination: '/edge/dynamic',
        },
      ],
    }
  },
}<|MERGE_RESOLUTION|>--- conflicted
+++ resolved
@@ -5,11 +5,7 @@
   },
   experimental: {
     appDir: true,
-<<<<<<< HEAD
-    serverComponents: true,
     optoutServerComponentsBundle: ['conditional-exports-optout'],
-=======
->>>>>>> 97b31873
   },
   rewrites: async () => {
     return {
