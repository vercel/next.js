--- conflicted
+++ resolved
@@ -298,15 +298,19 @@
       ).toBe('rgb(255, 0, 0)')
     })
 
-<<<<<<< HEAD
     it('should support css modules inside client pages', async () => {
       const browser = await webdriver(next.url, '/client-component-route')
 
       // Should render p in red
       expect(
-        await browser.eval(
-          `window.getComputedStyle(document.querySelector('p')).color`
-=======
+        (
+          await browser.eval(
+            `window.getComputedStyle(document.querySelector('p')).color`
+          )
+        ).toBe('rgb(255, 0, 0)')
+      )
+    })
+
     it('should support global css inside client layouts', async () => {
       const browser = await webdriver(next.url, '/client-nested')
 
@@ -314,9 +318,19 @@
       expect(
         await browser.eval(
           `window.getComputedStyle(document.querySelector('button')).color`
->>>>>>> fb868605
         )
       ).toBe('rgb(255, 0, 0)')
     })
+
+    it('should support global css inside client pages', async () => {
+      const browser = await webdriver(next.url, '/client-component-route')
+
+      // Should render button in red
+      expect(
+        await browser.eval(
+          `window.getComputedStyle(document.querySelector('b')).color`
+        )
+      ).toBe('rgb(0, 0, 255)')
+    })
   })
 })