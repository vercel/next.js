/* eslint-env jest */

import { nextTestSetup } from 'e2e-utils'
import { readdir, readFile } from 'fs-extra'
import { join } from 'path'

<<<<<<< HEAD
const nextConfig = {
  productionBrowserSourceMaps: true,
}

describe.each([
  { dependencies: { sass: '1.54.0' }, nextConfig },
  {
    dependencies: { 'sass-embedded': '1.75.0' },
    nextConfig: {
      ...nextConfig,
      sassOptions: {
        implementation: 'sass-embedded',
      },
    },
  },
])('SCSS Support ($dependencies)', ({ dependencies, nextConfig }) => {
  const { next, isNextDev } = nextTestSetup({
    files: __dirname,
    dependencies,
    nextConfig,
=======
describe('SCSS Support', () => {
  const { next, isNextDev, skipped } = nextTestSetup({
    files: __dirname,
    // This test is skipped because it is reading files in the `.next` file which
    // isn't available/necessary in a deployment environment.
    skipDeployment: true,
    dependencies: {
      sass: '1.54.0',
    },
>>>>>>> 918af166
  })

  if (skipped) return // TODO: Figure out this test for dev and Turbopack
  ;(isNextDev ? describe.skip : describe)('Production only', () => {
    describe('CSS Compilation and Prefixing', () => {
      it(`should've compiled and prefixed`, async () => {
        const cssFolder = join(next.testDir, '.next/static/css')

        const files = await readdir(cssFolder)

        const cssFiles = files.filter((f) => /\.css$/.test(f))

        expect(cssFiles.length).toBe(1)
        const cssContent = await readFile(join(cssFolder, cssFiles[0]), 'utf8')
        expect(
          cssContent.replace(/\/\*.*?\*\//g, '').trim()
        ).toMatchInlineSnapshot(
          `".redText ::placeholder{color:red}.flex-parsing{flex:0 0 calc(50% - var(--vertical-gutter))}"`
        )

        // Contains a source map
        console.log({ cssContent })
        expect(cssContent).toMatch(/\/\*#\s*sourceMappingURL=(.+\.map)\s*\*\//)
      })

      it(`should've emitted a source map`, async () => {
        const cssFolder = join(next.testDir, '.next/static/css')

        const files = await readdir(cssFolder)
        const cssMapFiles = files.filter((f) => /\.css\.map$/.test(f))

        expect(cssMapFiles.length).toBe(1)
        const cssMapContent = (
          await readFile(join(cssFolder, cssMapFiles[0]), 'utf8')
        ).trim()

        const { version, mappings, sourcesContent } = JSON.parse(cssMapContent)
        expect({ version, mappings, sourcesContent }).toMatchInlineSnapshot(`
  {
    "mappings": "AAEE,uBACE,SAHE,CAON,cACE,2CAAA",
    "sourcesContent": [
      "$var: red;
  .redText {
    ::placeholder {
      color: $var;
    }
  }
  
  .flex-parsing {
    flex: 0 0 calc(50% - var(--vertical-gutter));
  }
  ",
    ],
    "version": 3,
  }
  `)
      })
    })
  })
})<|MERGE_RESOLUTION|>--- conflicted
+++ resolved
@@ -4,38 +4,25 @@
 import { readdir, readFile } from 'fs-extra'
 import { join } from 'path'
 
-<<<<<<< HEAD
-const nextConfig = {
-  productionBrowserSourceMaps: true,
-}
 
 describe.each([
-  { dependencies: { sass: '1.54.0' }, nextConfig },
+  { dependencies: { sass: '1.54.0' }, undefined },
   {
     dependencies: { 'sass-embedded': '1.75.0' },
     nextConfig: {
-      ...nextConfig,
       sassOptions: {
         implementation: 'sass-embedded',
       },
     },
   },
 ])('SCSS Support ($dependencies)', ({ dependencies, nextConfig }) => {
-  const { next, isNextDev } = nextTestSetup({
-    files: __dirname,
-    dependencies,
-    nextConfig,
-=======
-describe('SCSS Support', () => {
   const { next, isNextDev, skipped } = nextTestSetup({
     files: __dirname,
     // This test is skipped because it is reading files in the `.next` file which
     // isn't available/necessary in a deployment environment.
     skipDeployment: true,
-    dependencies: {
-      sass: '1.54.0',
-    },
->>>>>>> 918af166
+    dependencies,
+    nextConfig
   })
 
   if (skipped) return // TODO: Figure out this test for dev and Turbopack
@@ -45,7 +32,6 @@
         const cssFolder = join(next.testDir, '.next/static/css')
 
         const files = await readdir(cssFolder)
-
         const cssFiles = files.filter((f) => /\.css$/.test(f))
 
         expect(cssFiles.length).toBe(1)
