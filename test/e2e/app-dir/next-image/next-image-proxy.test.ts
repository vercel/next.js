--- conflicted
+++ resolved
@@ -78,7 +78,6 @@
         '/_next/image?url=%2F_next%2Fstatic%2Fmedia%2Ftest.3f1a293b.png&w=828&q=90'
       )
 
-<<<<<<< HEAD
       const remote = await browser
         .elementByCss('#remote-app-page')
         .getAttribute('src')
@@ -86,15 +85,12 @@
         '/_next/image?url=https%3A%2F%2Fimage-optimization-test.vercel.app%2Ftest.jpg&w=640&q=75'
       )
 
-      expect(failCount).toBe(0)
-=======
       await check(() => {
         // we expect 3 images to load and for none of them to have errors
         if (fulfilledCount === 3 && failCount === 0) {
           return 'success'
         }
       }, 'success')
->>>>>>> 3e77d69c
     })
 
     afterAll(() => {
