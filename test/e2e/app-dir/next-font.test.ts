import { createNext, FileRef } from 'e2e-utils'
import { NextInstance } from 'test/lib/next-modes/base'
import { renderViaHTTP } from 'next-test-utils'
import cheerio from 'cheerio'
import path from 'path'
import webdriver from 'next-webdriver'

describe('app dir next-font', () => {
  if ((global as any).isNextDeploy || (global as any).isNextDev) {
    it('should skip next deploy for now', () => {})
    return
  }

  if (process.env.NEXT_TEST_REACT_VERSION === '^17') {
    it('should skip for react v17', () => {})
    return
  }
  let next: NextInstance

  beforeAll(async () => {
    next = await createNext({
      files: new FileRef(path.join(__dirname, 'next-font')),
      dependencies: {
        '@next/font': 'canary',
<<<<<<< HEAD
        react: '0.0.0-experimental-338e6a967-20221004',
        'react-dom': '0.0.0-experimental-338e6a967-20221004',
=======
        react: 'experimental',
        'react-dom': 'experimental',
>>>>>>> e8c760f7
      },
      skipStart: true,
    })
    await next.start()
  })
  afterAll(() => next.destroy())

  describe('import values', () => {
    it('should have correct values at /', async () => {
      const html = await renderViaHTTP(next.url, '/')
      const $ = cheerio.load(html)

      // layout
      expect(JSON.parse($('#root-layout').text())).toEqual({
        className: expect.stringMatching(/^__className_.{6}$/),
        variable: expect.stringMatching(/^__variable_.{6}$/),
        style: {
          fontFamily: expect.stringMatching(/^'__font1_.{6}'$/),
        },
      })
      // page
      expect(JSON.parse($('#root-page').text())).toEqual({
        className: expect.stringMatching(/^__className_.{6}$/),
        variable: expect.stringMatching(/^__variable_.{6}$/),
        style: {
          fontFamily: expect.stringMatching(/^'__font2_.{6}'$/),
        },
      })
      // Comp
      expect(JSON.parse($('#root-comp').text())).toEqual({
        className: expect.stringMatching(/^__className_.{6}$/),
        style: {
          fontFamily: expect.stringMatching(/^'__font3_.{6}'$/),
          fontStyle: 'italic',
          fontWeight: 900,
        },
      })
    })

    it('should have correct values at /client', async () => {
      const html = await renderViaHTTP(next.url, '/client')
      const $ = cheerio.load(html)

      // root layout
      expect(JSON.parse($('#root-layout').text())).toEqual({
        className: expect.stringMatching(/^__className_.{6}$/),
        variable: expect.stringMatching(/^__variable_.{6}$/),
        style: {
          fontFamily: expect.stringMatching(/^'__font1_.{6}'$/),
        },
      })

      // layout
      expect(JSON.parse($('#client-layout').text())).toEqual({
        className: expect.stringMatching(/^__className_.{6}$/),
        style: {
          fontFamily: expect.stringMatching(/^'__font4_.{6}'$/),
          fontWeight: 100,
        },
      })
      // page
      expect(JSON.parse($('#client-page').text())).toEqual({
        className: expect.stringMatching(/^__className_.{6}$/),
        style: {
          fontFamily: expect.stringMatching(/^'__font5_.{6}'$/),
          fontStyle: 'italic',
        },
      })
      // Comp
      expect(JSON.parse($('#client-comp').text())).toEqual({
        className: expect.stringMatching(/^__className_.{6}$/),
        style: {
          fontFamily: expect.stringMatching(/^'__font6_.{6}'$/),
        },
      })
    })
  })

  describe('computed styles', () => {
    it('should have correct styles at /', async () => {
      const browser = await webdriver(next.url, '/')

      // layout
      expect(
        await browser.eval(
          'getComputedStyle(document.querySelector("#root-layout")).fontFamily'
        )
      ).toMatch(/^__font1_.{6}$/)
      expect(
        await browser.eval(
          'getComputedStyle(document.querySelector("#root-layout")).fontWeight'
        )
      ).toBe('400')
      expect(
        await browser.eval(
          'getComputedStyle(document.querySelector("#root-layout")).fontStyle'
        )
      ).toBe('normal')

      // page
      expect(
        await browser.eval(
          'getComputedStyle(document.querySelector("#root-page")).fontFamily'
        )
      ).toMatch(/^__font2_.{6}$/)
      expect(
        await browser.eval(
          'getComputedStyle(document.querySelector("#root-page")).fontWeight'
        )
      ).toBe('400')
      expect(
        await browser.eval(
          'getComputedStyle(document.querySelector("#root-page")).fontStyle'
        )
      ).toBe('normal')

      // Comp
      expect(
        await browser.eval(
          'getComputedStyle(document.querySelector("#root-comp")).fontFamily'
        )
      ).toMatch(/^__font3_.{6}$/)
      expect(
        await browser.eval(
          'getComputedStyle(document.querySelector("#root-comp")).fontWeight'
        )
      ).toBe('900')
      expect(
        await browser.eval(
          'getComputedStyle(document.querySelector("#root-comp")).fontStyle'
        )
      ).toBe('italic')
    })

    it('should have correct styles at /client', async () => {
      const browser = await webdriver(next.url, '/client')

      // root layout
      expect(
        await browser.eval(
          'getComputedStyle(document.querySelector("#root-layout")).fontFamily'
        )
      ).toMatch(/^__font1_.{6}$/)
      expect(
        await browser.eval(
          'getComputedStyle(document.querySelector("#root-layout")).fontWeight'
        )
      ).toBe('400')
      expect(
        await browser.eval(
          'getComputedStyle(document.querySelector("#root-layout")).fontStyle'
        )
      ).toBe('normal')

      // layout
      expect(
        await browser.eval(
          'getComputedStyle(document.querySelector("#client-layout")).fontFamily'
        )
      ).toMatch(/^__font4_.{6}$/)
      expect(
        await browser.eval(
          'getComputedStyle(document.querySelector("#client-layout")).fontWeight'
        )
      ).toBe('100')
      expect(
        await browser.eval(
          'getComputedStyle(document.querySelector("#client-layout")).fontStyle'
        )
      ).toBe('normal')

      // page
      expect(
        await browser.eval(
          'getComputedStyle(document.querySelector("#client-page")).fontFamily'
        )
      ).toMatch(/^__font5_.{6}$/)
      expect(
        await browser.eval(
          'getComputedStyle(document.querySelector("#client-page")).fontWeight'
        )
      ).toBe('400')
      expect(
        await browser.eval(
          'getComputedStyle(document.querySelector("#client-page")).fontStyle'
        )
      ).toBe('italic')

      // Comp
      expect(
        await browser.eval(
          'getComputedStyle(document.querySelector("#client-comp")).fontFamily'
        )
      ).toMatch(/^__font6_.{6}$/)
      expect(
        await browser.eval(
          'getComputedStyle(document.querySelector("#client-comp")).fontWeight'
        )
      ).toBe('400')
      expect(
        await browser.eval(
          'getComputedStyle(document.querySelector("#client-comp")).fontStyle'
        )
      ).toBe('normal')
    })
  })

  describe('preload', () => {
    it('should preload correctly with server components', async () => {
      const html = await renderViaHTTP(next.url, '/')
      const $ = cheerio.load(html)

      // Preconnect
      // expect($('link[rel="preconnect"]').length).toBe(1)
      // expect($('link[rel="preconnect"]').get(0).attribs).toEqual({
      //   crossorigin: '',
      //   href: '/',
      //   rel: 'preconnect',
      // })

      expect($('link[as="font"]').length).toBe(3)
      expect($('link[as="font"]').get(0).attribs).toEqual({
        as: 'font',
        crossorigin: '',
        href: '/_next/static/media/e9b9dc0d8ba35f48.p.woff2',
        rel: 'preload',
        type: 'font/woff2',
      })
      expect($('link[as="font"]').get(1).attribs).toEqual({
        as: 'font',
        crossorigin: '',
        href: '/_next/static/media/b2104791981359ae.p.woff2',
        rel: 'preload',
        type: 'font/woff2',
      })
      expect($('link[as="font"]').get(2).attribs).toEqual({
        as: 'font',
        crossorigin: '',
        href: '/_next/static/media/b61859a50be14c53.p.woff2',
        rel: 'preload',
        type: 'font/woff2',
      })
    })

    it('should preload correctly with client components', async () => {
      const html = await renderViaHTTP(next.url, '/client')
      const $ = cheerio.load(html)

      // Preconnect
      // expect($('link[rel="preconnect"]').length).toBe(1)
      // expect($('link[rel="preconnect"]').get(0).attribs).toEqual({
      //   crossorigin: '',
      //   href: '/',
      //   rel: 'preconnect',
      // })

      expect($('link[as="font"]').length).toBe(3)
      // From root layout
      expect($('link[as="font"]').get(0).attribs).toEqual({
        as: 'font',
        crossorigin: '',
        href: '/_next/static/media/e9b9dc0d8ba35f48.p.woff2',
        rel: 'preload',
        type: 'font/woff2',
      })

      expect($('link[as="font"]').get(1).attribs).toEqual({
        as: 'font',
        crossorigin: '',
        href: '/_next/static/media/e1053f04babc7571.p.woff2',
        rel: 'preload',
        type: 'font/woff2',
      })
      expect($('link[as="font"]').get(2).attribs).toEqual({
        as: 'font',
        crossorigin: '',
        href: '/_next/static/media/feab2c68f2a8e9a4.p.woff2',
        rel: 'preload',
        type: 'font/woff2',
      })
    })

    it('should add preconnect when no fonts are preloaded', async () => {
      const html = await renderViaHTTP(next.url, '/without-preload')
      const $ = cheerio.load(html)

      // expect($('link[rel="preconnect"]').length).toBe(1)
      // expect($('link[rel="preconnect"]').get(0).attribs).toEqual({
      //   crossorigin: '',
      //   href: '/',
      //   rel: 'preconnect',
      // })

      expect($('link[as="font"]').length).toBe(0)
    })

    it("should not add preconnect when there's no fonts", async () => {
      const html = await renderViaHTTP(next.url, '/without-fonts')
      const $ = cheerio.load(html)

      expect($('link[rel="preconnect"]').length).toBe(0)
      expect($('link[as="font"]').length).toBe(0)
    })
  })
})<|MERGE_RESOLUTION|>--- conflicted
+++ resolved
@@ -22,13 +22,8 @@
       files: new FileRef(path.join(__dirname, 'next-font')),
       dependencies: {
         '@next/font': 'canary',
-<<<<<<< HEAD
-        react: '0.0.0-experimental-338e6a967-20221004',
-        'react-dom': '0.0.0-experimental-338e6a967-20221004',
-=======
         react: 'experimental',
         'react-dom': 'experimental',
->>>>>>> e8c760f7
       },
       skipStart: true,
     })
