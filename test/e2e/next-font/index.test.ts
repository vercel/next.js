import cheerio from 'cheerio'
import { createNext, FileRef } from 'e2e-utils'
import { NextInstance } from 'test/lib/next-modes/base'
import { renderViaHTTP } from 'next-test-utils'
import { join } from 'path'
import webdriver from 'next-webdriver'

const mockedGoogleFontResponses = require.resolve(
  './google-font-mocked-responses.js'
)

describe('@next/font/google', () => {
  let next: NextInstance

  if ((global as any).isNextDeploy) {
    it('should skip next deploy for now', () => {})
    return
  }

  beforeAll(async () => {
    next = await createNext({
      files: {
        pages: new FileRef(join(__dirname, 'app/pages')),
        components: new FileRef(join(__dirname, 'app/components')),
        fonts: new FileRef(join(__dirname, 'app/fonts')),
        'next.config.js': new FileRef(join(__dirname, 'app/next.config.js')),
      },
      dependencies: {
        '@next/font': 'canary',
      },
      env: {
        NEXT_FONT_GOOGLE_MOCKED_RESPONSES: mockedGoogleFontResponses,
      },
    })
  })
  afterAll(() => next.destroy())

  describe('import values', () => {
    test('page with font', async () => {
      const html = await renderViaHTTP(next.url, '/with-fonts')
      const $ = cheerio.load(html)

      // _app.js
      expect(JSON.parse($('#app-open-sans').text())).toEqual({
<<<<<<< HEAD
        className: '__className_e14a42',
        variable: '__variable_e14a42',
        style: {
          fontFamily: "'__Open_Sans_e14a42', '__Open_Sans_Fallback_e14a42'",
=======
        className: '__className_f32d04',
        variable: '__variable_f32d04',
        style: {
          fontFamily: "'__Open_Sans_f32d04', '__open-sans-fallback_f32d04'",
>>>>>>> 9ec041ef
          fontStyle: 'normal',
        },
      })

      // with-fonts.js
      expect(JSON.parse($('#with-fonts-open-sans').text())).toEqual({
<<<<<<< HEAD
        className: '__className_e14a42',
        variable: '__variable_e14a42',
        style: {
          fontFamily: "'__Open_Sans_e14a42', '__Open_Sans_Fallback_e14a42'",
=======
        className: '__className_f32d04',
        variable: '__variable_f32d04',
        style: {
          fontFamily: "'__Open_Sans_f32d04', '__open-sans-fallback_f32d04'",
>>>>>>> 9ec041ef
          fontStyle: 'normal',
        },
      })

      // CompWithFonts.js
      expect(JSON.parse($('#comp-with-fonts-inter').text())).toEqual({
<<<<<<< HEAD
        className: '__className_756950',
        variable: '__variable_756950',
        style: {
          fontFamily: "'__Inter_756950', '__Inter_Fallback_756950'",
=======
        className: '__className_55e413',
        variable: '__variable_55e413',
        style: {
          fontFamily: "'__Inter_55e413', '__inter-fallback_55e413'",
>>>>>>> 9ec041ef
          fontStyle: 'normal',
          fontWeight: 900,
        },
      })
      expect(JSON.parse($('#comp-with-fonts-roboto').text())).toEqual({
<<<<<<< HEAD
        className: '__className_572732',
        variable: '__variable_572732',
        style: {
          fontFamily: "'__Roboto_572732', '__Roboto_Fallback_572732'",
=======
        className: '__className_29a3c6',
        variable: '__variable_29a3c6',
        style: {
          fontFamily: "'__Roboto_29a3c6', '__roboto-fallback_29a3c6'",
>>>>>>> 9ec041ef
          fontStyle: 'italic',
          fontWeight: 100,
        },
      })
    })

    test('page with local fonts', async () => {
      const html = await renderViaHTTP(next.url, '/with-local-fonts')
      const $ = cheerio.load(html)

      // _app.js
      expect(JSON.parse($('#app-open-sans').text())).toEqual({
        className: '__className_f32d04',
        variable: '__variable_f32d04',
        style: {
<<<<<<< HEAD
          fontFamily: "'__Open_Sans_e14a42', '__Open_Sans_Fallback_e14a42'",
=======
          fontFamily: "'__Open_Sans_f32d04', '__open-sans-fallback_f32d04'",
>>>>>>> 9ec041ef
          fontStyle: 'normal',
        },
      })

      // with-local-fonts.js
      expect(JSON.parse($('#first-local-font').text())).toEqual({
        className: '__className_410624',
        variable: '__variable_410624',
        style: {
          fontFamily: "'__my-font_410624'",
          fontStyle: 'italic',
          fontWeight: 100,
        },
      })
      expect(JSON.parse($('#second-local-font').text())).toEqual({
        className: '__className_3ff726',
        variable: '__variable_3ff726',
        style: {
          fontFamily: "'__my-other-font_3ff726'",
        },
      })
    })
  })

  describe('computed styles', () => {
    test('page with fonts', async () => {
      const browser = await webdriver(next.url, '/with-fonts')

      // _app.js
      expect(
        await browser.eval(
          'getComputedStyle(document.querySelector("#app-open-sans")).fontFamily'
        )
<<<<<<< HEAD
      ).toBe('__Open_Sans_e14a42, __Open_Sans_Fallback_e14a42')
=======
      ).toBe('__Open_Sans_f32d04, __open-sans-fallback_f32d04')
>>>>>>> 9ec041ef
      expect(
        await browser.eval(
          'getComputedStyle(document.querySelector("#app-open-sans")).fontWeight'
        )
      ).toBe('400')
      expect(
        await browser.eval(
          'getComputedStyle(document.querySelector("#app-open-sans")).fontStyle'
        )
      ).toBe('normal')

      // with-fonts.js
      expect(
        await browser.eval(
          'getComputedStyle(document.querySelector("#with-fonts-open-sans")).fontFamily'
        )
<<<<<<< HEAD
      ).toBe('__Open_Sans_e14a42, __Open_Sans_Fallback_e14a42')
=======
      ).toBe('__Open_Sans_f32d04, __open-sans-fallback_f32d04')
>>>>>>> 9ec041ef
      expect(
        await browser.eval(
          'getComputedStyle(document.querySelector("#with-fonts-open-sans")).fontWeight'
        )
      ).toBe('400')
      expect(
        await browser.eval(
          'getComputedStyle(document.querySelector("#with-fonts-open-sans")).fontStyle'
        )
      ).toBe('normal')
      expect(
        await browser.eval(
          'getComputedStyle(document.querySelector("#with-fonts-open-sans-style")).fontWeight'
        )
      ).toBe('400')
      expect(
        await browser.eval(
          'getComputedStyle(document.querySelector("#with-fonts-open-sans-style")).fontStyle'
        )
      ).toBe('normal')

      // CompWithFonts.js
      expect(
        await browser.eval(
          'getComputedStyle(document.querySelector("#comp-with-fonts-inter")).fontFamily'
        )
<<<<<<< HEAD
      ).toBe('__Inter_756950, __Inter_Fallback_756950')
=======
      ).toBe('__Inter_55e413, __inter-fallback_55e413')
>>>>>>> 9ec041ef
      expect(
        await browser.eval(
          'getComputedStyle(document.querySelector("#comp-with-fonts-inter")).fontWeight'
        )
      ).toBe('900')
      expect(
        await browser.eval(
          'getComputedStyle(document.querySelector("#comp-with-fonts-inter")).fontStyle'
        )
      ).toBe('normal')

      expect(
        await browser.eval(
          'getComputedStyle(document.querySelector("#comp-with-fonts-roboto")).fontFamily'
        )
<<<<<<< HEAD
      ).toBe('__Roboto_572732, __Roboto_Fallback_572732')
=======
      ).toBe('__Roboto_29a3c6, __roboto-fallback_29a3c6')
>>>>>>> 9ec041ef
      expect(
        await browser.eval(
          'getComputedStyle(document.querySelector("#comp-with-fonts-roboto")).fontWeight'
        )
      ).toBe('100')
      expect(
        await browser.eval(
          'getComputedStyle(document.querySelector("#comp-with-fonts-roboto")).fontStyle'
        )
      ).toBe('italic')
    })

    test('page using variables', async () => {
      const browser = await webdriver(next.url, '/variables')

      // Fira Code Variable
      expect(
        await browser.eval(
          'getComputedStyle(document.querySelector("#variables-fira-code")).fontFamily'
        )
<<<<<<< HEAD
      ).toBe('__Fira_Code_e071cd, __Fira_Code_Fallback_e071cd')
=======
      ).toBe('__Fira_Code_8d0076, __fira-code-fallback_8d0076')
>>>>>>> 9ec041ef
      expect(
        await browser.eval(
          'getComputedStyle(document.querySelector("#without-variables-fira-code")).fontFamily'
        )
<<<<<<< HEAD
      ).not.toBe('__Fira_Code_e071cd, __Fira_Code_Fallback_e071cd')
=======
      ).not.toBe('__Fira_Code_8d0076, __fira-code-fallback_8d0076')
>>>>>>> 9ec041ef

      // Albert Sant Variable Italic
      expect(
        await browser.eval(
          'getComputedStyle(document.querySelector("#variables-albert-sans-italic")).fontFamily'
        )
      ).toBe('__Albert_Sans_3a491b')
      expect(
        await browser.eval(
          'getComputedStyle(document.querySelector("#without-variables-albert-sans-italic")).fontFamily'
        )
      ).not.toBe('__Albert_Sans_3a491b')

      // Inter 900
      expect(
        await browser.eval(
          'getComputedStyle(document.querySelector("#variables-inter-900")).fontFamily'
        )
<<<<<<< HEAD
      ).toBe('__Inter_d725c5, __Inter_Fallback_d725c5')
=======
      ).toBe('__Inter_09d70c, __inter-fallback_09d70c')
>>>>>>> 9ec041ef
      expect(
        await browser.eval(
          'getComputedStyle(document.querySelector("#without-variables-inter-900")).fontFamily'
        )
<<<<<<< HEAD
      ).not.toBe('__Inter_d725c5, __Inter_Fallback_d725c5')
=======
      ).not.toBe('__Inter_09d70c, __inter-fallback_09d70c')
>>>>>>> 9ec041ef

      // Roboto 100 Italic
      expect(
        await browser.eval(
          'getComputedStyle(document.querySelector("#variables-roboto-100-italic")).fontFamily'
        )
<<<<<<< HEAD
      ).toBe('__Roboto_572732, __Roboto_Fallback_572732')
=======
      ).toBe('__Roboto_29a3c6, __roboto-fallback_29a3c6')
>>>>>>> 9ec041ef
      expect(
        await browser.eval(
          'getComputedStyle(document.querySelector("#without-variables-roboto-100-italic")).fontFamily'
        )
      ).not.toBe('__Roboto_29a3c6, __roboto-fallback_29a3c6')
    })

    test('page using fallback fonts', async () => {
      const browser = await webdriver(next.url, '/with-fallback')

      // .className
      expect(
        await browser.eval(
          'getComputedStyle(document.querySelector("#with-fallback-fonts-classname")).fontFamily'
        )
      ).toBe(
<<<<<<< HEAD
        '__Open_Sans_e14a42, system-ui, Arial, __Open_Sans_Fallback_e14a42'
=======
        '__Open_Sans_f32d04, system-ui, Arial, __open-sans-fallback_f32d04'
>>>>>>> 9ec041ef
      )

      // .style
      expect(
        await browser.eval(
          'getComputedStyle(document.querySelector("#with-fallback-fonts-style")).fontFamily'
        )
      ).toBe(
<<<<<<< HEAD
        '__Open_Sans_e14a42, system-ui, Arial, __Open_Sans_Fallback_e14a42'
=======
        '__Open_Sans_f32d04, system-ui, Arial, __open-sans-fallback_f32d04'
>>>>>>> 9ec041ef
      )

      // .variable
      expect(
        await browser.eval(
          'getComputedStyle(document.querySelector("#with-fallback-fonts-variable")).fontFamily'
        )
      ).toBe(
<<<<<<< HEAD
        '__Open_Sans_e14a42, system-ui, Arial, __Open_Sans_Fallback_e14a42'
=======
        '__Open_Sans_f32d04, system-ui, Arial, __open-sans-fallback_f32d04'
>>>>>>> 9ec041ef
      )
    })
  })

  describe('preload', () => {
    test('page with fonts', async () => {
      const html = await renderViaHTTP(next.url, '/with-fonts')
      const $ = cheerio.load(html)

      // Preconnect
      expect($('link[rel="preconnect"]').length).toBe(0)

      expect($('link[as="font"]').length).toBe(2)
      // From /_app
      expect($('link[as="font"]').get(0).attribs).toEqual({
        as: 'font',
        crossorigin: 'anonymous',
        href: '/_next/static/media/0812efcfaefec5ea.p.woff2',
        rel: 'preload',
        type: 'font/woff2',
      })
      expect($('link[as="font"]').get(1).attribs).toEqual({
        as: 'font',
        crossorigin: 'anonymous',
        href: '/_next/static/media/4f3dcdf40b3ca86d.p.woff2',
        rel: 'preload',
        type: 'font/woff2',
      })
    })

    test('page without fonts', async () => {
      const html = await renderViaHTTP(next.url, '/without-fonts')
      const $ = cheerio.load(html)

      // Preconnect
      expect($('link[rel="preconnect"]').length).toBe(0)

      // From _app
      expect($('link[as="font"]').length).toBe(1)
      expect($('link[as="font"]').get(0).attribs).toEqual({
        as: 'font',
        crossorigin: 'anonymous',
        href: '/_next/static/media/0812efcfaefec5ea.p.woff2',
        rel: 'preload',
        type: 'font/woff2',
      })
    })

    test('page with local fonts', async () => {
      const html = await renderViaHTTP(next.url, '/with-local-fonts')
      const $ = cheerio.load(html)

      // Preconnect
      expect($('link[rel="preconnect"]').length).toBe(0)

      // Preload
      expect($('link[as="font"]').length).toBe(2)
      // _app
      expect($('link[as="font"]').get(0).attribs).toEqual({
        as: 'font',
        crossorigin: 'anonymous',
        href: '/_next/static/media/0812efcfaefec5ea.p.woff2',
        rel: 'preload',
        type: 'font/woff2',
      })
      // with-local-fonts
      expect($('link[as="font"]').get(1).attribs).toEqual({
        as: 'font',
        crossorigin: 'anonymous',
        href: '/_next/static/media/7be88d77534e80fd.p.woff2',
        rel: 'preload',
        type: 'font/woff2',
      })
    })
  })
})<|MERGE_RESOLUTION|>--- conflicted
+++ resolved
@@ -42,67 +42,39 @@
 
       // _app.js
       expect(JSON.parse($('#app-open-sans').text())).toEqual({
-<<<<<<< HEAD
         className: '__className_e14a42',
         variable: '__variable_e14a42',
         style: {
           fontFamily: "'__Open_Sans_e14a42', '__Open_Sans_Fallback_e14a42'",
-=======
-        className: '__className_f32d04',
-        variable: '__variable_f32d04',
-        style: {
-          fontFamily: "'__Open_Sans_f32d04', '__open-sans-fallback_f32d04'",
->>>>>>> 9ec041ef
           fontStyle: 'normal',
         },
       })
 
       // with-fonts.js
       expect(JSON.parse($('#with-fonts-open-sans').text())).toEqual({
-<<<<<<< HEAD
         className: '__className_e14a42',
         variable: '__variable_e14a42',
         style: {
           fontFamily: "'__Open_Sans_e14a42', '__Open_Sans_Fallback_e14a42'",
-=======
-        className: '__className_f32d04',
-        variable: '__variable_f32d04',
-        style: {
-          fontFamily: "'__Open_Sans_f32d04', '__open-sans-fallback_f32d04'",
->>>>>>> 9ec041ef
           fontStyle: 'normal',
         },
       })
 
       // CompWithFonts.js
       expect(JSON.parse($('#comp-with-fonts-inter').text())).toEqual({
-<<<<<<< HEAD
         className: '__className_756950',
         variable: '__variable_756950',
         style: {
           fontFamily: "'__Inter_756950', '__Inter_Fallback_756950'",
-=======
-        className: '__className_55e413',
-        variable: '__variable_55e413',
-        style: {
-          fontFamily: "'__Inter_55e413', '__inter-fallback_55e413'",
->>>>>>> 9ec041ef
           fontStyle: 'normal',
           fontWeight: 900,
         },
       })
       expect(JSON.parse($('#comp-with-fonts-roboto').text())).toEqual({
-<<<<<<< HEAD
         className: '__className_572732',
         variable: '__variable_572732',
         style: {
           fontFamily: "'__Roboto_572732', '__Roboto_Fallback_572732'",
-=======
-        className: '__className_29a3c6',
-        variable: '__variable_29a3c6',
-        style: {
-          fontFamily: "'__Roboto_29a3c6', '__roboto-fallback_29a3c6'",
->>>>>>> 9ec041ef
           fontStyle: 'italic',
           fontWeight: 100,
         },
@@ -118,11 +90,7 @@
         className: '__className_f32d04',
         variable: '__variable_f32d04',
         style: {
-<<<<<<< HEAD
           fontFamily: "'__Open_Sans_e14a42', '__Open_Sans_Fallback_e14a42'",
-=======
-          fontFamily: "'__Open_Sans_f32d04', '__open-sans-fallback_f32d04'",
->>>>>>> 9ec041ef
           fontStyle: 'normal',
         },
       })
@@ -156,11 +124,7 @@
         await browser.eval(
           'getComputedStyle(document.querySelector("#app-open-sans")).fontFamily'
         )
-<<<<<<< HEAD
       ).toBe('__Open_Sans_e14a42, __Open_Sans_Fallback_e14a42')
-=======
-      ).toBe('__Open_Sans_f32d04, __open-sans-fallback_f32d04')
->>>>>>> 9ec041ef
       expect(
         await browser.eval(
           'getComputedStyle(document.querySelector("#app-open-sans")).fontWeight'
@@ -177,11 +141,7 @@
         await browser.eval(
           'getComputedStyle(document.querySelector("#with-fonts-open-sans")).fontFamily'
         )
-<<<<<<< HEAD
       ).toBe('__Open_Sans_e14a42, __Open_Sans_Fallback_e14a42')
-=======
-      ).toBe('__Open_Sans_f32d04, __open-sans-fallback_f32d04')
->>>>>>> 9ec041ef
       expect(
         await browser.eval(
           'getComputedStyle(document.querySelector("#with-fonts-open-sans")).fontWeight'
@@ -208,11 +168,7 @@
         await browser.eval(
           'getComputedStyle(document.querySelector("#comp-with-fonts-inter")).fontFamily'
         )
-<<<<<<< HEAD
       ).toBe('__Inter_756950, __Inter_Fallback_756950')
-=======
-      ).toBe('__Inter_55e413, __inter-fallback_55e413')
->>>>>>> 9ec041ef
       expect(
         await browser.eval(
           'getComputedStyle(document.querySelector("#comp-with-fonts-inter")).fontWeight'
@@ -228,11 +184,7 @@
         await browser.eval(
           'getComputedStyle(document.querySelector("#comp-with-fonts-roboto")).fontFamily'
         )
-<<<<<<< HEAD
       ).toBe('__Roboto_572732, __Roboto_Fallback_572732')
-=======
-      ).toBe('__Roboto_29a3c6, __roboto-fallback_29a3c6')
->>>>>>> 9ec041ef
       expect(
         await browser.eval(
           'getComputedStyle(document.querySelector("#comp-with-fonts-roboto")).fontWeight'
@@ -253,20 +205,12 @@
         await browser.eval(
           'getComputedStyle(document.querySelector("#variables-fira-code")).fontFamily'
         )
-<<<<<<< HEAD
       ).toBe('__Fira_Code_e071cd, __Fira_Code_Fallback_e071cd')
-=======
-      ).toBe('__Fira_Code_8d0076, __fira-code-fallback_8d0076')
->>>>>>> 9ec041ef
       expect(
         await browser.eval(
           'getComputedStyle(document.querySelector("#without-variables-fira-code")).fontFamily'
         )
-<<<<<<< HEAD
       ).not.toBe('__Fira_Code_e071cd, __Fira_Code_Fallback_e071cd')
-=======
-      ).not.toBe('__Fira_Code_8d0076, __fira-code-fallback_8d0076')
->>>>>>> 9ec041ef
 
       // Albert Sant Variable Italic
       expect(
@@ -285,31 +229,19 @@
         await browser.eval(
           'getComputedStyle(document.querySelector("#variables-inter-900")).fontFamily'
         )
-<<<<<<< HEAD
       ).toBe('__Inter_d725c5, __Inter_Fallback_d725c5')
-=======
-      ).toBe('__Inter_09d70c, __inter-fallback_09d70c')
->>>>>>> 9ec041ef
       expect(
         await browser.eval(
           'getComputedStyle(document.querySelector("#without-variables-inter-900")).fontFamily'
         )
-<<<<<<< HEAD
       ).not.toBe('__Inter_d725c5, __Inter_Fallback_d725c5')
-=======
-      ).not.toBe('__Inter_09d70c, __inter-fallback_09d70c')
->>>>>>> 9ec041ef
 
       // Roboto 100 Italic
       expect(
         await browser.eval(
           'getComputedStyle(document.querySelector("#variables-roboto-100-italic")).fontFamily'
         )
-<<<<<<< HEAD
       ).toBe('__Roboto_572732, __Roboto_Fallback_572732')
-=======
-      ).toBe('__Roboto_29a3c6, __roboto-fallback_29a3c6')
->>>>>>> 9ec041ef
       expect(
         await browser.eval(
           'getComputedStyle(document.querySelector("#without-variables-roboto-100-italic")).fontFamily'
@@ -326,11 +258,7 @@
           'getComputedStyle(document.querySelector("#with-fallback-fonts-classname")).fontFamily'
         )
       ).toBe(
-<<<<<<< HEAD
         '__Open_Sans_e14a42, system-ui, Arial, __Open_Sans_Fallback_e14a42'
-=======
-        '__Open_Sans_f32d04, system-ui, Arial, __open-sans-fallback_f32d04'
->>>>>>> 9ec041ef
       )
 
       // .style
@@ -339,11 +267,7 @@
           'getComputedStyle(document.querySelector("#with-fallback-fonts-style")).fontFamily'
         )
       ).toBe(
-<<<<<<< HEAD
         '__Open_Sans_e14a42, system-ui, Arial, __Open_Sans_Fallback_e14a42'
-=======
-        '__Open_Sans_f32d04, system-ui, Arial, __open-sans-fallback_f32d04'
->>>>>>> 9ec041ef
       )
 
       // .variable
@@ -352,11 +276,7 @@
           'getComputedStyle(document.querySelector("#with-fallback-fonts-variable")).fontFamily'
         )
       ).toBe(
-<<<<<<< HEAD
         '__Open_Sans_e14a42, system-ui, Arial, __Open_Sans_Fallback_e14a42'
-=======
-        '__Open_Sans_f32d04, system-ui, Arial, __open-sans-fallback_f32d04'
->>>>>>> 9ec041ef
       )
     })
   })
