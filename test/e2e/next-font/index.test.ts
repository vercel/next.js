import cheerio from 'cheerio'
import { createNext, FileRef } from 'e2e-utils'
import { NextInstance } from 'test/lib/next-modes/base'
import { renderViaHTTP } from 'next-test-utils'
import { join } from 'path'
import webdriver from 'next-webdriver'

const mockedGoogleFontResponses = require.resolve(
  './google-font-mocked-responses.js'
)

describe('@next/font/google', () => {
  let next: NextInstance

  if ((global as any).isNextDeploy) {
    it('should skip next deploy for now', () => {})
    return
  }

  beforeAll(async () => {
    next = await createNext({
      files: {
        pages: new FileRef(join(__dirname, 'app/pages')),
        components: new FileRef(join(__dirname, 'app/components')),
        fonts: new FileRef(join(__dirname, 'app/fonts')),
        'next.config.js': new FileRef(join(__dirname, 'app/next.config.js')),
      },
      dependencies: {
        '@next/font': 'canary',
      },
      env: {
        NEXT_FONT_GOOGLE_MOCKED_RESPONSES: mockedGoogleFontResponses,
      },
    })
  })
  afterAll(() => next.destroy())

  describe('import values', () => {
    test('page with font', async () => {
      const html = await renderViaHTTP(next.url, '/with-fonts')
      const $ = cheerio.load(html)

      // _app.js
      expect(JSON.parse($('#app-open-sans').text())).toEqual({
<<<<<<< HEAD
        className: '__className_e14a42',
        variable: '__variable_e14a42',
        style: {
          fontFamily: "'__Open_Sans_e14a42', '__Open_Sans_Fallback_e14a42'",
=======
        className: expect.stringMatching(/^__className_.{6}$/),
        variable: expect.stringMatching(/^__variable_.{6}$/),
        style: {
          fontFamily: expect.stringMatching(
            /^'__Open_Sans_.{6}', '__open-sans-fallback_.{6}'$/
          ),
>>>>>>> 0f41a48f
          fontStyle: 'normal',
        },
      })

      // with-fonts.js
      expect(JSON.parse($('#with-fonts-open-sans').text())).toEqual({
<<<<<<< HEAD
        className: '__className_e14a42',
        variable: '__variable_e14a42',
        style: {
          fontFamily: "'__Open_Sans_e14a42', '__Open_Sans_Fallback_e14a42'",
=======
        className: expect.stringMatching(/^__className_.{6}$/),
        variable: expect.stringMatching(/^__variable_.{6}$/),
        style: {
          fontFamily: expect.stringMatching(
            /^'__Open_Sans_.{6}', '__open-sans-fallback_.{6}'$/
          ),
>>>>>>> 0f41a48f
          fontStyle: 'normal',
        },
      })

      // CompWithFonts.js
      expect(JSON.parse($('#comp-with-fonts-inter').text())).toEqual({
<<<<<<< HEAD
        className: '__className_756950',
        variable: '__variable_756950',
        style: {
          fontFamily: "'__Inter_756950', '__Inter_Fallback_756950'",
=======
        className: expect.stringMatching(/^__className_.{6}$/),
        variable: expect.stringMatching(/^__variable_.{6}$/),
        style: {
          fontFamily: expect.stringMatching(
            /^'__Inter_.{6}', '__inter-fallback_.{6}'$/
          ),
>>>>>>> 0f41a48f
          fontStyle: 'normal',
          fontWeight: 900,
        },
      })
      expect(JSON.parse($('#comp-with-fonts-roboto').text())).toEqual({
<<<<<<< HEAD
        className: '__className_572732',
        variable: '__variable_572732',
        style: {
          fontFamily: "'__Roboto_572732', '__Roboto_Fallback_572732'",
=======
        className: expect.stringMatching(/^__className_.{6}$/),
        variable: expect.stringMatching(/^__variable_.{6}$/),
        style: {
          fontFamily: expect.stringMatching(
            /^'__Roboto_.{6}', '__roboto-fallback_.{6}'$/
          ),
>>>>>>> 0f41a48f
          fontStyle: 'italic',
          fontWeight: 100,
        },
      })
    })

    test('page with local fonts', async () => {
      const html = await renderViaHTTP(next.url, '/with-local-fonts')
      const $ = cheerio.load(html)

      // _app.js
      expect(JSON.parse($('#app-open-sans').text())).toEqual({
        className: '__className_f32d04',
        variable: '__variable_f32d04',
        style: {
<<<<<<< HEAD
          fontFamily: "'__Open_Sans_e14a42', '__Open_Sans_Fallback_e14a42'",
=======
          fontFamily: expect.stringMatching(
            /^'__Open_Sans_.{6}', '__open-sans-fallback_.{6}'$/
          ),
>>>>>>> 0f41a48f
          fontStyle: 'normal',
        },
      })

      // with-local-fonts.js
      expect(JSON.parse($('#first-local-font').text())).toEqual({
        className: '__className_410624',
        variable: '__variable_410624',
        style: {
          fontFamily: expect.stringMatching(/^'__my-font_.{6}'$/),
          fontStyle: 'italic',
          fontWeight: 100,
        },
      })
      expect(JSON.parse($('#second-local-font').text())).toEqual({
        className: '__className_3ff726',
        variable: '__variable_3ff726',
        style: {
          fontFamily: expect.stringMatching(/^'__my-other-font_.{6}'$/),
        },
      })
    })
  })

  describe('computed styles', () => {
    test('page with fonts', async () => {
      const browser = await webdriver(next.url, '/with-fonts')

      // _app.js
      expect(
        await browser.eval(
          'getComputedStyle(document.querySelector("#app-open-sans")).fontFamily'
        )
<<<<<<< HEAD
      ).toBe('__Open_Sans_e14a42, __Open_Sans_Fallback_e14a42')
=======
      ).toMatch(/^__Open_Sans_.{6}, __open-sans-fallback_.{6}$/)
>>>>>>> 0f41a48f
      expect(
        await browser.eval(
          'getComputedStyle(document.querySelector("#app-open-sans")).fontWeight'
        )
      ).toBe('400')
      expect(
        await browser.eval(
          'getComputedStyle(document.querySelector("#app-open-sans")).fontStyle'
        )
      ).toBe('normal')

      // with-fonts.js
      expect(
        await browser.eval(
          'getComputedStyle(document.querySelector("#with-fonts-open-sans")).fontFamily'
        )
<<<<<<< HEAD
      ).toBe('__Open_Sans_e14a42, __Open_Sans_Fallback_e14a42')
=======
      ).toMatch(/^__Open_Sans_.{6}, __open-sans-fallback_.{6}$/)
>>>>>>> 0f41a48f
      expect(
        await browser.eval(
          'getComputedStyle(document.querySelector("#with-fonts-open-sans")).fontWeight'
        )
      ).toBe('400')
      expect(
        await browser.eval(
          'getComputedStyle(document.querySelector("#with-fonts-open-sans")).fontStyle'
        )
      ).toBe('normal')
      expect(
        await browser.eval(
          'getComputedStyle(document.querySelector("#with-fonts-open-sans-style")).fontWeight'
        )
      ).toBe('400')
      expect(
        await browser.eval(
          'getComputedStyle(document.querySelector("#with-fonts-open-sans-style")).fontStyle'
        )
      ).toBe('normal')

      // CompWithFonts.js
      expect(
        await browser.eval(
          'getComputedStyle(document.querySelector("#comp-with-fonts-inter")).fontFamily'
        )
<<<<<<< HEAD
      ).toBe('__Inter_756950, __Inter_Fallback_756950')
=======
      ).toMatch(/^__Inter_.{6}, __inter-fallback_.{6}$/)
>>>>>>> 0f41a48f
      expect(
        await browser.eval(
          'getComputedStyle(document.querySelector("#comp-with-fonts-inter")).fontWeight'
        )
      ).toBe('900')
      expect(
        await browser.eval(
          'getComputedStyle(document.querySelector("#comp-with-fonts-inter")).fontStyle'
        )
      ).toBe('normal')

      expect(
        await browser.eval(
          'getComputedStyle(document.querySelector("#comp-with-fonts-roboto")).fontFamily'
        )
<<<<<<< HEAD
      ).toBe('__Roboto_572732, __Roboto_Fallback_572732')
=======
      ).toMatch(/^__Roboto_.{6}, __roboto-fallback_.{6}$/)
>>>>>>> 0f41a48f
      expect(
        await browser.eval(
          'getComputedStyle(document.querySelector("#comp-with-fonts-roboto")).fontWeight'
        )
      ).toBe('100')
      expect(
        await browser.eval(
          'getComputedStyle(document.querySelector("#comp-with-fonts-roboto")).fontStyle'
        )
      ).toBe('italic')
    })

    test('page using variables', async () => {
      const browser = await webdriver(next.url, '/variables')

      // Fira Code Variable
      const firaCodeRegex = /^__Fira_Code_.{6}, __fira-code-fallback_.{6}$/
      expect(
        await browser.eval(
          'getComputedStyle(document.querySelector("#variables-fira-code")).fontFamily'
        )
<<<<<<< HEAD
      ).toBe('__Fira_Code_e071cd, __Fira_Code_Fallback_e071cd')
=======
      ).toMatch(firaCodeRegex)
>>>>>>> 0f41a48f
      expect(
        await browser.eval(
          'getComputedStyle(document.querySelector("#without-variables-fira-code")).fontFamily'
        )
<<<<<<< HEAD
      ).not.toBe('__Fira_Code_e071cd, __Fira_Code_Fallback_e071cd')
=======
      ).not.toMatch(firaCodeRegex)
>>>>>>> 0f41a48f

      // Albert Sant Variable Italic
      const albertSansItalicRegex = /^__Albert_Sans_.{6}$/
      expect(
        await browser.eval(
          'getComputedStyle(document.querySelector("#variables-albert-sans-italic")).fontFamily'
        )
      ).toMatch(albertSansItalicRegex)
      expect(
        await browser.eval(
          'getComputedStyle(document.querySelector("#without-variables-albert-sans-italic")).fontFamily'
        )
      ).not.toMatch(albertSansItalicRegex)

      // Inter 900
      const inter900Regex = /^__Inter_.{6}, __inter-fallback_.{6}$/
      expect(
        await browser.eval(
          'getComputedStyle(document.querySelector("#variables-inter-900")).fontFamily'
        )
<<<<<<< HEAD
      ).toBe('__Inter_d725c5, __Inter_Fallback_d725c5')
=======
      ).toMatch(inter900Regex)
>>>>>>> 0f41a48f
      expect(
        await browser.eval(
          'getComputedStyle(document.querySelector("#without-variables-inter-900")).fontFamily'
        )
<<<<<<< HEAD
      ).not.toBe('__Inter_d725c5, __Inter_Fallback_d725c5')
=======
      ).not.toMatch(inter900Regex)
>>>>>>> 0f41a48f

      // Roboto 100 Italic
      const roboto100ItalicRegex = /^__Roboto_.{6}, __roboto-fallback_.{6}$/
      expect(
        await browser.eval(
          'getComputedStyle(document.querySelector("#variables-roboto-100-italic")).fontFamily'
        )
<<<<<<< HEAD
      ).toBe('__Roboto_572732, __Roboto_Fallback_572732')
=======
      ).toMatch(roboto100ItalicRegex)
>>>>>>> 0f41a48f
      expect(
        await browser.eval(
          'getComputedStyle(document.querySelector("#without-variables-roboto-100-italic")).fontFamily'
        )
      ).not.toMatch(roboto100ItalicRegex)
    })

    test('page using fallback fonts', async () => {
      const browser = await webdriver(next.url, '/with-fallback')

      // .className
      expect(
        await browser.eval(
          'getComputedStyle(document.querySelector("#with-fallback-fonts-classname")).fontFamily'
        )
<<<<<<< HEAD
      ).toBe(
        '__Open_Sans_e14a42, system-ui, Arial, __Open_Sans_Fallback_e14a42'
=======
      ).toMatch(
        /^__Open_Sans_.{6}, system-ui, Arial, __open-sans-fallback_.{6}$/
>>>>>>> 0f41a48f
      )

      // .style
      expect(
        await browser.eval(
          'getComputedStyle(document.querySelector("#with-fallback-fonts-style")).fontFamily'
        )
<<<<<<< HEAD
      ).toBe(
        '__Open_Sans_e14a42, system-ui, Arial, __Open_Sans_Fallback_e14a42'
=======
      ).toMatch(
        /^__Open_Sans_.{6}, system-ui, Arial, __open-sans-fallback_.{6}$/
>>>>>>> 0f41a48f
      )

      // .variable
      expect(
        await browser.eval(
          'getComputedStyle(document.querySelector("#with-fallback-fonts-variable")).fontFamily'
        )
<<<<<<< HEAD
      ).toBe(
        '__Open_Sans_e14a42, system-ui, Arial, __Open_Sans_Fallback_e14a42'
=======
      ).toMatch(
        /^__Open_Sans_.{6}, system-ui, Arial, __open-sans-fallback_.{6}$/
>>>>>>> 0f41a48f
      )
    })
  })

  describe('preload', () => {
    test('page with fonts', async () => {
      const html = await renderViaHTTP(next.url, '/with-fonts')
      const $ = cheerio.load(html)

      // Preconnect
      expect($('link[rel="preconnect"]').length).toBe(0)

      expect($('link[as="font"]').length).toBe(2)
      // From /_app
      expect($('link[as="font"]').get(0).attribs).toEqual({
        as: 'font',
        crossorigin: 'anonymous',
        href: '/_next/static/media/0812efcfaefec5ea.p.woff2',
        rel: 'preload',
        type: 'font/woff2',
      })
      expect($('link[as="font"]').get(1).attribs).toEqual({
        as: 'font',
        crossorigin: 'anonymous',
        href: '/_next/static/media/4f3dcdf40b3ca86d.p.woff2',
        rel: 'preload',
        type: 'font/woff2',
      })
    })

    test('page without fonts', async () => {
      const html = await renderViaHTTP(next.url, '/without-fonts')
      const $ = cheerio.load(html)

      // Preconnect
      expect($('link[rel="preconnect"]').length).toBe(0)

      // From _app
      expect($('link[as="font"]').length).toBe(1)
      expect($('link[as="font"]').get(0).attribs).toEqual({
        as: 'font',
        crossorigin: 'anonymous',
        href: '/_next/static/media/0812efcfaefec5ea.p.woff2',
        rel: 'preload',
        type: 'font/woff2',
      })
    })

    test('page with local fonts', async () => {
      const html = await renderViaHTTP(next.url, '/with-local-fonts')
      const $ = cheerio.load(html)

      // Preconnect
      expect($('link[rel="preconnect"]').length).toBe(0)

      // Preload
      expect($('link[as="font"]').length).toBe(2)
      // _app
      expect($('link[as="font"]').get(0).attribs).toEqual({
        as: 'font',
        crossorigin: 'anonymous',
        href: '/_next/static/media/0812efcfaefec5ea.p.woff2',
        rel: 'preload',
        type: 'font/woff2',
      })
      // with-local-fonts
      expect($('link[as="font"]').get(1).attribs).toEqual({
        as: 'font',
        crossorigin: 'anonymous',
        href: '/_next/static/media/7be88d77534e80fd.p.woff2',
        rel: 'preload',
        type: 'font/woff2',
      })
    })
  })
})<|MERGE_RESOLUTION|>--- conflicted
+++ resolved
@@ -42,75 +42,47 @@
 
       // _app.js
       expect(JSON.parse($('#app-open-sans').text())).toEqual({
-<<<<<<< HEAD
-        className: '__className_e14a42',
-        variable: '__variable_e14a42',
-        style: {
-          fontFamily: "'__Open_Sans_e14a42', '__Open_Sans_Fallback_e14a42'",
-=======
         className: expect.stringMatching(/^__className_.{6}$/),
         variable: expect.stringMatching(/^__variable_.{6}$/),
         style: {
           fontFamily: expect.stringMatching(
             /^'__Open_Sans_.{6}', '__open-sans-fallback_.{6}'$/
           ),
->>>>>>> 0f41a48f
           fontStyle: 'normal',
         },
       })
 
       // with-fonts.js
       expect(JSON.parse($('#with-fonts-open-sans').text())).toEqual({
-<<<<<<< HEAD
-        className: '__className_e14a42',
-        variable: '__variable_e14a42',
-        style: {
-          fontFamily: "'__Open_Sans_e14a42', '__Open_Sans_Fallback_e14a42'",
-=======
         className: expect.stringMatching(/^__className_.{6}$/),
         variable: expect.stringMatching(/^__variable_.{6}$/),
         style: {
           fontFamily: expect.stringMatching(
             /^'__Open_Sans_.{6}', '__open-sans-fallback_.{6}'$/
           ),
->>>>>>> 0f41a48f
           fontStyle: 'normal',
         },
       })
 
       // CompWithFonts.js
       expect(JSON.parse($('#comp-with-fonts-inter').text())).toEqual({
-<<<<<<< HEAD
-        className: '__className_756950',
-        variable: '__variable_756950',
-        style: {
-          fontFamily: "'__Inter_756950', '__Inter_Fallback_756950'",
-=======
         className: expect.stringMatching(/^__className_.{6}$/),
         variable: expect.stringMatching(/^__variable_.{6}$/),
         style: {
           fontFamily: expect.stringMatching(
             /^'__Inter_.{6}', '__inter-fallback_.{6}'$/
           ),
->>>>>>> 0f41a48f
           fontStyle: 'normal',
           fontWeight: 900,
         },
       })
       expect(JSON.parse($('#comp-with-fonts-roboto').text())).toEqual({
-<<<<<<< HEAD
-        className: '__className_572732',
-        variable: '__variable_572732',
-        style: {
-          fontFamily: "'__Roboto_572732', '__Roboto_Fallback_572732'",
-=======
         className: expect.stringMatching(/^__className_.{6}$/),
         variable: expect.stringMatching(/^__variable_.{6}$/),
         style: {
           fontFamily: expect.stringMatching(
             /^'__Roboto_.{6}', '__roboto-fallback_.{6}'$/
           ),
->>>>>>> 0f41a48f
           fontStyle: 'italic',
           fontWeight: 100,
         },
@@ -126,13 +98,9 @@
         className: '__className_f32d04',
         variable: '__variable_f32d04',
         style: {
-<<<<<<< HEAD
-          fontFamily: "'__Open_Sans_e14a42', '__Open_Sans_Fallback_e14a42'",
-=======
           fontFamily: expect.stringMatching(
             /^'__Open_Sans_.{6}', '__open-sans-fallback_.{6}'$/
           ),
->>>>>>> 0f41a48f
           fontStyle: 'normal',
         },
       })
@@ -166,11 +134,7 @@
         await browser.eval(
           'getComputedStyle(document.querySelector("#app-open-sans")).fontFamily'
         )
-<<<<<<< HEAD
-      ).toBe('__Open_Sans_e14a42, __Open_Sans_Fallback_e14a42')
-=======
       ).toMatch(/^__Open_Sans_.{6}, __open-sans-fallback_.{6}$/)
->>>>>>> 0f41a48f
       expect(
         await browser.eval(
           'getComputedStyle(document.querySelector("#app-open-sans")).fontWeight'
@@ -187,11 +151,7 @@
         await browser.eval(
           'getComputedStyle(document.querySelector("#with-fonts-open-sans")).fontFamily'
         )
-<<<<<<< HEAD
-      ).toBe('__Open_Sans_e14a42, __Open_Sans_Fallback_e14a42')
-=======
       ).toMatch(/^__Open_Sans_.{6}, __open-sans-fallback_.{6}$/)
->>>>>>> 0f41a48f
       expect(
         await browser.eval(
           'getComputedStyle(document.querySelector("#with-fonts-open-sans")).fontWeight'
@@ -218,11 +178,7 @@
         await browser.eval(
           'getComputedStyle(document.querySelector("#comp-with-fonts-inter")).fontFamily'
         )
-<<<<<<< HEAD
-      ).toBe('__Inter_756950, __Inter_Fallback_756950')
-=======
       ).toMatch(/^__Inter_.{6}, __inter-fallback_.{6}$/)
->>>>>>> 0f41a48f
       expect(
         await browser.eval(
           'getComputedStyle(document.querySelector("#comp-with-fonts-inter")).fontWeight'
@@ -238,11 +194,7 @@
         await browser.eval(
           'getComputedStyle(document.querySelector("#comp-with-fonts-roboto")).fontFamily'
         )
-<<<<<<< HEAD
-      ).toBe('__Roboto_572732, __Roboto_Fallback_572732')
-=======
       ).toMatch(/^__Roboto_.{6}, __roboto-fallback_.{6}$/)
->>>>>>> 0f41a48f
       expect(
         await browser.eval(
           'getComputedStyle(document.querySelector("#comp-with-fonts-roboto")).fontWeight'
@@ -264,20 +216,12 @@
         await browser.eval(
           'getComputedStyle(document.querySelector("#variables-fira-code")).fontFamily'
         )
-<<<<<<< HEAD
-      ).toBe('__Fira_Code_e071cd, __Fira_Code_Fallback_e071cd')
-=======
       ).toMatch(firaCodeRegex)
->>>>>>> 0f41a48f
       expect(
         await browser.eval(
           'getComputedStyle(document.querySelector("#without-variables-fira-code")).fontFamily'
         )
-<<<<<<< HEAD
-      ).not.toBe('__Fira_Code_e071cd, __Fira_Code_Fallback_e071cd')
-=======
       ).not.toMatch(firaCodeRegex)
->>>>>>> 0f41a48f
 
       // Albert Sant Variable Italic
       const albertSansItalicRegex = /^__Albert_Sans_.{6}$/
@@ -298,20 +242,12 @@
         await browser.eval(
           'getComputedStyle(document.querySelector("#variables-inter-900")).fontFamily'
         )
-<<<<<<< HEAD
-      ).toBe('__Inter_d725c5, __Inter_Fallback_d725c5')
-=======
       ).toMatch(inter900Regex)
->>>>>>> 0f41a48f
       expect(
         await browser.eval(
           'getComputedStyle(document.querySelector("#without-variables-inter-900")).fontFamily'
         )
-<<<<<<< HEAD
-      ).not.toBe('__Inter_d725c5, __Inter_Fallback_d725c5')
-=======
       ).not.toMatch(inter900Regex)
->>>>>>> 0f41a48f
 
       // Roboto 100 Italic
       const roboto100ItalicRegex = /^__Roboto_.{6}, __roboto-fallback_.{6}$/
@@ -319,11 +255,7 @@
         await browser.eval(
           'getComputedStyle(document.querySelector("#variables-roboto-100-italic")).fontFamily'
         )
-<<<<<<< HEAD
-      ).toBe('__Roboto_572732, __Roboto_Fallback_572732')
-=======
       ).toMatch(roboto100ItalicRegex)
->>>>>>> 0f41a48f
       expect(
         await browser.eval(
           'getComputedStyle(document.querySelector("#without-variables-roboto-100-italic")).fontFamily'
@@ -339,13 +271,8 @@
         await browser.eval(
           'getComputedStyle(document.querySelector("#with-fallback-fonts-classname")).fontFamily'
         )
-<<<<<<< HEAD
-      ).toBe(
-        '__Open_Sans_e14a42, system-ui, Arial, __Open_Sans_Fallback_e14a42'
-=======
       ).toMatch(
         /^__Open_Sans_.{6}, system-ui, Arial, __open-sans-fallback_.{6}$/
->>>>>>> 0f41a48f
       )
 
       // .style
@@ -353,13 +280,8 @@
         await browser.eval(
           'getComputedStyle(document.querySelector("#with-fallback-fonts-style")).fontFamily'
         )
-<<<<<<< HEAD
-      ).toBe(
-        '__Open_Sans_e14a42, system-ui, Arial, __Open_Sans_Fallback_e14a42'
-=======
       ).toMatch(
         /^__Open_Sans_.{6}, system-ui, Arial, __open-sans-fallback_.{6}$/
->>>>>>> 0f41a48f
       )
 
       // .variable
@@ -367,13 +289,8 @@
         await browser.eval(
           'getComputedStyle(document.querySelector("#with-fallback-fonts-variable")).fontFamily'
         )
-<<<<<<< HEAD
-      ).toBe(
-        '__Open_Sans_e14a42, system-ui, Arial, __Open_Sans_Fallback_e14a42'
-=======
       ).toMatch(
         /^__Open_Sans_.{6}, system-ui, Arial, __open-sans-fallback_.{6}$/
->>>>>>> 0f41a48f
       )
     })
   })
