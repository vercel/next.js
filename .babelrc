{
  "presets": [
<<<<<<< HEAD
    "@babel/preset-env",
    "@babel/preset-react"
=======
    "env",
    "react",
    "flow"
>>>>>>> 2fa49d70
  ],
  "plugins": [
    "@babel/plugin-proposal-object-rest-spread",
    "@babel/plugin-proposal-class-properties",
    "@babel/plugin-transform-runtime"
  ],
  "env": {
    "test": {
      "presets": [
        ["./babel", {
          "preset-env": {
            "modules": "commonjs"
          }
        }]
       ]
    }
  }
}<|MERGE_RESOLUTION|>--- conflicted
+++ resolved
@@ -1,13 +1,8 @@
 {
   "presets": [
-<<<<<<< HEAD
     "@babel/preset-env",
     "@babel/preset-react"
-=======
-    "env",
-    "react",
     "flow"
->>>>>>> 2fa49d70
   ],
   "plugins": [
     "@babel/plugin-proposal-object-rest-spread",
