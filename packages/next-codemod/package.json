--- conflicted
+++ resolved
@@ -1,10 +1,6 @@
 {
   "name": "@next/codemod",
-<<<<<<< HEAD
-  "version": "12.0.0",
-=======
   "version": "12.0.1-canary.0",
->>>>>>> da2bb523
   "license": "MIT",
   "dependencies": {
     "chalk": "4.1.0",
