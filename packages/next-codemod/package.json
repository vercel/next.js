{
  "name": "@next/codemod",
  "version": "15.0.0-canary.181",
  "license": "MIT",
  "repository": {
    "type": "git",
    "url": "vercel/next.js",
    "directory": "packages/next-codemod"
  },
  "dependencies": {
    "cheerio": "1.0.0-rc.9",
    "commander": "12.1.0",
    "compare-versions": "6.1.1",
    "execa": "4.0.3",
    "find-up": "4.1.0",
    "globby": "11.0.1",
    "is-git-clean": "1.1.0",
    "jscodeshift": "17.0.0",
    "picocolors": "1.0.0",
    "prompts": "2.4.2"
  },
  "files": [
    "transforms/*.js",
    "transforms/lib/**/*.js",
    "bin/*.js",
    "lib/**/*.js",
    "lib/cra-to-next/gitignore"
  ],
  "scripts": {
    "build": "pnpm tsc -d -p tsconfig.json",
    "prepublishOnly": "cd ../../ && turbo run build",
    "dev": "pnpm tsc -d -w -p tsconfig.json",
    "test": "jest"
  },
  "bin": "./bin/next-codemod.js",
  "devDependencies": {
    "@types/find-up": "4.0.0",
<<<<<<< HEAD
    "@types/jscodeshift": "0.11.0",
    "@types/prompts": "2.4.2"
=======
    "@types/jscodeshift": "0.11.0"
>>>>>>> 41c86fff
  }
}<|MERGE_RESOLUTION|>--- conflicted
+++ resolved
@@ -35,11 +35,7 @@
   "bin": "./bin/next-codemod.js",
   "devDependencies": {
     "@types/find-up": "4.0.0",
-<<<<<<< HEAD
     "@types/jscodeshift": "0.11.0",
     "@types/prompts": "2.4.2"
-=======
-    "@types/jscodeshift": "0.11.0"
->>>>>>> 41c86fff
   }
 }