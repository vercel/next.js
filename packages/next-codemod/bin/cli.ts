--- conflicted
+++ resolved
@@ -165,13 +165,12 @@
     value: 'built-in-next-font',
   },
   {
-<<<<<<< HEAD
     name: 'next-async-request-api: Transforms usage of Next.js async Request APIs',
     value: 'next-async-request-api',
-=======
+  },
+  {
     name: 'next-request-geo-ip: Install `@vercel/functions` to replace `geo` and `ip` properties on `NextRequest`',
     value: 'next-request-geo-ip',
->>>>>>> 0090faa2
   },
 ]
 
