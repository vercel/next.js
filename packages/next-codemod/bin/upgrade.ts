import prompts from 'prompts'
import fs from 'fs'
import { execSync } from 'child_process'
import path from 'path'
import { compareVersions } from 'compare-versions'
import pc from 'picocolors'
import { getPkgManager, installPackages } from '../lib/handle-package'
import { runTransform } from './transform'
import { onCancel, TRANSFORMER_INQUIRER_CHOICES } from '../lib/utils'

type PackageManager = 'pnpm' | 'npm' | 'yarn' | 'bun'

/**
 * @param query
 * @example loadHighestNPMVersionMatching("react@^18.3.0 || ^19.0.0") === Promise<"19.0.0">
 */
async function loadHighestNPMVersionMatching(query: string) {
  const versionsJSON = execSync(
    `npm --silent view "${query}" --json --field version`,
    { encoding: 'utf-8' }
  )
  const versionOrVersions = JSON.parse(versionsJSON)
  if (versionOrVersions.length < 1) {
    throw new Error(
      `Found no React versions matching "${query}". This is a bug in the upgrade tool.`
    )
  }
  // npm-view returns an array if there are multiple versions matching the query.
  if (Array.isArray(versionOrVersions)) {
    // The last entry will be the latest version published.
    return versionOrVersions[versionOrVersions.length - 1]
  }
  return versionOrVersions
}

export async function runUpgrade(
  revision: string | undefined,
  options: { verbose: boolean }
): Promise<void> {
  const { verbose } = options
  const appPackageJsonPath = path.resolve(process.cwd(), 'package.json')
  let appPackageJson = JSON.parse(fs.readFileSync(appPackageJsonPath, 'utf8'))

  let targetNextPackageJson: {
    version: string
    peerDependencies: Record<string, string>
  }

  const res = await fetch(`https://registry.npmjs.org/next/${revision}`)
  if (res.status === 200) {
    targetNextPackageJson = await res.json()
  }
  const validRevision =
    targetNextPackageJson !== null &&
    typeof targetNextPackageJson === 'object' &&
    'version' in targetNextPackageJson &&
    'peerDependencies' in targetNextPackageJson
  if (!validRevision) {
    throw new Error(
<<<<<<< HEAD
      `${pc.yellow(`next@${revision}`)} does not exist. Make sure you entered a valid Next.js version or dist-tag. Check available versions at ${pc.underline('https://www.npmjs.com/package/next?activeTab=versions')}.`
=======
      `Invalid revision provided: "${revision}". Please provide a valid Next.js version or dist-tag (e.g. "latest", "canary", "rc", or "15.0.0").\nCheck available versions at https://www.npmjs.com/package/next?activeTab=versions.`
>>>>>>> 9497f176
    )
  }

  const installedNextVersion = getInstalledNextVersion()

  console.log(`Current Next.js version: v${installedNextVersion}`)

  const targetNextVersion = targetNextPackageJson.version

  if (compareVersions(installedNextVersion, targetNextVersion) >= 0) {
    console.log(
      `${pc.green('✓')} Current Next.js version is already on or higher than the target version "v${targetNextVersion}".`
    )
    return
  }

  // We're resolving a specific version here to avoid including "ugly" version queries
  // in the manifest.
  // E.g. in peerDependencies we could have `^18.2.0 || ^19.0.0 || 20.0.0-canary`
  // If we'd just `npm add` that, the manifest would read the same version query.
  // This is basically a `npm --save-exact react@$versionQuery` that works for every package manager.
  const targetReactVersion = await loadHighestNPMVersionMatching(
    `react@${targetNextPackageJson.peerDependencies['react']}`
  )

  if (compareVersions(targetNextVersion, '15.0.0-canary') >= 0) {
    await suggestTurbopack(appPackageJson)
  }

  const codemods = await suggestCodemods(
    installedNextVersion,
    targetNextVersion
  )

  fs.writeFileSync(appPackageJsonPath, JSON.stringify(appPackageJson, null, 2))

  const packageManager: PackageManager = getPkgManager(process.cwd())
  const nextDependency = `next@${targetNextVersion}`
  const reactDependencies = [
    `react@${targetReactVersion}`,
    `react-dom@${targetReactVersion}`,
  ]
  if (
    targetReactVersion.startsWith('19.0.0-canary') ||
    targetReactVersion.startsWith('19.0.0-beta') ||
    targetReactVersion.startsWith('19.0.0-rc')
  ) {
    reactDependencies.push(`@types/react@npm:types-react@rc`)
    reactDependencies.push(`@types/react-dom@npm:types-react-dom@rc`)
  } else {
    const [targetReactTypesVersion, targetReactDOMTypesVersion] =
      await Promise.all([
        loadHighestNPMVersionMatching(
          `@types/react@${targetNextPackageJson.peerDependencies['react']}`
        ),
        loadHighestNPMVersionMatching(
          `@types/react-dom@${targetNextPackageJson.peerDependencies['react']}`
        ),
      ])
    reactDependencies.push(`@types/react@${targetReactTypesVersion}`)
    reactDependencies.push(`@types/react-dom@${targetReactDOMTypesVersion}`)
  }

  console.log(
    `Upgrading your project to ${pc.blue('Next.js ' + targetNextVersion)}...\n`
  )

  installPackages([nextDependency, ...reactDependencies], {
    packageManager,
    silent: !verbose,
  })

  for (const codemod of codemods) {
    await runTransform(codemod, process.cwd(), { force: true })
  }

  // Release https://github.com/vercel/next.js/releases/tag/v14.3.0-canary.45
  // PR https://github.com/vercel/next.js/pull/65058
  if (compareVersions(targetNextVersion, '14.3.0-canary.45') >= 0) {
    await suggestReactCodemods(packageManager)
  }

  console.log(
    `\n${pc.green('✔')} Your Next.js project has been upgraded successfully. ${pc.bold('Time to ship! 🚢')}`
  )
}

function getInstalledNextVersion(): string {
  try {
    return require(
      require.resolve('next/package.json', {
        paths: [process.cwd()],
      })
    ).version
  } catch (error) {
    throw new Error(
      `Failed to get the installed Next.js version at "${process.cwd()}".\nIf you're using a monorepo, please run this command from the Next.js app directory.`,
      {
        cause: error,
      }
    )
  }
}

/*
 * Heuristics are used to determine whether to Turbopack is enabled or not and
 * to determine how to update the dev script.
 *
 * 1. If the dev script contains `--turbo` option, we assume that Turbopack is
 *    already enabled.
 * 2. If the dev script contains the string `next dev`, we replace it to
 *    `next dev --turbo`.
 * 3. Otherwise, we ask the user to manually add `--turbo` to their dev command,
 *    showing the current dev command as the initial value.
 */
async function suggestTurbopack(packageJson: any): Promise<void> {
  const devScript: string = packageJson.scripts['dev']
  if (devScript.includes('--turbo')) return

  const responseTurbopack = await prompts(
    {
      type: 'confirm',
      name: 'enable',
      message: 'Enable Turbopack for next dev?',
      initial: true,
    },
    { onCancel }
  )

  if (!responseTurbopack.enable) {
    return
  }

  if (devScript.includes('next dev')) {
    packageJson.scripts['dev'] = devScript.replace(
      'next dev',
      'next dev --turbo'
    )
    return
  }

  console.log(
    `${pc.yellow('⚠')} Could not find "${pc.bold('next dev')}" in your dev script.`
  )

  const responseCustomDevScript = await prompts(
    {
      type: 'text',
      name: 'customDevScript',
      message: 'Please manually add "--turbo" to your dev command.',
      initial: devScript,
    },
    { onCancel }
  )

  packageJson.scripts['dev'] =
    responseCustomDevScript.customDevScript || devScript
}

async function suggestCodemods(
  initialNextVersion: string,
  targetNextVersion: string
): Promise<string[]> {
  const initialVersionIndex = TRANSFORMER_INQUIRER_CHOICES.findIndex(
    (versionCodemods) =>
      compareVersions(versionCodemods.version, initialNextVersion) > 0
  )
  if (initialVersionIndex === -1) {
    return []
  }

  let targetVersionIndex = TRANSFORMER_INQUIRER_CHOICES.findIndex(
    (versionCodemods) =>
      compareVersions(versionCodemods.version, targetNextVersion) > 0
  )
  if (targetVersionIndex === -1) {
    targetVersionIndex = TRANSFORMER_INQUIRER_CHOICES.length
  }

  const relevantCodemods = TRANSFORMER_INQUIRER_CHOICES.slice(
    initialVersionIndex,
    targetVersionIndex
  )

  if (relevantCodemods.length === 0) {
    return []
  }

  const { codemods } = await prompts(
    {
      type: 'multiselect',
      name: 'codemods',
      message: `The following ${pc.blue('codemods')} are recommended for your upgrade. Select the ones to apply.`,
      choices: relevantCodemods.reverse().map(({ title, value, version }) => {
        return {
          title: `(v${version}) ${value}`,
          description: title,
          value,
          selected: true,
        }
      }),
    },
    { onCancel }
  )

  return codemods
}

async function suggestReactCodemods(packageManager: PackageManager) {
  const { runReactCodemod } = await prompts(
    {
      type: 'toggle',
      name: 'runReactCodemod',
      message: 'Do you want to run the React codemod?',
      initial: true,
      active: 'Yes',
      inactive: 'No',
    },
    { onCancel }
  )

  if (runReactCodemod) {
    const commandMap = {
      yarn: 'yarn dlx',
      pnpm: 'pnpx',
      bun: 'bunx',
      npm: 'npx',
    }
    const command = commandMap[packageManager] || 'npx'

    execSync(`${command} codemod@latest react/19/migration-recipe`, {
      stdio: 'inherit',
    })
  }
}<|MERGE_RESOLUTION|>--- conflicted
+++ resolved
@@ -57,11 +57,7 @@
     'peerDependencies' in targetNextPackageJson
   if (!validRevision) {
     throw new Error(
-<<<<<<< HEAD
-      `${pc.yellow(`next@${revision}`)} does not exist. Make sure you entered a valid Next.js version or dist-tag. Check available versions at ${pc.underline('https://www.npmjs.com/package/next?activeTab=versions')}.`
-=======
       `Invalid revision provided: "${revision}". Please provide a valid Next.js version or dist-tag (e.g. "latest", "canary", "rc", or "15.0.0").\nCheck available versions at https://www.npmjs.com/package/next?activeTab=versions.`
->>>>>>> 9497f176
     )
   }
 
