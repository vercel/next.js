--- conflicted
+++ resolved
@@ -1,12 +1,7 @@
 {
   "name": "@next/eslint-plugin-next",
-<<<<<<< HEAD
-  "version": "13.5.3-canary.4",
+  "version": "13.5.3",
   "description": "ESLint plugin for Next.js.",
-=======
-  "version": "13.5.3",
-  "description": "ESLint plugin for NextJS.",
->>>>>>> 76e06d55
   "main": "dist/index.js",
   "license": "MIT",
   "repository": {
