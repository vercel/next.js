--- conflicted
+++ resolved
@@ -1,19 +1,12 @@
 const path = require('path')
 
-<<<<<<< HEAD
 const url = 'https://nextjs.org/docs/messages/no-server-import-in-page'
-=======
 const middlewareRegExp = new RegExp(`^middleware\\.(?:t|j)s$`)
->>>>>>> b33bc2df
 
 module.exports = {
   meta: {
     docs: {
-<<<<<<< HEAD
       description: 'Prevent usage of `next/server` outside of `middleware.js`.',
-=======
-      description: 'Disallow importing next/server outside of middleware',
->>>>>>> b33bc2df
       recommended: true,
       url,
     },
@@ -32,11 +25,7 @@
 
         context.report({
           node,
-<<<<<<< HEAD
           message: `\`next/server\` should not be used outside of \`middleware.js\`. See: ${url}`,
-=======
-          message: `next/server should not be imported outside of Middleware. Read more: https://nextjs.org/docs/messages/no-server-import-in-page`,
->>>>>>> b33bc2df
         })
       },
     }
