module.exports = {
  rules: {
    'no-css-tags': require('./rules/no-css-tags'),
    'no-sync-scripts': require('./rules/no-sync-scripts'),
    'no-html-link-for-pages': require('./rules/no-html-link-for-pages'),
    'no-unwanted-polyfillio': require('./rules/no-unwanted-polyfillio'),
    'no-title-in-document-head': require('./rules/no-title-in-document-head'),
<<<<<<< HEAD
    'no-document-import-in-page': require('./rules/no-document-import-in-page'),
    'no-head-import-in-document': require('./rules/no-head-import-in-document'),
=======
    'google-font-display': require('./rules/google-font-display'),
    'google-font-preconnect': require('./rules/google-font-preconnect'),
>>>>>>> 14eee3d0
  },
  configs: {
    recommended: {
      plugins: ['@next/next'],
      rules: {
        '@next/next/no-css-tags': 1,
        '@next/next/no-sync-scripts': 1,
        '@next/next/no-html-link-for-pages': 1,
        '@next/next/no-unwanted-polyfillio': 1,
        '@next/next/no-title-in-document-head': 1,
<<<<<<< HEAD
        '@next/next/no-document-import-in-page': 2,
        '@next/next/no-head-import-in-document': 2,
=======
        '@next/next/google-font-display': 1,
        '@next/next/google-font-preconnect': 1,
>>>>>>> 14eee3d0
      },
    },
  },
}<|MERGE_RESOLUTION|>--- conflicted
+++ resolved
@@ -5,13 +5,10 @@
     'no-html-link-for-pages': require('./rules/no-html-link-for-pages'),
     'no-unwanted-polyfillio': require('./rules/no-unwanted-polyfillio'),
     'no-title-in-document-head': require('./rules/no-title-in-document-head'),
-<<<<<<< HEAD
+    'google-font-display': require('./rules/google-font-display'),
+    'google-font-preconnect': require('./rules/google-font-preconnect'),
     'no-document-import-in-page': require('./rules/no-document-import-in-page'),
     'no-head-import-in-document': require('./rules/no-head-import-in-document'),
-=======
-    'google-font-display': require('./rules/google-font-display'),
-    'google-font-preconnect': require('./rules/google-font-preconnect'),
->>>>>>> 14eee3d0
   },
   configs: {
     recommended: {
@@ -22,13 +19,10 @@
         '@next/next/no-html-link-for-pages': 1,
         '@next/next/no-unwanted-polyfillio': 1,
         '@next/next/no-title-in-document-head': 1,
-<<<<<<< HEAD
+        '@next/next/google-font-display': 1,
+        '@next/next/google-font-preconnect': 1,
         '@next/next/no-document-import-in-page': 2,
         '@next/next/no-head-import-in-document': 2,
-=======
-        '@next/next/google-font-display': 1,
-        '@next/next/google-font-preconnect': 1,
->>>>>>> 14eee3d0
       },
     },
   },
