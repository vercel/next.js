module.exports = {
  rules: {
    'no-css-tags': require('./rules/no-css-tags'),
    'no-sync-scripts': require('./rules/no-sync-scripts'),
    'no-html-link-for-pages': require('./rules/no-html-link-for-pages'),
    'no-unwanted-polyfillio': require('./rules/no-unwanted-polyfillio'),
<<<<<<< HEAD
    'missing-preload': require('./rules/missing-preload'),
    'no-img-element': require('./rules/no-img-element'),
    'no-static-image-for-external-image': require('./rules/no-static-image-for-external-image'),
    'image-domain': require('./rules/image-domain'),
=======
>>>>>>> 3a78ccd4
  },
  configs: {
    recommended: {
      plugins: ['@next/next'],
      rules: {
        '@next/next/no-css-tags': 1,
        '@next/next/no-sync-scripts': 1,
        '@next/next/no-html-link-for-pages': 1,
        '@next/next/no-unwanted-polyfillio': 1,
<<<<<<< HEAD
        '@next/next/missing-preload': 1,
        '@next/next/no-img-element': 1,
        '@next/next/no-static-image-for-external-image': 1,
        '@next/next/image-domain': 1,
=======
>>>>>>> 3a78ccd4
      },
    },
  },
}<|MERGE_RESOLUTION|>--- conflicted
+++ resolved
@@ -4,13 +4,9 @@
     'no-sync-scripts': require('./rules/no-sync-scripts'),
     'no-html-link-for-pages': require('./rules/no-html-link-for-pages'),
     'no-unwanted-polyfillio': require('./rules/no-unwanted-polyfillio'),
-<<<<<<< HEAD
-    'missing-preload': require('./rules/missing-preload'),
     'no-img-element': require('./rules/no-img-element'),
     'no-static-image-for-external-image': require('./rules/no-static-image-for-external-image'),
     'image-domain': require('./rules/image-domain'),
-=======
->>>>>>> 3a78ccd4
   },
   configs: {
     recommended: {
@@ -20,13 +16,9 @@
         '@next/next/no-sync-scripts': 1,
         '@next/next/no-html-link-for-pages': 1,
         '@next/next/no-unwanted-polyfillio': 1,
-<<<<<<< HEAD
-        '@next/next/missing-preload': 1,
         '@next/next/no-img-element': 1,
         '@next/next/no-static-image-for-external-image': 1,
         '@next/next/image-domain': 1,
-=======
->>>>>>> 3a78ccd4
       },
     },
   },
