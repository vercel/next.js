{
  "name": "@next/env",
  "version": "13.5.6-canary.1",
  "keywords": [
    "react",
    "next",
    "next.js",
    "dotenv"
  ],
  "description": "Next.js dotenv file loading",
  "repository": {
    "type": "git",
    "url": "https://github.com/vercel/next.js",
    "directory": "packages/next-env"
  },
  "author": "Next.js Team <support@vercel.com>",
  "license": "MIT",
  "main": "dist/index.js",
  "types": "dist/index.d.ts",
  "files": [
    "dist"
  ],
  "scripts": {
    "dev": "ncc build ./index.ts -w -o dist/",
    "prerelease": "node ../../scripts/rm.mjs dist",
    "types": "tsc index.ts --declaration --emitDeclarationOnly --declarationDir dist --esModuleInterop",
    "release": "ncc build ./index.ts -o ./dist/ --minify --no-cache --no-source-map-register",
    "build": "pnpm release && pnpm types",
    "prepublishOnly": "cd ../../ && turbo run build"
  },
  "devDependencies": {
    "@vercel/ncc": "0.34.0",
<<<<<<< HEAD
    "dotenv": "16.0.3",
    "dotenv-expand": "9.0.0",
    "rimraf": "3.0.2"
=======
    "dotenv": "10.0.0",
    "dotenv-expand": "8.0.1"
>>>>>>> 24a14668
  }
}<|MERGE_RESOLUTION|>--- conflicted
+++ resolved
@@ -30,13 +30,7 @@
   },
   "devDependencies": {
     "@vercel/ncc": "0.34.0",
-<<<<<<< HEAD
-    "dotenv": "16.0.3",
-    "dotenv-expand": "9.0.0",
-    "rimraf": "3.0.2"
-=======
-    "dotenv": "10.0.0",
-    "dotenv-expand": "8.0.1"
->>>>>>> 24a14668
+    "dotenv": "16.3.1",
+    "dotenv-expand": "10.0.0"
   }
 }