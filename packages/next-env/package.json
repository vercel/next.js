--- conflicted
+++ resolved
@@ -30,15 +30,9 @@
     "prepublishOnly": "cd ../../ && turbo run build"
   },
   "devDependencies": {
-<<<<<<< HEAD
-    "@vercel/ncc": "0.33.4",
+    "@vercel/ncc": "0.34.0",
     "dotenv": "16.0.3",
     "dotenv-expand": "9.0.0",
-=======
-    "@vercel/ncc": "0.34.0",
-    "dotenv": "10.0.0",
-    "dotenv-expand": "8.0.1",
->>>>>>> 3e8af932
     "rimraf": "3.0.2"
   }
 }