{
  "name": "@next/third-parties",
<<<<<<< HEAD
  "version": "13.5.4-canary.2",
=======
  "version": "13.5.4-canary.3",
  "private": true,
>>>>>>> 2ff2c0b4
  "repository": {
    "url": "vercel/next.js",
    "directory": "packages/third-parties"
  },
  "exports": {
    "./google": "./dist/google/index.js"
  },
  "files": [
    "dist"
  ],
  "license": "MIT",
  "scripts": {
    "build": "node ../../scripts/rm.mjs dist && tsc -d -p tsconfig.json",
    "prepublishOnly": "cd ../../ && turbo run build",
    "dev": "tsc -d -w -p tsconfig.json",
    "typescript": "tsec --noEmit -p tsconfig.json"
  },
  "dependencies": {
    "third-party-capital": "1.0.20"
  },
  "devDependencies": {
    "next": "13.5.4-canary.3",
    "outdent": "0.8.0",
    "prettier": "2.5.1"
  },
  "peerDependencies": {
    "next": "^13.0.0",
    "react": "^18.2.0"
  }
}<|MERGE_RESOLUTION|>--- conflicted
+++ resolved
@@ -1,11 +1,6 @@
 {
   "name": "@next/third-parties",
-<<<<<<< HEAD
-  "version": "13.5.4-canary.2",
-=======
   "version": "13.5.4-canary.3",
-  "private": true,
->>>>>>> 2ff2c0b4
   "repository": {
     "url": "vercel/next.js",
     "directory": "packages/third-parties"
