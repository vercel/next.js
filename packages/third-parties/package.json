--- conflicted
+++ resolved
@@ -1,10 +1,6 @@
 {
   "name": "@next/third-parties",
-<<<<<<< HEAD
-  "version": "13.4.11-canary.0",
-=======
   "version": "13.4.13-canary.2",
->>>>>>> d0cbf359
   "private": true,
   "repository": {
     "url": "vercel/next.js",
@@ -19,12 +15,7 @@
   ],
   "license": "MIT",
   "scripts": {
-<<<<<<< HEAD
-    "build": "rm -rf src/**/index.tsx && rm -rf dist && tsc -d -p tsconfig.json && node scripts/update-third-parties",
-    "prepublishOnly": "cd ../../ && turbo run build",
-=======
-    "manual-build": "rm -rf dist && tsc -d -p tsconfig.json && node scripts/update-third-parties",
->>>>>>> d0cbf359
+    "manual-build": "rm -rf src/**/index.tsx && rm -rf dist && tsc -d -p tsconfig.json && node scripts/update-third-parties",
     "dev": "tsc -d -w -p tsconfig.json",
     "typescript": "tsec --noEmit -p tsconfig.json"
   },
