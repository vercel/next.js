declare global {
  interface Window {
    dataLayer?: Object[]
    [key: string]: any
  }
}

type JSONValue =
  | string
  | number
  | boolean
  | JSONValue[]
  | { [key: string]: JSONValue }

export type GTMParams = {
  gtmId: string
  dataLayer?: { [key: string]: JSONValue }
  dataLayerName?: string
  auth?: string
  preview?: string
  nonce?: string
}

export type GAParams = {
  gaId: string
  dataLayerName?: string
<<<<<<< HEAD
  debugMode?: boolean
=======
  nonce?: string
>>>>>>> d66a8271
}

export type GoogleMapsEmbed = {
  height?: number | string
  width?: number | string
  mode: 'place' | 'view' | 'directions' | 'streetview' | 'search'
  apiKey: string
  style?: string
  allowfullscreen?: boolean
  loading?: 'eager' | 'lazy'
  q?: string
  id?: string
  center?: string
  zoom?: string
  maptype?: string
  language?: string
  region?: string
}

export type YouTubeEmbed = {
  height?: number
  width?: number
  videoid: string
  playlabel?: string
  params?: string
  style?: string
}<|MERGE_RESOLUTION|>--- conflicted
+++ resolved
@@ -24,11 +24,8 @@
 export type GAParams = {
   gaId: string
   dataLayerName?: string
-<<<<<<< HEAD
   debugMode?: boolean
-=======
   nonce?: string
->>>>>>> d66a8271
 }
 
 export type GoogleMapsEmbed = {
