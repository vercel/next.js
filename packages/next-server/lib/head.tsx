import React from 'react'
import withSideEffect from './side-effect'
import { AmpModeContext } from './amphtml-context'
import { HeadManagerContext } from './head-manager-context'
import { isAmp } from './amp'

type WithIsAmp = {
  isAmp?: boolean
}

export function defaultHead(className = 'next-head', isAmp = false) {
  const head = [<meta key="charSet" charSet="utf-8" className={className} />]
  if (!isAmp) {
    head.push(
      <meta
        key="viewport"
        name="viewport"
        content="width=device-width,minimum-scale=1,initial-scale=1"
        className={className}
      />
    )
  }
  return head
}

function onlyReactElement(
  list: Array<React.ReactElement<any>>,
  child: React.ReactChild
): Array<React.ReactElement<any>> {
  // React children can be "string" or "number" in this case we ignore them for backwards compat
  if (typeof child === 'string' || typeof child === 'number') {
    return list
  }
  // Adds support for React.Fragment
  if (child.type === React.Fragment) {
    return list.concat(
      React.Children.toArray(child.props.children).reduce(
        (
          fragmentList: Array<React.ReactElement<any>>,
          fragmentChild: React.ReactChild
        ): Array<React.ReactElement<any>> => {
          if (
            typeof fragmentChild === 'string' ||
            typeof fragmentChild === 'number'
          ) {
            return fragmentList
          }
          return fragmentList.concat(fragmentChild)
        },
        []
      )
    )
  }
  return list.concat(child)
}

const METATYPES = ['name', 'httpEquiv', 'charSet', 'viewport', 'itemProp']

/*
 returns a function for filtering head child elements
 which shouldn't be duplicated, like <title/>
 Also adds support for deduplicated `key` properties
*/
function unique() {
  const keys = new Set()
  const tags = new Set()
  const metaTypes = new Set()
  const metaCategories: { [metatype: string]: Set<string> } = {}

  return (h: React.ReactElement<any>) => {
<<<<<<< HEAD
    if (h.key && typeof h.key !== 'number' && h.key.indexOf(".$") === 0) {
      if (keys.has(h.key)) return false;
      keys.add(h.key);
      if (h.props.name === 'viewport' || (h.type === 'meta' && h.props.charSet)) {
        metaTypes.add(h.props.name ? 'viewport' : 'charSet');
      }
      return true;
=======
    if (h.key && typeof h.key !== 'number' && h.key.indexOf('.$') === 0) {
      if (keys.has(h.key)) return false
      keys.add(h.key)
      return true
>>>>>>> 06e0befd
    }
    switch (h.type) {
      case 'title':
      case 'base':
        if (tags.has(h.type)) return false
        tags.add(h.type)
        break
      case 'meta':
        for (let i = 0, len = METATYPES.length; i < len; i++) {
          const metatype = METATYPES[i]
          if (!h.props.hasOwnProperty(metatype)) continue

<<<<<<< HEAD
          if (h.props.name === "viewport") {
            if (metaTypes.has("viewport")) return false;
            metaTypes.add("viewport");
          }

          if (metatype === "charSet" || metatype === "viewport") {
            if (metaTypes.has(metatype)) return false;
            metaTypes.add(metatype);
=======
          if (metatype === 'charSet' || metatype === 'viewport') {
            if (metaTypes.has(metatype)) return false
            metaTypes.add(metatype)
>>>>>>> 06e0befd
          } else {
            const category = h.props[metatype]
            const categories = metaCategories[metatype] || new Set()
            if (categories.has(category)) return false
            categories.add(category)
            metaCategories[metatype] = categories
          }
        }
        break
    }
    return true
  }
}

/**
 *
 * @param headElement List of multiple <Head> instances
 */
function reduceComponents(
  headElements: Array<React.ReactElement<any>>,
  props: WithIsAmp
) {
  return headElements
    .reduce(
      (list: React.ReactChild[], headElement: React.ReactElement<any>) => {
        const headElementChildren = React.Children.toArray(
          headElement.props.children
        )
        return list.concat(headElementChildren)
      },
      []
    )
    .reduce(onlyReactElement, [])
    .reverse()
    .concat(defaultHead('', props.isAmp))
    .filter(unique())
    .reverse()
    .map((c: React.ReactElement<any>, i: number) => {
      let className: string | undefined =
        (c.props && c.props.className ? c.props.className + ' ' : '') +
        'next-head'

      if (c.type === 'title' && !c.props.className) {
        className = undefined
      }
      const key = c.key || i
      return React.cloneElement(c, { key, className })
    })
}

const Effect = withSideEffect()

/**
 * This component injects elements to `<head>` of your page.
 * To avoid duplicated `tags` in `<head>` you can use the `key` property, which will make sure every tag is only rendered once.
 */
function Head({ children }: { children: React.ReactNode }) {
  return (
    <AmpModeContext.Consumer>
      {ampMode => (
        <HeadManagerContext.Consumer>
          {updateHead => (
            <Effect
              reduceComponentsToState={reduceComponents}
              handleStateChange={updateHead}
              isAmp={isAmp(ampMode)}
            >
              {children}
            </Effect>
          )}
        </HeadManagerContext.Consumer>
      )}
    </AmpModeContext.Consumer>
  )
}

Head.rewind = Effect.rewind

export default Head<|MERGE_RESOLUTION|>--- conflicted
+++ resolved
@@ -68,20 +68,13 @@
   const metaCategories: { [metatype: string]: Set<string> } = {}
 
   return (h: React.ReactElement<any>) => {
-<<<<<<< HEAD
-    if (h.key && typeof h.key !== 'number' && h.key.indexOf(".$") === 0) {
-      if (keys.has(h.key)) return false;
-      keys.add(h.key);
+    if (h.key && typeof h.key !== 'number' && h.key.indexOf('.$') === 0) {
+      if (keys.has(h.key)) return false
+      keys.add(h.key)
       if (h.props.name === 'viewport' || (h.type === 'meta' && h.props.charSet)) {
         metaTypes.add(h.props.name ? 'viewport' : 'charSet');
       }
-      return true;
-=======
-    if (h.key && typeof h.key !== 'number' && h.key.indexOf('.$') === 0) {
-      if (keys.has(h.key)) return false
-      keys.add(h.key)
       return true
->>>>>>> 06e0befd
     }
     switch (h.type) {
       case 'title':
@@ -94,7 +87,6 @@
           const metatype = METATYPES[i]
           if (!h.props.hasOwnProperty(metatype)) continue
 
-<<<<<<< HEAD
           if (h.props.name === "viewport") {
             if (metaTypes.has("viewport")) return false;
             metaTypes.add("viewport");
@@ -103,11 +95,6 @@
           if (metatype === "charSet" || metatype === "viewport") {
             if (metaTypes.has(metatype)) return false;
             metaTypes.add(metatype);
-=======
-          if (metatype === 'charSet' || metatype === 'viewport') {
-            if (metaTypes.has(metatype)) return false
-            metaTypes.add(metatype)
->>>>>>> 06e0befd
           } else {
             const category = h.props[metatype]
             const categories = metaCategories[metatype] || new Set()
