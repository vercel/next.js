--- conflicted
+++ resolved
@@ -91,15 +91,14 @@
    * Query string section of `URL` parsed as an object.
    */
   query: ParsedUrlQuery
-<<<<<<< HEAD
-  asPath?: string,
+  /**
+   * `String` of the actual path including query.
+   */
+  asPath?: string
+  /**
+   * Current router instance
+   */
   router: BaseRouter
-=======
-  /**
-   * `String` of the actual path including query.
-   */
-  asPath?: string
->>>>>>> 77b23264
 }
 
 export type AppContextType<R extends BaseRouter = BaseRouter> = {
