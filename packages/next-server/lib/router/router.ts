--- conflicted
+++ resolved
@@ -149,47 +149,8 @@
     }
   }
 
-<<<<<<< HEAD
-  /**
-   * Reload location
-   */
-  reload(route: string): Promise<void> {
-    return new Promise((resolve, reject) => {
-      delete this.components[route]
-      this.pageLoader.clearCache(route)
-
-      if (route !== this.route) {
-        return resolve()
-      }
-
-      const { pathname, query } = this
-      const url = window.location.href
-      // This makes sure we only use pathname + query + hash, to mirror `asPath` coming from the server.
-      const as = window.location.pathname + window.location.search + window.location.hash
-
-      Router.events.emit('routeChangeStart', url)
-      this.getRouteInfo(route, pathname, query, as).then((routeInfo) => {
-        const { error } = routeInfo
-
-        if (error && error.cancelled) {
-          return resolve()
-        }
-
-        this.notify(routeInfo)
-
-        if (error) {
-          Router.events.emit('routeChangeError', error, url)
-          return reject(error)
-        }
-
-        Router.events.emit('routeChangeComplete', url)
-      })
-
-    })
-=======
   reload(): void {
     window.location.reload()
->>>>>>> c7798894
   }
 
   /**
