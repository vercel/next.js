/* global __NEXT_DATA__ */
// tslint:disable:no-console
import { ComponentType } from 'react';
import { parse } from 'url';
import mitt, {MittEmitter} from '../mitt';
import { formatWithValidation, getURL, loadGetInitialProps } from '../utils';

function toRoute(path: string): string {
  return path.replace(/\/$/, '') || '/'
}

export interface IRouterInterface {
  route: string
  pathname: string
  query: string
  asPath: string
}

type RouteInfo = {
  Component: ComponentType,
  props?: any,
  err?: Error
  error?: any,
}

type Subscription = (data: {App?: ComponentType} & RouteInfo) => void

type BeforePopStateCallback = (state: any) => boolean

type Context = any

export default class Router implements IRouterInterface {
  route: string
  pathname: string
  query: string
  asPath: string
  components: {[pathname: string]: RouteInfo}
  subscriptions: Set<Subscription>
  componentLoadCancel: (() => void) | null
  pageLoader: any
  _bps: BeforePopStateCallback | undefined

  static events: MittEmitter = mitt()

  constructor(pathname: string, query: any, as: string, { initialProps, pageLoader, App, Component, err }: {initialProps: any, pageLoader: any, Component: ComponentType, App: ComponentType, err?: Error}) {
    // represents the current component key
    this.route = toRoute(pathname)

    // set up the component cache (by route keys)
    this.components = {}
    // We should not keep the cache, if there's an error
    // Otherwise, this cause issues when when going back and
    // come again to the errored page.
    if (pathname !== '/_error') {
      this.components[this.route] = { Component, props: initialProps, err }
    }

    this.components['/_app'] = { Component: App }

    // Backwards compat for Router.router.events
    // TODO: Should be remove the following major version as it was never documented
    // @ts-ignore backwards compatibility
    this.events = Router.events

    this.pageLoader = pageLoader
    this.pathname = pathname
    this.query = query
    this.asPath = as
    this.subscriptions = new Set()
    this.componentLoadCancel = null

    if (typeof window !== 'undefined') {
      // in order for `e.state` to work on the `onpopstate` event
      // we have to register the initial route upon initialization
      this.changeState('replaceState', formatWithValidation({ pathname, query }), as)

      window.addEventListener('popstate', this.onPopState)
<<<<<<< HEAD
      window.addEventListener('unload', () => {
        // Workaround for weird Firefox bug, see below links
        // https://github.com/zeit/next.js/issues/3817
        // https://bugzilla.mozilla.org/show_bug.cgi?id=1422334
        // TODO: let's remove this once the Firefox bug is resolved
        if (navigator.userAgent && navigator.userAgent.match(/firefox/i)) {
          window.addEventListener('unload', () => {
            try {
              if (window.location.search) window.location.replace(window.location.toString())
            } catch (_) {/* since it's a workaround, ignore */}
          })
        }
        // Workaround for popstate firing on initial page load when
        // navigating back from an external site
        if (history.state) {
          const { url, as, options }: any = history.state
          this.changeState('replaceState', url, as, { ...options, fromExternal: true })
        }
      })
=======
>>>>>>> 96fe5afe
    }
  }

  static _rewriteUrlForNextExport(url: string): string {
    const [pathname, hash] = url.split('#')
    // tslint:disable-next-line
    let [path, qs] = pathname.split('?')
    path = path.replace(/\/$/, '')
    // Append a trailing slash if this path does not have an extension
    if (!/\.[^/]+\/?$/.test(path)) path += `/`
    if (qs) path += '?' + qs
    if (hash) path += '#' + hash
    return path
  }

  onPopState = (e: PopStateEvent): void => {
    if (!e.state) {
      // We get state as undefined for two reasons.
      //  1. With older safari (< 8) and older chrome (< 34)
      //  2. When the URL changed with #
      //
      // In the both cases, we don't need to proceed and change the route.
      // (as it's already changed)
      // But we can simply replace the state with the new changes.
      // Actually, for (1) we don't need to nothing. But it's hard to detect that event.
      // So, doing the following for (1) does no harm.
      const { pathname, query } = this
      this.changeState('replaceState', formatWithValidation({ pathname, query }), getURL())
      return
    }

    // Make sure we don't re-render on initial load,
    // can be caused by navigating back from an external site
    if (e.state.options && e.state.options.fromExternal) {
      return
    }

    // If the downstream application returns falsy, return.
    // They will then be responsible for handling the event.
    if (this._bps && !this._bps(e.state)) {
      return
    }

    const { url, as, options } = e.state
    if (process.env.NODE_ENV !== 'production') {
      if (typeof url === 'undefined' || typeof as === 'undefined') {
        console.warn('`popstate` event triggered but `event.state` did not have `url` or `as` https://err.sh/zeit/next.js/popstate-state-empty')
      }
    }
    this.replace(url, as, options)
  };

  update(route: string, Component: ComponentType) {
    const data = this.components[route]
    if (!data) {
      throw new Error(`Cannot update unavailable route: ${route}`)
    }

    const newData = { ...data, Component }
    this.components[route] = newData

    // pages/_app.js updated
    if (route === '/_app') {
      this.notify(this.components[this.route])
      return
    }

    if (route === this.route) {
      this.notify(newData)
    }
  }

  reload(route: string): Promise<void> {
    return new Promise((resolve, reject) => {
      delete this.components[route]
      this.pageLoader.clearCache(route)

      if (route !== this.route) {
        return resolve()
      }

      const { pathname, query } = this
      const url = window.location.href
      // This makes sure we only use pathname + query + hash, to mirror `asPath` coming from the server.
      const as = window.location.pathname + window.location.search + window.location.hash

      Router.events.emit('routeChangeStart', url)
      this.getRouteInfo(route, pathname, query, as).then((routeInfo) => {
        const { error } = routeInfo

        if (error && error.cancelled) {
          return resolve()
        }

        this.notify(routeInfo)

        if (error) {
          Router.events.emit('routeChangeError', error, url)
          return reject(error)
        }

        Router.events.emit('routeChangeComplete', url)
      })

    })

  }

  back() {
    window.history.back()
  }

  push(url: string, as: string = url, options = {}) {
    return this.change('pushState', url, as, options)
  }

  replace(url: string, as: string = url, options = {}) {
    return this.change('replaceState', url, as, options)
  }

  change(method: string, _url: string, _as: string, options: any): Promise<boolean> {
    return new Promise((resolve, reject) => {
      // If url and as provided as an object representation,
      // we'll format them into the string version here.
      const url = typeof _url === 'object' ? formatWithValidation(_url) : _url
      let as = typeof _as === 'object' ? formatWithValidation(_as) : _as

      // Add the ending slash to the paths. So, we can serve the
      // "<page>/index.html" directly for the SSR page.
      if (process.env.__NEXT_EXPORT_TRAILING_SLASH) {
        // @ts-ignore this is temporarily global (attached to window)
        if (__NEXT_DATA__.nextExport) {
          as = Router._rewriteUrlForNextExport(as)
        }
      }

      this.abortComponentLoad(as)

      // If the url change is only related to a hash change
      // We should not proceed. We should only change the state.
      if (this.onlyAHashChange(as)) {
        Router.events.emit('hashChangeStart', as)
        this.changeState(method, url, as)
        this.scrollToHash(as)
        Router.events.emit('hashChangeComplete', as)
        return true
      }

      const { pathname, query } = parse(url, true)

      // If asked to change the current URL we should reload the current page
      // (not location.reload() but reload getInitialProps and other Next.js stuffs)
      // We also need to set the method = replaceState always
      // as this should not go into the history (That's how browsers work)
      // We should compare the new asPath to the current asPath, not the url
      if (!this.urlIsNew(as)) {
        method = 'replaceState'
      }

      // @ts-ignore pathname is always a string
      const route = toRoute(pathname)
      const { shallow = false } = options

      Router.events.emit('routeChangeStart', as)

      // If shallow is true and the route exists in the router cache we reuse the previous result
      // @ts-ignore pathname is always a string
      this.getRouteInfo(route, pathname, query, as, shallow).then((routeInfo) => {
        const { error } = routeInfo

        if (error && error.cancelled) {
          return resolve(false)
        }

        Router.events.emit('beforeHistoryChange', as)
        this.changeState(method, url, as, options)
        const hash = window.location.hash.substring(1)

        // @ts-ignore pathname is always defined
        this.set(route, pathname, query, as, { ...routeInfo, hash })

        if (error) {
          Router.events.emit('routeChangeError', error, as)
          throw error
        }

        Router.events.emit('routeChangeComplete', as)
        return resolve(true)
      }, reject)
    })
  }

  changeState(method: string, url: string, as: string, options = {}): void {
    if (process.env.NODE_ENV !== 'production') {
      if (typeof window.history === 'undefined') {
        console.error(`Warning: window.history is not available.`)
        return
      }
      // @ts-ignore method should always exist on history
      if (typeof window.history[method] === 'undefined') {
        console.error(`Warning: window.history.${method} is not available`)
        return
      }
    }

    if (method !== 'pushState' || getURL() !== as) {
      // @ts-ignore method should always exist on history
      window.history[method]({ url, as, options }, null, as)
    }
  }

  getRouteInfo(route: string, pathname: string, query: any, as: string, shallow: boolean = false): Promise<RouteInfo> {
    const cachedRouteInfo = this.components[route]

    // If there is a shallow route transition possible
    // If the route is already rendered on the screen.
    if (shallow && cachedRouteInfo && this.route === route) {
      return Promise.resolve(cachedRouteInfo)
    }

    return (new Promise((resolve, reject) => {
      if (cachedRouteInfo) {
        return resolve(cachedRouteInfo)
      }

      this.fetchComponent(route).then((Component) => resolve({Component}), reject)
    }) as Promise<RouteInfo>).then((routeInfo: RouteInfo) => {
      const { Component } = routeInfo

      if (process.env.NODE_ENV !== 'production') {
        const { isValidElementType } = require('react-is')
        if (!isValidElementType(Component)) {
          throw new Error(`The default export is not a React Component in page: "${pathname}"`)
        }
      }

      return (new Promise((resolve, reject) => {
        const ctx = { pathname, query, asPath: as }
        this.getInitialProps(Component, ctx).then((props) => {
          routeInfo.props = props
          this.components[route] = routeInfo
          resolve(routeInfo)
        }, reject)
      }) as Promise<RouteInfo>)
    }).catch((err) => {
      return (new Promise((resolve) => {
        if (err.code === 'PAGE_LOAD_ERROR') {
          // If we can't load the page it could be one of following reasons
          //  1. Page doesn't exists
          //  2. Page does exist in a different zone
          //  3. Internal error while loading the page

          // So, doing a hard reload is the proper way to deal with this.
          window.location.href = as

          // Changing the URL doesn't block executing the current code path.
          // So, we need to mark it as a cancelled error and stop the routing logic.
          err.cancelled = true
          // @ts-ignore TODO: fix the control flow here
          return resolve({ error: err })
        }

        if (err.cancelled) {
          // @ts-ignore TODO: fix the control flow here
          return resolve({ error: err })
        }

        resolve(this.fetchComponent('/_error').then((Component) => {
          const routeInfo: RouteInfo = { Component, err }
          const ctx = { err, pathname, query }
          return (new Promise((resolve) => {
            this.getInitialProps(Component, ctx).then((props) => {
              routeInfo.props = props
              routeInfo.error = err
              resolve(routeInfo)
            }, (gipErr) => {
              console.error('Error in error page `getInitialProps`: ', gipErr)
              routeInfo.error = err
              routeInfo.props = {}
              resolve(routeInfo)
            })
          }) as Promise<RouteInfo>)
        }))
      }) as Promise<RouteInfo>)
    })
  }

  set(route: string, pathname: string, query: any, as: string, data: RouteInfo): void {
    this.route = route
    this.pathname = pathname
    this.query = query
    this.asPath = as
    this.notify(data)
  }

  beforePopState(cb: BeforePopStateCallback) {
    this._bps = cb
  }

  onlyAHashChange(as: string): boolean {
    if (!this.asPath) return false
    const [ oldUrlNoHash, oldHash ] = this.asPath.split('#')
    const [ newUrlNoHash, newHash ] = as.split('#')

    // Makes sure we scroll to the provided hash if the url/hash are the same
    if (newHash && (oldUrlNoHash === newUrlNoHash) && (oldHash === newHash)) {
      return true
    }

    // If the urls are change, there's more than a hash change
    if (oldUrlNoHash !== newUrlNoHash) {
      return false
    }

    // If the hash has changed, then it's a hash only change.
    // This check is necessary to handle both the enter and
    // leave hash === '' cases. The identity case falls through
    // and is treated as a next reload.
    return oldHash !== newHash
  }

  scrollToHash(as: string): void {
    const [ , hash ] = as.split('#')
    // Scroll to top if the hash is just `#` with no value
    if (hash === '') {
      window.scrollTo(0, 0)
      return
    }

    // First we check if the element by id is found
    const idEl = document.getElementById(hash)
    if (idEl) {
      idEl.scrollIntoView()
      return
    }
    // If there's no element with the id, we check the `name` property
    // To mirror browsers
    const nameEl = document.getElementsByName(hash)[0]
    if (nameEl) {
      nameEl.scrollIntoView()
    }
  }

  urlIsNew(asPath: string): boolean {
    return this.asPath !== asPath
  }

  prefetch(url: string): Promise<void> {
    return new Promise((resolve, reject) => {
      // Prefetch is not supported in development mode because it would trigger on-demand-entries
      if (process.env.NODE_ENV !== 'production' || process.env.__NEXT_EXPERIMENTAL_DEBUG) return

      const { pathname } = parse(url)
      // @ts-ignore pathname is always defined
      const route = toRoute(pathname)
      this.pageLoader.prefetch(route).then(resolve, reject)
    })
  }

  async fetchComponent(route: string): Promise<ComponentType> {
    let cancelled = false
    const cancel = this.componentLoadCancel = () => {
      cancelled = true
    }

    const Component = await this.pageLoader.loadPage(route)

    if (cancelled) {
      const error: any = new Error(`Abort fetching component for route: "${route}"`)
      error.cancelled = true
      throw error
    }

    if (cancel === this.componentLoadCancel) {
      this.componentLoadCancel = null
    }

    return Component
  }

  async getInitialProps(Component: ComponentType, ctx: Context): Promise<any> {
    let cancelled = false
    const cancel = () => { cancelled = true }
    this.componentLoadCancel = cancel
    const { Component: App } = this.components['/_app']

    const props = await loadGetInitialProps(App, { Component, router: this, ctx })

    if (cancel === this.componentLoadCancel) {
      this.componentLoadCancel = null
    }

    if (cancelled) {
      const err: any = new Error('Loading initial props cancelled')
      err.cancelled = true
      throw err
    }

    return props
  }

  abortComponentLoad(as: string): void {
    if (this.componentLoadCancel) {
      Router.events.emit('routeChangeError', new Error('Route Cancelled'), as)
      this.componentLoadCancel()
      this.componentLoadCancel = null
    }
  }

  notify(data: RouteInfo): void {
    const { Component: App } = this.components['/_app']
    this.subscriptions.forEach((fn) => fn({ ...data, App }))
  }

  subscribe(fn: Subscription): () => void {
    this.subscriptions.add(fn)
    return () => this.subscriptions.delete(fn)
  }
}<|MERGE_RESOLUTION|>--- conflicted
+++ resolved
@@ -75,19 +75,7 @@
       this.changeState('replaceState', formatWithValidation({ pathname, query }), as)
 
       window.addEventListener('popstate', this.onPopState)
-<<<<<<< HEAD
       window.addEventListener('unload', () => {
-        // Workaround for weird Firefox bug, see below links
-        // https://github.com/zeit/next.js/issues/3817
-        // https://bugzilla.mozilla.org/show_bug.cgi?id=1422334
-        // TODO: let's remove this once the Firefox bug is resolved
-        if (navigator.userAgent && navigator.userAgent.match(/firefox/i)) {
-          window.addEventListener('unload', () => {
-            try {
-              if (window.location.search) window.location.replace(window.location.toString())
-            } catch (_) {/* since it's a workaround, ignore */}
-          })
-        }
         // Workaround for popstate firing on initial page load when
         // navigating back from an external site
         if (history.state) {
@@ -95,8 +83,6 @@
           this.changeState('replaceState', url, as, { ...options, fromExternal: true })
         }
       })
-=======
->>>>>>> 96fe5afe
     }
   }
 
