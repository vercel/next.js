--- conflicted
+++ resolved
@@ -68,11 +68,8 @@
   clc: ComponentLoadCancel
   pageLoader: any
   _bps: BeforePopStateCallback | undefined
-<<<<<<< HEAD
   parsedDynamicRoute?: boolean
-=======
   events: MittEmitter
->>>>>>> 45f80409
 
   static events: MittEmitter = mitt()
 
