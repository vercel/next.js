--- conflicted
+++ resolved
@@ -4,15 +4,8 @@
 import { parse as parseUrl, UrlWithParsedQuery } from 'url'
 import { parse as parseQs, ParsedUrlQuery } from 'querystring'
 import fs from 'fs'
-<<<<<<< HEAD
 import nanoid from 'nanoid'
-import {
-  renderToHTML,
-  renderErrorToHTML
-} from './render'
-=======
 import {renderToHTML} from './render'
->>>>>>> 419bec0b
 import {sendHTML} from './send-html'
 import {serveStatic} from './serve-static'
 import Router, {route, Route} from './router'
