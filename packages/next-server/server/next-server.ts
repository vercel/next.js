/* eslint-disable import/first */
import { IncomingMessage, ServerResponse } from 'http'
import { resolve, join, sep } from 'path'
import { parse as parseUrl, UrlWithParsedQuery } from 'url'
import { parse as parseQs, ParsedUrlQuery } from 'querystring'
import fs from 'fs'
import { renderToHTML } from './render'
import { sendHTML } from './send-html'
import { serveStatic } from './serve-static'
import Router, { route, Route } from './router'
import { isInternalUrl, isBlockedPage } from './utils'
import loadConfig from './config'
import { recursiveReadDirSync } from './lib/recursive-readdir-sync'
import {
  PHASE_PRODUCTION_SERVER,
  BUILD_ID_FILE,
  CLIENT_PUBLIC_FILES_PATH,
  CLIENT_STATIC_FILES_PATH,
  CLIENT_STATIC_FILES_RUNTIME,
<<<<<<< HEAD
  BUILD_MANIFEST,
=======
  SERVER_DIRECTORY,
  PAGES_MANIFEST,
>>>>>>> 74771bc5
} from '../lib/constants'
import * as envConfig from '../lib/runtime-config'
import { loadComponents } from './load-components'

type NextConfig = any

export type ServerConstructor = {
  dir?: string
  staticMarkup?: boolean
  quiet?: boolean
  conf?: NextConfig,
}

export default class Server {
  dir: string
  quiet: boolean
  nextConfig: NextConfig
  distDir: string
  publicDir: string
  buildId: string
  renderOpts: {
    dev?: boolean
    poweredByHeader: boolean
    ampBindInitData: boolean
    staticMarkup: boolean
    buildId: string
    generateEtags: boolean
    runtimeConfig?: { [key: string]: any }
    assetPrefix?: string,
  }
  buildManifest: string
  router: Router

  public constructor(
    {
      dir = '.',
      staticMarkup = false,
      quiet = false,
      conf = null,
    }: ServerConstructor = {},
    dev?: boolean,
  ) {
    this.dir = resolve(dir)
    this.quiet = quiet
    const phase = this.currentPhase()
    this.nextConfig = loadConfig(phase, this.dir, conf)
    this.distDir = join(this.dir, this.nextConfig.distDir)
<<<<<<< HEAD
    this.buildManifest = join(this.distDir, BUILD_MANIFEST)
=======
    // this.pagesDir = join(this.dir, 'pages')
    this.publicDir = join(this.dir, CLIENT_PUBLIC_FILES_PATH)
>>>>>>> 74771bc5

    // Only serverRuntimeConfig needs the default
    // publicRuntimeConfig gets it's default in client/index.js
    const {
      serverRuntimeConfig = {},
      publicRuntimeConfig,
      assetPrefix,
      generateEtags,
      target,
    } = this.nextConfig

    if (process.env.NODE_ENV === 'production' && target !== 'server')
      throw new Error(
        'Cannot start server when target is not server. https://err.sh/zeit/next.js/next-start-serverless',
      )

    this.buildId = this.readBuildId()
    this.renderOpts = {
      ampBindInitData: this.nextConfig.experimental.ampBindInitData,
      poweredByHeader: this.nextConfig.poweredByHeader,
      staticMarkup,
      buildId: this.buildId,
      generateEtags,
      dev,
    }

    // Only the `publicRuntimeConfig` key is exposed to the client side
    // It'll be rendered as part of __NEXT_DATA__ on the client side
    if (publicRuntimeConfig) {
      this.renderOpts.runtimeConfig = publicRuntimeConfig
    }

    // Initialize next/config with the environment configuration
    envConfig.setConfig({
      serverRuntimeConfig,
      publicRuntimeConfig,
    })

    const routes = this.generateRoutes()
    this.router = new Router(routes)

    this.setAssetPrefix(assetPrefix)
  }

  private currentPhase(): string {
    return PHASE_PRODUCTION_SERVER
  }

  private logError(...args: any): void {
    if (this.quiet) return
    // tslint:disable-next-line
    console.error(...args)
  }

  private handleRequest(
    req: IncomingMessage,
    res: ServerResponse,
    parsedUrl?: UrlWithParsedQuery,
  ): Promise<void> {
    // Parse url if parsedUrl not provided
    if (!parsedUrl || typeof parsedUrl !== 'object') {
      const url: any = req.url
      parsedUrl = parseUrl(url, true)
    }

    // Parse the querystring ourselves if the user doesn't handle querystring parsing
    if (typeof parsedUrl.query === 'string') {
      parsedUrl.query = parseQs(parsedUrl.query)
    }

    res.statusCode = 200
    return this.run(req, res, parsedUrl).catch((err) => {
      this.logError(err)
      res.statusCode = 500
      res.end('Internal Server Error')
    })
  }

  public getRequestHandler() {
    return this.handleRequest.bind(this)
  }

  public setAssetPrefix(prefix?: string) {
    this.renderOpts.assetPrefix = prefix ? prefix.replace(/\/$/, '') : ''
  }

  // Backwards compatibility
  public async prepare(): Promise<void> {}

  // Backwards compatibility
  private async close(): Promise<void> {}

  private setImmutableAssetCacheControl(res: ServerResponse) {
    res.setHeader('Cache-Control', 'public, max-age=31536000, immutable')
  }

  private generateDynamicRoutes(
    pages: string[],
    origRoutes: Route[],
  ): Route[] {
    pages = pages.sort((a, b) => {
      // sort by longest path to give it priority
      if (a.length === b.length) return 0
      return a.length < b.length ? 1 : -1
    })
    // nothing to generate if no dynamic routes
    if (!pages.some((pg) => pg.includes('$'))) return origRoutes

    const newRoutes: Route[] = []
    const dynamicRoutes = pages
      .filter((r: string) => (r.split('/').pop() || '').includes('$'))

    // to make sure to prioritize non-dynamic pages inside of
    // dynamic paths we need to load them first

    const dynamicDirs = pages.filter((pg: string, idx: number) => {
      return pages.some((subPg: string, subIdx: number) => {
        if (idx === subIdx) return false
        return subPg.includes(pg)
      })
    })

    const normalPages = pages.filter((pg) => !pg.includes('$'))

    for (const dynamicDir of [...dynamicDirs, ...normalPages]) {
      const nonDynamics = pages
        .filter((r: string) =>
          r.includes(dynamicDir) &&
          !(r.split('/').pop() || '').includes('$'),
        )

      for (const nonDynamic of nonDynamics) {
        newRoutes.push({
          match: route(nonDynamic.replace(/\$/g, ':')),
          fn: (
            req: IncomingMessage,
            res: ServerResponse,
            params: any,
            parsedUrl: UrlWithParsedQuery,
          ) => this.routeRender(req, res, params, parsedUrl, nonDynamic),
        })
      }
    }

    // add dynamic routes before the default catch-all
    for (const dynamicRoute of dynamicRoutes) {
      newRoutes.push({
        match: route(dynamicRoute.replace(/\$/g, ':')),
        fn: (
          req: IncomingMessage,
          res: ServerResponse,
          params: any,
          parsedUrl: UrlWithParsedQuery,
        ) => this.routeRender(req, res, params, parsedUrl, dynamicRoute),
      })
    }

    return [...newRoutes, ...origRoutes]
  }

  private async routeRender(
    req: IncomingMessage,
    res: ServerResponse,
    params: any,
    parsedUrl: UrlWithParsedQuery,
    pathToRender?: string,
  ) {
    const { pathname, query } = parsedUrl
    if (!pathname) {
      throw new Error('pathname is undefined')
    }
    pathToRender = pathToRender || pathname

    return this.render(req, res, pathToRender, query, parsedUrl, params)
  }

  private generateRoutes(): Route[] {
    let routes: Route[] = [
      {
        match: route('/_next/static/:path*'),
        fn: async (req, res, params, parsedUrl) => {
          // The commons folder holds commonschunk files
          // The chunks folder holds dynamic entries
          // The buildId folder holds pages and potentially other assets. As buildId changes per build it can be long-term cached.
          if (
            params.path[0] === CLIENT_STATIC_FILES_RUNTIME ||
            params.path[0] === 'chunks' ||
            params.path[0] === this.buildId
          ) {
            this.setImmutableAssetCacheControl(res)
          }
          const p = join(
            this.distDir,
            CLIENT_STATIC_FILES_PATH,
            ...(params.path || []),
          )
          await this.serveStatic(req, res, p, parsedUrl)
        },
      },
      {
        match: route('/_next/:path*'),
        // This path is needed because `render()` does a check for `/_next` and the calls the routing again
        fn: async (req, res, _params, parsedUrl) => {
          await this.render404(req, res, parsedUrl)
        },
      },
      {
        // It's very important to keep this route's param optional.
        // (but it should support as many params as needed, separated by '/')
        // Otherwise this will lead to a pretty simple DOS attack.
        // See more: https://github.com/zeit/next.js/issues/2617
        match: route('/static/:path*'),
        fn: async (req, res, params, parsedUrl) => {
          const p = join(this.dir, 'static', ...(params.path || []))
          await this.serveStatic(req, res, p, parsedUrl)
        },
      },
    ]

    if (fs.existsSync(this.publicDir)) {
      routes.push(...this.generatePublicRoutes())
    }

    if (this.nextConfig.useFileSystemPublicRoutes) {
      // It's very important to keep this route's param optional.
      // (but it should support as many params as needed, separated by '/')
      // Otherwise this will lead to a pretty simple DOS attack.
      // See more: https://github.com/zeit/next.js/issues/2617
      routes.push({
        match: route('/:path*'),
        fn: (
          req: IncomingMessage,
          res: ServerResponse,
          params: any,
          parsedUrl: UrlWithParsedQuery,
        ) => this.routeRender(req, res, params, parsedUrl),
      })

      if (!this.renderOpts.dev) {
        // load pages from build-manifest
        const buildManifestContent = fs.readFileSync(this.buildManifest, 'utf8')
        const buildManifest = JSON.parse(buildManifestContent)
        const pages = Object.keys(buildManifest.pages)
        routes = this.generateDynamicRoutes(pages, routes)
      }
    }

    return routes
  }

  private generatePublicRoutes(): Route[] {
    const routes: Route[] = []
    const publicFiles = recursiveReadDirSync(this.publicDir)
    const serverBuildPath = join(this.distDir, SERVER_DIRECTORY)
    const pagesManifest = require(join(serverBuildPath, PAGES_MANIFEST))

    publicFiles.forEach((path) => {
      const unixPath = path.replace(/\\/g, '/')
      // Only include public files that will not replace a page path
      if (!pagesManifest[unixPath]) {
        routes.push({
          match: route(unixPath),
          fn: async (req, res, _params, parsedUrl) => {
            const p = join(this.publicDir, unixPath)
            await this.serveStatic(req, res, p, parsedUrl)
          },
        })
      }
    })

    return routes
  }

  private async run(
    req: IncomingMessage,
    res: ServerResponse,
    parsedUrl: UrlWithParsedQuery,
  ) {

    try {
      const fn = this.router.match(req, res, parsedUrl)
      if (fn) {
        await fn()
        return
      }
    } catch (err) {
      if (err.code === 'DECODE_FAILED') {
        res.statusCode = 400
        return this.renderError(null, req, res, '/_error', {})
      }
      throw err
    }

    if (req.method === 'GET' || req.method === 'HEAD') {
      await this.render404(req, res, parsedUrl)
    } else {
      res.statusCode = 501
      res.end('Not Implemented')
    }
  }

  private async sendHTML(
    req: IncomingMessage,
    res: ServerResponse,
    html: string,
  ) {
    const { generateEtags, poweredByHeader } = this.renderOpts
    return sendHTML(req, res, html, { generateEtags, poweredByHeader })
  }

  public async render(
    req: IncomingMessage,
    res: ServerResponse,
    pathname: string,
    query: ParsedUrlQuery = {},
    parsedUrl?: UrlWithParsedQuery,
    params?: any,
  ): Promise<void> {
    const url: any = req.url
    if (isInternalUrl(url)) {
      return this.handleRequest(req, res, parsedUrl)
    }

    if (isBlockedPage(pathname)) {
      return this.render404(req, res, parsedUrl)
    }

    const html = await this.renderToHTML(req, res, pathname, query, {
      dataOnly: this.renderOpts.ampBindInitData && Boolean(query.dataOnly) || (req.headers && (req.headers.accept || '').indexOf('application/amp.bind+json') !== -1),
      params,
    })
    // Request was ended by the user
    if (html === null) {
      return
    }

    return this.sendHTML(req, res, html)
  }

  private async renderToHTMLWithComponents(
    req: IncomingMessage,
    res: ServerResponse,
    pathname: string,
    query: ParsedUrlQuery = {},
    opts: any,
  ) {
    const result = await loadComponents(this.distDir, this.buildId, pathname)
    return renderToHTML(req, res, pathname, query, { ...result, ...opts })
  }

  public async renderToHTML(
    req: IncomingMessage,
    res: ServerResponse,
    pathname: string,
    query: ParsedUrlQuery = {},
    { dataOnly, params= {} }: {
      dataOnly?: boolean,
      params?: any,
    } = {},
  ): Promise<string | null> {
    try {
      // To make sure the try/catch is executed
      const html = await this.renderToHTMLWithComponents(
        req,
        res,
        pathname,
        query,
        { ...this.renderOpts, dataOnly, params },
      )
      return html
    } catch (err) {
      if (err && err.code === 'ENOENT') {
        res.statusCode = 404
        return this.renderErrorToHTML(null, req, res, pathname, query)
      } else {
        this.logError(err)
        res.statusCode = 500
        return this.renderErrorToHTML(err, req, res, pathname, query)
      }
    }
  }

  public async renderError(
    err: Error | null,
    req: IncomingMessage,
    res: ServerResponse,
    pathname: string,
    query: ParsedUrlQuery = {},
  ): Promise<void> {
    res.setHeader(
      'Cache-Control',
      'no-cache, no-store, max-age=0, must-revalidate',
    )
    const html = await this.renderErrorToHTML(err, req, res, pathname, query)
    if (html === null) {
      return
    }
    return this.sendHTML(req, res, html)
  }

  public async renderErrorToHTML(
    err: Error | null,
    req: IncomingMessage,
    res: ServerResponse,
    _pathname: string,
    query: ParsedUrlQuery = {},
  ) {
    return this.renderToHTMLWithComponents(req, res, '/_error', query, {
      ...this.renderOpts,
      err,
    })
  }

  public async render404(
    req: IncomingMessage,
    res: ServerResponse,
    parsedUrl?: UrlWithParsedQuery,
  ): Promise<void> {
    const url: any = req.url
    const { pathname, query } = parsedUrl ? parsedUrl : parseUrl(url, true)
    if (!pathname) {
      throw new Error('pathname is undefined')
    }
    res.statusCode = 404
    return this.renderError(null, req, res, pathname, query)
  }

  public async serveStatic(
    req: IncomingMessage,
    res: ServerResponse,
    path: string,
    parsedUrl?: UrlWithParsedQuery,
  ): Promise<void> {
    if (!this.isServeableUrl(path)) {
      return this.render404(req, res, parsedUrl)
    }

    try {
      await serveStatic(req, res, path)
    } catch (err) {
      if (err.code === 'ENOENT' || err.statusCode === 404) {
        this.render404(req, res, parsedUrl)
      } else {
        throw err
      }
    }
  }

  private isServeableUrl(path: string): boolean {
    const resolved = resolve(path)
    if (
      resolved.indexOf(join(this.distDir) + sep) !== 0 &&
      resolved.indexOf(join(this.dir, 'static') + sep) !== 0 &&
      resolved.indexOf(join(this.dir, 'public') + sep) !== 0
    ) {
      // Seems like the user is trying to traverse the filesystem.
      return false
    }

    return true
  }

  private readBuildId(): string {
    const buildIdFile = join(this.distDir, BUILD_ID_FILE)
    try {
      return fs.readFileSync(buildIdFile, 'utf8').trim()
    } catch (err) {
      if (!fs.existsSync(buildIdFile)) {
        throw new Error(
          `Could not find a valid build in the '${
            this.distDir
          }' directory! Try building your app with 'next build' before starting the server.`,
        )
      }

      throw err
    }
  }
}<|MERGE_RESOLUTION|>--- conflicted
+++ resolved
@@ -17,12 +17,9 @@
   CLIENT_PUBLIC_FILES_PATH,
   CLIENT_STATIC_FILES_PATH,
   CLIENT_STATIC_FILES_RUNTIME,
-<<<<<<< HEAD
   BUILD_MANIFEST,
-=======
   SERVER_DIRECTORY,
   PAGES_MANIFEST,
->>>>>>> 74771bc5
 } from '../lib/constants'
 import * as envConfig from '../lib/runtime-config'
 import { loadComponents } from './load-components'
@@ -70,12 +67,8 @@
     const phase = this.currentPhase()
     this.nextConfig = loadConfig(phase, this.dir, conf)
     this.distDir = join(this.dir, this.nextConfig.distDir)
-<<<<<<< HEAD
     this.buildManifest = join(this.distDir, BUILD_MANIFEST)
-=======
-    // this.pagesDir = join(this.dir, 'pages')
     this.publicDir = join(this.dir, CLIENT_PUBLIC_FILES_PATH)
->>>>>>> 74771bc5
 
     // Only serverRuntimeConfig needs the default
     // publicRuntimeConfig gets it's default in client/index.js
