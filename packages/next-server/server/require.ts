--- conflicted
+++ resolved
@@ -8,31 +8,7 @@
   return err
 }
 
-<<<<<<< HEAD
-export function normalizePagePath(page: string): string {
-  // If the page is `/` we need to append `/index`, otherwise the returned directory root will be bundles instead of pages
-  if (page === '/') {
-    page = '/index'
-  }
-
-  // Resolve on anything that doesn't start with `/`
-  if (page[0] !== '/') {
-    page = `/${page}`
-  }
-
-  // Throw when using ../ etc in the pathname
-  const resolvedPage = posix.normalize(page)
-  if (page !== resolvedPage) {
-    throw new Error('Requested and resolved page mismatch')
-  }
-
-  return page
-}
-
 export function getPagePath(page: string, distDir: string): string {
-=======
-export function getPagePath (page: string, distDir: string): string {
->>>>>>> aabc7201
   const serverBuildPath = join(distDir, SERVER_DIRECTORY)
   const pagesManifest = require(join(serverBuildPath, PAGES_MANIFEST))
 
