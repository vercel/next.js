import { IncomingMessage, ServerResponse } from 'http'
import { ParsedUrlQuery } from 'querystring'
import React from 'react'
import { renderToString, renderToStaticMarkup } from 'react-dom/server'
import { NextRouter } from '../lib/router/router'
import mitt, { MittEmitter } from '../lib/mitt'
import {
  loadGetInitialProps,
  isResSent,
  getDisplayName,
  ComponentsEnhancer,
  RenderPage,
  DocumentInitialProps,
  NextComponentType,
  DocumentType,
  AppType,
  NextPageContext,
} from '../lib/utils'
import Head, { defaultHead } from '../lib/head'
// @ts-ignore types will be added later as it's an internal module
import Loadable from '../lib/loadable'
import { DataManagerContext } from '../lib/data-manager-context'
import { LoadableContext } from '../lib/loadable-context'
import { RouterContext } from '../lib/router-context'
import { DataManager } from '../lib/data-manager'
import { getPageFiles, BuildManifest } from './get-page-files'
import { AmpStateContext } from '../lib/amp-context'
import optimizeAmp from './optimize-amp'
import { isInAmpMode } from '../lib/amp'
import { PageConfig } from 'next-server/types'

export type ManifestItem = {
  id: number | string
  name: string
  file: string
  publicPath: string
}

type ReactLoadableManifest = { [moduleId: string]: ManifestItem[] }

function noRouter() {
  const message =
    'No router instance found. you should only use "next/router" inside the client side of your app. https://err.sh/zeit/next.js/no-router-instance'
  throw new Error(message)
}

class ServerRouter implements NextRouter {
  route: string
  pathname: string
  query: ParsedUrlQuery
  asPath: string
  events: any
  // TODO: Remove in the next major version, as this would mean the user is adding event listeners in server-side `render` method
  static events: MittEmitter = mitt()

  constructor(pathname: string, query: ParsedUrlQuery, as: string) {
    this.route = pathname.replace(/\/$/, '') || '/'
    this.pathname = pathname
    this.query = query
    this.asPath = as
    this.pathname = pathname
  }
  push(): any {
    noRouter()
  }
  replace(): any {
    noRouter()
  }
  reload() {
    noRouter()
  }
  back() {
    noRouter()
  }
  prefetch(): any {
    noRouter()
  }
  beforePopState() {
    noRouter()
  }
}

function enhanceComponents(
  options: ComponentsEnhancer,
  App: AppType,
  Component: NextComponentType
): {
  App: AppType
  Component: NextComponentType
} {
  // For backwards compatibility
  if (typeof options === 'function') {
    return {
      App,
      Component: options(Component),
    }
  }

  return {
    App: options.enhanceApp ? options.enhanceApp(App) : App,
    Component: options.enhanceComponent
      ? options.enhanceComponent(Component)
      : Component,
  }
}

function render(
  renderElementToString: (element: React.ReactElement<any>) => string,
  element: React.ReactElement<any>,
  ampMode: any
): { html: string; head: React.ReactElement[] } {
  let html
  let head

  try {
    html = renderElementToString(element)
  } finally {
    head = Head.rewind() || defaultHead(isInAmpMode(ampMode))
  }

  return { html, head }
}

type RenderOpts = {
  documentMiddlewareEnabled: boolean
  ampBindInitData: boolean
  staticMarkup: boolean
  buildId: string
  canonicalBase: string
  dynamicBuildId?: boolean
  runtimeConfig?: { [key: string]: any }
  dangerousAsPath: string
  assetPrefix?: string
  err?: Error | null
  nextExport?: boolean
  skeleton?: boolean
  dev?: boolean
  ampMode?: any
  ampPath?: string
  dataOnly?: boolean
  inAmpMode?: boolean
  hybridAmp?: boolean
  buildManifest: BuildManifest
  reactLoadableManifest: ReactLoadableManifest
  pageConfig: PageConfig
  Component: React.ComponentType
  Document: DocumentType
  DocumentMiddleware: (ctx: NextPageContext) => void
  App: AppType
  ErrorDebug?: React.ComponentType<{ error: Error }>
  ampValidator?: (html: string, pathname: string) => Promise<void>
}

function renderDocument(
  Document: DocumentType,
  {
    dataManagerData,
    props,
    docProps,
    pathname,
    query,
    buildId,
    canonicalBase,
    dynamicBuildId = false,
    assetPrefix,
    runtimeConfig,
    nextExport,
    skeleton,
    dynamicImportsIds,
    dangerousAsPath,
    err,
    dev,
    ampPath,
    ampState,
    inAmpMode,
    hybridAmp,
    staticMarkup,
    devFiles,
    files,
    dynamicImports,
  }: RenderOpts & {
    dataManagerData: string
    props: any
    docProps: DocumentInitialProps
    pathname: string
    query: ParsedUrlQuery
    dangerousAsPath: string
    ampState: any
    ampPath: string
    inAmpMode: boolean
    hybridAmp: boolean
    dynamicImportsIds: string[]
    dynamicImports: ManifestItem[]
    files: string[]
    devFiles: string[]
  }
): string {
  return (
    '<!DOCTYPE html>' +
    renderToStaticMarkup(
      <AmpStateContext.Provider value={ampState}>
        <Document
          __NEXT_DATA__={{
            dataManager: dataManagerData,
            props, // The result of getInitialProps
            page: pathname, // The rendered page
            query, // querystring parsed / passed by the user
            buildId, // buildId is used to facilitate caching of page bundles, we send it to the client so that pageloader knows where to load bundles
            dynamicBuildId, // Specifies if the buildId should by dynamically fetched
            assetPrefix: assetPrefix === '' ? undefined : assetPrefix, // send assetPrefix to the client side when configured, otherwise don't sent in the resulting HTML
            runtimeConfig, // runtimeConfig if provided, otherwise don't sent in the resulting HTML
            nextExport, // If this is a page exported by `next export`
            skeleton, // If this is a skeleton page for experimentalPrerender
            dynamicIds:
              dynamicImportsIds.length === 0 ? undefined : dynamicImportsIds,
            err: err ? serializeError(dev, err) : undefined, // Error if one happened, otherwise don't sent in the resulting HTML
          }}
          dangerousAsPath={dangerousAsPath}
          canonicalBase={canonicalBase}
          ampPath={ampPath}
          inAmpMode={inAmpMode}
          hybridAmp={hybridAmp}
          staticMarkup={staticMarkup}
          devFiles={devFiles}
          files={files}
          dynamicImports={dynamicImports}
          assetPrefix={assetPrefix}
          {...docProps}
        />
      </AmpStateContext.Provider>
    )
  )
}

export async function renderToHTML(
  req: IncomingMessage,
  res: ServerResponse,
  pathname: string,
  query: ParsedUrlQuery,
  renderOpts: RenderOpts
): Promise<string | null> {
  pathname = pathname === '/index' ? '/' : pathname
  const {
    err,
    dev = false,
    documentMiddlewareEnabled = false,
    ampBindInitData = false,
    staticMarkup = false,
    ampPath = '',
    App,
    Document,
    pageConfig = {},
    DocumentMiddleware,
    Component,
    buildManifest,
    reactLoadableManifest,
    ErrorDebug,
  } = renderOpts

  await Loadable.preloadAll() // Make sure all dynamic imports are loaded
  let isStaticPage = pageConfig.experimentalPrerender === true
  let isSkeleton = false

  if (dev) {
    const { isValidElementType } = require('react-is')
    if (!isValidElementType(Component)) {
      throw new Error(
        `The default export is not a React Component in page: "${pathname}"`
      )
    }

    if (!isValidElementType(App)) {
      throw new Error(
        `The default export is not a React Component in page: "/_app"`
      )
    }

    if (!isValidElementType(Document)) {
      throw new Error(
        `The default export is not a React Component in page: "/_document"`
      )
    }

    isStaticPage = typeof (Component as any).getInitialProps !== 'function'
    const defaultAppGetInitialProps =
      App.getInitialProps === (App as any).origGetInitialProps
    isStaticPage = isStaticPage && defaultAppGetInitialProps

    if (isStaticPage) {
      // remove query values except ones that will be set during export
      query = {
        amp: query.amp,
      }
      renderOpts.nextExport = true
    }
  }
  // might want to change previewing of skeleton from `?_nextPreviewSkeleton=(truthy)`
  isSkeleton =
    pageConfig.experimentalPrerender === true && !!query._nextPreviewSkeleton
  // remove from query so it doesn't end up in document
  delete query._nextPreviewSkeleton

  // @ts-ignore url will always be set
  const asPath: string = req.url
  const router = new ServerRouter(pathname, query, asPath)
  const AppTree = (props: any) => {
    const appProps = { ...props, Component, router }
    return (
      <AppContainer>
        <App {...appProps} />
      </AppContainer>
    )
  }
  const ctx = {
    err,
    req: isStaticPage ? undefined : req,
    res: isStaticPage ? undefined : res,
    pathname,
    query,
    asPath,
    AppTree,
  }
  let props: any

  if (documentMiddlewareEnabled && typeof DocumentMiddleware === 'function') {
    await DocumentMiddleware(ctx)
  }

  let dataManager: DataManager | undefined
  if (ampBindInitData) {
    dataManager = new DataManager()
  }

  const ampState = {
    ampFirst: pageConfig.amp === true,
    hasQuery: Boolean(query.amp),
    hybrid: pageConfig.amp === 'hybrid',
  }

  const reactLoadableModules: string[] = []

  const AppContainer = ({ children }: any) => (
    <RouterContext.Provider value={router}>
      <DataManagerContext.Provider value={dataManager}>
        <AmpStateContext.Provider value={ampState}>
          <LoadableContext.Provider
            value={moduleName => reactLoadableModules.push(moduleName)}
          >
            {children}
          </LoadableContext.Provider>
        </AmpStateContext.Provider>
      </DataManagerContext.Provider>
    </RouterContext.Provider>
  )

  try {
<<<<<<< HEAD
    props = await loadGetInitialProps(App, {
      Component,
      AppTree,
      router,
      ctx,
    })
=======
    props = isSkeleton
      ? { pageProps: {} }
      : await loadGetInitialProps(App, {
          Component,
          AppTree: (props: any) => {
            const appProps = { ...props, Component, router }
            return (
              <AppContainer>
                <App {...appProps} />
              </AppContainer>
            )
          },
          router,
          ctx,
        })
>>>>>>> fa5be497
  } catch (err) {
    if (!dev || !err) throw err
    ctx.err = err
    renderOpts.err = err
  }

  if (
    pageConfig.experimentalPrerender === true &&
    req.headers['content-type'] === 'application/json'
  ) {
    res.setHeader('content-type', 'application/json')
    res.end(JSON.stringify(props.pageProps || {}))
    return null
  }

  // the response might be finished on the getInitialProps call
  if (isResSent(res)) return null

  const devFiles = buildManifest.devFiles
  const files = [
    ...new Set([
      ...getPageFiles(buildManifest, pathname),
      ...getPageFiles(buildManifest, '/_app'),
    ]),
  ]

  const renderElementToString = staticMarkup
    ? renderToStaticMarkup
    : renderToString

  const renderPageError = (): { html: string; head: any } | void => {
    if (ctx.err && ErrorDebug) {
      return render(
        renderElementToString,
        <ErrorDebug error={ctx.err} />,
        ampState
      )
    }

    if (dev && (props.router || props.Component)) {
      throw new Error(
        `'router' and 'Component' can not be returned in getInitialProps from _app.js https://err.sh/zeit/next.js/cant-override-next-props`
      )
    }
  }

  let renderPage: RenderPage

  if (ampBindInitData) {
    const ssrPrepass = require('react-ssr-prepass')

    renderPage = async (
      options: ComponentsEnhancer = {}
    ): Promise<{ html: string; head: any; dataOnly?: true }> => {
      const renderError = renderPageError()
      if (renderError) return renderError

      const {
        App: EnhancedApp,
        Component: EnhancedComponent,
      } = enhanceComponents(options, App, Component)

      const Application = () => (
        <AppContainer>
          <EnhancedApp
            Component={EnhancedComponent}
            router={router}
            {...props}
          />
        </AppContainer>
      )

      const element = <Application />

      try {
        return render(renderElementToString, element, ampState)
      } catch (err) {
        if (err && typeof err === 'object' && typeof err.then === 'function') {
          await ssrPrepass(element)
          if (renderOpts.dataOnly) {
            return {
              html: '',
              head: [],
              dataOnly: true,
            }
          } else {
            return render(renderElementToString, element, ampState)
          }
        }
        throw err
      }
    }
  } else {
    renderPage = (
      options: ComponentsEnhancer = {}
    ): { html: string; head: any } => {
      const renderError = renderPageError()
      if (renderError) return renderError

      const {
        App: EnhancedApp,
        Component: EnhancedComponent,
      } = enhanceComponents(options, App, Component)

      return render(
        renderElementToString,
        <AppContainer>
          <EnhancedApp
            Component={EnhancedComponent}
            router={router}
            {...props}
          />
        </AppContainer>,
        ampState
      )
    }
  }

  const docProps = await loadGetInitialProps(Document, { ...ctx, renderPage })
  // the response might be finished on the getInitialProps call
  if (isResSent(res)) return null

  let dataManagerData = '[]'
  if (dataManager) {
    dataManagerData = JSON.stringify([...dataManager.getData()])
  }

  if (!docProps || typeof docProps.html !== 'string') {
    const message = `"${getDisplayName(
      Document
    )}.getInitialProps()" should resolve to an object with a "html" prop set with a valid html string`
    throw new Error(message)
  }

  if (docProps.dataOnly) {
    return dataManagerData
  }

  const dynamicImportIdsSet = new Set<string>()
  const dynamicImports: ManifestItem[] = []

  for (const mod of reactLoadableModules) {
    const manifestItem = reactLoadableManifest[mod]

    if (manifestItem) {
      manifestItem.map(item => {
        dynamicImports.push(item)
        dynamicImportIdsSet.add(item.id as string)
      })
    }
  }

  const dynamicImportsIds = [...dynamicImportIdsSet]
  const inAmpMode = isInAmpMode(ampState)
  const hybridAmp = ampState.hybrid

  // update renderOpts so export knows current state
  renderOpts.inAmpMode = inAmpMode
  renderOpts.hybridAmp = hybridAmp
  if (isSkeleton) renderOpts.skeleton = true

  let html = renderDocument(Document, {
    ...renderOpts,
    dangerousAsPath: router.asPath,
    dataManagerData,
    ampState,
    props,
    docProps,
    pathname,
    ampPath,
    query,
    inAmpMode,
    hybridAmp,
    dynamicImportsIds,
    dynamicImports,
    files,
    devFiles,
  })

  if (inAmpMode && html) {
    // use replace to allow rendering directly to body in AMP mode
    html = html.replace(
      '__NEXT_AMP_RENDER_TARGET__',
      `<!-- __NEXT_DATA__ -->${docProps.html}`
    )
    html = await optimizeAmp(html)

    if (renderOpts.ampValidator) {
      await renderOpts.ampValidator(html, pathname)
    }
  }

  if (inAmpMode || hybridAmp) {
    // fix &amp being escaped for amphtml rel link
    html = html.replace(/&amp;amp=1/g, '&amp=1')
  }
  return html
}

function errorToJSON(err: Error): Error {
  const { name, message, stack } = err
  return { name, message, stack }
}

function serializeError(
  dev: boolean | undefined,
  err: Error
): Error & { statusCode?: number } {
  if (dev) {
    return errorToJSON(err)
  }

  return {
    name: 'Internal Server Error.',
    message: '500 - Internal Server Error.',
    statusCode: 500,
  }
}<|MERGE_RESOLUTION|>--- conflicted
+++ resolved
@@ -354,30 +354,14 @@
   )
 
   try {
-<<<<<<< HEAD
-    props = await loadGetInitialProps(App, {
-      Component,
-      AppTree,
-      router,
-      ctx,
-    })
-=======
     props = isSkeleton
       ? { pageProps: {} }
-      : await loadGetInitialProps(App, {
+      : (props = await loadGetInitialProps(App, {
           Component,
-          AppTree: (props: any) => {
-            const appProps = { ...props, Component, router }
-            return (
-              <AppContainer>
-                <App {...appProps} />
-              </AppContainer>
-            )
-          },
+          AppTree,
           router,
           ctx,
-        })
->>>>>>> fa5be497
+        }))
   } catch (err) {
     if (!dev || !err) throw err
     ctx.err = err
