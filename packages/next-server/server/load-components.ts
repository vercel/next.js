import {BUILD_MANIFEST, CLIENT_STATIC_FILES_PATH, REACT_LOADABLE_MANIFEST, SERVER_DIRECTORY, SERVERLESS_DIRECTORY} from '../lib/constants';
import { join } from 'path';

import { requirePage } from './require';

export function interopDefault(mod: any) {
  return mod.default || mod
}

export async function loadComponents(distDir: string, buildId: string, pathname: string, serverless: boolean) {
  if (serverless) {
    const Component = await requirePage(pathname, distDir, serverless)
    return { Component }
  }
  const documentPath = join(distDir, SERVER_DIRECTORY, CLIENT_STATIC_FILES_PATH, buildId, 'pages', '_document')
  const appPath = join(distDir, SERVER_DIRECTORY, CLIENT_STATIC_FILES_PATH, buildId, 'pages', '_app')

  const DocumentMod = require(documentPath)
  const { middleware: DocumentMiddleware } = DocumentMod

  const [buildManifest, reactLoadableManifest, Component, Document, App] = await Promise.all([
    require(join(distDir, BUILD_MANIFEST)),
    require(join(distDir, REACT_LOADABLE_MANIFEST)),
<<<<<<< HEAD
    interopDefault(requirePage(pathname, distDir)),
    interopDefault(DocumentMod),
=======
    interopDefault(requirePage(pathname, distDir, serverless)),
    interopDefault(require(documentPath)),
>>>>>>> 43dcb594
    interopDefault(require(appPath)),
  ])

  return {
    buildManifest,
    reactLoadableManifest,
    Component,
    Document,
    DocumentMiddleware,
    App,
  }
}<|MERGE_RESOLUTION|>--- conflicted
+++ resolved
@@ -21,13 +21,8 @@
   const [buildManifest, reactLoadableManifest, Component, Document, App] = await Promise.all([
     require(join(distDir, BUILD_MANIFEST)),
     require(join(distDir, REACT_LOADABLE_MANIFEST)),
-<<<<<<< HEAD
-    interopDefault(requirePage(pathname, distDir)),
+    interopDefault(requirePage(pathname, distDir, serverless)),
     interopDefault(DocumentMod),
-=======
-    interopDefault(requirePage(pathname, distDir, serverless)),
-    interopDefault(require(documentPath)),
->>>>>>> 43dcb594
     interopDefault(require(appPath)),
   ])
 
