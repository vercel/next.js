--- conflicted
+++ resolved
@@ -1,10 +1,6 @@
 {
   "name": "eslint-config-next",
-<<<<<<< HEAD
-  "version": "12.0.0",
-=======
   "version": "12.0.1-canary.0",
->>>>>>> da2bb523
   "description": "ESLint configuration used by NextJS.",
   "main": "index.js",
   "license": "MIT",
@@ -13,11 +9,7 @@
     "directory": "packages/eslint-config-next"
   },
   "dependencies": {
-<<<<<<< HEAD
-    "@next/eslint-plugin-next": "12.0.0",
-=======
     "@next/eslint-plugin-next": "12.0.1-canary.0",
->>>>>>> da2bb523
     "@rushstack/eslint-patch": "^1.0.6",
     "@typescript-eslint/parser": "^4.20.0",
     "eslint-import-resolver-node": "^0.3.4",
