{
  "name": "eslint-config-next",
  "version": "11.1.3-canary.67",
  "description": "ESLint configuration used by NextJS.",
  "main": "index.js",
  "license": "MIT",
  "repository": {
    "url": "vercel/next.js",
    "directory": "packages/eslint-config-next"
  },
  "dependencies": {
<<<<<<< HEAD
    "@next/eslint-plugin-next": "11.1.3-canary.65",
    "@rushstack/eslint-patch": "^1.0.8",
    "@typescript-eslint/parser": "^5.0.0",
=======
    "@next/eslint-plugin-next": "11.1.3-canary.67",
    "@rushstack/eslint-patch": "^1.0.6",
    "@typescript-eslint/parser": "^4.20.0",
>>>>>>> f530b0d3
    "eslint-import-resolver-node": "^0.3.4",
    "eslint-import-resolver-typescript": "^2.4.0",
    "eslint-plugin-import": "^2.25.2",
    "eslint-plugin-jsx-a11y": "^6.4.1",
    "eslint-plugin-react": "^7.23.1",
    "eslint-plugin-react-hooks": "^4.2.0"
  },
  "peerDependencies": {
    "eslint": "^7.23.0 || ^8.0.0-0",
    "next": ">=10.2.0",
    "typescript": ">=3.3.1"
  },
  "peerDependenciesMeta": {
    "typescript": {
      "optional": true
    }
  }
}<|MERGE_RESOLUTION|>--- conflicted
+++ resolved
@@ -9,15 +9,9 @@
     "directory": "packages/eslint-config-next"
   },
   "dependencies": {
-<<<<<<< HEAD
-    "@next/eslint-plugin-next": "11.1.3-canary.65",
+    "@next/eslint-plugin-next": "11.1.3-canary.67",
     "@rushstack/eslint-patch": "^1.0.8",
     "@typescript-eslint/parser": "^5.0.0",
-=======
-    "@next/eslint-plugin-next": "11.1.3-canary.67",
-    "@rushstack/eslint-patch": "^1.0.6",
-    "@typescript-eslint/parser": "^4.20.0",
->>>>>>> f530b0d3
     "eslint-import-resolver-node": "^0.3.4",
     "eslint-import-resolver-typescript": "^2.4.0",
     "eslint-plugin-import": "^2.25.2",
