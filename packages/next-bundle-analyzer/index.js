module.exports =
  (bundleAnalyzerConfig = {}) =>
  (nextConfig = {}) => {
    return Object.assign({}, nextConfig, {
      webpack(config, options) {
        const analyzerConfig =
          typeof bundleAnalyzerConfig === 'function'
            ? bundleAnalyzerConfig(config, options)
            : Object.assign(
                {},
                {
                  enabled: true,
                  openAnalyzer: true,
                  analyzerMode: 'static',
                  reportFilename: options.isServer
                    ? `../analyze/server.html`
                    : `./analyze/client.html`,
                },
                bundleAnalyzerConfig
              )
        if (analyzerConfig.enabled) {
          const { BundleAnalyzerPlugin } = require('webpack-bundle-analyzer')
<<<<<<< HEAD
          config.plugins.push(new BundleAnalyzerPlugin(analyzerConfig))
=======
          config.plugins.push(
            new BundleAnalyzerPlugin({
              analyzerMode: 'static',
              openAnalyzer,
              reportFilename: !options.nextRuntime
                ? `./analyze/client.html`
                : `../${options.nextRuntime === 'nodejs' ? '../' : ''}analyze/${
                    options.nextRuntime
                  }.html`,
            })
          )
>>>>>>> c4b6bb85
        }

        if (typeof nextConfig.webpack === 'function') {
          return nextConfig.webpack(config, options)
        }
        return config
      },
    })
  }<|MERGE_RESOLUTION|>--- conflicted
+++ resolved
@@ -12,29 +12,17 @@
                   enabled: true,
                   openAnalyzer: true,
                   analyzerMode: 'static',
-                  reportFilename: options.isServer
-                    ? `../analyze/server.html`
-                    : `./analyze/client.html`,
+                  reportFilename: !options.nextRuntime
+                    ? `./analyze/client.html`
+                    : `../${options.nextRuntime === 'nodejs' ? '../' : ''}analyze/${
+                        options.nextRuntime
+                      }.html`,
                 },
                 bundleAnalyzerConfig
               )
         if (analyzerConfig.enabled) {
           const { BundleAnalyzerPlugin } = require('webpack-bundle-analyzer')
-<<<<<<< HEAD
           config.plugins.push(new BundleAnalyzerPlugin(analyzerConfig))
-=======
-          config.plugins.push(
-            new BundleAnalyzerPlugin({
-              analyzerMode: 'static',
-              openAnalyzer,
-              reportFilename: !options.nextRuntime
-                ? `./analyze/client.html`
-                : `../${options.nextRuntime === 'nodejs' ? '../' : ''}analyze/${
-                    options.nextRuntime
-                  }.html`,
-            })
-          )
->>>>>>> c4b6bb85
         }
 
         if (typeof nextConfig.webpack === 'function') {
