use std::io::Write;

use anyhow::{bail, Result};
use indexmap::indexmap;
use next_core::{
    create_page_loader_entry_module, get_asset_path_from_pathname,
    mode::NextMode,
    next_client::{
        get_client_module_options_context, get_client_resolve_options_context,
        get_client_runtime_entries, ClientContextType,
    },
    next_config::NextConfigVc,
    next_dynamic::NextDynamicTransitionVc,
    next_server::{
        get_server_module_options_context, get_server_resolve_options_context,
        get_server_runtime_entries, ServerContextType,
    },
    pages_structure::{
        find_pages_structure, PagesDirectoryStructure, PagesDirectoryStructureVc, PagesStructure,
        PagesStructureItem, PagesStructureItemVc, PagesStructureVc,
    },
    pathname_for_path, PathType,
};
use turbopack_binding::{
    turbo::{
        tasks::{primitives::StringVc, Value},
        tasks_env::ProcessEnvVc,
        tasks_fs::{rope::RopeBuilder, File, FileSystemPath, FileSystemPathVc},
    },
    turbopack::{
        build::BuildChunkingContextVc,
        core::{
            asset::Asset,
            chunk::{ChunkableModule, ChunkingContext, EvaluatableAssetsVc},
            compile_time_info::CompileTimeInfoVc,
            context::{AssetContext, AssetContextVc},
            file_source::FileSourceVc,
<<<<<<< HEAD
            reference_type::{EntryReferenceSubType, InnerAssetsVc, ReferenceType},
=======
            output::OutputAssetVc,
            reference_type::{EntryReferenceSubType, ReferenceType},
>>>>>>> c3ca17cf
            source::SourceVc,
            virtual_source::VirtualSourceVc,
        },
        ecmascript::{
            chunk::{EcmascriptChunkPlaceableVc, EcmascriptChunkingContextVc},
            EcmascriptModuleAssetVc,
        },
        node::execution_context::ExecutionContextVc,
        turbopack::{
            transition::{ContextTransitionVc, TransitionsByNameVc},
            ModuleAssetContextVc,
        },
    },
};

use crate::manifests::{BuildManifest, PagesManifest};

#[turbo_tasks::value]
pub struct PageEntries {
    pub entries: Vec<PageEntryVc>,
    pub ssr_runtime_entries: EvaluatableAssetsVc,
    pub client_runtime_entries: EvaluatableAssetsVc,
}

/// Computes all the page entries within the given project root.
#[turbo_tasks::function]
pub async fn get_page_entries(
    next_router_root: FileSystemPathVc,
    project_root: FileSystemPathVc,
    execution_context: ExecutionContextVc,
    env: ProcessEnvVc,
    client_compile_time_info: CompileTimeInfoVc,
    server_compile_time_info: CompileTimeInfoVc,
    next_config: NextConfigVc,
) -> Result<PageEntriesVc> {
    let pages_structure = find_pages_structure(
        project_root,
        next_router_root,
        next_config.page_extensions(),
    );

    let pages_dir = if let Some(pages) = pages_structure.await?.pages {
        pages.project_path().resolve().await?
    } else {
        project_root.join("pages")
    };

    let mode = NextMode::Build;

    let client_ty = Value::new(ClientContextType::Pages { pages_dir });
    let ssr_ty = Value::new(ServerContextType::Pages { pages_dir });

    let client_module_options_context = get_client_module_options_context(
        project_root,
        execution_context,
        client_compile_time_info.environment(),
        client_ty,
        mode,
        next_config,
    );

    let client_resolve_options_context = get_client_resolve_options_context(
        project_root,
        client_ty,
        mode,
        next_config,
        execution_context,
    );

    let client_transition = ContextTransitionVc::new(
        client_compile_time_info,
        client_module_options_context,
        client_resolve_options_context,
    );

    let transitions = TransitionsByNameVc::cell(
        [(
            "next-dynamic".to_string(),
            NextDynamicTransitionVc::new(client_transition).into(),
        )]
        .into_iter()
        .collect(),
    );

    let client_module_context: AssetContextVc = ModuleAssetContextVc::new(
        transitions,
        client_compile_time_info,
        client_module_options_context,
        client_resolve_options_context,
    )
    .into();

    let client_runtime_entries = get_client_runtime_entries(
        project_root,
        env,
        client_ty,
        mode,
        next_config,
        execution_context,
    );
    let client_runtime_entries = client_runtime_entries.resolve_entries(client_module_context);

    let ssr_resolve_options_context = get_server_resolve_options_context(
        project_root,
        ssr_ty,
        mode,
        next_config,
        execution_context,
    );
    let ssr_module_options_context = get_server_module_options_context(
        project_root,
        execution_context,
        ssr_ty,
        mode,
        next_config,
    );

    let ssr_module_context = ModuleAssetContextVc::new(
        transitions,
        server_compile_time_info,
        ssr_module_options_context,
        ssr_resolve_options_context,
    )
    .into();

    let ssr_runtime_entries =
        get_server_runtime_entries(project_root, env, ssr_ty, mode, next_config);
    let ssr_runtime_entries = ssr_runtime_entries.resolve_entries(ssr_module_context);

    let entries = get_page_entries_for_root_directory(
        ssr_module_context,
        client_module_context,
        pages_structure,
        next_router_root,
    )
    .await?;

    Ok(PageEntries {
        entries,
        ssr_runtime_entries,
        client_runtime_entries,
    }
    .cell())
}

async fn get_page_entries_for_root_directory(
    ssr_module_context: AssetContextVc,
    client_module_context: AssetContextVc,
    pages_structure: PagesStructureVc,
    next_router_root: FileSystemPathVc,
) -> Result<Vec<PageEntryVc>> {
    let PagesStructure {
        app,
        document,
        error,
        api,
        pages,
    } = *pages_structure.await?;
    let mut entries = vec![];

    // This only makes sense on both the client and the server, but they should map
    // to different assets (server can be an external module).
    entries.push(get_page_entry_for_file(
        ssr_module_context,
        client_module_context,
        next_router_root,
        app,
        PathType::Page,
    ));

    // This only makes sense on the server.
    entries.push(get_page_entry_for_file(
        ssr_module_context,
        client_module_context,
        next_router_root,
        document,
        PathType::Page,
    ));

    // This only makes sense on both the client and the server, but they should map
    // to different assets (server can be an external module).
    entries.push(get_page_entry_for_file(
        ssr_module_context,
        client_module_context,
        next_router_root,
        error,
        PathType::Page,
    ));

    if let Some(api) = api {
        get_page_entries_for_directory(
            ssr_module_context,
            client_module_context,
            api,
            next_router_root,
            &mut entries,
            PathType::PagesAPI,
        )
        .await?;
    }

    if let Some(pages) = pages {
        get_page_entries_for_directory(
            ssr_module_context,
            client_module_context,
            pages,
            next_router_root,
            &mut entries,
            PathType::Page,
        )
        .await?;
    }

    Ok(entries)
}

#[async_recursion::async_recursion]
async fn get_page_entries_for_directory(
    ssr_module_context: AssetContextVc,
    client_module_context: AssetContextVc,
    pages_structure: PagesDirectoryStructureVc,
    next_router_root: FileSystemPathVc,
    entries: &mut Vec<PageEntryVc>,
    path_type: PathType,
) -> Result<()> {
    let PagesDirectoryStructure {
        ref items,
        ref children,
        ..
    } = *pages_structure.await?;

    for item in items.iter() {
        let PagesStructureItem {
            project_path: _,
            next_router_path: _,
            original_path: _,
        } = *item.await?;
        entries.push(get_page_entry_for_file(
            ssr_module_context,
            client_module_context,
            next_router_root,
            *item,
            path_type,
        ));
    }

    for child in children.iter() {
        get_page_entries_for_directory(
            ssr_module_context,
            client_module_context,
            *child,
            next_router_root,
            entries,
            path_type,
        )
        .await?;
    }

    Ok(())
}

/// A page entry corresponding to some route.
#[turbo_tasks::value]
pub struct PageEntry {
    /// The pathname of the page.
    pub pathname: StringVc,
    /// The Node.js SSR entry module asset.
    pub ssr_module: EcmascriptChunkPlaceableVc,
    /// The client entry module asset.
    pub client_module: EcmascriptModuleAssetVc,
}

#[turbo_tasks::function]
async fn get_page_entry_for_file(
    ssr_module_context: AssetContextVc,
    client_module_context: AssetContextVc,
    next_router_root: FileSystemPathVc,
    app: PagesStructureItemVc,
    path_type: PathType,
) -> Result<PageEntryVc> {
    let app = app.await?;
    let source: SourceVc = FileSourceVc::new(app.project_path).into();
    let next_router_path = app.next_router_path;
    let reference_type = match path_type {
        PathType::Page => Value::new(ReferenceType::Entry(EntryReferenceSubType::Page)),
        PathType::PagesAPI => Value::new(ReferenceType::Entry(EntryReferenceSubType::PagesApi)),
        _ => bail!("Invalid path type"),
    };

    let pathname = pathname_for_path(next_router_root, next_router_path, path_type);

    let definition_page = format!("/{}", app.original_path.await?);
    let definition_pathname = pathname.await?;

    let ssr_module = ssr_module_context.process(source, reference_type.clone());

    // Sourced from https://github.com/vercel/next.js/blob/2848ce51d1552633119c89ab49ff7fe2e4e91c91/packages/next/src/build/webpack/loaders/next-route-loader/index.ts
    let result = match path_type {
        PathType::Page => {
            let mut result = RopeBuilder::from(
                indoc::formatdoc! {"
                    import RouteModule from 'next/dist/server/future/route-modules/pages-api/module'
                    import {{ hoist }} from 'next/dist/build/webpack/loaders/next-route-loader/helpers'

                    import Document from '@vercel/turbopack-next/pages/_document'
                    import App from '@vercel/turbopack-next/pages/_app'

                    import * as userland from 'INNER'

                    export default hoist(userland, 'default')

                    export const getStaticProps = hoist(userland, 'getStaticProps')
                    export const getStaticPaths = hoist(userland, 'getStaticPaths')
                    export const getServerSideProps = hoist(userland, 'getServerSideProps')
                    export const config = hoist(userland, 'config')
                    export const reportWebVitals = hoist(userland, 'reportWebVitals')

                    export const unstable_getStaticProps = hoist(userland, 'unstable_getStaticProps')
                    export const unstable_getStaticPaths = hoist(userland, 'unstable_getStaticPaths')
                    export const unstable_getStaticParams = hoist(userland, 'unstable_getStaticParams')
                    export const unstable_getServerProps = hoist(userland, 'unstable_getServerProps')
                    export const unstable_getServerSideProps = hoist(userland, 'unstable_getServerSideProps')
                    
                    export const routeModule = new RouteModule({{
                        definition: {{
                            kind: 'PAGES',
                            page: '{definition_page}',
                            pathname: '{definition_pathname}',
                            bundlePath: '',
                            filename: '',
                        }},
                        userland,
                    }})
                "}
                .as_bytes()
                .to_vec(),
            );

            // When we're building the instrumentation page (only when the
            // instrumentation file conflicts with a page also labeled
            // /instrumentation) hoist the `register` method.
            if definition_page.to_string() == "/instrumentation"
                || definition_page.to_string() == "/src/instrumentation"
            {
                writeln!(
                    result,
                    r#"export const register = hoist(userland, "register")\n"#
                )?;
            }

            result
        }
        PathType::PagesAPI => RopeBuilder::from(
            indoc::formatdoc! {"
                import RouteModule from 'next/dist/server/future/route-modules/pages-api/module'
                import {{ hoist }} from 'next/dist/build/webpack/loaders/next-route-loader/helpers'

                import * as userland from 'INNER'

                export default hoist(userland, 'default')
                export const config = hoist(userland, 'config')
                
                export const routeModule = new RouteModule({{
                    definition: {{
                        kind: 'PAGES_API',
                        page: '{definition_page}',
                        pathname: '{definition_pathname}',
                        bundlePath: '',
                        filename: '',
                    }},
                    userland,
                }})
        "}
            .as_bytes()
            .to_vec(),
        ),
        _ => bail!("Invalid path type"),
    };

    let file = File::from(result.build());

    let asset: VirtualSourceVc = VirtualSourceVc::new(
        source.ident().path().join(match path_type {
            PathType::Page => "pages-entry.tsx",
            PathType::PagesAPI => "pages-api-entry.tsx",
            _ => bail!("Invalid path type"),
        }),
        file.into(),
    );
    let ssr_module = ssr_module_context.process(
        asset.into(),
        Value::new(ReferenceType::Internal(InnerAssetsVc::cell(indexmap! {
            "INNER".to_string() => ssr_module.into(),
        }))),
    );

    let client_module = create_page_loader_entry_module(client_module_context, source, pathname);

    let Some(client_module) = EcmascriptModuleAssetVc::resolve_from(client_module).await? else {
        bail!("expected an ECMAScript module asset");
    };

    let Some(ssr_module) = EcmascriptChunkPlaceableVc::resolve_from(ssr_module).await? else {
        bail!("expected an ECMAScript chunk placeable asset");
    };

    Ok(PageEntry {
        pathname,
        ssr_module,
        client_module,
    }
    .cell())
}

/// Computes the pathname for a given path.
#[turbo_tasks::function]
async fn pathname_from_path(next_router_path: FileSystemPathVc) -> Result<StringVc> {
    let pathname = next_router_path.await?;
    Ok(StringVc::cell(pathname.path.clone()))
}

/// Computes the chunks of page entries, adds their paths to the corresponding
/// manifests, and pushes the assets to the `all_chunks` vec.
pub async fn compute_page_entries_chunks(
    page_entries: &PageEntries,
    client_chunking_context: EcmascriptChunkingContextVc,
    ssr_chunking_context: BuildChunkingContextVc,
    node_root: FileSystemPathVc,
    pages_manifest_dir_path: &FileSystemPath,
    client_relative_path: &FileSystemPath,
    pages_manifest: &mut PagesManifest,
    build_manifest: &mut BuildManifest,
    all_chunks: &mut Vec<OutputAssetVc>,
) -> Result<()> {
    for page_entry in page_entries.entries.iter() {
        let page_entry = page_entry.await?;
        let pathname = page_entry.pathname.await?;
        let asset_path: String = get_asset_path_from_pathname(&pathname, ".js");

        let ssr_entry_chunk = ssr_chunking_context.entry_chunk(
            node_root.join(&format!("server/pages/{asset_path}")),
            page_entry.ssr_module,
            page_entries.ssr_runtime_entries,
        );
        all_chunks.push(ssr_entry_chunk);

        let chunk_path = ssr_entry_chunk.ident().path().await?;
        if let Some(asset_path) = pages_manifest_dir_path.get_path_to(&chunk_path) {
            pages_manifest
                .pages
                .insert(pathname.clone_value(), asset_path.to_string());
        }

        let client_entry_chunk = page_entry
            .client_module
            .as_root_chunk(client_chunking_context.into());

        let client_chunks = client_chunking_context.evaluated_chunk_group(
            client_entry_chunk,
            page_entries
                .client_runtime_entries
                .with_entry(page_entry.client_module.into()),
        );

        let build_manifest_pages_entry = build_manifest
            .pages
            .entry(pathname.clone_value())
            .or_default();

        for chunk in client_chunks.await?.iter().copied() {
            all_chunks.push(chunk);
            let chunk_path = chunk.ident().path().await?;
            if let Some(asset_path) = client_relative_path.get_path_to(&chunk_path) {
                build_manifest_pages_entry.push(asset_path.to_string());
            }
        }
    }
    Ok(())
}<|MERGE_RESOLUTION|>--- conflicted
+++ resolved
@@ -35,12 +35,8 @@
             compile_time_info::CompileTimeInfoVc,
             context::{AssetContext, AssetContextVc},
             file_source::FileSourceVc,
-<<<<<<< HEAD
+            output::OutputAssetVc,
             reference_type::{EntryReferenceSubType, InnerAssetsVc, ReferenceType},
-=======
-            output::OutputAssetVc,
-            reference_type::{EntryReferenceSubType, ReferenceType},
->>>>>>> c3ca17cf
             source::SourceVc,
             virtual_source::VirtualSourceVc,
         },
