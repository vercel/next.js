--- conflicted
+++ resolved
@@ -326,129 +326,12 @@
     let pathname = pathname_for_path(next_router_root, next_router_path, path_type);
     let original_name = next_original_path.await?.path.clone();
 
-<<<<<<< HEAD
     let ssr_module = create_page_ssr_entry_module(
         pathname,
         reference_type,
         ssr_module_context,
         source,
         Vc::cell(original_name),
-=======
-    let definition_page = format!("/{}", next_original_path.await?);
-    let definition_pathname = pathname.await?;
-
-    let ssr_module = ssr_module_context.process(source, reference_type.clone());
-
-    let mut result = RopeBuilder::default();
-
-    match path_type {
-        PathType::Page => {
-            // Sourced from https://github.com/vercel/next.js/blob/2848ce51d1552633119c89ab49ff7fe2e4e91c91/packages/next/src/build/webpack/loaders/next-route-loader/index.ts
-            writedoc!(
-                result,
-                r#"
-                    import RouteModule from "next/dist/server/future/route-modules/pages/module"
-                    import {{ hoist }} from "next/dist/build/webpack/loaders/next-route-loader/helpers"
-
-                    import Document from "@vercel/turbopack-next/pages/_document"
-                    import App from "@vercel/turbopack-next/pages/_app"
-
-                    import * as userland from "INNER"
-
-                    export default hoist(userland, "default")
-
-                    export const getStaticProps = hoist(userland, "getStaticProps")
-                    export const getStaticPaths = hoist(userland, "getStaticPaths")
-                    export const getServerSideProps = hoist(userland, "getServerSideProps")
-                    export const config = hoist(userland, "config")
-                    export const reportWebVitals = hoist(userland, "reportWebVitals")
-
-                    export const unstable_getStaticProps = hoist(userland, "unstable_getStaticProps")
-                    export const unstable_getStaticPaths = hoist(userland, "unstable_getStaticPaths")
-                    export const unstable_getStaticParams = hoist(userland, "unstable_getStaticParams")
-                    export const unstable_getServerProps = hoist(userland, "unstable_getServerProps")
-                    export const unstable_getServerSideProps = hoist(userland, "unstable_getServerSideProps")
-                    
-                    export const routeModule = new RouteModule({{
-                        definition: {{
-                            kind: "PAGES",
-                            page: {definition_page},
-                            pathname: {definition_pathname},
-                            // The following aren't used in production, but are
-                            // required for the RouteModule constructor.
-                            bundlePath: "",
-                            filename: "",
-                        }},
-                        components: {{
-                            App,
-                            Document,
-                        }},
-                        userland,
-                    }})
-                "#,
-                definition_page = StringifyJs(&definition_page),
-                definition_pathname = StringifyJs(&definition_pathname),
-            )?;
-
-            // When we're building the instrumentation page (only when the
-            // instrumentation file conflicts with a page also labeled
-            // /instrumentation) hoist the `register` method.
-            if definition_page == "/instrumentation" || definition_page == "/src/instrumentation" {
-                writeln!(
-                    result,
-                    r#"export const register = hoist(userland, "register")"#
-                )?;
-            }
-        }
-        PathType::PagesAPI => {
-            // Sourced from https://github.com/vercel/next.js/blob/2848ce51d1552633119c89ab49ff7fe2e4e91c91/packages/next/src/build/webpack/loaders/next-route-loader/index.ts
-            writedoc!(
-                result,
-                r#"
-                    import RouteModule from "next/dist/server/future/route-modules/pages-api/module"
-                    import {{ hoist }} from "next/dist/build/webpack/loaders/next-route-loader/helpers"
-
-                    import * as userland from "INNER"
-
-                    export default hoist(userland, "default")
-                    export const config = hoist(userland, "config")
-                    
-                    export const routeModule = new RouteModule({{
-                        definition: {{
-                            kind: "PAGES_API",
-                            page: {definition_page},
-                            pathname: {definition_pathname},
-                            // The following aren't used in production, but are
-                            // required for the RouteModule constructor.
-                            bundlePath: "",
-                            filename: "",
-                        }},
-                        userland,
-                    }})
-                "#,
-                definition_page = StringifyJs(&definition_page),
-                definition_pathname = StringifyJs(&definition_pathname),
-            )?;
-        }
-        _ => bail!("Invalid path type"),
-    };
-
-    let file = File::from(result.build());
-
-    let asset = VirtualSource::new(
-        source.ident().path().join(match path_type {
-            PathType::Page => "pages-entry.tsx".to_string(),
-            PathType::PagesAPI => "pages-api-entry.tsx".to_string(),
-            _ => bail!("Invalid path type"),
-        }),
-        AssetContent::file(file.into()),
-    );
-    let ssr_module = ssr_module_context.process(
-        Vc::upcast(asset),
-        Value::new(ReferenceType::Internal(Vc::cell(indexmap! {
-            "INNER".to_string() => ssr_module,
-        }))),
->>>>>>> 911ba888
     );
 
     let client_module = create_page_loader_entry_module(client_module_context, source, pathname);
