--- conflicted
+++ resolved
@@ -20,34 +20,18 @@
 
 enhanceGlobals();
 
-<<<<<<< HEAD
-// @ts-expect-error ENTRY is set from rust code
 import * as userland from "ENTRY";
 
 const route = new Route({
   userland,
   pathname: PATHNAME,
-=======
-import * as handlers from "ENTRY";
-const mod = {
-  handlers,
->>>>>>> 46151dd6
   resolvedPagePath: `app/${PAGE}`,
   nextConfigOutput: undefined,
   requestAsyncStorage,
   staticGenerationAsyncStorage,
   staticGenerationBailout,
   headerHooks,
-<<<<<<< HEAD
   serverHooks,
-=======
-  requestAsyncStorage,
-};
-const handler = getHandle({
-  mod,
-  page: `/${PAGE}`,
-  nextConfigOutput: undefined
->>>>>>> 46151dd6
 });
 
 const provider = new HandlerProvider(route);
