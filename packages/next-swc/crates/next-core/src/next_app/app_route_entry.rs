use anyhow::{bail, Result};
use indexmap::indexmap;
use turbo_tasks::{Value, ValueToString, Vc};
use turbopack_binding::{
    turbo::tasks_fs::{rope::RopeBuilder, File, FileSystemPath},
    turbopack::{
        core::{
            asset::AssetContent,
            context::AssetContext,
            module::Module,
            reference_type::{
                EcmaScriptModulesReferenceSubType, EntryReferenceSubType, ReferenceType,
            },
            source::Source,
            virtual_source::VirtualSource,
        },
        ecmascript::{chunk::EcmascriptChunkPlaceable, utils::StringifyJs},
        turbopack::ModuleAssetContext,
    },
};

use crate::{
    next_app::AppEntry,
    parse_segment_config_from_source,
    util::{load_next_js, resolve_next_module, NextRuntime},
};

/// Computes the entry for a Next.js app route.
#[turbo_tasks::function]
pub async fn get_app_route_entry(
    nodejs_context: Vc<ModuleAssetContext>,
    edge_context: Vc<ModuleAssetContext>,
    source: Vc<Box<dyn Source>>,
    pathname: String,
    original_name: String,
    project_root: Vc<FileSystemPath>,
) -> Result<Vc<AppEntry>> {
    let config = parse_segment_config_from_source(
        nodejs_context.process(
            source,
            Value::new(ReferenceType::Entry(EntryReferenceSubType::AppRoute)),
        ),
        source,
    );
    let context = if matches!(config.await?.runtime, Some(NextRuntime::Edge)) {
        edge_context
    } else {
        nodejs_context
    };

    let mut result = RopeBuilder::default();

<<<<<<< HEAD
    let original_name = get_original_route_name(&pathname);
=======
    let kind = "app-route";
    let original_name = get_original_route_name(&original_name);
>>>>>>> aed332b2
    let path = source.ident().path();

    let template_file = "/dist/esm/build/webpack/loaders/next-route-loader/entries/app-route.js";

    // Load the file from the next.js codebase.
    let file = load_next_js(project_root, template_file).await?.await?;

    let mut file = file
        .to_str()?
        .replace(
            "\"VAR_DEFINITION_PAGE\"",
            &StringifyJs(&original_name).to_string(),
        )
        .replace(
            "\"VAR_DEFINITION_PATHNAME\"",
            &StringifyJs(&pathname).to_string(),
        )
        .replace(
            "\"VAR_DEFINITION_FILENAME\"",
            &StringifyJs(&path.file_stem().await?.as_ref().unwrap().clone()).to_string(),
        )
        // TODO(alexkirsz) Is this necessary?
        .replace(
            "\"VAR_DEFINITION_BUNDLE_PATH\"",
            &StringifyJs("").to_string(),
        )
        .replace(
            "\"VAR_ORIGINAL_PATHNAME\"",
            &StringifyJs(&original_name).to_string(),
        )
        .replace(
            "\"VAR_RESOLVED_PAGE_PATH\"",
            &StringifyJs(&path.to_string().await?).to_string(),
        )
        .replace(
            "// INJECT:nextConfigOutput",
            "const nextConfigOutput = \"\"",
        );

    // Ensure that the last line is a newline.
    if !file.ends_with('\n') {
        file.push('\n');
    }

    result.concat(&RopeBuilder::from(file.as_bytes().to_vec()).build());

    let file = File::from(result.build());

    let resolve_result = resolve_next_module(project_root, template_file).await?;

    let Some(template_path) = *resolve_result.first_module().await? else {
        bail!("Expected to find module");
    };

    let template_path = template_path.ident().path();

    let virtual_source = VirtualSource::new(template_path, AssetContent::file(file.into()));

    let entry = context.process(
        source,
        Value::new(ReferenceType::EcmaScriptModules(
            EcmaScriptModulesReferenceSubType::Undefined,
        )),
    );

    let inner_assets = indexmap! {
        "VAR_USERLAND".to_string() => entry
    };

    let rsc_entry = context.process(
        Vc::upcast(virtual_source),
        Value::new(ReferenceType::Internal(Vc::cell(inner_assets))),
    );

    let Some(rsc_entry) =
        Vc::try_resolve_downcast::<Box<dyn EcmascriptChunkPlaceable>>(rsc_entry).await?
    else {
        bail!("expected an ECMAScript chunk placeable module");
    };

    Ok(AppEntry {
        pathname: pathname.to_string(),
        original_name,
        rsc_entry,
        config,
    }
    .cell())
}

fn get_original_route_name(pathname: &str) -> String {
    match pathname {
        "/" => "/route".to_string(),
        _ => format!("{}/route", pathname),
    }
}<|MERGE_RESOLUTION|>--- conflicted
+++ resolved
@@ -50,12 +50,7 @@
 
     let mut result = RopeBuilder::default();
 
-<<<<<<< HEAD
-    let original_name = get_original_route_name(&pathname);
-=======
-    let kind = "app-route";
     let original_name = get_original_route_name(&original_name);
->>>>>>> aed332b2
     let path = source.ident().path();
 
     let template_file = "/dist/esm/build/webpack/loaders/next-route-loader/entries/app-route.js";
