use anyhow::{bail, Result};
use indexmap::indexmap;
<<<<<<< HEAD
use turbo_tasks::{primitives::OptionStringVc, Value};
use turbopack::ecmascript::chunk::EcmascriptChunkPlaceableVc;
use turbopack::{
    ecmascript::chunk_group_files_asset::ChunkGroupFilesAsset,
    module_options::ModuleOptionsContextVc,
    resolve_options_context::ResolveOptionsContextVc,
    transition::{Transition, TransitionVc},
    ModuleAssetContextVc,
};
use turbopack_core::{
=======
use turbo_binding::turbopack::core::{
>>>>>>> a34f02b3
    asset::AssetVc,
    chunk::{ChunkingContext, ChunkingContextVc},
    compile_time_info::CompileTimeInfoVc,
    context::AssetContext,
};
use turbo_binding::turbopack::ecmascript::{
    EcmascriptInputTransform, EcmascriptInputTransformsVc, EcmascriptModuleAssetType,
    EcmascriptModuleAssetVc, InnerAssetsVc,
};
use turbo_binding::turbopack::turbopack::{
    ecmascript::chunk_group_files_asset::ChunkGroupFilesAsset,
    module_options::ModuleOptionsContextVc,
    resolve_options_context::ResolveOptionsContextVc,
    transition::{Transition, TransitionVc},
    ModuleAssetContextVc,
};
use turbo_tasks::{primitives::OptionStringVc, Value};

use super::runtime_entry::RuntimeEntriesVc;
use crate::embed_js::next_asset;

/// Makes a transition into a next.js client context.
///
/// It wraps the target asset with client bootstrapping hydration. It changes
/// the environment to be inside of the browser. It offers a module to the
/// importer that exports an array of chunk urls.
#[turbo_tasks::value(shared)]
pub struct NextClientTransition {
    pub is_app: bool,
    pub client_compile_time_info: CompileTimeInfoVc,
    pub client_module_options_context: ModuleOptionsContextVc,
    pub client_resolve_options_context: ResolveOptionsContextVc,
    pub client_chunking_context: ChunkingContextVc,
    pub runtime_entries: RuntimeEntriesVc,
}

#[turbo_tasks::value_impl]
impl Transition for NextClientTransition {
    #[turbo_tasks::function]
    fn process_compile_time_info(
        &self,
        _compile_time_info: CompileTimeInfoVc,
    ) -> CompileTimeInfoVc {
        self.client_compile_time_info
    }

    #[turbo_tasks::function]
    fn process_module_options_context(
        &self,
        _context: ModuleOptionsContextVc,
    ) -> ModuleOptionsContextVc {
        self.client_module_options_context
    }

    #[turbo_tasks::function]
    fn process_resolve_options_context(
        &self,
        _context: ResolveOptionsContextVc,
    ) -> ResolveOptionsContextVc {
        self.client_resolve_options_context
    }

    #[turbo_tasks::function]
    async fn process_module(
        &self,
        asset: AssetVc,
        context: ModuleAssetContextVc,
    ) -> Result<AssetVc> {
        let asset = if !self.is_app {
            let internal_asset = next_asset("entry/next-hydrate.tsx");

            EcmascriptModuleAssetVc::new_with_inner_assets(
                internal_asset,
                context.into(),
                Value::new(EcmascriptModuleAssetType::Typescript),
                EcmascriptInputTransformsVc::cell(vec![
                    EcmascriptInputTransform::TypeScript {
                        use_define_for_class_fields: false,
                    },
                    EcmascriptInputTransform::React {
                        refresh: false,
                        import_source: OptionStringVc::cell(None),
                        runtime: OptionStringVc::cell(None),
                    },
                ]),
                context.compile_time_info(),
                InnerAssetsVc::cell(indexmap! {
                    "PAGE".to_string() => asset
                }),
            )
            .into()
        } else {
            let Some(asset) = EcmascriptChunkPlaceableVc::resolve_from(asset).await? else {
                bail!("Not an ecmascript module");
            };
            asset
        };

<<<<<<< HEAD
=======
        let asset = EcmascriptModuleAssetVc::new_with_inner_assets(
            internal_asset,
            context.into(),
            Value::new(EcmascriptModuleAssetType::Typescript),
            EcmascriptInputTransformsVc::cell(vec![
                EcmascriptInputTransform::TypeScript {
                    use_define_for_class_fields: false,
                },
                EcmascriptInputTransform::React {
                    refresh: false,
                    import_source: OptionStringVc::cell(None),
                    runtime: OptionStringVc::cell(None),
                },
            ]),
            Default::default(),
            context.compile_time_info(),
            InnerAssetsVc::cell(indexmap! {
                "PAGE".to_string() => asset
            }),
        );

>>>>>>> a34f02b3
        let runtime_entries = self.runtime_entries.resolve_entries(context.into());

        let asset = ChunkGroupFilesAsset {
            asset: asset.into(),
            // This ensures that the chunk group files asset will strip out the _next prefix from
            // all chunk paths, which is what the Next.js renderer code expects.
            client_root: self.client_chunking_context.output_root().join("_next"),
            chunking_context: self.client_chunking_context,
            runtime_entries: Some(runtime_entries),
        };

        Ok(asset.cell().into())
    }
}<|MERGE_RESOLUTION|>--- conflicted
+++ resolved
@@ -1,24 +1,13 @@
 use anyhow::{bail, Result};
 use indexmap::indexmap;
-<<<<<<< HEAD
-use turbo_tasks::{primitives::OptionStringVc, Value};
-use turbopack::ecmascript::chunk::EcmascriptChunkPlaceableVc;
-use turbopack::{
-    ecmascript::chunk_group_files_asset::ChunkGroupFilesAsset,
-    module_options::ModuleOptionsContextVc,
-    resolve_options_context::ResolveOptionsContextVc,
-    transition::{Transition, TransitionVc},
-    ModuleAssetContextVc,
-};
-use turbopack_core::{
-=======
+use turbo_binding::turbo::tasks::{primitives::OptionStringVc, Value};
 use turbo_binding::turbopack::core::{
->>>>>>> a34f02b3
     asset::AssetVc,
     chunk::{ChunkingContext, ChunkingContextVc},
     compile_time_info::CompileTimeInfoVc,
     context::AssetContext,
 };
+use turbo_binding::turbopack::ecmascript::chunk::EcmascriptChunkPlaceableVc;
 use turbo_binding::turbopack::ecmascript::{
     EcmascriptInputTransform, EcmascriptInputTransformsVc, EcmascriptModuleAssetType,
     EcmascriptModuleAssetVc, InnerAssetsVc,
@@ -30,7 +19,6 @@
     transition::{Transition, TransitionVc},
     ModuleAssetContextVc,
 };
-use turbo_tasks::{primitives::OptionStringVc, Value};
 
 use super::runtime_entry::RuntimeEntriesVc;
 use crate::embed_js::next_asset;
@@ -99,6 +87,7 @@
                         runtime: OptionStringVc::cell(None),
                     },
                 ]),
+                Default::default(),
                 context.compile_time_info(),
                 InnerAssetsVc::cell(indexmap! {
                     "PAGE".to_string() => asset
@@ -112,30 +101,6 @@
             asset
         };
 
-<<<<<<< HEAD
-=======
-        let asset = EcmascriptModuleAssetVc::new_with_inner_assets(
-            internal_asset,
-            context.into(),
-            Value::new(EcmascriptModuleAssetType::Typescript),
-            EcmascriptInputTransformsVc::cell(vec![
-                EcmascriptInputTransform::TypeScript {
-                    use_define_for_class_fields: false,
-                },
-                EcmascriptInputTransform::React {
-                    refresh: false,
-                    import_source: OptionStringVc::cell(None),
-                    runtime: OptionStringVc::cell(None),
-                },
-            ]),
-            Default::default(),
-            context.compile_time_info(),
-            InnerAssetsVc::cell(indexmap! {
-                "PAGE".to_string() => asset
-            }),
-        );
-
->>>>>>> a34f02b3
         let runtime_entries = self.runtime_entries.resolve_entries(context.into());
 
         let asset = ChunkGroupFilesAsset {
