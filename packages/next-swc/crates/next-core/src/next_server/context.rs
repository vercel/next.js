--- conflicted
+++ resolved
@@ -410,7 +410,7 @@
 
     let module_options_context = ModuleOptionsContext {
         execution_context: Some(execution_context),
-        use_lightningcss,
+        use_swc_css,
         tree_shaking_mode: Some(TreeShakingMode::ReexportsOnly),
         import_externals: *next_config.import_externals().await?,
         ignore_dynamic_requests: true,
@@ -451,14 +451,7 @@
 
             let module_options_context = ModuleOptionsContext {
                 esm_url_rewrite_behavior: url_rewrite_behavior,
-<<<<<<< HEAD
                 ..module_options_context
-=======
-                use_swc_css,
-                tree_shaking_mode: Some(TreeShakingMode::ReexportsOnly),
-                import_externals: *next_config.import_externals().await?,
-                ..Default::default()
->>>>>>> d55699d5
             };
 
             let foreign_code_module_options_context = ModuleOptionsContext {
@@ -515,17 +508,6 @@
             next_server_rules.extend(custom_source_transform_rules.clone());
             next_server_rules.extend(source_transform_rules);
 
-<<<<<<< HEAD
-=======
-            let module_options_context = ModuleOptionsContext {
-                execution_context: Some(execution_context),
-                use_swc_css,
-                tree_shaking_mode: Some(TreeShakingMode::ReexportsOnly),
-                import_externals: *next_config.import_externals().await?,
-                ..Default::default()
-            };
-
->>>>>>> d55699d5
             let foreign_code_module_options_context = ModuleOptionsContext {
                 custom_rules: foreign_next_server_rules.clone(),
                 enable_webpack_loaders: foreign_webpack_loaders,
@@ -594,17 +576,6 @@
             next_server_rules.extend(custom_source_transform_rules.clone());
             next_server_rules.extend(source_transform_rules);
 
-<<<<<<< HEAD
-=======
-            let module_options_context = ModuleOptionsContext {
-                execution_context: Some(execution_context),
-                use_swc_css,
-                tree_shaking_mode: Some(TreeShakingMode::ReexportsOnly),
-                import_externals: *next_config.import_externals().await?,
-                ..Default::default()
-            };
-
->>>>>>> d55699d5
             let foreign_code_module_options_context = ModuleOptionsContext {
                 custom_rules: foreign_next_server_rules.clone(),
                 enable_webpack_loaders: foreign_webpack_loaders,
