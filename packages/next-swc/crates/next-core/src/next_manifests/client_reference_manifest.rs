use anyhow::Result;
use indoc::formatdoc;
use turbo_tasks::{TryJoinIterExt, ValueToString, Vc};
use turbo_tasks_fs::{File, FileSystemPath};
use turbopack_binding::turbopack::{
    core::{
        asset::AssetContent,
        chunk::{ChunkItemExt, ChunkableModule, ModuleId as TurbopackModuleId},
        output::OutputAsset,
        virtual_output::VirtualOutputAsset,
    },
    ecmascript::{chunk::EcmascriptChunkingContext, utils::StringifyJs},
};

use super::{
    utils::encode_url, ClientReferenceManifest, ManifestNode, ManifestNodeEntry, ModuleId,
};
use crate::{
    next_app::ClientReferencesChunks,
    next_client_reference::{ClientReferenceGraphResult, ClientReferenceType},
    next_config::NextConfig,
    util::NextRuntime,
};

#[turbo_tasks::value_impl]
impl ClientReferenceManifest {
    #[turbo_tasks::function]
    pub async fn build_output(
        node_root: Vc<FileSystemPath>,
        client_relative_path: Vc<FileSystemPath>,
        entry_name: String,
        client_references: Vc<ClientReferenceGraphResult>,
        client_references_chunks: Vc<ClientReferencesChunks>,
        client_chunking_context: Vc<Box<dyn EcmascriptChunkingContext>>,
        ssr_chunking_context: Option<Vc<Box<dyn EcmascriptChunkingContext>>>,
        next_config: Vc<NextConfig>,
        runtime: NextRuntime,
    ) -> Result<Vc<Box<dyn OutputAsset>>> {
        let mut entry_manifest: ClientReferenceManifest = Default::default();
        entry_manifest.module_loading.prefix = next_config
            .computed_asset_prefix()
            .await?
            .as_ref()
            .map(|p| p.to_owned())
            .unwrap_or_default();

        entry_manifest.module_loading.cross_origin = next_config
            .await?
            .cross_origin
            .as_ref()
            .map(|p| p.to_owned());
        let client_references_chunks = client_references_chunks.await?;
        let client_relative_path = client_relative_path.await?;
        let node_root_ref = node_root.await?;

        for app_client_reference in client_references.await?.client_references.iter() {
            let app_client_reference_ty = app_client_reference.ty();

            // An client component need to be emitted into the client reference manifest
            if let ClientReferenceType::EcmascriptClientReference(ecmascript_client_reference) =
                app_client_reference_ty
            {
                let ecmascript_client_reference = ecmascript_client_reference.await?;

                let server_path = ecmascript_client_reference
                    .server_ident
                    .path()
                    .to_string()
                    .await?;

                let client_module_id = ecmascript_client_reference
                    .client_module
                    .as_chunk_item(Vc::upcast(client_chunking_context))
                    .id()
                    .await?;

                let client_chunks_paths = if let Some(client_chunks) = client_references_chunks
                    .client_component_client_chunks
                    .get(&app_client_reference_ty)
                {
                    let client_chunks = client_chunks.await?;
                    let client_chunks_paths = client_chunks
                        .iter()
                        .map(|chunk| chunk.ident().path())
                        .try_join()
                        .await?;
<<<<<<< HEAD
                    let client_chunks_urls: Vec<String> = client_chunks_paths
=======

                    client_chunks_paths
>>>>>>> 89a5251d
                        .iter()
                        .filter_map(|chunk_path| client_relative_path.get_path_to(chunk_path))
                        // It's possible that a chunk also emits CSS files, that will
                        // be handled separatedly.
                        .filter(|path| path.ends_with(".js"))
<<<<<<< HEAD
                        .map(encode_url)
                        .collect::<Vec<_>>();

                    let ssr_chunks_paths = ssr_chunks
                        .iter()
                        .map(|chunk| chunk.ident().path())
                        .try_join()
=======
                        .collect::<Vec<_>>()
                } else {
                    Vec::new()
                };
                entry_manifest.client_modules.module_exports.insert(
                    get_client_reference_module_key(&server_path, "*"),
                    ManifestNodeEntry {
                        name: "*".to_string(),
                        id: (&*client_module_id).into(),
                        chunks: client_chunks_paths,
                        // TODO(WEB-434)
                        r#async: false,
                    },
                );

                if let Some(ssr_chunking_context) = ssr_chunking_context {
                    let ssr_module_id = ecmascript_client_reference
                        .ssr_module
                        .as_chunk_item(Vc::upcast(ssr_chunking_context))
                        .id()
>>>>>>> 89a5251d
                        .await?;

                    let ssr_chunks_paths = if runtime == NextRuntime::Edge {
                        // the chunks get added to the middleware-manifest.json instead
                        // of this file because the
                        // edge runtime doesn't support dynamically
                        // loading chunks.
                        Vec::new()
                    } else if let Some(ssr_chunks) = client_references_chunks
                        .client_component_ssr_chunks
                        .get(&app_client_reference_ty)
                    {
                        let ssr_chunks = ssr_chunks.await?;

                        let ssr_chunks_paths = ssr_chunks
                            .iter()
                            .map(|chunk| chunk.ident().path())
                            .try_join()
                            .await?;

                        ssr_chunks_paths
                            .iter()
                            .filter_map(|chunk_path| node_root_ref.get_path_to(chunk_path))
                            .map(ToString::to_string)
                            .collect::<Vec<_>>()
                    } else {
                        Vec::new()
                    };
                    let mut ssr_manifest_node = ManifestNode::default();
<<<<<<< HEAD

                    entry_manifest.client_modules.module_exports.insert(
                        get_client_reference_module_key(&server_path, "*"),
                        ManifestNodeEntry {
                            name: "*".to_string(),
                            id: (&*client_module_id).into(),
                            chunks: client_chunks_urls,
                            // TODO(WEB-434)
                            r#async: false,
                        },
                    );

=======
>>>>>>> 89a5251d
                    ssr_manifest_node.module_exports.insert(
                        "*".to_string(),
                        ManifestNodeEntry {
                            name: "*".to_string(),
                            id: (&*ssr_module_id).into(),
<<<<<<< HEAD
                            chunks: if runtime == NextRuntime::Edge {
                                // the chunks get added to the middleware-manifest.json instead of
                                // this file because the edge runtime doesn't support dynamically
                                // loading chunks.
                                vec![]
                            } else {
                                ssr_chunks_paths
                            },
=======
                            chunks: ssr_chunks_paths,
>>>>>>> 89a5251d
                            // TODO(WEB-434)
                            r#async: false,
                        },
                    );

                    match runtime {
                        NextRuntime::NodeJs => {
                            entry_manifest
                                .ssr_module_mapping
                                .insert((&*client_module_id).into(), ssr_manifest_node);
                        }
                        NextRuntime::Edge => {
                            entry_manifest
                                .edge_ssr_module_mapping
                                .insert((&*client_module_id).into(), ssr_manifest_node);
                        }
                    }
                }
            }
        }

        // per layout segment chunks need to be emitted into the manifest too
        for (server_component, client_chunks) in
            client_references_chunks.layout_segment_client_chunks.iter()
        {
            let client_chunks = &client_chunks.await?;

            let client_chunks_paths = client_chunks
                .iter()
                .map(|chunk| chunk.ident().path())
                .try_join()
                .await?;

            let server_component_name = server_component
                .server_path()
                .with_extension("".to_string())
                .to_string()
                .await?;

            let entry_css_files = entry_manifest
                .entry_css_files
                .entry(server_component_name.clone_value())
                .or_default();

            let entry_js_files = entry_manifest
                .entry_js_files
                .entry(server_component_name.clone_value())
                .or_default();

            for chunk_path in client_chunks_paths {
                if let Some(path) = client_relative_path.get_path_to(&chunk_path) {
                    let path = path.to_string();
                    if chunk_path.extension_ref() == Some("css") {
                        entry_css_files.insert(path);
                    } else {
                        entry_js_files.insert(path);
                    }
                }
            }
        }

        let client_reference_manifest_json = serde_json::to_string(&entry_manifest).unwrap();

        // We put normalized path for the each entry key and the manifest output path,
        // to conform next.js's load client reference manifest behavior:
        // https://github.com/vercel/next.js/blob/2f9d718695e4c90be13c3bf0f3647643533071bf/packages/next/src/server/load-components.ts#L162-L164
        // note this only applies to the manifests, assets are placed to the original
        // path still (same as webpack does)
        let normalized_manifest_entry = entry_name.replace("%5F", "_");
        Ok(Vc::upcast(VirtualOutputAsset::new(
            node_root.join(format!(
                "server/app{normalized_manifest_entry}_client-reference-manifest.js",
            )),
            AssetContent::file(
                File::from(formatdoc! {
                    r#"
                        globalThis.__RSC_MANIFEST = globalThis.__RSC_MANIFEST || {{}};
                        globalThis.__RSC_MANIFEST[{entry_name}] = {manifest}
                    "#,
                    entry_name = StringifyJs(&normalized_manifest_entry),
                    manifest = &client_reference_manifest_json
                })
                .into(),
            ),
        )))
    }
}

impl From<&TurbopackModuleId> for ModuleId {
    fn from(module_id: &TurbopackModuleId) -> Self {
        match module_id {
            TurbopackModuleId::String(string) => ModuleId::String(string.clone()),
            TurbopackModuleId::Number(number) => ModuleId::Number(*number as _),
        }
    }
}

/// See next.js/packages/next/src/lib/client-reference.ts
pub fn get_client_reference_module_key(server_path: &str, export_name: &str) -> String {
    if export_name == "*" {
        server_path.to_string()
    } else {
        format!("{}#{}", server_path, export_name)
    }
}<|MERGE_RESOLUTION|>--- conflicted
+++ resolved
@@ -74,7 +74,7 @@
                     .id()
                     .await?;
 
-                let client_chunks_paths = if let Some(client_chunks) = client_references_chunks
+                let client_chunks_urls = if let Some(client_chunks) = client_references_chunks
                     .client_component_client_chunks
                     .get(&app_client_reference_ty)
                 {
@@ -84,26 +84,14 @@
                         .map(|chunk| chunk.ident().path())
                         .try_join()
                         .await?;
-<<<<<<< HEAD
-                    let client_chunks_urls: Vec<String> = client_chunks_paths
-=======
 
                     client_chunks_paths
->>>>>>> 89a5251d
                         .iter()
                         .filter_map(|chunk_path| client_relative_path.get_path_to(chunk_path))
                         // It's possible that a chunk also emits CSS files, that will
                         // be handled separatedly.
                         .filter(|path| path.ends_with(".js"))
-<<<<<<< HEAD
                         .map(encode_url)
-                        .collect::<Vec<_>>();
-
-                    let ssr_chunks_paths = ssr_chunks
-                        .iter()
-                        .map(|chunk| chunk.ident().path())
-                        .try_join()
-=======
                         .collect::<Vec<_>>()
                 } else {
                     Vec::new()
@@ -113,7 +101,7 @@
                     ManifestNodeEntry {
                         name: "*".to_string(),
                         id: (&*client_module_id).into(),
-                        chunks: client_chunks_paths,
+                        chunks: client_chunks_urls,
                         // TODO(WEB-434)
                         r#async: false,
                     },
@@ -124,7 +112,6 @@
                         .ssr_module
                         .as_chunk_item(Vc::upcast(ssr_chunking_context))
                         .id()
->>>>>>> 89a5251d
                         .await?;
 
                     let ssr_chunks_paths = if runtime == NextRuntime::Edge {
@@ -154,38 +141,12 @@
                         Vec::new()
                     };
                     let mut ssr_manifest_node = ManifestNode::default();
-<<<<<<< HEAD
-
-                    entry_manifest.client_modules.module_exports.insert(
-                        get_client_reference_module_key(&server_path, "*"),
-                        ManifestNodeEntry {
-                            name: "*".to_string(),
-                            id: (&*client_module_id).into(),
-                            chunks: client_chunks_urls,
-                            // TODO(WEB-434)
-                            r#async: false,
-                        },
-                    );
-
-=======
->>>>>>> 89a5251d
                     ssr_manifest_node.module_exports.insert(
                         "*".to_string(),
                         ManifestNodeEntry {
                             name: "*".to_string(),
                             id: (&*ssr_module_id).into(),
-<<<<<<< HEAD
-                            chunks: if runtime == NextRuntime::Edge {
-                                // the chunks get added to the middleware-manifest.json instead of
-                                // this file because the edge runtime doesn't support dynamically
-                                // loading chunks.
-                                vec![]
-                            } else {
-                                ssr_chunks_paths
-                            },
-=======
                             chunks: ssr_chunks_paths,
->>>>>>> 89a5251d
                             // TODO(WEB-434)
                             r#async: false,
                         },
