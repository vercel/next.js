use std::collections::{BTreeMap, HashMap};

use anyhow::{Context, Result};
<<<<<<< HEAD
use turbo_binding::turbo::tasks::Value;
use turbo_binding::turbo::tasks_fs::{glob::GlobVc, FileSystem, FileSystemPathVc};
use turbo_binding::turbopack::core::{
    asset::Asset,
    resolve::{
        options::{
            ConditionValue, ImportMap, ImportMapVc, ImportMapping, ImportMappingVc,
            ResolveOptionsVc, ResolvedMap, ResolvedMapVc,
=======
use turbo_binding::{
    turbo::tasks_fs::{glob::GlobVc, FileSystem, FileSystemPathVc},
    turbopack::{
        core::{
            asset::Asset,
            resolve::{
                options::{
                    ConditionValue, ImportMap, ImportMapVc, ImportMapping, ImportMappingVc,
                    ResolveOptionsVc, ResolvedMap, ResolvedMapVc,
                },
                parse::RequestVc,
                pattern::Pattern,
                resolve, AliasPattern, ExportsValue, ResolveAliasMapVc,
            },
>>>>>>> 400ccf7b
        },
        node::execution_context::ExecutionContextVc,
        turbopack::{resolve_options, resolve_options_context::ResolveOptionsContext},
    },
};
<<<<<<< HEAD
use turbo_binding::turbopack::node::execution_context::ExecutionContextVc;
use turbo_binding::turbopack::turbopack::{
    resolve_options, resolve_options_context::ResolveOptionsContext,
};
=======
use turbo_tasks::Value;
>>>>>>> 400ccf7b

use crate::{
    embed_js::{next_js_fs, VIRTUAL_PACKAGE_NAME},
    next_client::context::ClientContextType,
    next_config::NextConfigVc,
    next_font::{
        google::{NextFontGoogleCssModuleReplacerVc, NextFontGoogleReplacerVc},
        local::{NextFontLocalCssModuleReplacerVc, NextFontLocalReplacerVc},
    },
    next_server::context::ServerContextType,
};

/// Computes the Next-specific client import map.
#[turbo_tasks::function]
pub async fn get_next_client_import_map(
    project_path: FileSystemPathVc,
    ty: Value<ClientContextType>,
    next_config: NextConfigVc,
    execution_context: ExecutionContextVc,
) -> Result<ImportMapVc> {
    let mut import_map = ImportMap::empty();

    insert_next_shared_aliases(&mut import_map, project_path, execution_context).await?;

    insert_alias_option(
        &mut import_map,
        project_path,
        next_config.resolve_alias_options(),
        ["browser"],
    )
    .await?;

    match ty.into_value() {
        ClientContextType::Pages { pages_dir } => {
            insert_alias_to_alternatives(
                &mut import_map,
                format!("{VIRTUAL_PACKAGE_NAME}/pages/_app"),
                vec![
                    request_to_import_mapping(pages_dir, "./_app"),
                    request_to_import_mapping(pages_dir, "next/app"),
                ],
            );
            insert_alias_to_alternatives(
                &mut import_map,
                format!("{VIRTUAL_PACKAGE_NAME}/pages/_document"),
                vec![
                    request_to_import_mapping(pages_dir, "./_document"),
                    request_to_import_mapping(pages_dir, "next/document"),
                ],
            );
            insert_alias_to_alternatives(
                &mut import_map,
                format!("{VIRTUAL_PACKAGE_NAME}/internal/_error"),
                vec![
                    request_to_import_mapping(pages_dir, "./_error"),
                    request_to_import_mapping(pages_dir, "next/error"),
                ],
            );
        }
        ClientContextType::App { app_dir } => {
            import_map.insert_exact_alias(
                "react",
                request_to_import_mapping(app_dir, "next/dist/compiled/react"),
            );
            import_map.insert_wildcard_alias(
                "react/",
                request_to_import_mapping(app_dir, "next/dist/compiled/react/*"),
            );
            import_map.insert_exact_alias(
                "react-dom",
                request_to_import_mapping(app_dir, "next/dist/compiled/react-dom"),
            );
            import_map.insert_wildcard_alias(
                "react-dom/",
                request_to_import_mapping(app_dir, "next/dist/compiled/react-dom/*"),
            );
        }
        ClientContextType::Fallback => {}
        ClientContextType::Other => {}
    }

    match ty.into_value() {
        ClientContextType::Pages { .. }
        | ClientContextType::App { .. }
        | ClientContextType::Fallback => {
            for (original, alias) in NEXT_ALIASES {
                import_map.insert_exact_alias(
                    format!("node:{original}"),
                    request_to_import_mapping(project_path, alias),
                );
            }
        }
        ClientContextType::Other => {}
    }

    Ok(import_map.cell())
}

/// Computes the Next-specific client import map.
#[turbo_tasks::function]
pub fn get_next_build_import_map() -> ImportMapVc {
    let mut import_map = ImportMap::empty();

    insert_package_alias(
        &mut import_map,
        &format!("{VIRTUAL_PACKAGE_NAME}/"),
        next_js_fs().root(),
    );

    let external = ImportMapping::External(None).cell();

    import_map.insert_exact_alias("next", external);
    import_map.insert_wildcard_alias("next/", external);
    import_map.insert_exact_alias("styled-jsx", external);
    import_map.insert_wildcard_alias("styled-jsx/", external);

    import_map.cell()
}

/// Computes the Next-specific client fallback import map, which provides
/// polyfills to Node.js externals.
#[turbo_tasks::function]
pub fn get_next_client_fallback_import_map(ty: Value<ClientContextType>) -> ImportMapVc {
    let mut import_map = ImportMap::empty();

    match ty.into_value() {
        ClientContextType::Pages {
            pages_dir: context_dir,
        }
        | ClientContextType::App {
            app_dir: context_dir,
        } => {
            for (original, alias) in NEXT_ALIASES {
                import_map
                    .insert_exact_alias(original, request_to_import_mapping(context_dir, alias));
            }
        }
        ClientContextType::Fallback => {}
        ClientContextType::Other => {}
    }

    import_map.cell()
}

/// Computes the Next-specific server-side import map.
#[turbo_tasks::function]
pub async fn get_next_server_import_map(
    project_path: FileSystemPathVc,
    ty: Value<ServerContextType>,
    next_config: NextConfigVc,
    execution_context: ExecutionContextVc,
) -> Result<ImportMapVc> {
    let mut import_map = ImportMap::empty();

    insert_next_shared_aliases(&mut import_map, project_path, execution_context).await?;

    insert_alias_option(
        &mut import_map,
        project_path,
        next_config.resolve_alias_options(),
        [],
    )
    .await?;

    import_map.insert_exact_alias(
        "@opentelemetry/api",
        // TODO(WEB-625) this actually need to prefer the local version of @opentelemetry/api
        ImportMapping::External(Some("next/dist/compiled/@opentelemetry/api".to_string())).into(),
    );

    let ty = ty.into_value();

    insert_next_server_special_aliases(&mut import_map, ty).await?;
    let external = ImportMapping::External(None).cell();

    match ty {
        ServerContextType::Pages { .. } | ServerContextType::PagesData { .. } => {
            import_map.insert_exact_alias("next", external);
            import_map.insert_wildcard_alias("next/", external);
            import_map.insert_exact_alias("react", external);
            import_map.insert_wildcard_alias("react/", external);
            import_map.insert_exact_alias("react-dom", external);
            import_map.insert_wildcard_alias("react-dom/", external);
            import_map.insert_exact_alias("styled-jsx", external);
            import_map.insert_wildcard_alias("styled-jsx/", external);
        }
        ServerContextType::AppSSR { .. }
        | ServerContextType::AppRSC { .. }
        | ServerContextType::AppRoute { .. } => {
            for name in next_config.server_component_externals().await?.iter() {
                import_map.insert_exact_alias(name, external);
                import_map.insert_wildcard_alias(format!("{name}/"), external);
            }
            // The sandbox can't be bundled and needs to be external
            import_map.insert_exact_alias("next/dist/server/web/sandbox", external);
        }
        ServerContextType::Middleware => {}
    }

    Ok(import_map.cell())
}

/// Computes the Next-specific edge-side import map.
#[turbo_tasks::function]
pub async fn get_next_edge_import_map(
    project_path: FileSystemPathVc,
    ty: Value<ServerContextType>,
    next_config: NextConfigVc,
    execution_context: ExecutionContextVc,
) -> Result<ImportMapVc> {
    let mut import_map = ImportMap::empty();

    insert_next_shared_aliases(&mut import_map, project_path, execution_context).await?;

    insert_alias_option(
        &mut import_map,
        project_path,
        next_config.resolve_alias_options(),
        [],
    )
    .await?;

    let ty = ty.into_value();

    insert_next_server_special_aliases(&mut import_map, ty).await?;

    Ok(import_map.cell())
}

pub fn get_next_client_resolved_map(
    context: FileSystemPathVc,
    root: FileSystemPathVc,
) -> ResolvedMapVc {
    let glob_mappings = vec![
        // Temporary hack to replace the hot reloader until this is passable by props in next.js
        (
            context.root(),
            GlobVc::new("**/next/dist/client/components/react-dev-overlay/hot-reloader-client.js"),
            ImportMapping::PrimaryAlternative(
                "@vercel/turbopack-next/dev/hot-reloader.tsx".to_string(),
                Some(root),
            )
            .into(),
        ),
    ];
    ResolvedMap {
        by_glob: glob_mappings,
    }
    .cell()
}

static NEXT_ALIASES: [(&str, &str); 23] = [
    ("assert", "next/dist/compiled/assert"),
    ("buffer", "next/dist/compiled/buffer"),
    ("constants", "next/dist/compiled/constants-browserify"),
    ("crypto", "next/dist/compiled/crypto-browserify"),
    ("domain", "next/dist/compiled/domain-browser"),
    ("http", "next/dist/compiled/stream-http"),
    ("https", "next/dist/compiled/https-browserify"),
    ("os", "next/dist/compiled/os-browserify"),
    ("path", "next/dist/compiled/path-browserify"),
    ("punycode", "next/dist/compiled/punycode"),
    ("process", "next/dist/build/polyfills/process"),
    ("querystring", "next/dist/compiled/querystring-es3"),
    ("stream", "next/dist/compiled/stream-browserify"),
    ("string_decoder", "next/dist/compiled/string_decoder"),
    ("sys", "next/dist/compiled/util"),
    ("timers", "next/dist/compiled/timers-browserify"),
    ("tty", "next/dist/compiled/tty-browserify"),
    ("url", "next/dist/compiled/native-url"),
    ("util", "next/dist/compiled/util"),
    ("vm", "next/dist/compiled/vm-browserify"),
    ("zlib", "next/dist/compiled/browserify-zlib"),
    ("events", "next/dist/compiled/events"),
    ("setImmediate", "next/dist/compiled/setimmediate"),
];

pub async fn insert_next_server_special_aliases(
    import_map: &mut ImportMap,
    ty: ServerContextType,
) -> Result<()> {
    match ty {
        ServerContextType::Pages { pages_dir } => {
            insert_alias_to_alternatives(
                import_map,
                format!("{VIRTUAL_PACKAGE_NAME}/pages/_app"),
                vec![
                    request_to_import_mapping(pages_dir, "./_app"),
                    external_request_to_import_mapping("next/app"),
                ],
            );
            insert_alias_to_alternatives(
                import_map,
                format!("{VIRTUAL_PACKAGE_NAME}/pages/_document"),
                vec![
                    request_to_import_mapping(pages_dir, "./_document"),
                    external_request_to_import_mapping("next/document"),
                ],
            );
            insert_alias_to_alternatives(
                import_map,
                format!("{VIRTUAL_PACKAGE_NAME}/internal/_error"),
                vec![
                    request_to_import_mapping(pages_dir, "./_error"),
                    external_request_to_import_mapping("next/error"),
                ],
            );
        }
        ServerContextType::PagesData { .. } => {}
        ServerContextType::AppSSR { app_dir }
        | ServerContextType::AppRSC { app_dir }
        | ServerContextType::AppRoute { app_dir } => {
            import_map.insert_exact_alias(
                "react",
                request_to_import_mapping(app_dir, "next/dist/compiled/react"),
            );
            import_map.insert_wildcard_alias(
                "react/",
                request_to_import_mapping(app_dir, "next/dist/compiled/react/*"),
            );
            import_map.insert_exact_alias(
                "react-dom",
                request_to_import_mapping(
                    app_dir,
                    "next/dist/compiled/react-dom/server-rendering-stub.js",
                ),
            );
            import_map.insert_wildcard_alias(
                "react-dom/",
                request_to_import_mapping(app_dir, "next/dist/compiled/react-dom/*"),
            );
        }
        ServerContextType::Middleware => {}
    }
    Ok(())
}

pub async fn insert_next_shared_aliases(
    import_map: &mut ImportMap,
    project_path: FileSystemPathVc,
    execution_context: ExecutionContextVc,
) -> Result<()> {
    let package_root = next_js_fs().root();

    // we use the next.js hydration code, so we replace the error overlay with our
    // own
    import_map.insert_exact_alias(
        "next/dist/compiled/@next/react-dev-overlay/dist/client",
        request_to_import_mapping(package_root, "./overlay/client.ts"),
    );

    insert_package_alias(
        import_map,
        &format!("{VIRTUAL_PACKAGE_NAME}/"),
        package_root,
    );

    import_map.insert_alias(
        // Request path from js via next-font swc transform
        AliasPattern::exact("next/font/google/target.css"),
        ImportMapping::Dynamic(NextFontGoogleReplacerVc::new(project_path).into()).into(),
    );

    import_map.insert_alias(
        // Request path from js via next-font swc transform
        AliasPattern::exact("@next/font/google/target.css"),
        ImportMapping::Dynamic(NextFontGoogleReplacerVc::new(project_path).into()).into(),
    );

    import_map.insert_alias(
        AliasPattern::exact("@vercel/turbopack-next/internal/font/google/cssmodule.module.css"),
        ImportMapping::Dynamic(
            NextFontGoogleCssModuleReplacerVc::new(project_path, execution_context).into(),
        )
        .into(),
    );

    import_map.insert_alias(
        // Request path from js via next-font swc transform
        AliasPattern::exact("next/font/local/target.css"),
        ImportMapping::Dynamic(NextFontLocalReplacerVc::new(project_path).into()).into(),
    );

    import_map.insert_alias(
        // Request path from js via next-font swc transform
        AliasPattern::exact("@next/font/local/target.css"),
        ImportMapping::Dynamic(NextFontLocalReplacerVc::new(project_path).into()).into(),
    );

    import_map.insert_alias(
        AliasPattern::exact("@vercel/turbopack-next/internal/font/local/cssmodule.module.css"),
        ImportMapping::Dynamic(NextFontLocalCssModuleReplacerVc::new(project_path).into()).into(),
    );

    import_map.insert_singleton_alias("@swc/helpers", get_next_package(project_path));
    import_map.insert_singleton_alias("styled-jsx", get_next_package(project_path));
    import_map.insert_singleton_alias("next", project_path);
    import_map.insert_singleton_alias("react", project_path);
    import_map.insert_singleton_alias("react-dom", project_path);

    Ok(())
}

#[turbo_tasks::function]
async fn package_lookup_resolve_options(
    project_path: FileSystemPathVc,
) -> Result<ResolveOptionsVc> {
    Ok(resolve_options(
        project_path,
        ResolveOptionsContext {
            enable_node_modules: Some(project_path.root().resolve().await?),
            enable_node_native_modules: true,
            custom_conditions: vec!["development".to_string()],
            ..Default::default()
        }
        .cell(),
    ))
}

#[turbo_tasks::function]
pub async fn get_next_package(project_path: FileSystemPathVc) -> Result<FileSystemPathVc> {
    let result = resolve(
        project_path,
        RequestVc::parse(Value::new(Pattern::Constant(
            "next/package.json".to_string(),
        ))),
        package_lookup_resolve_options(project_path),
    );
    let assets = result.primary_assets().await?;
    let asset = assets.first().context("Next.js package not found")?;
    Ok(asset.ident().path().parent())
}

pub async fn insert_alias_option<const N: usize>(
    import_map: &mut ImportMap,
    project_path: FileSystemPathVc,
    alias_options: ResolveAliasMapVc,
    conditions: [&'static str; N],
) -> Result<()> {
    let conditions = BTreeMap::from(conditions.map(|c| (c.to_string(), ConditionValue::Set)));
    for (alias, value) in &alias_options.await? {
        if let Some(mapping) = export_value_to_import_mapping(value, &conditions, project_path) {
            import_map.insert_alias(alias, mapping);
        }
    }
    Ok(())
}

fn export_value_to_import_mapping(
    value: &ExportsValue,
    conditions: &BTreeMap<String, ConditionValue>,
    project_path: FileSystemPathVc,
) -> Option<ImportMappingVc> {
    let mut result = Vec::new();
    value.add_results(
        conditions,
        &ConditionValue::Unset,
        &mut HashMap::new(),
        &mut result,
    );
    if result.is_empty() {
        None
    } else {
        Some(if result.len() == 1 {
            ImportMapping::PrimaryAlternative(result[0].to_string(), Some(project_path)).cell()
        } else {
            ImportMapping::Alternatives(
                result
                    .iter()
                    .map(|m| {
                        ImportMapping::PrimaryAlternative(m.to_string(), Some(project_path)).cell()
                    })
                    .collect(),
            )
            .cell()
        })
    }
}

/// Inserts an alias to an alternative of import mappings into an import map.
fn insert_alias_to_alternatives<'a>(
    import_map: &mut ImportMap,
    alias: impl Into<String> + 'a,
    alternatives: Vec<ImportMappingVc>,
) {
    import_map.insert_exact_alias(alias, ImportMapping::Alternatives(alternatives).into());
}

/// Inserts an alias to an import mapping into an import map.
fn insert_package_alias(import_map: &mut ImportMap, prefix: &str, package_root: FileSystemPathVc) {
    import_map.insert_wildcard_alias(
        prefix,
        ImportMapping::PrimaryAlternative("./*".to_string(), Some(package_root)).cell(),
    );
}

/// Creates a direct import mapping to the result of resolving a request
/// in a context.
fn request_to_import_mapping(context_path: FileSystemPathVc, request: &str) -> ImportMappingVc {
    ImportMapping::PrimaryAlternative(request.to_string(), Some(context_path)).cell()
}

/// Creates a direct import mapping to the result of resolving an external
/// request.
fn external_request_to_import_mapping(request: &str) -> ImportMappingVc {
    ImportMapping::External(Some(request.to_string())).into()
}<|MERGE_RESOLUTION|>--- conflicted
+++ resolved
@@ -1,16 +1,6 @@
 use std::collections::{BTreeMap, HashMap};
 
 use anyhow::{Context, Result};
-<<<<<<< HEAD
-use turbo_binding::turbo::tasks::Value;
-use turbo_binding::turbo::tasks_fs::{glob::GlobVc, FileSystem, FileSystemPathVc};
-use turbo_binding::turbopack::core::{
-    asset::Asset,
-    resolve::{
-        options::{
-            ConditionValue, ImportMap, ImportMapVc, ImportMapping, ImportMappingVc,
-            ResolveOptionsVc, ResolvedMap, ResolvedMapVc,
-=======
 use turbo_binding::{
     turbo::tasks_fs::{glob::GlobVc, FileSystem, FileSystemPathVc},
     turbopack::{
@@ -25,20 +15,12 @@
                 pattern::Pattern,
                 resolve, AliasPattern, ExportsValue, ResolveAliasMapVc,
             },
->>>>>>> 400ccf7b
         },
         node::execution_context::ExecutionContextVc,
         turbopack::{resolve_options, resolve_options_context::ResolveOptionsContext},
     },
 };
-<<<<<<< HEAD
-use turbo_binding::turbopack::node::execution_context::ExecutionContextVc;
-use turbo_binding::turbopack::turbopack::{
-    resolve_options, resolve_options_context::ResolveOptionsContext,
-};
-=======
 use turbo_tasks::Value;
->>>>>>> 400ccf7b
 
 use crate::{
     embed_js::{next_js_fs, VIRTUAL_PACKAGE_NAME},
