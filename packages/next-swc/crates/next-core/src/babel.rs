--- conflicted
+++ resolved
@@ -4,12 +4,8 @@
     turbo::tasks_fs::{FileSystemEntryType, FileSystemPath},
     turbopack::{
         core::{
-<<<<<<< HEAD
             issue::{Issue, IssueExt, IssueSeverity, OptionStyledString, StyledString},
-=======
-            issue::{Issue, IssueExt, IssueSeverity, StyledString},
             reference_type::{CommonJsReferenceSubType, ReferenceType},
->>>>>>> c0e51d69
             resolve::{parse::Request, pattern::Pattern, resolve},
         },
         node::transforms::webpack::WebpackLoaderItem,
