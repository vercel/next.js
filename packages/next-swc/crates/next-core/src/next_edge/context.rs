use anyhow::Result;
use indexmap::IndexMap;
use turbo_tasks::{RcStr, Value, Vc};
use turbopack_binding::{
    turbo::{tasks_env::EnvMap, tasks_fs::FileSystemPath},
    turbopack::{
        browser::BrowserChunkingContext,
        core::{
            chunk::ChunkingContext,
            compile_time_info::{
                CompileTimeDefineValue, CompileTimeDefines, CompileTimeInfo, FreeVarReference,
                FreeVarReferences,
            },
            environment::{EdgeWorkerEnvironment, Environment, ExecutionEnvironment},
            free_var_references,
        },
        node::execution_context::ExecutionContext,
        turbopack::resolve_options_context::ResolveOptionsContext,
    },
};

use crate::{
    mode::NextMode,
    next_config::NextConfig,
    next_font::local::NextFontLocalResolvePlugin,
    next_import_map::get_next_edge_import_map,
    next_server::context::ServerContextType,
    next_shared::resolve::{
        get_invalid_client_only_resolve_plugin, get_invalid_styled_jsx_resolve_plugin,
        ModuleFeatureReportResolvePlugin, NextSharedRuntimeResolvePlugin,
    },
    util::{foreign_code_context_condition, NextRuntime},
};

fn defines(define_env: &IndexMap<RcStr, RcStr>) -> CompileTimeDefines {
    let mut defines = IndexMap::new();

    for (k, v) in define_env {
        defines
            .entry(k.split('.').map(|s| s.into()).collect::<Vec<RcStr>>())
            .or_insert_with(|| {
                let val = serde_json::from_str(v);
                match val {
                    Ok(serde_json::Value::Bool(v)) => CompileTimeDefineValue::Bool(v),
                    Ok(serde_json::Value::String(v)) => CompileTimeDefineValue::String(v.into()),
                    _ => CompileTimeDefineValue::JSON(v.clone()),
                }
            });
    }

    CompileTimeDefines(defines)
}

#[turbo_tasks::function]
async fn next_edge_defines(define_env: Vc<EnvMap>) -> Result<Vc<CompileTimeDefines>> {
    Ok(defines(&*define_env.await?).cell())
}

/// Define variables for the edge runtime can be accessibly globally.
/// See [here](https://github.com/vercel/next.js/blob/160bb99b06e9c049f88e25806fd995f07f4cc7e1/packages/next/src/build/webpack-config.ts#L1715-L1718) how webpack configures it.
#[turbo_tasks::function]
async fn next_edge_free_vars(
    project_path: Vc<FileSystemPath>,
    define_env: Vc<EnvMap>,
) -> Result<Vc<FreeVarReferences>> {
    Ok(free_var_references!(
        ..defines(&*define_env.await?).into_iter(),
        Buffer = FreeVarReference::EcmaScriptModule {
            request: "buffer".into(),
            lookup_path: Some(project_path),
            export: Some("Buffer".into()),
        },
    )
    .cell())
}

#[turbo_tasks::function]
pub fn get_edge_compile_time_info(
    project_path: Vc<FileSystemPath>,
    define_env: Vc<EnvMap>,
) -> Vc<CompileTimeInfo> {
    CompileTimeInfo::builder(Environment::new(Value::new(
        ExecutionEnvironment::EdgeWorker(EdgeWorkerEnvironment {}.into()),
    )))
    .defines(next_edge_defines(define_env))
    .free_var_references(next_edge_free_vars(project_path, define_env))
    .cell()
}

#[turbo_tasks::function]
pub async fn get_edge_resolve_options_context(
    project_path: Vc<FileSystemPath>,
    ty: Value<ServerContextType>,
    mode: Vc<NextMode>,
    next_config: Vc<NextConfig>,
    execution_context: Vc<ExecutionContext>,
) -> Result<Vc<ResolveOptionsContext>> {
    let next_edge_import_map =
        get_next_edge_import_map(project_path, ty, next_config, execution_context);

    let ty = ty.into_value();

    let mut before_resolve_plugins = vec![Vc::upcast(ModuleFeatureReportResolvePlugin::new(
        project_path,
    ))];
    if matches!(
        ty,
        ServerContextType::Pages { .. }
<<<<<<< HEAD
        | ServerContextType::AppSSR { .. }
        | ServerContextType::AppRSC { .. } => {
            vec![Vc::upcast(NextFontLocalResolvePlugin::new(project_path))]
        }
        ServerContextType::PagesData { .. }
        | ServerContextType::PagesApi { .. }
        | ServerContextType::AppRoute { .. }
        | ServerContextType::Middleware { .. }
        | ServerContextType::Instrumentation { .. } => vec![],
    };
=======
            | ServerContextType::AppSSR { .. }
            | ServerContextType::AppRSC { .. }
    ) {
        before_resolve_plugins.push(Vc::upcast(NextFontLocalResolvePlugin::new(project_path)));
    }
>>>>>>> 36192ea3

    if matches!(
        ty,
        ServerContextType::AppRSC { .. }
<<<<<<< HEAD
        | ServerContextType::AppRoute { .. }
        | ServerContextType::PagesData { .. }
        | ServerContextType::Middleware { .. }
        | ServerContextType::Instrumentation { .. } => {
            vec![
                Vc::upcast(get_invalid_client_only_resolve_plugin(project_path)),
                Vc::upcast(get_invalid_styled_jsx_resolve_plugin(project_path)),
            ]
        }
    };

    let base_plugins = vec![
        Vc::upcast(ModuleFeatureReportResolvePlugin::new(project_path)),
        Vc::upcast(UnsupportedModulesResolvePlugin::new(project_path)),
        Vc::upcast(NextSharedRuntimeResolvePlugin::new(project_path)),
    ];
=======
            | ServerContextType::AppRoute { .. }
            | ServerContextType::PagesData { .. }
            | ServerContextType::Middleware { .. }
            | ServerContextType::Instrumentation
    ) {
        before_resolve_plugins.push(Vc::upcast(get_invalid_client_only_resolve_plugin(
            project_path,
        )));
        before_resolve_plugins.push(Vc::upcast(get_invalid_styled_jsx_resolve_plugin(
            project_path,
        )));
    }
>>>>>>> 36192ea3

    let after_resolve_plugins = vec![Vc::upcast(NextSharedRuntimeResolvePlugin::new(
        project_path,
    ))];

    // https://github.com/vercel/next.js/blob/bf52c254973d99fed9d71507a2e818af80b8ade7/packages/next/src/build/webpack-config.ts#L96-L102
    let mut custom_conditions = vec![mode.await?.condition().into()];
    custom_conditions.extend(
        NextRuntime::Edge
            .conditions()
            .iter()
            .map(ToString::to_string)
            .map(RcStr::from),
    );

    if ty.supports_react_server() {
        custom_conditions.push("react-server".into());
    };

    let resolve_options_context = ResolveOptionsContext {
        enable_node_modules: Some(project_path.root().resolve().await?),
        enable_edge_node_externals: true,
        custom_conditions,
        import_map: Some(next_edge_import_map),
        module: true,
        browser: true,
        after_resolve_plugins,
        before_resolve_plugins,
        ..Default::default()
    };

    Ok(ResolveOptionsContext {
        enable_typescript: true,
        enable_react: true,
        enable_mjs_extension: true,
        enable_edge_node_externals: true,
        custom_extensions: next_config.resolve_extension().await?.clone_value(),
        rules: vec![(
            foreign_code_context_condition(next_config, project_path).await?,
            resolve_options_context.clone().cell(),
        )],
        ..resolve_options_context
    }
    .cell())
}

#[turbo_tasks::function]
pub async fn get_edge_chunking_context_with_client_assets(
    mode: Vc<NextMode>,
    project_path: Vc<FileSystemPath>,
    node_root: Vc<FileSystemPath>,
    client_root: Vc<FileSystemPath>,
    asset_prefix: Vc<Option<RcStr>>,
    environment: Vc<Environment>,
) -> Result<Vc<Box<dyn ChunkingContext>>> {
    let output_root = node_root.join("server/edge".into());
    let next_mode = mode.await?;
    Ok(Vc::upcast(
        BrowserChunkingContext::builder(
            project_path,
            output_root,
            client_root,
            output_root.join("chunks/ssr".into()),
            client_root.join("static/media".into()),
            environment,
            next_mode.runtime_type(),
        )
        .asset_base_path(asset_prefix)
        .minify_type(next_mode.minify_type())
        .build(),
    ))
}

#[turbo_tasks::function]
pub async fn get_edge_chunking_context(
    mode: Vc<NextMode>,
    project_path: Vc<FileSystemPath>,
    node_root: Vc<FileSystemPath>,
    environment: Vc<Environment>,
) -> Result<Vc<Box<dyn ChunkingContext>>> {
    let output_root = node_root.join("server/edge".into());
    let next_mode = mode.await?;
    Ok(Vc::upcast(
        BrowserChunkingContext::builder(
            project_path,
            output_root,
            output_root,
            output_root.join("chunks".into()),
            output_root.join("assets".into()),
            environment,
            next_mode.runtime_type(),
        )
        // Since one can't read files in edge directly, any asset need to be fetched
        // instead. This special blob url is handled by the custom fetch
        // implementation in the edge sandbox. It will respond with the
        // asset from the output directory.
        .asset_base_path(Vc::cell(Some("blob:server/edge/".into())))
        .minify_type(next_mode.minify_type())
        .build(),
    ))
}<|MERGE_RESOLUTION|>--- conflicted
+++ resolved
@@ -98,7 +98,7 @@
     let next_edge_import_map =
         get_next_edge_import_map(project_path, ty, next_config, execution_context);
 
-    let ty = ty.into_value();
+    let ty: ServerContextType = ty.into_value();
 
     let mut before_resolve_plugins = vec![Vc::upcast(ModuleFeatureReportResolvePlugin::new(
         project_path,
@@ -106,50 +106,20 @@
     if matches!(
         ty,
         ServerContextType::Pages { .. }
-<<<<<<< HEAD
-        | ServerContextType::AppSSR { .. }
-        | ServerContextType::AppRSC { .. } => {
-            vec![Vc::upcast(NextFontLocalResolvePlugin::new(project_path))]
-        }
-        ServerContextType::PagesData { .. }
-        | ServerContextType::PagesApi { .. }
-        | ServerContextType::AppRoute { .. }
-        | ServerContextType::Middleware { .. }
-        | ServerContextType::Instrumentation { .. } => vec![],
-    };
-=======
             | ServerContextType::AppSSR { .. }
             | ServerContextType::AppRSC { .. }
     ) {
         before_resolve_plugins.push(Vc::upcast(NextFontLocalResolvePlugin::new(project_path)));
     }
->>>>>>> 36192ea3
+
 
     if matches!(
         ty,
         ServerContextType::AppRSC { .. }
-<<<<<<< HEAD
-        | ServerContextType::AppRoute { .. }
-        | ServerContextType::PagesData { .. }
-        | ServerContextType::Middleware { .. }
-        | ServerContextType::Instrumentation { .. } => {
-            vec![
-                Vc::upcast(get_invalid_client_only_resolve_plugin(project_path)),
-                Vc::upcast(get_invalid_styled_jsx_resolve_plugin(project_path)),
-            ]
-        }
-    };
-
-    let base_plugins = vec![
-        Vc::upcast(ModuleFeatureReportResolvePlugin::new(project_path)),
-        Vc::upcast(UnsupportedModulesResolvePlugin::new(project_path)),
-        Vc::upcast(NextSharedRuntimeResolvePlugin::new(project_path)),
-    ];
-=======
             | ServerContextType::AppRoute { .. }
             | ServerContextType::PagesData { .. }
             | ServerContextType::Middleware { .. }
-            | ServerContextType::Instrumentation
+            | ServerContextType::Instrumentation { .. }
     ) {
         before_resolve_plugins.push(Vc::upcast(get_invalid_client_only_resolve_plugin(
             project_path,
@@ -158,7 +128,6 @@
             project_path,
         )));
     }
->>>>>>> 36192ea3
 
     let after_resolve_plugins = vec![Vc::upcast(NextSharedRuntimeResolvePlugin::new(
         project_path,
