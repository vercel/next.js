--- conflicted
+++ resolved
@@ -1,15 +1,5 @@
 use anyhow::{bail, Result};
 use indoc::formatdoc;
-<<<<<<< HEAD
-use turbo_binding::turbo::tasks::{primitives::StringVc, TryJoinIterExt, Value};
-use turbo_binding::turbo::tasks_fs::FileSystemPathVc;
-use turbo_binding::turbopack::core::{
-    asset::{Asset, AssetContentVc, AssetVc},
-    chunk::{
-        availability_info::AvailabilityInfo, Chunk, ChunkGroupReferenceVc, ChunkGroupVc, ChunkItem,
-        ChunkItemVc, ChunkListReferenceVc, ChunkVc, ChunkableAsset, ChunkableAssetVc,
-        ChunkingContextVc,
-=======
 use turbo_binding::{
     turbo::tasks_fs::FileSystemPathVc,
     turbopack::{
@@ -32,7 +22,6 @@
             },
             utils::StringifyJs,
         },
->>>>>>> 400ccf7b
     },
 };
 #[turbo_tasks::function]
