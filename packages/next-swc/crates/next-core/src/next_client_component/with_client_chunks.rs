--- conflicted
+++ resolved
@@ -1,15 +1,5 @@
 use anyhow::{Context, Result};
 use indoc::formatdoc;
-<<<<<<< HEAD
-use turbo_binding::turbo::tasks::{primitives::StringVc, Value, ValueToString, ValueToStringVc};
-use turbo_binding::turbo::tasks_fs::FileSystemPathVc;
-use turbo_binding::turbopack::core::{
-    asset::{Asset, AssetContentVc, AssetVc},
-    chunk::{
-        availability_info::AvailabilityInfo, Chunk, ChunkGroupVc, ChunkItem, ChunkItemVc, ChunkVc,
-        ChunkableAsset, ChunkableAssetReference, ChunkableAssetReferenceVc, ChunkableAssetVc,
-        ChunkingContext, ChunkingContextVc, ChunkingType, ChunkingTypeOptionVc,
-=======
 use turbo_binding::{
     turbo::tasks_fs::FileSystemPathVc,
     turbopack::{
@@ -34,7 +24,6 @@
             },
             utils::StringifyJs,
         },
->>>>>>> 400ccf7b
     },
 };
 
