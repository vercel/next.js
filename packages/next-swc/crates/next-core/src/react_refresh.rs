use anyhow::{anyhow, Result};
<<<<<<< HEAD
use turbo_binding::turbo::tasks::{debug::ValueDebug, primitives::StringVc};
use turbo_binding::turbo::tasks_fs::FileSystemPathVc;
use turbo_binding::turbopack::core::{
    issue::{Issue, IssueSeverity, IssueSeverityVc, IssueVc},
    resolve::{origin::ResolveOriginVc, parse::RequestVc},
};
use turbo_binding::turbopack::turbopack::{
    ecmascript::{
        chunk::EcmascriptChunkPlaceableVc,
        resolve::{apply_cjs_specific_options, cjs_resolve},
=======
use turbo_binding::{
    turbo::tasks_fs::FileSystemPathVc,
    turbopack::{
        core::{
            issue::{Issue, IssueSeverity, IssueSeverityVc, IssueVc},
            resolve::{origin::ResolveOriginVc, parse::RequestVc},
        },
        turbopack::{
            ecmascript::{
                chunk::EcmascriptChunkPlaceableVc,
                resolve::{apply_cjs_specific_options, cjs_resolve},
            },
            resolve_options_context::ResolveOptionsContextVc,
        },
>>>>>>> 400ccf7b
    },
};

#[turbo_tasks::function]
fn react_refresh_request() -> RequestVc {
    RequestVc::parse_string("@next/react-refresh-utils/dist/runtime".to_string())
}

#[turbo_tasks::function]
fn react_refresh_request_in_next() -> RequestVc {
    RequestVc::parse_string("next/dist/compiled/@next/react-refresh-utils/dist/runtime".to_string())
}

#[turbo_tasks::value]
pub enum AssertReactRefreshResult {
    NotFound,
    Found(RequestVc),
}

impl AssertReactRefreshResult {
    pub fn as_request(&self) -> Option<RequestVc> {
        match self {
            AssertReactRefreshResult::NotFound => None,
            AssertReactRefreshResult::Found(r) => Some(*r),
        }
    }
    pub fn is_found(&self) -> bool {
        match self {
            AssertReactRefreshResult::NotFound => false,
            AssertReactRefreshResult::Found(_) => true,
        }
    }
}

/// Checks whether we can resolve the React Refresh runtime module from the
/// given path. Emits an issue if we can't.
///
/// Differs from `resolve_react_refresh` in that we don't have access to an
/// [AssetContextVc] when we first want to check for RR.
#[turbo_tasks::function]
pub async fn assert_can_resolve_react_refresh(
    path: FileSystemPathVc,
    resolve_options_context: ResolveOptionsContextVc,
) -> Result<AssertReactRefreshResultVc> {
    let resolve_options = apply_cjs_specific_options(
        turbo_binding::turbopack::turbopack::resolve_options(path, resolve_options_context),
    );
    for request in [react_refresh_request_in_next(), react_refresh_request()] {
        let result =
            turbo_binding::turbopack::core::resolve::resolve(path, request, resolve_options)
                .first_asset();

        if result.await?.is_some() {
            return Ok(AssertReactRefreshResult::Found(request).cell());
        }
    }
    ReactRefreshResolvingIssue {
        path,
        detail: StringVc::cell(format!(
            "resolve options: {:?}",
            resolve_options.dbg().await?
        )),
    }
    .cell()
    .as_issue()
    .emit();
    Ok(AssertReactRefreshResult::NotFound.cell())
}

/// Resolves the React Refresh runtime module from the given [AssetContextVc].
#[turbo_tasks::function]
pub async fn resolve_react_refresh(origin: ResolveOriginVc) -> Result<EcmascriptChunkPlaceableVc> {
    if let Some(asset) = *cjs_resolve(origin, react_refresh_request())
        .first_asset()
        .await?
    {
        if let Some(placeable) = EcmascriptChunkPlaceableVc::resolve_from(asset).await? {
            Ok(placeable)
        } else {
            Err(anyhow!("React Refresh runtime asset is not placeable"))
        }
    } else {
        Err(anyhow!(
            "could not resolve the `@next/react-refresh-utils/dist/runtime` module"
        ))
    }
}

/// An issue that occurred while resolving the React Refresh runtime module.
#[turbo_tasks::value(shared)]
pub struct ReactRefreshResolvingIssue {
    path: FileSystemPathVc,
    detail: StringVc,
}

#[turbo_tasks::value_impl]
impl Issue for ReactRefreshResolvingIssue {
    #[turbo_tasks::function]
    fn severity(&self) -> IssueSeverityVc {
        IssueSeverity::Warning.into()
    }

    #[turbo_tasks::function]
    fn title(&self) -> StringVc {
        StringVc::cell("Could not resolve React Refresh runtime".to_string())
    }

    #[turbo_tasks::function]
    fn category(&self) -> StringVc {
        StringVc::cell("other".to_string())
    }

    #[turbo_tasks::function]
    fn context(&self) -> FileSystemPathVc {
        self.path
    }

    #[turbo_tasks::function]
    fn description(&self) -> StringVc {
        StringVc::cell(
            "React Refresh will be disabled.\nTo enable React Refresh, install the \
             `react-refresh` and `@next/react-refresh-utils` modules."
                .to_string(),
        )
    }

    #[turbo_tasks::function]
    fn detail(&self) -> StringVc {
        self.detail
    }
}<|MERGE_RESOLUTION|>--- conflicted
+++ resolved
@@ -1,16 +1,4 @@
 use anyhow::{anyhow, Result};
-<<<<<<< HEAD
-use turbo_binding::turbo::tasks::{debug::ValueDebug, primitives::StringVc};
-use turbo_binding::turbo::tasks_fs::FileSystemPathVc;
-use turbo_binding::turbopack::core::{
-    issue::{Issue, IssueSeverity, IssueSeverityVc, IssueVc},
-    resolve::{origin::ResolveOriginVc, parse::RequestVc},
-};
-use turbo_binding::turbopack::turbopack::{
-    ecmascript::{
-        chunk::EcmascriptChunkPlaceableVc,
-        resolve::{apply_cjs_specific_options, cjs_resolve},
-=======
 use turbo_binding::{
     turbo::tasks_fs::FileSystemPathVc,
     turbopack::{
@@ -25,7 +13,6 @@
             },
             resolve_options_context::ResolveOptionsContextVc,
         },
->>>>>>> 400ccf7b
     },
 };
 
