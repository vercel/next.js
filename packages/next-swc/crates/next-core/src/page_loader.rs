--- conflicted
+++ resolved
@@ -2,25 +2,6 @@
 
 use anyhow::{bail, Result};
 use indexmap::indexmap;
-<<<<<<< HEAD
-use turbo_binding::turbo::tasks::{primitives::StringVc, TryJoinIterExt, Value};
-use turbo_binding::turbo::tasks_fs::{rope::RopeBuilder, File, FileContent, FileSystemPathVc};
-use turbo_binding::turbopack::core::reference_type::{EntryReferenceSubType, ReferenceType};
-use turbo_binding::turbopack::core::{
-    asset::{Asset, AssetContentVc, AssetVc},
-    chunk::{Chunk, ChunkGroupVc, ChunkReferenceVc, ChunkingContextVc, ChunksVc},
-    context::{AssetContext, AssetContextVc},
-    ident::AssetIdentVc,
-    reference::AssetReferencesVc,
-    virtual_asset::VirtualAssetVc,
-};
-use turbo_binding::turbopack::dev_server::source::{
-    asset_graph::AssetGraphContentSourceVc, ContentSourceVc,
-};
-use turbo_binding::turbopack::ecmascript::{
-    utils::StringifyJs, EcmascriptInputTransform, EcmascriptInputTransformsVc,
-    EcmascriptModuleAssetType, EcmascriptModuleAssetVc, InnerAssetsVc,
-=======
 use turbo_binding::{
     turbo::tasks_fs::{rope::RopeBuilder, File, FileContent, FileSystemPathVc},
     turbopack::{
@@ -39,7 +20,6 @@
             EcmascriptModuleAssetType, EcmascriptModuleAssetVc, InnerAssetsVc,
         },
     },
->>>>>>> 400ccf7b
 };
 
 use crate::{embed_js::next_js_file_path, util::get_asset_path_from_route};
