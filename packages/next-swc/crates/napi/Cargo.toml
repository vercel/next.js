[package]
edition = "2021"
name = "next-swc-napi"
version = "0.0.0"
publish = false

[lib]
crate-type = ["cdylib", "rlib"]

[features]
default = ["rustls-tls"]
# Instead of enabling all the plugin-related features by default, make it explicitly specified
# when build (i.e napi --build --features plugin), same for the wasm as well.
# this is due to some of transitive dependencies have features cannot be enabled at the same time
# (i.e wasmer/default vs wasmer/js-default) while cargo merges all the features at once.
plugin = ["turbo-binding/__swc_core_binding_napi_plugin", "next-swc/plugin"]
sentry_native_tls = ["sentry", "sentry/native-tls", "native-tls"]
sentry_rustls = ["sentry", "sentry/rustls", "rustls-tls"]

native-tls = ["next-dev/native-tls"]
rustls-tls = ["next-dev/rustls-tls"]

# Internal only. Enabled when building for the Next.js integration test suite.
__internal_nextjs_integration_test = [
  "next-dev/__internal_nextjs_integration_test",
  "next-dev/serializable"
]

# Enable dhat profiling allocator for heap profiling.
__internal_dhat-heap = ["dhat"]
# Enable dhat profiling allocator for ad hoc profiling.
# [Note]: we do not have any ad hoc event in the codebase yet, so enabling this
# effectively does nothing.
__internal_dhat-ad-hoc = ["dhat"]

[dependencies]
anyhow = { workspace = true }
backtrace = "0.3"
fxhash = "0.2.1"
<<<<<<< HEAD
napi = { version = "2.11.2", default-features = false, features = [
=======
dhat = { workspace = true, optional = true }
napi = { version = "2", default-features = false, features = [
>>>>>>> a34f02b3
  "napi3",
  "serde-json",
  "tokio_rt",
  "error_anyhow",
] }
napi-derive = "2.11.1"
next-swc = { version = "0.0.0", path = "../core" }
next-dev = { workspace = true }
next-build = { workspace = true }
once_cell = { workspace = true }
serde = { workspace = true }
serde_json = { workspace = true }
tracing = { version = "0.1.37", features = ["release_max_level_info"] }
tracing-futures = "0.2.5"
tracing-subscriber = "0.3.9"
tracing-chrome = "0.5.0"
<<<<<<< HEAD
turbopack = { workspace = true }
turbopack-dev = { workspace = true }
turbopack-core = { workspace = true }
turbopack-node = { workspace = true }
turbo-tasks = { workspace = true }
turbo-tasks-fs = { workspace = true }
turbo-tasks-memory = { workspace = true }
next-binding = { path = "../next-binding", features = [
=======
turbo-binding = { workspace = true, features = [
>>>>>>> a34f02b3
  "__swc_core_binding_napi",
  "__feature_node_file_trace",
  "__feature_mdx_rs",
  "__turbo_tasks",
  "__turbo_tasks_memory",
  "__turbopack"
] }
next-core = { workspace = true }

[target.'cfg(not(all(target_os = "linux", target_env = "musl", target_arch = "aarch64")))'.dependencies]
turbo-binding = { workspace = true, features = [
  "__turbo_malloc"
] }

# There are few build targets we can't use native-tls which default features rely on,
# allow to specify alternative (rustls) instead via features.
# Note to opt in rustls default-features should be disabled
# (--no-default-features --features sentry_rustls)
sentry = { version = "0.27.0", default-features = false, features = [
  "backtrace",
  "contexts",
  "panic",
  "reqwest",
], optional = true }

[build-dependencies]
napi-build = "2"
serde = "1"
serde_json = "1"
turbo-tasks-build = { workspace = true }<|MERGE_RESOLUTION|>--- conflicted
+++ resolved
@@ -20,57 +20,28 @@
 native-tls = ["next-dev/native-tls"]
 rustls-tls = ["next-dev/rustls-tls"]
 
-# Internal only. Enabled when building for the Next.js integration test suite.
-__internal_nextjs_integration_test = [
-  "next-dev/__internal_nextjs_integration_test",
-  "next-dev/serializable"
-]
-
-# Enable dhat profiling allocator for heap profiling.
-__internal_dhat-heap = ["dhat"]
-# Enable dhat profiling allocator for ad hoc profiling.
-# [Note]: we do not have any ad hoc event in the codebase yet, so enabling this
-# effectively does nothing.
-__internal_dhat-ad-hoc = ["dhat"]
-
 [dependencies]
-anyhow = { workspace = true }
+anyhow = "1.0.66"
 backtrace = "0.3"
 fxhash = "0.2.1"
-<<<<<<< HEAD
-napi = { version = "2.11.2", default-features = false, features = [
-=======
-dhat = { workspace = true, optional = true }
 napi = { version = "2", default-features = false, features = [
->>>>>>> a34f02b3
   "napi3",
   "serde-json",
   "tokio_rt",
   "error_anyhow",
 ] }
-napi-derive = "2.11.1"
+napi-derive = "2"
 next-swc = { version = "0.0.0", path = "../core" }
 next-dev = { workspace = true }
 next-build = { workspace = true }
 once_cell = { workspace = true }
-serde = { workspace = true }
-serde_json = { workspace = true }
+serde = "1"
+serde_json = "1"
 tracing = { version = "0.1.37", features = ["release_max_level_info"] }
 tracing-futures = "0.2.5"
 tracing-subscriber = "0.3.9"
 tracing-chrome = "0.5.0"
-<<<<<<< HEAD
-turbopack = { workspace = true }
-turbopack-dev = { workspace = true }
-turbopack-core = { workspace = true }
-turbopack-node = { workspace = true }
-turbo-tasks = { workspace = true }
-turbo-tasks-fs = { workspace = true }
-turbo-tasks-memory = { workspace = true }
-next-binding = { path = "../next-binding", features = [
-=======
 turbo-binding = { workspace = true, features = [
->>>>>>> a34f02b3
   "__swc_core_binding_napi",
   "__feature_node_file_trace",
   "__feature_mdx_rs",
@@ -78,7 +49,6 @@
   "__turbo_tasks_memory",
   "__turbopack"
 ] }
-next-core = { workspace = true }
 
 [target.'cfg(not(all(target_os = "linux", target_env = "musl", target_arch = "aarch64")))'.dependencies]
 turbo-binding = { workspace = true, features = [
@@ -100,4 +70,6 @@
 napi-build = "2"
 serde = "1"
 serde_json = "1"
-turbo-tasks-build = { workspace = true }+turbo-binding = { workspace = true, features = [
+  "__turbo_tasks_build"
+]}