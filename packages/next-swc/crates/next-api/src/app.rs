--- conflicted
+++ resolved
@@ -823,9 +823,6 @@
             Ok(Vc::cell(output))
         }
 
-<<<<<<< HEAD
-        let endpoint_output = match runtime {
-=======
         let client_assets = OutputAssets::new(client_assets);
 
         let next_font_manifest_output = create_font_manifest(
@@ -841,8 +838,7 @@
         .await?;
         server_assets.push(next_font_manifest_output);
 
-        let endpoint_output = match app_entry.config.await?.runtime.unwrap_or_default() {
->>>>>>> c9c6ff6d
+        let endpoint_output = match runtime {
             NextRuntime::Edge => {
                 // create edge chunks
                 let chunking_context = this.app_project.project().edge_chunking_context();
