export const DOMAttributeNames: Record<string, string> = {
  acceptCharset: 'accept-charset',
  className: 'class',
  htmlFor: 'for',
  httpEquiv: 'http-equiv',
  noModule: 'noModule',
}

function reactElementToDOM({ type, props }: JSX.Element): HTMLElement {
  const el: HTMLElement = document.createElement(type)
  for (const p in props) {
    if (!props.hasOwnProperty(p)) continue
    if (p === 'children' || p === 'dangerouslySetInnerHTML') continue

    // we don't render undefined props to the DOM
    if (props[p] === undefined) continue

    const attr = DOMAttributeNames[p] || p.toLowerCase()
    if (
      type === 'script' &&
      (attr === 'async' || attr === 'defer' || attr === 'noModule')
    ) {
      ;(el as HTMLScriptElement)[attr] = !!props[p]
    } else {
      el.setAttribute(attr, props[p])
    }
  }

  const { children, dangerouslySetInnerHTML } = props
  if (dangerouslySetInnerHTML) {
    el.innerHTML = dangerouslySetInnerHTML.__html || ''
  } else if (children) {
    el.textContent =
      typeof children === 'string'
        ? children
        : Array.isArray(children)
        ? children.join('')
        : ''
  }
  return el
}

<<<<<<< HEAD
/**
 * When a `nonce` is present on an element, browsers such as Chrome and Firefox strip it out of the
 * actual HTML attributes for security reasons *when the element is added to the document*. Thus,
 * given two equivalent elements that have nonces, `Element,isEqualNode()` will return false if one
 * of those elements gets added to the document. Although the `element.nonce` property will be the
 * same for both elements, the one that was added to the document will return an empty string for
 * its nonce HTML attribute value.
 *
 * This custom `isEqualNode()` function therefore removes the nonce value from the `newTag` before
 * comparing it to `oldTag`, restoring it afterwards.
 *
 * For more information, see:
 * https://bugs.chromium.org/p/chromium/issues/detail?id=1211471#c12
 */
export function isEqualNode(oldTag: Element, newTag: Element) {
  if (oldTag instanceof HTMLElement && newTag instanceof HTMLElement) {
    const nonce = newTag.getAttribute('nonce')
    if (nonce) {
      // Remove nonce from HTML attribute for comparison
      newTag.setAttribute('nonce', '')
      newTag.nonce = nonce
      const isEqual = nonce === oldTag.nonce && oldTag.isEqualNode(newTag)
      // Restore original nonce
      newTag.setAttribute('nonce', nonce)
      return isEqual
    }
  }

  return oldTag.isEqualNode(newTag)
}

function updateElements(type: string, components: JSX.Element[]) {
=======
function updateElements(type: string, components: JSX.Element[]): void {
>>>>>>> c63bfbe7
  const headEl = document.getElementsByTagName('head')[0]
  const headCountEl: HTMLMetaElement = headEl.querySelector(
    'meta[name=next-head-count]'
  ) as HTMLMetaElement
  if (process.env.NODE_ENV !== 'production') {
    if (!headCountEl) {
      console.error(
        'Warning: next-head-count is missing. https://nextjs.org/docs/messages/next-head-count-missing'
      )
      return
    }
  }

  const headCount = Number(headCountEl.content)
  const oldTags: Element[] = []

  for (
    let i = 0, j = headCountEl.previousElementSibling;
    i < headCount;
    i++, j = j!.previousElementSibling
  ) {
    if (j!.tagName.toLowerCase() === type) {
      oldTags.push(j!)
    }
  }
  const newTags = (components.map(reactElementToDOM) as HTMLElement[]).filter(
    (newTag) => {
      for (let k = 0, len = oldTags.length; k < len; k++) {
        const oldTag = oldTags[k]
        if (isEqualNode(oldTag, newTag)) {
          oldTags.splice(k, 1)
          return false
        }
      }
      return true
    }
  )

  oldTags.forEach((t) => t.parentNode!.removeChild(t))
  newTags.forEach((t) => headEl.insertBefore(t, headCountEl))
  headCountEl.content = (headCount - oldTags.length + newTags.length).toString()
}

export default function initHeadManager(): {
  mountedInstances: Set<unknown>
  updateHead: (head: JSX.Element[]) => void
} {
  let updatePromise: Promise<void> | null = null

  return {
    mountedInstances: new Set(),
    updateHead: (head: JSX.Element[]) => {
      const promise = (updatePromise = Promise.resolve().then(() => {
        if (promise !== updatePromise) return

        updatePromise = null
        const tags: Record<string, JSX.Element[]> = {}

        head.forEach((h) => {
          if (
            // If the font tag is loaded only on client navigation
            // it won't be inlined. In this case revert to the original behavior
            h.type === 'link' &&
            h.props['data-optimized-fonts'] &&
            !document.querySelector(
              `style[data-href="${h.props['data-href']}"]`
            )
          ) {
            h.props.href = h.props['data-href']
            h.props['data-href'] = undefined
          }
          const components = tags[h.type] || []
          components.push(h)
          tags[h.type] = components
        })

        const titleComponent = tags.title ? tags.title[0] : null
        let title = ''
        if (titleComponent) {
          const { children } = titleComponent.props
          title =
            typeof children === 'string'
              ? children
              : Array.isArray(children)
              ? children.join('')
              : ''
        }
        if (title !== document.title) document.title = title
        ;['meta', 'base', 'link', 'style', 'script'].forEach((type) => {
          updateElements(type, tags[type] || [])
        })
      }))
    },
  }
}<|MERGE_RESOLUTION|>--- conflicted
+++ resolved
@@ -40,7 +40,6 @@
   return el
 }
 
-<<<<<<< HEAD
 /**
  * When a `nonce` is present on an element, browsers such as Chrome and Firefox strip it out of the
  * actual HTML attributes for security reasons *when the element is added to the document*. Thus,
@@ -72,10 +71,7 @@
   return oldTag.isEqualNode(newTag)
 }
 
-function updateElements(type: string, components: JSX.Element[]) {
-=======
 function updateElements(type: string, components: JSX.Element[]): void {
->>>>>>> c63bfbe7
   const headEl = document.getElementsByTagName('head')[0]
   const headCountEl: HTMLMetaElement = headEl.querySelector(
     'meta[name=next-head-count]'
