/* global location */
import '@next/polyfill-module'
import React from 'react'
import ReactDOM from 'react-dom'
import { HeadManagerContext } from '../next-server/lib/head-manager-context'
import mitt from '../next-server/lib/mitt'
import { RouterContext } from '../next-server/lib/router-context'
import type Router from '../next-server/lib/router/router'
import type {
  AppComponent,
  AppProps,
  PrivateRouteInfo,
} from '../next-server/lib/router/router'
import { delBasePath, hasBasePath } from '../next-server/lib/router/router'
import { formatUrl } from '../next-server/lib/router/utils/format-url'
import { isDynamicRoute } from '../next-server/lib/router/utils/is-dynamic'
import { parseRelativeUrl } from '../next-server/lib/router/utils/parse-relative-url'
import * as querystring from '../next-server/lib/router/utils/querystring'
import * as envConfig from '../next-server/lib/runtime-config'
import type { NEXT_DATA } from '../next-server/lib/utils'
import { getURL, loadGetInitialProps, ST } from '../next-server/lib/utils'
import initHeadManager from './head-manager'
import PageLoader, { looseToArray, StyleSheetTuple } from './page-loader'
import measureWebVitals from './performance-relayer'
import { createRouter, makePublicRouterInstance } from './router'

/// <reference types="react-dom/experimental" />

declare let __webpack_public_path__: string

declare global {
  interface Window {
    /* test fns */
    __NEXT_HYDRATED?: boolean
    __NEXT_HYDRATED_CB?: () => void

    /* prod */
    __NEXT_PRELOADREADY?: (ids?: string[]) => void
    __NEXT_DATA__: NEXT_DATA
    __NEXT_P: any[]
  }
}

type RenderRouteInfo = PrivateRouteInfo & { App: AppComponent }
type RenderErrorProps = Omit<RenderRouteInfo, 'Component' | 'styleSheets'>

const data: typeof window['__NEXT_DATA__'] = JSON.parse(
  document.getElementById('__NEXT_DATA__')!.textContent!
)
window.__NEXT_DATA__ = data

export const version = process.env.__NEXT_VERSION

const {
  props: hydrateProps,
  err: hydrateErr,
  page,
  query,
  buildId,
  assetPrefix,
  runtimeConfig,
  dynamicIds,
  isFallback,
  head: initialHeadData,
  locales,
} = data

let { locale, defaultLocale } = data

const prefix = assetPrefix || ''

// With dynamic assetPrefix it's no longer possible to set assetPrefix at the build time
// So, this is how we do it in the client side at runtime
__webpack_public_path__ = `${prefix}/_next/` //eslint-disable-line
// Initialize next/config with the environment configuration
envConfig.setConfig({
  serverRuntimeConfig: {},
  publicRuntimeConfig: runtimeConfig || {},
})

function getAsPath(relativePath: string) {
  const url = parseRelativeUrl(relativePath)
  const { pathname } = url
  url.pathname = hasBasePath(pathname) ? delBasePath(pathname) : pathname
  return formatUrl(url)
}

<<<<<<< HEAD
let asPath = getAsPath(getURL())

if (process.env.__NEXT_i18n_SUPPORT) {
=======
if (process.env.__NEXT_I18N_SUPPORT) {
>>>>>>> 4dbf0d47
  const {
    normalizeLocalePath,
  } = require('../next-server/lib/i18n/normalize-locale-path') as typeof import('../next-server/lib/i18n/normalize-locale-path')

  const {
    detectDomainLocale,
  } = require('../next-server/lib/i18n/detect-domain-locale') as typeof import('../next-server/lib/i18n/detect-domain-locale')

  if (locales) {
    const localePathResult = normalizeLocalePath(asPath, locales)

    if (localePathResult.detectedLocale) {
      asPath = asPath.substr(localePathResult.detectedLocale.length + 1) || '/'
    } else {
      // derive the default locale if it wasn't detected in the asPath
      // since we don't prerender static pages with all possible default
      // locales
      defaultLocale = locale
    }

    // attempt detecting default locale based on hostname
    const detectedDomain = detectDomainLocale(
      process.env.__NEXT_I18N_DOMAINS as any,
      window.location.hostname
    )

    // TODO: investigate if defaultLocale needs to be populated after
    // hydration to prevent mismatched renders
    if (detectedDomain) {
      defaultLocale = detectedDomain.defaultLocale
    }
  }
}

type RegisterFn = (input: [string, () => void]) => void

const pageLoader = new PageLoader(buildId, prefix, page)
const register: RegisterFn = ([r, f]) => pageLoader.registerPage(r, f)
if (window.__NEXT_P) {
  // Defer page registration for another tick. This will increase the overall
  // latency in hydrating the page, but reduce the total blocking time.
  window.__NEXT_P.map((p) => setTimeout(() => register(p), 0))
}
window.__NEXT_P = []
;(window.__NEXT_P as any).push = register

const headManager = initHeadManager(initialHeadData)
const appElement = document.getElementById('__next')

let lastAppProps: AppProps
let lastRenderReject: (() => void) | null
let webpackHMR: any
export let router: Router
let CachedComponent: React.ComponentType
let cachedStyleSheets: StyleSheetTuple[]
let CachedApp: AppComponent, onPerfEntry: (metric: any) => void

class Container extends React.Component<{
  fn: (err: Error, info?: any) => void
}> {
  componentDidCatch(componentErr: Error, info: any) {
    this.props.fn(componentErr, info)
  }

  componentDidMount() {
    this.scrollToHash()

    // We need to replace the router state if:
    // - the page was (auto) exported and has a query string or search (hash)
    // - it was auto exported and is a dynamic route (to provide params)
    // - if it is a client-side skeleton (fallback render)
    if (
      router.isSsr &&
      (isFallback ||
        (data.nextExport &&
          (isDynamicRoute(router.pathname) || location.search)) ||
        (hydrateProps && hydrateProps.__N_SSG && location.search))
    ) {
      // update query on mount for exported pages
      router.replace(
        router.pathname +
          '?' +
          String(
            querystring.assign(
              querystring.urlQueryToSearchParams(router.query),
              new URLSearchParams(location.search)
            )
          ),
        asPath,
        {
          // @ts-ignore
          // WARNING: `_h` is an internal option for handing Next.js
          // client-side hydration. Your app should _never_ use this property.
          // It may change at any time without notice.
          _h: 1,
          // Fallback pages must trigger the data fetch, so the transition is
          // not shallow.
          // Other pages (strictly updating query) happens shallowly, as data
          // requirements would already be present.
          shallow: !isFallback,
        }
      )
    }
  }

  componentDidUpdate() {
    this.scrollToHash()
  }

  scrollToHash() {
    let { hash } = location
    hash = hash && hash.substring(1)
    if (!hash) return

    const el = document.getElementById(hash)
    if (!el) return

    // If we call scrollIntoView() in here without a setTimeout
    // it won't scroll properly.
    setTimeout(() => el.scrollIntoView(), 0)
  }

  render() {
    if (process.env.NODE_ENV === 'production') {
      return this.props.children
    } else {
      const { ReactDevOverlay } = require('@next/react-dev-overlay/lib/client')
      return <ReactDevOverlay>{this.props.children}</ReactDevOverlay>
    }
  }
}

export const emitter = mitt()

export default async (opts: { webpackHMR?: any } = {}) => {
  // This makes sure this specific lines are removed in production
  if (process.env.NODE_ENV === 'development') {
    webpackHMR = opts.webpackHMR
  }
  const { page: app, mod } = await pageLoader.loadPage('/_app')
  CachedApp = app as AppComponent

  if (mod && mod.reportWebVitals) {
    onPerfEntry = ({
      id,
      name,
      startTime,
      value,
      duration,
      entryType,
      entries,
    }) => {
      // Combines timestamp with random number for unique ID
      const uniqueID = `${Date.now()}-${
        Math.floor(Math.random() * (9e12 - 1)) + 1e12
      }`
      let perfStartEntry

      if (entries && entries.length) {
        perfStartEntry = entries[0].startTime
      }

      mod.reportWebVitals({
        id: id || uniqueID,
        name,
        startTime: startTime || perfStartEntry,
        value: value == null ? duration : value,
        label:
          entryType === 'mark' || entryType === 'measure'
            ? 'custom'
            : 'web-vital',
      })
    }
  }

  let initialErr = hydrateErr

  try {
    ;({
      page: CachedComponent,
      styleSheets: cachedStyleSheets,
    } = await pageLoader.loadPage(page))

    if (process.env.NODE_ENV !== 'production') {
      const { isValidElementType } = require('react-is')
      if (!isValidElementType(CachedComponent)) {
        throw new Error(
          `The default export is not a React Component in page: "${page}"`
        )
      }
    }
  } catch (error) {
    // This catches errors like throwing in the top level of a module
    initialErr = error
  }

  if (process.env.NODE_ENV === 'development') {
    const { getNodeError } = require('@next/react-dev-overlay/lib/client')
    // Server-side runtime errors need to be re-thrown on the client-side so
    // that the overlay is rendered.
    if (initialErr) {
      if (initialErr === hydrateErr) {
        setTimeout(() => {
          let error
          try {
            // Generate a new error object. We `throw` it because some browsers
            // will set the `stack` when thrown, and we want to ensure ours is
            // not overridden when we re-throw it below.
            throw new Error(initialErr!.message)
          } catch (e) {
            error = e
          }

          error.name = initialErr!.name
          error.stack = initialErr!.stack

          const node = getNodeError(error)
          throw node
        })
      }
      // We replaced the server-side error with a client-side error, and should
      // no longer rewrite the stack trace to a Node error.
      else {
        setTimeout(() => {
          throw initialErr
        })
      }
    }
  }

  if (window.__NEXT_PRELOADREADY) {
    await window.__NEXT_PRELOADREADY(dynamicIds)
  }

  router = createRouter(page, query, asPath, {
    initialProps: hydrateProps,
    pageLoader,
    App: CachedApp,
    Component: CachedComponent,
    initialStyleSheets: cachedStyleSheets,
    wrapApp,
    err: initialErr,
    isFallback: Boolean(isFallback),
    subscription: ({ Component, styleSheets, props, err }, App) =>
      render({ App, Component, styleSheets, props, err }),
    locale,
    locales,
    defaultLocale,
  })

  // call init-client middleware
  if (process.env.__NEXT_PLUGINS) {
    // @ts-ignore
    // eslint-disable-next-line
    import('next-plugin-loader?middleware=on-init-client!')
      .then((initClientModule) => {
        return initClientModule.default({ router })
      })
      .catch((initClientErr) => {
        console.error('Error calling client-init for plugins', initClientErr)
      })
  }

  const renderCtx = {
    App: CachedApp,
    Component: CachedComponent,
    styleSheets: cachedStyleSheets,
    props: hydrateProps,
    err: initialErr,
  }

  if (process.env.NODE_ENV === 'production') {
    render(renderCtx)
    return emitter
  } else {
    return { emitter, render, renderCtx }
  }
}

export async function render(renderingProps: RenderRouteInfo) {
  if (renderingProps.err) {
    await renderError(renderingProps)
    return
  }

  try {
    await doRender(renderingProps)
  } catch (renderErr) {
    // bubble up cancelation errors
    if (renderErr.cancelled) {
      throw renderErr
    }

    if (process.env.NODE_ENV === 'development') {
      // Ensure this error is displayed in the overlay in development
      setTimeout(() => {
        throw renderErr
      })
    }
    await renderError({ ...renderingProps, err: renderErr })
  }
}

// This method handles all runtime and debug errors.
// 404 and 500 errors are special kind of errors
// and they are still handle via the main render method.
export function renderError(renderErrorProps: RenderErrorProps) {
  const { App, err } = renderErrorProps

  // In development runtime errors are caught by our overlay
  // In production we catch runtime errors using componentDidCatch which will trigger renderError
  if (process.env.NODE_ENV !== 'production') {
    // A Next.js rendering runtime error is always unrecoverable
    // FIXME: let's make this recoverable (error in GIP client-transition)
    webpackHMR.onUnrecoverableError()

    // We need to render an empty <App> so that the `<ReactDevOverlay>` can
    // render itself.
    return doRender({
      App: () => null,
      props: {},
      Component: () => null,
      styleSheets: [],
    })
  }
  if (process.env.__NEXT_PLUGINS) {
    // @ts-ignore
    // eslint-disable-next-line
    import('next-plugin-loader?middleware=on-error-client!')
      .then((onClientErrorModule) => {
        return onClientErrorModule.default({ err })
      })
      .catch((onClientErrorErr) => {
        console.error(
          'error calling on-error-client for plugins',
          onClientErrorErr
        )
      })
  }

  // Make sure we log the error to the console, otherwise users can't track down issues.
  console.error(err)
  return pageLoader
    .loadPage('/_error')
    .then(({ page: ErrorComponent, styleSheets }) => {
      // In production we do a normal render with the `ErrorComponent` as component.
      // If we've gotten here upon initial render, we can use the props from the server.
      // Otherwise, we need to call `getInitialProps` on `App` before mounting.
      const AppTree = wrapApp(App)
      const appCtx = {
        Component: ErrorComponent,
        AppTree,
        router,
        ctx: { err, pathname: page, query, asPath, AppTree },
      }
      return Promise.resolve(
        renderErrorProps.props
          ? renderErrorProps.props
          : loadGetInitialProps(App, appCtx)
      ).then((initProps) =>
        doRender({
          ...renderErrorProps,
          err,
          Component: ErrorComponent,
          styleSheets,
          props: initProps,
        })
      )
    })
}

// If hydrate does not exist, eg in preact.
let isInitialRender = typeof ReactDOM.hydrate === 'function'
let reactRoot: any = null
function renderReactElement(reactEl: JSX.Element, domEl: HTMLElement) {
  if (process.env.__NEXT_REACT_MODE !== 'legacy') {
    if (!reactRoot) {
      const opts = { hydrate: true }
      reactRoot =
        process.env.__NEXT_REACT_MODE === 'concurrent'
          ? (ReactDOM as any).unstable_createRoot(domEl, opts)
          : (ReactDOM as any).unstable_createBlockingRoot(domEl, opts)
    }
    reactRoot.render(reactEl)
  } else {
    // mark start of hydrate/render
    if (ST) {
      performance.mark('beforeRender')
    }

    // The check for `.hydrate` is there to support React alternatives like preact
    if (isInitialRender) {
      ReactDOM.hydrate(reactEl, domEl, markHydrateComplete)
      isInitialRender = false
    } else {
      ReactDOM.render(reactEl, domEl, markRenderComplete)
    }
  }
}

function markHydrateComplete() {
  if (!ST) return

  performance.mark('afterHydrate') // mark end of hydration

  performance.measure(
    'Next.js-before-hydration',
    'navigationStart',
    'beforeRender'
  )
  performance.measure('Next.js-hydration', 'beforeRender', 'afterHydrate')

  if (onPerfEntry) {
    performance.getEntriesByName('Next.js-hydration').forEach(onPerfEntry)
  }
  clearMarks()
}

function markRenderComplete() {
  if (!ST) return

  performance.mark('afterRender') // mark end of render
  const navStartEntries = performance.getEntriesByName('routeChange', 'mark')

  if (!navStartEntries.length) {
    return
  }

  performance.measure(
    'Next.js-route-change-to-render',
    navStartEntries[0].name,
    'beforeRender'
  )
  performance.measure('Next.js-render', 'beforeRender', 'afterRender')
  if (onPerfEntry) {
    performance.getEntriesByName('Next.js-render').forEach(onPerfEntry)
    performance
      .getEntriesByName('Next.js-route-change-to-render')
      .forEach(onPerfEntry)
  }
  clearMarks()
  ;['Next.js-route-change-to-render', 'Next.js-render'].forEach((measure) =>
    performance.clearMeasures(measure)
  )
}

function clearMarks() {
  ;[
    'beforeRender',
    'afterHydrate',
    'afterRender',
    'routeChange',
  ].forEach((mark) => performance.clearMarks(mark))
}

function AppContainer({
  children,
}: React.PropsWithChildren<{}>): React.ReactElement {
  return (
    <Container
      fn={(error) =>
        renderError({ App: CachedApp, err: error }).catch((err) =>
          console.error('Error rendering page: ', err)
        )
      }
    >
      <RouterContext.Provider value={makePublicRouterInstance(router)}>
        <HeadManagerContext.Provider value={headManager}>
          {children}
        </HeadManagerContext.Provider>
      </RouterContext.Provider>
    </Container>
  )
}

const wrapApp = (App: AppComponent) => (
  wrappedAppProps: Record<string, any>
) => {
  const appProps: AppProps = {
    ...wrappedAppProps,
    Component: CachedComponent,
    err: hydrateErr,
    router,
  }
  return (
    <AppContainer>
      <App {...appProps} />
    </AppContainer>
  )
}

function doRender({
  App,
  Component,
  props,
  err,
  styleSheets,
}: RenderRouteInfo): Promise<any> {
  Component = Component || lastAppProps.Component
  props = props || lastAppProps.props

  const appProps: AppProps = {
    ...props,
    Component,
    err,
    router,
  }
  // lastAppProps has to be set before ReactDom.render to account for ReactDom throwing an error.
  lastAppProps = appProps

  let canceled = false
  let resolvePromise: () => void
  const renderPromise = new Promise((resolve, reject) => {
    if (lastRenderReject) {
      lastRenderReject()
    }
    resolvePromise = () => {
      lastRenderReject = null
      resolve()
    }
    lastRenderReject = () => {
      canceled = true
      lastRenderReject = null

      const error: any = new Error('Cancel rendering route')
      error.cancelled = true
      reject(error)
    }
  })

  // This function has a return type to ensure it doesn't start returning a
  // Promise. It should remain synchronous.
  function onStart(): boolean {
    if (
      // We can skip this during hydration. Running it wont cause any harm, but
      // we may as well save the CPU cycles.
      isInitialRender ||
      // We use `style-loader` in development, so we don't need to do anything
      // unless we're in production:
      process.env.NODE_ENV !== 'production'
    ) {
      return false
    }

    const currentStyleTags = looseToArray<HTMLStyleElement>(
      document.querySelectorAll('style[data-n-href]')
    )
    const currentHrefs = new Set(
      currentStyleTags.map((tag) => tag.getAttribute('data-n-href'))
    )

    styleSheets.forEach(({ href, text }) => {
      if (!currentHrefs.has(href)) {
        const styleTag = document.createElement('style')
        styleTag.setAttribute('data-n-href', href)
        styleTag.setAttribute('media', 'x')

        document.head.appendChild(styleTag)
        styleTag.appendChild(document.createTextNode(text))
      }
    })
    return true
  }

  function onCommit() {
    if (
      // We use `style-loader` in development, so we don't need to do anything
      // unless we're in production:
      process.env.NODE_ENV === 'production' &&
      // We can skip this during hydration. Running it wont cause any harm, but
      // we may as well save the CPU cycles:
      !isInitialRender &&
      // Ensure this render was not canceled
      !canceled
    ) {
      const desiredHrefs = new Set(styleSheets.map((s) => s.href))
      const currentStyleTags = looseToArray<HTMLStyleElement>(
        document.querySelectorAll('style[data-n-href]')
      )
      const currentHrefs = currentStyleTags.map(
        (tag) => tag.getAttribute('data-n-href')!
      )

      // Toggle `<style>` tags on or off depending on if they're needed:
      for (let idx = 0; idx < currentHrefs.length; ++idx) {
        if (desiredHrefs.has(currentHrefs[idx])) {
          currentStyleTags[idx].removeAttribute('media')
        } else {
          currentStyleTags[idx].setAttribute('media', 'x')
        }
      }

      // Reorder styles into intended order:
      let referenceNode = document.querySelector('noscript[data-n-css]')
      if (
        // This should be an invariant:
        referenceNode
      ) {
        styleSheets.forEach(({ href }) => {
          const targetTag = document.querySelector(
            `style[data-n-href="${href}"]`
          )
          if (
            // This should be an invariant:
            targetTag
          ) {
            referenceNode!.parentNode!.insertBefore(
              targetTag,
              referenceNode!.nextSibling
            )
            referenceNode = targetTag
          }
        })
      }

      // Finally, clean up server rendered stylesheets:
      looseToArray<HTMLLinkElement>(
        document.querySelectorAll('link[data-n-p]')
      ).forEach((el) => {
        el.parentNode!.removeChild(el)
      })

      // Force browser to recompute layout, which should prevent a flash of
      // unstyled content:
      getComputedStyle(document.body, 'height')
    }

    resolvePromise()
  }

  const elem = (
    <Root callback={onCommit}>
      <AppContainer>
        <App {...appProps} />
      </AppContainer>
    </Root>
  )

  onStart()

  // We catch runtime errors using componentDidCatch which will trigger renderError
  renderReactElement(
    process.env.__NEXT_STRICT_MODE ? (
      <React.StrictMode>{elem}</React.StrictMode>
    ) : (
      elem
    ),
    appElement!
  )

  return renderPromise
}

function Root({
  callback,
  children,
}: React.PropsWithChildren<{
  callback: () => void
}>): React.ReactElement {
  // We use `useLayoutEffect` to guarantee the callback is executed
  // as soon as React flushes the update.
  React.useLayoutEffect(() => callback(), [callback])
  if (process.env.__NEXT_TEST_MODE) {
    // eslint-disable-next-line react-hooks/rules-of-hooks
    React.useEffect(() => {
      window.__NEXT_HYDRATED = true

      if (window.__NEXT_HYDRATED_CB) {
        window.__NEXT_HYDRATED_CB()
      }
    }, [])
  }
  // We should ask to measure the Web Vitals after rendering completes so we
  // don't cause any hydration delay:
  React.useEffect(() => {
    measureWebVitals(onPerfEntry)
  }, [])
  return children as React.ReactElement
}<|MERGE_RESOLUTION|>--- conflicted
+++ resolved
@@ -85,13 +85,9 @@
   return formatUrl(url)
 }
 
-<<<<<<< HEAD
 let asPath = getAsPath(getURL())
 
-if (process.env.__NEXT_i18n_SUPPORT) {
-=======
 if (process.env.__NEXT_I18N_SUPPORT) {
->>>>>>> 4dbf0d47
   const {
     normalizeLocalePath,
   } = require('../next-server/lib/i18n/normalize-locale-path') as typeof import('../next-server/lib/i18n/normalize-locale-path')
