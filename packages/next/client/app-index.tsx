/* global location */
import '../build/polyfills/polyfill-module'
// @ts-ignore react-dom/client exists when using React 18
import ReactDOMClient from 'react-dom/client'
// @ts-ignore startTransition exists when using React 18
import React from 'react'
import { createFromReadableStream } from 'next/dist/compiled/react-server-dom-webpack'

/// <reference types="react-dom/experimental" />

// Override chunk URL mapping in the webpack runtime
// https://github.com/webpack/webpack/blob/2738eebc7880835d88c727d364ad37f3ec557593/lib/RuntimeGlobals.js#L204

declare global {
  const __webpack_require__: any
}

// eslint-disable-next-line no-undef
const getChunkScriptFilename = __webpack_require__.u
const chunkFilenameMap: any = {}

// eslint-disable-next-line no-undef
__webpack_require__.u = (chunkId: any) => {
  return chunkFilenameMap[chunkId] || getChunkScriptFilename(chunkId)
}

// Ignore the module ID transform in client.
// eslint-disable-next-line no-undef
// @ts-expect-error TODO: fix type
self.__next_require__ = __webpack_require__

// eslint-disable-next-line no-undef
;(self as any).__next_chunk_load__ = (chunk: string) => {
  if (!chunk) return Promise.resolve()
  if (chunk.endsWith('.css')) {
    const chunkPath = `/_next/${chunk}`
    const existingTag = document.querySelector(`link[href="${chunkPath}"]`)
    if (!existingTag) {
      const link = document.createElement('link')
      link.rel = 'stylesheet'
      link.href = chunkPath
      document.head.appendChild(link)
    }
    return Promise.resolve()
  }
  const [chunkId, chunkFileName] = chunk.split(':')
  chunkFilenameMap[chunkId] = `static/chunks/${chunkFileName}.js`

  // @ts-ignore
  // eslint-disable-next-line no-undef
  return __webpack_chunk_load__(chunkId)
}

export const version = process.env.__NEXT_VERSION

const appElement: HTMLElement | Document | null = document

let reactRoot: any = null

function renderReactElement(
  domEl: HTMLElement | Document,
  fn: () => JSX.Element
): void {
  const reactEl = fn()
  if (!reactRoot) {
    // Unlike with createRoot, you don't need a separate root.render() call here
    reactRoot = (ReactDOMClient as any).hydrateRoot(domEl, reactEl)
  } else {
    reactRoot.render(reactEl)
  }
}

const getCacheKey = () => {
  const { pathname, search } = location
  return pathname + search
}

const encoder = new TextEncoder()

let initialServerDataBuffer: string[] | undefined = undefined
let initialServerDataWriter: ReadableStreamDefaultController | undefined =
  undefined
let initialServerDataLoaded = false
let initialServerDataFlushed = false

function nextServerDataCallback(seg: [number, string, string]) {
  if (seg[0] === 0) {
    initialServerDataBuffer = []
  } else {
    if (!initialServerDataBuffer)
      throw new Error('Unexpected server data: missing bootstrap script.')

    if (initialServerDataWriter) {
      initialServerDataWriter.enqueue(encoder.encode(seg[2]))
    } else {
      initialServerDataBuffer.push(seg[2])
    }
  }
}

// There might be race conditions between `nextServerDataRegisterWriter` and
// `DOMContentLoaded`. The former will be called when React starts to hydrate
// the root, the latter will be called when the DOM is fully loaded.
// For streaming, the former is called first due to partial hydration.
// For non-streaming, the latter can be called first.
// Hence, we use two variables `initialServerDataLoaded` and
// `initialServerDataFlushed` to make sure the writer will be closed and
// `initialServerDataBuffer` will be cleared in the right time.
function nextServerDataRegisterWriter(ctr: ReadableStreamDefaultController) {
  if (initialServerDataBuffer) {
    initialServerDataBuffer.forEach((val) => {
      ctr.enqueue(encoder.encode(val))
    })
    if (initialServerDataLoaded && !initialServerDataFlushed) {
      ctr.close()
      initialServerDataFlushed = true
      initialServerDataBuffer = undefined
    }
  }

  initialServerDataWriter = ctr
}

// When `DOMContentLoaded`, we can close all pending writers to finish hydration.
const DOMContentLoaded = function () {
  if (initialServerDataWriter && !initialServerDataFlushed) {
    initialServerDataWriter.close()
    initialServerDataFlushed = true
    initialServerDataBuffer = undefined
  }
  initialServerDataLoaded = true
}
// It's possible that the DOM is already loaded.
if (document.readyState === 'loading') {
  document.addEventListener('DOMContentLoaded', DOMContentLoaded, false)
} else {
  DOMContentLoaded()
}

const nextServerDataLoadingGlobal = ((self as any).__next_s =
  (self as any).__next_s || [])
nextServerDataLoadingGlobal.forEach(nextServerDataCallback)
nextServerDataLoadingGlobal.push = nextServerDataCallback

function createResponseCache() {
  return new Map<string, any>()
}
const rscCache = createResponseCache()

<<<<<<< HEAD
async function loadCss(cssChunkInfoJson: string) {
  const data = JSON.parse(cssChunkInfoJson)
  await Promise.all(
    data.chunks.map((chunkId: string) => {
      // load css related chunks
      return (self as any).__next_chunk_load__(chunkId)
    })
  )
  // In development mode, import css in dev when it's wrapped by style loader.
  // In production mode, css are standalone chunk that doesn't need to be imported.
  if (data.id) {
    return (self as any).__next_require__(data.id)
  }

  return Promise.resolve()
}

function createLoadFlightCssStream(onFlightCssLoaded: () => void) {
  const promises: Promise<any>[] = []
  let cssFlushed = false

  const loadCssFromStreamData = (data: string) => {
    if (data.startsWith('CSS')) {
      const cssJson = data.slice(4).trim()
      promises.push(loadCss(cssJson))
    }
  }

  // TODO-APP: Refine the buffering code here to make it more correct.
  let buffer = ''
  const loadCssFromFlight = new TransformStream({
    transform(chunk, controller) {
      const process = (buf: string) => {
        if (buf) {
          if (buf.startsWith('CSS:')) {
            loadCssFromStreamData(buf)
          } else {
            controller.enqueue(new TextEncoder().encode(buf))

            if (!cssFlushed) {
              cssFlushed = true
              Promise.all(promises).then(() => onFlightCssLoaded?.())
            }
          }
        }
      }

      const data = new TextDecoder().decode(chunk)
      buffer += data
      let index
      while ((index = buffer.indexOf('\n')) !== -1) {
        const line = buffer.slice(0, index + 1)
        buffer = buffer.slice(index + 1)
        process(line)
      }
      process(buffer)
      buffer = ''
    },
  })

  return loadCssFromFlight
}

function useInitialServerResponse(
  cacheKey: string,
  onFlightCssLoaded: () => void
) {
=======
function useInitialServerResponse(cacheKey: string) {
>>>>>>> 377fddfa
  const response = rscCache.get(cacheKey)
  if (response) return response

  const readable = new ReadableStream({
    start(controller) {
      nextServerDataRegisterWriter(controller)
    },
  })

  const newResponse = createFromReadableStream(readable)

  rscCache.set(cacheKey, newResponse)
  return newResponse
}

function ServerRoot({ cacheKey }: { cacheKey: string }) {
  React.useEffect(() => {
    rscCache.delete(cacheKey)
  })
  const response = useInitialServerResponse(cacheKey)
  const root = response.readRoot()
  return root
}

function Root({ children }: React.PropsWithChildren<{}>): React.ReactElement {
  if (process.env.__NEXT_TEST_MODE) {
    // eslint-disable-next-line react-hooks/rules-of-hooks
    React.useEffect(() => {
      window.__NEXT_HYDRATED = true

      if (window.__NEXT_HYDRATED_CB) {
        window.__NEXT_HYDRATED_CB()
      }
    }, [])
  }

  return children as React.ReactElement
}

function RSCComponent(props: any) {
  const cacheKey = getCacheKey()
  return <ServerRoot {...props} cacheKey={cacheKey} />
}

export function hydrate() {
  renderReactElement(appElement!, () => (
    <React.StrictMode>
      <Root>
        <RSCComponent />
      </Root>
    </React.StrictMode>
  ))
}<|MERGE_RESOLUTION|>--- conflicted
+++ resolved
@@ -147,77 +147,7 @@
 }
 const rscCache = createResponseCache()
 
-<<<<<<< HEAD
-async function loadCss(cssChunkInfoJson: string) {
-  const data = JSON.parse(cssChunkInfoJson)
-  await Promise.all(
-    data.chunks.map((chunkId: string) => {
-      // load css related chunks
-      return (self as any).__next_chunk_load__(chunkId)
-    })
-  )
-  // In development mode, import css in dev when it's wrapped by style loader.
-  // In production mode, css are standalone chunk that doesn't need to be imported.
-  if (data.id) {
-    return (self as any).__next_require__(data.id)
-  }
-
-  return Promise.resolve()
-}
-
-function createLoadFlightCssStream(onFlightCssLoaded: () => void) {
-  const promises: Promise<any>[] = []
-  let cssFlushed = false
-
-  const loadCssFromStreamData = (data: string) => {
-    if (data.startsWith('CSS')) {
-      const cssJson = data.slice(4).trim()
-      promises.push(loadCss(cssJson))
-    }
-  }
-
-  // TODO-APP: Refine the buffering code here to make it more correct.
-  let buffer = ''
-  const loadCssFromFlight = new TransformStream({
-    transform(chunk, controller) {
-      const process = (buf: string) => {
-        if (buf) {
-          if (buf.startsWith('CSS:')) {
-            loadCssFromStreamData(buf)
-          } else {
-            controller.enqueue(new TextEncoder().encode(buf))
-
-            if (!cssFlushed) {
-              cssFlushed = true
-              Promise.all(promises).then(() => onFlightCssLoaded?.())
-            }
-          }
-        }
-      }
-
-      const data = new TextDecoder().decode(chunk)
-      buffer += data
-      let index
-      while ((index = buffer.indexOf('\n')) !== -1) {
-        const line = buffer.slice(0, index + 1)
-        buffer = buffer.slice(index + 1)
-        process(line)
-      }
-      process(buffer)
-      buffer = ''
-    },
-  })
-
-  return loadCssFromFlight
-}
-
-function useInitialServerResponse(
-  cacheKey: string,
-  onFlightCssLoaded: () => void
-) {
-=======
 function useInitialServerResponse(cacheKey: string) {
->>>>>>> 377fddfa
   const response = rscCache.get(cacheKey)
   if (response) return response
 
