/* global document, window */
import mitt from '../next-server/lib/mitt'

function supportsPreload(el) {
  try {
    return el.relList.supports('preload')
  } catch {
    return false
  }
}

const hasPreload = supportsPreload(document.createElement('link'))

function preloadLink(url, resourceType) {
  const link = document.createElement('link')
  link.rel = 'preload'
  link.crossOrigin = process.crossOrigin
  link.href = url
  link.as = resourceType
  document.head.appendChild(link)
}

function loadStyle(url) {
  const link = document.createElement('link')
  link.rel = 'stylesheet'
  link.crossOrigin = process.crossOrigin
  link.href = url
  document.head.appendChild(link)
}

export default class PageLoader {
  constructor(buildId, assetPrefix) {
    this.buildId = buildId
    this.assetPrefix = assetPrefix

    this.pageCache = {}
    this.prefetched = {}
    this.pageRegisterEvents = mitt()
    this.loadingRoutes = {}
    if (process.env.__NEXT_GRANULAR_CHUNKS) {
      this.promisedBuildManifest = new Promise(resolve => {
        if (window.__BUILD_MANIFEST) {
          resolve(window.__BUILD_MANIFEST)
        } else {
          window.__BUILD_MANIFEST_CB = () => {
            resolve(window.__BUILD_MANIFEST)
          }
        }
      })
    }
  }

  // Returns a promise for the dependencies for a particular route
  getDependencies(route) {
    return this.promisedBuildManifest.then(
      man =>
        (man[route] && man[route].map(url => `/_next/${encodeURI(url)}`)) || []
    )
  }

  normalizeRoute(route) {
    if (route[0] !== '/') {
      throw new Error(`Route name should start with a "/", got "${route}"`)
    }
    route = route.replace(/\/index$/, '/')

    if (route === '/') return route
    return route.replace(/\/$/, '')
  }

  loadPage(route) {
    return this.loadPageScript(route).then(v => v.page)
  }

  loadPageScript(route) {
    route = this.normalizeRoute(route)

    return new Promise((resolve, reject) => {
      const fire = ({ error, page, mod }) => {
        this.pageRegisterEvents.off(route, fire)
        delete this.loadingRoutes[route]

        if (error) {
          reject(error)
        } else {
          resolve({ page, mod })
        }
      }

      // If there's a cached version of the page, let's use it.
      const cachedPage = this.pageCache[route]
      if (cachedPage) {
        const { error, page, mod } = cachedPage
        error ? reject(error) : resolve({ page, mod })
        return
      }

      // Register a listener to get the page
      this.pageRegisterEvents.on(route, fire)

      // If the page is loading via SSR, we need to wait for it
      // rather downloading it again.
      if (document.querySelector(`script[data-next-page="${route}"]`)) {
        return
      }

      if (!this.loadingRoutes[route]) {
        if (process.env.__NEXT_GRANULAR_CHUNKS) {
          this.getDependencies(route).then(deps => {
            deps.forEach(d => {
              if (
                /\.js$/.test(d) &&
                !document.querySelector(`script[src^="${d}"]`)
              ) {
                this.loadScript(d, route, false)
              }
              if (
                /\.css$/.test(d) &&
                !document.querySelector(`link[rel=stylesheet][href^="${d}"]`)
              ) {
                loadStyle(d) // FIXME: handle failure
              }
            })
            this.loadRoute(route)
            this.loadingRoutes[route] = true
          })
        } else {
          this.loadRoute(route)
          this.loadingRoutes[route] = true
        }
      }
    })
  }

  async loadRoute(route) {
    route = this.normalizeRoute(route)
    let scriptRoute = route === '/' ? '/index.js' : `${route}.js`

    const url = `${this.assetPrefix}/_next/static/${encodeURIComponent(
      this.buildId
    )}/pages${encodeURI(scriptRoute)}`
    this.loadScript(url, route, true)
  }

  loadScript(url, route, isPage) {
    const script = document.createElement('script')
    if (process.env.__NEXT_MODERN_BUILD && 'noModule' in script) {
      script.type = 'module'
      // Only page bundle scripts need to have .module added to url,
      // dependencies already have it added during build manifest creation
      if (isPage) url = url.replace(/\.js$/, '.module.js')
    }
    script.crossOrigin = process.crossOrigin
    script.src = url
    script.onerror = () => {
      const error = new Error(`Error loading script ${url}`)
      error.code = 'PAGE_LOAD_ERROR'
      this.pageRegisterEvents.emit(route, { error })
    }
    document.body.appendChild(script)
  }

  // This method if called by the route code.
  registerPage(route, regFn) {
    const register = () => {
      try {
        const mod = regFn()
        const pageData = { page: mod.default || mod, mod }
        this.pageCache[route] = pageData
        this.pageRegisterEvents.emit(route, pageData)
      } catch (error) {
        this.pageCache[route] = { error }
        this.pageRegisterEvents.emit(route, { error })
      }
    }

    if (process.env.NODE_ENV !== 'production') {
      // Wait for webpack to become idle if it's not.
      // More info: https://github.com/zeit/next.js/pull/1511
      if (module.hot && module.hot.status() !== 'idle') {
        console.log(
          `Waiting for webpack to become "idle" to initialize the page: "${route}"`
        )

        const check = status => {
          if (status === 'idle') {
            module.hot.removeStatusHandler(check)
            register()
          }
        }
        module.hot.status(check)
        return
      }
    }

    register()
  }

  async prefetch(route, isDependency) {
    route = this.normalizeRoute(route)
    let scriptRoute = `${route === '/' ? '/index' : route}.js`

    if (
      process.env.__NEXT_MODERN_BUILD &&
      'noModule' in document.createElement('script')
    ) {
      scriptRoute = scriptRoute.replace(/\.js$/, '.module.js')
    }
    const url =
      this.assetPrefix +
      (isDependency
        ? route
        : `/_next/static/${encodeURIComponent(this.buildId)}/pages${encodeURI(
            scriptRoute
          )}`)

    // n.b. If preload is not supported, we fall back to `loadPage` which has
    // its own deduping mechanism.
    if (
      this.prefetched[route] ||
      document.querySelector(
        `link[rel="preload"][href^="${url}"], script[data-next-page="${route}"]`
      )
    ) {
      this.prefetched[route] = true
      return
    }

    // Inspired by quicklink, license: https://github.com/GoogleChromeLabs/quicklink/blob/master/LICENSE
    let cn
    if ((cn = navigator.connection)) {
      // Don't prefetch if the user is on 2G or if Save-Data is enabled.
      if ((cn.effectiveType || '').indexOf('2g') !== -1 || cn.saveData) {
        return
      }
    }

    if (process.env.__NEXT_GRANULAR_CHUNKS && !isDependency) {
      ;(await this.getDependencies(route)).forEach(url => {
        this.prefetch(url, true)
      })
    }

    // Feature detection is used to see if preload is supported
    // If not fall back to loading script tags before the page is loaded
    // https://caniuse.com/#feat=link-rel-preload
    if (hasPreload) {
<<<<<<< HEAD
      preloadScript(url)
      this.prefetched[route] = true
=======
      preloadLink(url, url.match(/\.css$/) ? 'style' : 'script')
>>>>>>> 677a9509
      return
    }

    if (isDependency) {
      // loadPage will automatically handle dependencies, so no need to
      // preload them manually
      return
    }

    if (document.readyState === 'complete') {
      return this.loadPage(route).catch(() => {})
    } else {
      return new Promise(resolve => {
        window.addEventListener('load', () => {
          this.loadPage(route).then(
            () => resolve(),
            () => resolve()
          )
        })
      })
    }
  }
}<|MERGE_RESOLUTION|>--- conflicted
+++ resolved
@@ -245,12 +245,8 @@
     // If not fall back to loading script tags before the page is loaded
     // https://caniuse.com/#feat=link-rel-preload
     if (hasPreload) {
-<<<<<<< HEAD
-      preloadScript(url)
+      preloadLink(url, url.match(/\.css$/) ? 'style' : 'script')
       this.prefetched[route] = true
-=======
-      preloadLink(url, url.match(/\.css$/) ? 'style' : 'script')
->>>>>>> 677a9509
       return
     }
 
