import { parse } from 'url'
import mitt from '../next-server/lib/mitt'
import { isDynamicRoute } from './../next-server/lib/router/utils/is-dynamic'
import { getRouteMatcher } from './../next-server/lib/router/utils/route-matcher'
import { getRouteRegex } from './../next-server/lib/router/utils/route-regex'
import { getPageAssetPath } from './../next-server/lib/router/utils/asset-path'

function hasRel(rel, link) {
  try {
    link = document.createElement('link')
    return link.relList.supports(rel)
  } catch {}
}

function pageLoadError(route) {
  const error = new Error(`Error loading ${route}`)
  error.code = 'PAGE_LOAD_ERROR'
  return error
}

const relPrefetch =
  hasRel('preload') && !hasRel('prefetch')
    ? // https://caniuse.com/#feat=link-rel-preload
      // macOS and iOS (Safari does not support prefetch)
      'preload'
    : // https://caniuse.com/#feat=link-rel-prefetch
      // IE 11, Edge 12+, nearly all evergreen
      'prefetch'

const hasNoModule = 'noModule' in document.createElement('script')

/** @param {string} route */
function normalizeRoute(route) {
  if (route[0] !== '/') {
    throw new Error(`Route name should start with a "/", got "${route}"`)
  }

  if (route === '/') return route
  return route.replace(/\/$/, '')
}

function appendLink(href, rel, as) {
  return new Promise((res, rej, link) => {
    link = document.createElement('link')
    link.crossOrigin = process.env.__NEXT_CROSS_ORIGIN
    link.href = href
    link.rel = rel
    if (as) link.as = as

    link.onload = res
    link.onerror = rej

    document.head.appendChild(link)
  })
}

export default class PageLoader {
  constructor(buildId, assetPrefix, initialPage) {
    this.buildId = buildId
    this.assetPrefix = assetPrefix

    this.pageCache = {}
    this.pageRegisterEvents = mitt()
    this.loadingRoutes = {
      // By default these 2 pages are being loaded in the initial html
      '/_app': true,
    }

    // TODO: get rid of this limitation for rendering the error page
    if (initialPage !== '/_error') {
      this.loadingRoutes[initialPage] = true
    }

    if (process.env.NODE_ENV === 'production') {
      this.promisedBuildManifest = new Promise((resolve) => {
        if (window.__BUILD_MANIFEST) {
          resolve(window.__BUILD_MANIFEST)
        } else {
          window.__BUILD_MANIFEST_CB = () => {
            resolve(window.__BUILD_MANIFEST)
          }
        }
      })
    }
    /** @type {Promise<Set<string>>} */
    this.promisedSsgManifest = new Promise((resolve) => {
      if (window.__SSG_MANIFEST) {
        resolve(window.__SSG_MANIFEST)
      } else {
        window.__SSG_MANIFEST_CB = () => {
          resolve(window.__SSG_MANIFEST)
        }
      }
    })
  }

  // Returns a promise for the dependencies for a particular route
  getDependencies(route) {
    return this.promisedBuildManifest.then((m) => {
      return m[route]
        ? m[route].map((url) => `${this.assetPrefix}/_next/${encodeURI(url)}`)
        : this.pageRegisterEvents.emit(route, {
            error: pageLoadError(route),
          }) ?? []
    })
  }

  /**
   * @param {string} href the route href (file-system path)
   * @param {string} asPath the URL as shown in browser (virtual path); used for dynamic routes
   */
  getDataHref(href, asPath) {
    const getHrefForSlug = (/** @type string */ path) => {
      const dataRoute = getPageAssetPath(path, '.json')
      return `${this.assetPrefix}/_next/data/${this.buildId}${dataRoute}`
    }

    const { pathname: hrefPathname, query } = parse(href, true)
    const { pathname: asPathname } = parse(asPath)

    const route = normalizeRoute(hrefPathname)

    let isDynamic = isDynamicRoute(route),
      interpolatedRoute
    if (isDynamic) {
      const dynamicRegex = getRouteRegex(route)
      const dynamicGroups = dynamicRegex.groups
      const dynamicMatches =
        // Try to match the dynamic route against the asPath
        getRouteMatcher(dynamicRegex)(asPathname) ||
        // Fall back to reading the values from the href
        // TODO: should this take priority; also need to change in the router.
        query

      interpolatedRoute = route
      if (
        !Object.keys(dynamicGroups).every((param) => {
          let value = dynamicMatches[param]
          const repeat = dynamicGroups[param].repeat

          // support single-level catch-all
          // TODO: more robust handling for user-error (passing `/`)
          if (repeat && !Array.isArray(value)) value = [value]

          return (
            param in dynamicMatches &&
            // Interpolate group into data URL if present
            (interpolatedRoute = interpolatedRoute.replace(
              `[${repeat ? '...' : ''}${param}]`,
              repeat
                ? value.map(encodeURIComponent).join('/')
                : encodeURIComponent(value)
            ))
          )
        })
      ) {
        interpolatedRoute = '' // did not satisfy all requirements

        // n.b. We ignore this error because we handle warning for this case in
        // development in the `<Link>` component directly.
      }
    }

    return isDynamic
      ? interpolatedRoute && getHrefForSlug(interpolatedRoute)
      : getHrefForSlug(route)
  }

  /**
   * @param {string} href the route href (file-system path)
   * @param {string} asPath the URL as shown in browser (virtual path); used for dynamic routes
   */
  prefetchData(href, asPath) {
    const { pathname: hrefPathname } = parse(href, true)
    const route = normalizeRoute(hrefPathname)
    return this.promisedSsgManifest.then(
      (s, _dataHref) =>
        // Check if the route requires a data file
        s.has(route) &&
        // Try to generate data href, noop when falsy
        (_dataHref = this.getDataHref(href, asPath)) &&
        // noop when data has already been prefetched (dedupe)
        !document.querySelector(
          `link[rel="${relPrefetch}"][href^="${_dataHref}"]`
        ) &&
        // Inject the `<link rel=prefetch>` tag for above computed `href`.
        appendLink(_dataHref, relPrefetch, 'fetch')
    )
  }

  loadPage(route) {
    route = normalizeRoute(route)

    return new Promise((resolve, reject) => {
      // If there's a cached version of the page, let's use it.
      const cachedPage = this.pageCache[route]
      if (cachedPage) {
        const { error, page, mod } = cachedPage
        error ? reject(error) : resolve({ page, mod })
        return
      }

      const fire = ({ error, page, mod }) => {
        this.pageRegisterEvents.off(route, fire)
        delete this.loadingRoutes[route]

        if (error) {
          reject(error)
        } else {
          resolve({ page, mod })
        }
      }

      // Register a listener to get the page
      this.pageRegisterEvents.on(route, fire)

      if (!this.loadingRoutes[route]) {
        this.loadingRoutes[route] = true
        if (process.env.NODE_ENV === 'production') {
          this.getDependencies(route).then((deps) => {
            deps.forEach((d) => {
              if (
                d.endsWith('.js') &&
                !document.querySelector(`script[src^="${d}"]`)
              ) {
                this.loadScript(d, route)
              }
              if (
                d.endsWith('.css') &&
                !document.querySelector(`link[rel=stylesheet][href^="${d}"]`)
              ) {
                appendLink(d, 'stylesheet').catch(() => {
                  // FIXME: handle failure
                  // Right now, this is needed to prevent an unhandled rejection.
                })
              }
            })
          })
        } else {
          // Development only. In production the page file is part of the build manifest
          route = normalizeRoute(route)
          let scriptRoute = getPageAssetPath(route, '.js')

<<<<<<< HEAD
          const url = `${this.assetPrefix}/_next/static/${encodeURIComponent(
            this.buildId
          )}/pages${encodeURI(scriptRoute)}`
=======
          const url = `${this.assetPrefix}/_next/static/pages${encodeURI(
            scriptRoute
          )}.js`
>>>>>>> bef9b561
          this.loadScript(url, route)
        }
      }
    })
  }

  loadScript(url, route) {
    const script = document.createElement('script')
    if (process.env.__NEXT_MODERN_BUILD && hasNoModule) {
      script.type = 'module'
    }
    script.crossOrigin = process.env.__NEXT_CROSS_ORIGIN
    script.src = url
    script.onerror = () => {
      this.pageRegisterEvents.emit(route, { error: pageLoadError(url) })
    }
    document.body.appendChild(script)
  }

  // This method if called by the route code.
  registerPage(route, regFn) {
    const register = () => {
      try {
        const mod = regFn()
        const pageData = { page: mod.default || mod, mod }
        this.pageCache[route] = pageData
        this.pageRegisterEvents.emit(route, pageData)
      } catch (error) {
        this.pageCache[route] = { error }
        this.pageRegisterEvents.emit(route, { error })
      }
    }

    if (process.env.NODE_ENV !== 'production') {
      // Wait for webpack to become idle if it's not.
      // More info: https://github.com/vercel/next.js/pull/1511
      if (module.hot && module.hot.status() !== 'idle') {
        console.log(
          `Waiting for webpack to become "idle" to initialize the page: "${route}"`
        )

        const check = (status) => {
          if (status === 'idle') {
            module.hot.removeStatusHandler(check)
            register()
          }
        }
        module.hot.status(check)
        return
      }
    }

    register()
  }

  /**
   * @param {string} route
   * @param {boolean} [isDependency]
   */
  prefetch(route, isDependency) {
    // https://github.com/GoogleChromeLabs/quicklink/blob/453a661fa1fa940e2d2e044452398e38c67a98fb/src/index.mjs#L115-L118
    // License: Apache 2.0
    let cn
    if ((cn = navigator.connection)) {
      // Don't prefetch if using 2G or if Save-Data is enabled.
      if (cn.saveData || /2g/.test(cn.effectiveType)) return Promise.resolve()
    }

    /** @type {string} */
    let url
    if (isDependency) {
      url = route
    } else {
      if (process.env.NODE_ENV !== 'production') {
        route = normalizeRoute(route)

        const ext =
          process.env.__NEXT_MODERN_BUILD && hasNoModule ? '.module.js' : '.js'
        const scriptRoute = getPageAssetPath(route, ext)

        url = `${this.assetPrefix}/_next/static/${encodeURIComponent(
          this.buildId
        )}/pages${encodeURI(scriptRoute)}`
      }
    }

    return Promise.all(
      document.querySelector(`link[rel="${relPrefetch}"][href^="${url}"]`)
        ? []
        : [
            url &&
              appendLink(
                url,
                relPrefetch,
                url.endsWith('.css') ? 'style' : 'script'
              ),
            process.env.NODE_ENV === 'production' &&
              !isDependency &&
              this.getDependencies(route).then((urls) =>
                Promise.all(
                  urls.map((dependencyUrl) =>
                    this.prefetch(dependencyUrl, true)
                  )
                )
              ),
          ]
    ).then(
      // do not return any data
      () => {},
      // swallow prefetch errors
      () => {}
    )
  }
}<|MERGE_RESOLUTION|>--- conflicted
+++ resolved
@@ -241,15 +241,9 @@
           route = normalizeRoute(route)
           let scriptRoute = getPageAssetPath(route, '.js')
 
-<<<<<<< HEAD
-          const url = `${this.assetPrefix}/_next/static/${encodeURIComponent(
-            this.buildId
-          )}/pages${encodeURI(scriptRoute)}`
-=======
           const url = `${this.assetPrefix}/_next/static/pages${encodeURI(
             scriptRoute
-          )}.js`
->>>>>>> bef9b561
+          )}`
           this.loadScript(url, route)
         }
       }
