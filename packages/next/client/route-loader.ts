import { ComponentType } from 'react'
import { ClientBuildManifest } from '../build/webpack/plugins/build-manifest-plugin'
import getAssetPathFromRoute from '../shared/lib/router/utils/get-asset-path-from-route'
import { requestIdleCallback } from './request-idle-callback'

// 3.8s was arbitrarily chosen as it's what https://web.dev/interactive
// considers as "Good" time-to-interactive. We must assume something went
// wrong beyond this point, and then fall-back to a full page transition to
// show the user something of value.
const MS_MAX_IDLE_DELAY = 3800

declare global {
  interface Window {
    __BUILD_MANIFEST?: ClientBuildManifest
    __BUILD_MANIFEST_CB?: Function
  }
}

export interface LoadedEntrypointSuccess {
  component: ComponentType
  exports: any
}
export interface LoadedEntrypointFailure {
  error: unknown
}
export type RouteEntrypoint = LoadedEntrypointSuccess | LoadedEntrypointFailure

export interface RouteStyleSheet {
  href: string
  content: string
}

export interface LoadedRouteSuccess extends LoadedEntrypointSuccess {
  styles: RouteStyleSheet[]
}
export interface LoadedRouteFailure {
  error: unknown
}
export type RouteLoaderEntry = LoadedRouteSuccess | LoadedRouteFailure

export type Future<V> = {
  resolve: (entrypoint: V) => void
  future: Promise<V>
}
function withFuture<T>(
  key: string,
  map: Map<string, Future<T> | T>,
  generator?: () => Promise<T>
): Promise<T> {
  let entry: Future<T> | T | undefined = map.get(key)
  if (entry) {
    if ('future' in entry) {
      return entry.future
    }
    return Promise.resolve(entry)
  }
  let resolver: (entrypoint: T) => void
  const prom: Promise<T> = new Promise<T>((resolve) => {
    resolver = resolve
  })
  map.set(key, (entry = { resolve: resolver!, future: prom }))
  return generator
    ? // eslint-disable-next-line no-sequences
      generator().then((value) => (resolver(value), value))
    : prom
}

export interface RouteLoader {
  whenEntrypoint(route: string): Promise<RouteEntrypoint>
  onEntrypoint(route: string, execute: () => unknown): void
  loadRoute(route: string, prefetch?: boolean): Promise<RouteLoaderEntry>
  prefetch(route: string): Promise<void>
}

function hasPrefetch(link?: HTMLLinkElement): boolean {
  try {
    link = document.createElement('link')
    return (
      // detect IE11 since it supports prefetch but isn't detected
      // with relList.support
      (!!window.MSInputMethodContext && !!(document as any).documentMode) ||
      link.relList.supports('prefetch')
    )
  } catch {
    return false
  }
}

const canPrefetch: boolean = hasPrefetch()

function prefetchViaDom(
  href: string,
  as: string,
  link?: HTMLLinkElement
): Promise<any> {
<<<<<<< HEAD
  return new Promise((res, rej) => {
    const selector = `
      link[rel="prefetch"][href^="${href}"],
      link[rel="preload"][href^="${href}"]`
    if (document.querySelector(selector)) {
=======
  return new Promise<void>((res, rej) => {
    if (document.querySelector(`link[rel="prefetch"][href^="${href}"]`)) {
>>>>>>> b74ffffa
      return res()
    }

    link = document.createElement('link')

    // The order of property assignment here is intentional:
    if (as) link!.as = as
    link!.rel = `prefetch`
    link!.crossOrigin = process.env.__NEXT_CROSS_ORIGIN!
    link!.onload = res as any
    link!.onerror = rej

    // `href` should always be last:
    link!.href = href

    document.head.appendChild(link)
  })
}

const ASSET_LOAD_ERROR = Symbol('ASSET_LOAD_ERROR')
// TODO: unexport
export function markAssetError(err: Error): Error {
  return Object.defineProperty(err, ASSET_LOAD_ERROR, {})
}

export function isAssetError(err?: Error): boolean | undefined {
  return err && ASSET_LOAD_ERROR in err
}

function appendScript(
  src: string,
  script?: HTMLScriptElement
): Promise<unknown> {
  return new Promise((resolve, reject) => {
    script = document.createElement('script')

    // The order of property assignment here is intentional.
    // 1. Setup success/failure hooks in case the browser synchronously
    //    executes when `src` is set.
    script.onload = resolve
    script.onerror = () =>
      reject(markAssetError(new Error(`Failed to load script: ${src}`)))

    // 2. Configure the cross-origin attribute before setting `src` in case the
    //    browser begins to fetch.
    script.crossOrigin = process.env.__NEXT_CROSS_ORIGIN!

    // 3. Finally, set the source and inject into the DOM in case the child
    //    must be appended for fetching to start.
    script.src = src
    document.body.appendChild(script)
  })
}

// We wait for pages to be built in dev before we start the route transition
// timeout to prevent an un-necessary hard navigation in development.
let devBuildPromise: Promise<void> | undefined

// Resolve a promise that times out after given amount of milliseconds.
function resolvePromiseWithTimeout<T>(
  p: Promise<T>,
  ms: number,
  err: Error
): Promise<T> {
  return new Promise((resolve, reject) => {
    let cancelled = false

    p.then((r) => {
      // Resolved, cancel the timeout
      cancelled = true
      resolve(r)
    }).catch(reject)

    // We wrap these checks separately for better dead-code elimination in
    // production bundles.
    if (process.env.NODE_ENV === 'development') {
      ;(devBuildPromise || Promise.resolve()).then(() => {
        requestIdleCallback(() =>
          setTimeout(() => {
            if (!cancelled) {
              reject(err)
            }
          }, ms)
        )
      })
    }

    if (process.env.NODE_ENV !== 'development') {
      requestIdleCallback(() =>
        setTimeout(() => {
          if (!cancelled) {
            reject(err)
          }
        }, ms)
      )
    }
  })
}

// TODO: stop exporting or cache the failure
// It'd be best to stop exporting this. It's an implementation detail. We're
// only exporting it for backwards compatibility with the `page-loader`.
// Only cache this response as a last resort if we cannot eliminate all other
// code branches that use the Build Manifest Callback and push them through
// the Route Loader interface.
export function getClientBuildManifest(): Promise<ClientBuildManifest> {
  if (self.__BUILD_MANIFEST) {
    return Promise.resolve(self.__BUILD_MANIFEST)
  }

  const onBuildManifest: Promise<ClientBuildManifest> =
    new Promise<ClientBuildManifest>((resolve) => {
      // Mandatory because this is not concurrent safe:
      const cb = self.__BUILD_MANIFEST_CB
      self.__BUILD_MANIFEST_CB = () => {
        resolve(self.__BUILD_MANIFEST!)
        cb && cb()
      }
    })

  return resolvePromiseWithTimeout<ClientBuildManifest>(
    onBuildManifest,
    MS_MAX_IDLE_DELAY,
    markAssetError(new Error('Failed to load client build manifest'))
  )
}

interface RouteFiles {
  scripts: string[]
  css: string[]
}
function getFilesForRoute(
  assetPrefix: string,
  route: string
): Promise<RouteFiles> {
  if (process.env.NODE_ENV === 'development') {
    return Promise.resolve({
      scripts: [
        assetPrefix +
          '/_next/static/chunks/pages' +
          encodeURI(getAssetPathFromRoute(route, '.js')),
      ],
      // Styles are handled by `style-loader` in development:
      css: [],
    })
  }
  return getClientBuildManifest().then((manifest) => {
    if (!(route in manifest)) {
      throw markAssetError(new Error(`Failed to lookup route: ${route}`))
    }
    const allFiles = manifest[route].map(
      (entry) => assetPrefix + '/_next/' + encodeURI(entry)
    )
    return {
      scripts: allFiles.filter((v) => v.endsWith('.js')),
      css: allFiles.filter((v) => v.endsWith('.css')),
    }
  })
}

export function createRouteLoader(assetPrefix: string): RouteLoader {
  const entrypoints: Map<string, Future<RouteEntrypoint> | RouteEntrypoint> =
    new Map()
  const loadedScripts: Map<string, Promise<unknown>> = new Map()
  const styleSheets: Map<string, Promise<RouteStyleSheet>> = new Map()
  const routes: Map<string, Future<RouteLoaderEntry> | RouteLoaderEntry> =
    new Map()

  function maybeExecuteScript(src: string): Promise<unknown> {
    let prom: Promise<unknown> | undefined = loadedScripts.get(src)
    if (prom) {
      return prom
    }

    // Skip executing script if it's already in the DOM:
    if (document.querySelector(`script[src^="${src}"]`)) {
      return Promise.resolve()
    }

    loadedScripts.set(src, (prom = appendScript(src)))
    return prom
  }

  function fetchStyleSheet(href: string): Promise<RouteStyleSheet> {
    let prom: Promise<RouteStyleSheet> | undefined = styleSheets.get(href)
    if (prom) {
      return prom
    }

    styleSheets.set(
      href,
      (prom = fetch(href)
        .then((res) => {
          if (!res.ok) {
            throw new Error(`Failed to load stylesheet: ${href}`)
          }
          return res.text().then((text) => ({ href: href, content: text }))
        })
        .catch((err) => {
          throw markAssetError(err)
        }))
    )
    return prom
  }

  return {
    whenEntrypoint(route: string) {
      return withFuture(route, entrypoints)
    },
    onEntrypoint(route: string, execute: () => unknown) {
      Promise.resolve(execute)
        .then((fn) => fn())
        .then(
          (exports: any) => ({
            component: (exports && exports.default) || exports,
            exports: exports,
          }),
          (err) => ({ error: err })
        )
        .then((input: RouteEntrypoint) => {
          const old = entrypoints.get(route)
          entrypoints.set(route, input)
          if (old && 'resolve' in old) old.resolve(input)
        })
    },
    loadRoute(route: string, prefetch?: boolean) {
      return withFuture<RouteLoaderEntry>(route, routes, () => {
        const routeFilesPromise = getFilesForRoute(assetPrefix, route)
          .then(({ scripts, css }) => {
            return Promise.all([
              entrypoints.has(route)
                ? []
                : Promise.all(scripts.map(maybeExecuteScript)),
              Promise.all(css.map(fetchStyleSheet)),
            ] as const)
          })
          .then((res) => {
            return this.whenEntrypoint(route).then((entrypoint) => ({
              entrypoint,
              styles: res[1],
            }))
          })

        if (process.env.NODE_ENV === 'development') {
          devBuildPromise = new Promise<void>((resolve) => {
            if (routeFilesPromise) {
              return routeFilesPromise.finally(() => {
                resolve()
              })
            }
          })
        }

        return resolvePromiseWithTimeout(
          routeFilesPromise,
          MS_MAX_IDLE_DELAY,
          markAssetError(new Error(`Route did not complete loading: ${route}`))
        )
          .then(({ entrypoint, styles }) => {
            const res: RouteLoaderEntry = Object.assign<
              { styles: RouteStyleSheet[] },
              RouteEntrypoint
            >({ styles: styles! }, entrypoint)
            return 'error' in entrypoint ? entrypoint : res
          })
          .catch((err) => {
            if (prefetch) {
              // we don't want to cache errors during prefetch
              throw err
            }
            return { error: err }
          })
      })
    },
    prefetch(route: string): Promise<void> {
      // https://github.com/GoogleChromeLabs/quicklink/blob/453a661fa1fa940e2d2e044452398e38c67a98fb/src/index.mjs#L115-L118
      // License: Apache 2.0
      let cn
      if ((cn = (navigator as any).connection)) {
        // Don't prefetch if using 2G or if Save-Data is enabled.
        if (cn.saveData || /2g/.test(cn.effectiveType)) return Promise.resolve()
      }
      return getFilesForRoute(assetPrefix, route)
        .then((output) =>
          Promise.all(
            canPrefetch
              ? output.scripts.map((script) => prefetchViaDom(script, 'script'))
              : []
          )
        )
        .then(() => {
          requestIdleCallback(() => this.loadRoute(route, true).catch(() => {}))
        })
        .catch(
          // swallow prefetch errors
          () => {}
        )
    },
  }
}<|MERGE_RESOLUTION|>--- conflicted
+++ resolved
@@ -93,16 +93,11 @@
   as: string,
   link?: HTMLLinkElement
 ): Promise<any> {
-<<<<<<< HEAD
-  return new Promise((res, rej) => {
+  return new Promise<void>((res, rej) => {
     const selector = `
       link[rel="prefetch"][href^="${href}"],
       link[rel="preload"][href^="${href}"]`
     if (document.querySelector(selector)) {
-=======
-  return new Promise<void>((res, rej) => {
-    if (document.querySelector(`link[rel="prefetch"][href^="${href}"]`)) {
->>>>>>> b74ffffa
       return res()
     }
 
