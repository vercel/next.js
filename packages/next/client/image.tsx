--- conflicted
+++ resolved
@@ -23,11 +23,6 @@
   ['default', defaultLoader],
 ])
 
-<<<<<<< HEAD
-type LoaderKey = 'imgix' | 'cloudinary' | 'akamai' | 'fastly' | 'default'
-
-=======
->>>>>>> 5959f184
 const VALID_LAYOUT_VALUES = [
   'fill',
   'fixed',
