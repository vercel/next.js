import React, { ReactElement, useEffect, useRef } from 'react'
import Head from '../next-server/lib/head'

const VALID_LOADING_VALUES = ['lazy', 'eager', undefined] as const
type LoadingValue = typeof VALID_LOADING_VALUES[number]

const loaders = new Map<LoaderKey, (props: LoaderProps) => string>([
  ['imgix', imgixLoader],
  ['cloudinary', cloudinaryLoader],
  ['akamai', akamaiLoader],
  ['default', defaultLoader],
])

type LoaderKey = 'imgix' | 'cloudinary' | 'akamai' | 'default'

type ImageData = {
  sizes: number[]
  loader: LoaderKey
  path: string
}

type ImageProps = Omit<
  JSX.IntrinsicElements['img'],
  'src' | 'srcSet' | 'ref' | 'width' | 'height' | 'loading'
> & {
  src: string
  quality?: string
  priority?: boolean
  loading?: LoadingValue
  unoptimized?: boolean
} & (
    | { width: number; height: number; unsized?: false }
    | { width?: number; height?: number; unsized: true }
  )

const imageData: ImageData = process.env.__NEXT_IMAGE_OPTS as any
const { sizes: configSizes, loader: configLoader, path: configPath } = imageData
configSizes.sort((a, b) => a - b) // smallest to largest
const largestSize = configSizes[configSizes.length - 1]

let cachedObserver: IntersectionObserver
const IntersectionObserver =
  typeof window !== 'undefined' ? window.IntersectionObserver : null

function getObserver(): IntersectionObserver | undefined {
  // Return shared instance of IntersectionObserver if already created
  if (cachedObserver) {
    return cachedObserver
  }

  // Only create shared IntersectionObserver if supported in browser
  if (!IntersectionObserver) {
    return undefined
  }

  return (cachedObserver = new IntersectionObserver(
    (entries) => {
      entries.forEach((entry) => {
        if (entry.isIntersecting) {
          let lazyImage = entry.target as HTMLImageElement
          if (lazyImage.dataset.src) {
            lazyImage.src = lazyImage.dataset.src
          }
          if (lazyImage.dataset.srcset) {
            lazyImage.srcset = lazyImage.dataset.srcset
          }
          lazyImage.classList.remove('__lazy')
          cachedObserver.unobserve(lazyImage)
        }
      })
    },
    { rootMargin: '200px' }
  ))
}

function computeSrc(
  src: string,
  unoptimized: boolean,
  quality?: string
): string {
  if (unoptimized) {
    return src
  }
  return callLoader({ src, width: largestSize, quality })
}

type CallLoaderProps = {
  src: string
  width: number
  quality?: string
}

function callLoader(loaderProps: CallLoaderProps) {
  const load = loaders.get(configLoader) || defaultLoader
  return load({ root: configPath, ...loaderProps })
}

type SrcSetData = {
  src: string
  widths: number[]
  quality?: string
}

function generateSrcSet({ src, widths, quality }: SrcSetData): string {
  // At each breakpoint, generate an image url using the loader, such as:
  // ' www.example.com/foo.jpg?w=480 480w, '
  return widths
    .map((width: number) => `${callLoader({ src, width, quality })} ${width}w`)
    .join(', ')
}

type PreloadData = {
  src: string
  widths: number[]
  sizes?: string
  unoptimized?: boolean
  quality?: string
}

function generatePreload({
  src,
  widths,
  unoptimized = false,
  sizes,
  quality,
}: PreloadData): ReactElement {
  // This function generates an image preload that makes use of the "imagesrcset" and "imagesizes"
  // attributes for preloading responsive images. They're still experimental, but fully backward
  // compatible, as the link tag includes all necessary attributes, even if the final two are ignored.
  // See: https://web.dev/preload-responsive-images/
  return (
    <Head>
      <link
        rel="preload"
        as="image"
        href={computeSrc(src, unoptimized, quality)}
        // @ts-ignore: imagesrcset and imagesizes not yet in the link element type
        imagesrcset={generateSrcSet({ src, widths, quality })}
        imagesizes={sizes}
      />
    </Head>
  )
}

export default function Image({
  src,
  sizes,
  unoptimized = false,
  priority = false,
  loading,
  className,
  quality,
  width,
  height,
  unsized,
  ...rest
}: ImageProps) {
  const thisEl = useRef<HTMLImageElement>(null)

  if (process.env.NODE_ENV !== 'production') {
    if (!VALID_LOADING_VALUES.includes(loading)) {
      throw new Error(
        `Image with src "${src}" has invalid "loading" property. Provided "${loading}" should be one of ${VALID_LOADING_VALUES.map(
          String
        ).join(',')}.`
      )
    }
    if (priority && loading === 'lazy') {
      throw new Error(
        `Image with src "${src}" has both "priority" and "loading=lazy" properties. Only one should be used.`
      )
    }
  }

  let lazy = loading === 'lazy'
  if (!priority && typeof loading === 'undefined') {
    lazy = true
  }

  useEffect(() => {
    const target = thisEl.current

    if (target && lazy) {
      const observer = getObserver()

      if (observer) {
        observer.observe(target)

        return () => {
          observer.unobserve(target)
        }
      }
    }
  }, [thisEl, lazy])

  // Generate attribute values
  const imgSrc = computeSrc(src, unoptimized, quality)
  const imgSrcSet = !unoptimized
    ? generateSrcSet({
        src,
        widths: configSizes,
        quality,
      })
    : undefined

  let imgAttributes:
    | {
        src: string
        srcSet?: string
      }
    | {
        'data-src': string
        'data-srcset'?: string
      }
  if (!lazy) {
    imgAttributes = {
      src: imgSrc,
    }
    if (imgSrcSet) {
      imgAttributes.srcSet = imgSrcSet
    }
  } else {
    imgAttributes = {
      'data-src': imgSrc,
    }
    if (imgSrcSet) {
      imgAttributes['data-srcset'] = imgSrcSet
    }
    className = className ? className + ' __lazy' : '__lazy'
  }

  // No need to add preloads on the client side--by the time the application is hydrated,
  // it's too late for preloads
  const shouldPreload = priority && typeof window === 'undefined'

  let divStyle: React.CSSProperties | undefined
  let imgStyle: React.CSSProperties | undefined
  let wrapperStyle: React.CSSProperties | undefined
  if (typeof height === 'number' && typeof width === 'number' && !unsized) {
    // <Image src="i.png" width=100 height=100 />
    const quotient = height / width
    const ratio = isNaN(quotient) ? 1 : quotient * 100
    wrapperStyle = {
      maxWidth: '100%',
      width,
    }
    divStyle = {
      position: 'relative',
      paddingBottom: `${ratio}%`,
    }
    imgStyle = {
      height: '100%',
      left: '0',
      position: 'absolute',
      top: '0',
      width: '100%',
    }
  } else if (
    typeof height === 'undefined' &&
    typeof width === 'undefined' &&
    unsized
  ) {
    // <Image src="i.png" unsized />
    if (process.env.NODE_ENV !== 'production') {
      if (priority) {
        // <Image src="i.png" unsized priority />
        console.warn(
          `Image with src "${src}" has both "priority" and "unsized" properties. Only one should be used.`
        )
      }
    }
  } else {
    // <Image src="i.png" />
    if (process.env.NODE_ENV !== 'production') {
      throw new Error(
        `Image with src "${src}" must use "width" and "height" properties or "unsized" property.`
      )
    }
  }

  return (
    <div style={wrapperStyle}>
      <div style={divStyle}>
        {shouldPreload
          ? generatePreload({
              src,
              widths: configSizes,
              unoptimized,
              sizes,
              quality,
            })
          : ''}
        <img
          {...rest}
          {...imgAttributes}
          className={className}
          sizes={sizes}
          ref={thisEl}
          style={imgStyle}
        />
      </div>
    </div>
  )
}

//BUILT IN LOADERS

type LoaderProps = CallLoaderProps & { root: string }

function normalizeSrc(src: string) {
  return src[0] === '/' ? src.slice(1) : src
}

function imgixLoader({ root, src, width, quality }: LoaderProps): string {
  const params = ['auto=format', 'w=' + width]
  let paramsString = ''
  if (quality) {
    params.push('q=' + quality)
  }

  if (params.length) {
    paramsString = '?' + params.join('&')
  }
  return `${root}${normalizeSrc(src)}${paramsString}`
}

function akamaiLoader({ root, src, width }: LoaderProps): string {
  return `${root}${normalizeSrc(src)}?imwidth=${width}`
}

function cloudinaryLoader({ root, src, width, quality }: LoaderProps): string {
  const params = ['f_auto', 'w_' + width]
  let paramsString = ''
  if (quality) {
    params.push('q_' + quality)
  }
  if (params.length) {
    paramsString = params.join(',') + '/'
  }
  return `${root}${paramsString}${normalizeSrc(src)}`
}

function defaultLoader({ root, src, width, quality }: LoaderProps): string {
<<<<<<< HEAD
  if (process.env.NODE_ENV !== 'production') {
    const missingValues = []

    // these should always be provided but make sure they are
    if (!src) missingValues.push('src')
    if (!width) missingValues.push('width')

    if (missingValues.length > 0) {
      throw new Error(
        `Next Image optimizer requires ${missingValues.join(
          ', '
        )} to be provided. Make sure you pass them as props to the \`next/image\` component. Received: ${JSON.stringify(
          { src, width, quality }
        )}`
      )
    }
  }

  return `${root}?url=${encodeURIComponent(src)}&${
    width ? `w=${width}&` : ''
  }q=${quality || '100'}`
=======
  return `${root}?url=${encodeURIComponent(src)}&w=${width}&q=${
    quality || '100'
  }`
>>>>>>> d4397d8a
}<|MERGE_RESOLUTION|>--- conflicted
+++ resolved
@@ -17,6 +17,7 @@
   sizes: number[]
   loader: LoaderKey
   path: string
+  domains?: string[]
 }
 
 type ImageProps = Omit<
@@ -341,7 +342,6 @@
 }
 
 function defaultLoader({ root, src, width, quality }: LoaderProps): string {
-<<<<<<< HEAD
   if (process.env.NODE_ENV !== 'production') {
     const missingValues = []
 
@@ -360,12 +360,7 @@
     }
   }
 
-  return `${root}?url=${encodeURIComponent(src)}&${
-    width ? `w=${width}&` : ''
-  }q=${quality || '100'}`
-=======
   return `${root}?url=${encodeURIComponent(src)}&w=${width}&q=${
     quality || '100'
   }`
->>>>>>> d4397d8a
 }