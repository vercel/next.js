import React from 'react'
import Head from '../next-server/lib/head'
import { toBase64 } from '../next-server/lib/to-base-64'
import {
  ImageConfig,
  imageConfigDefault,
  LoaderValue,
  VALID_LOADERS,
  ImageFormat,
  VALID_FORMATS,
} from '../next-server/server/image-config'
import { useIntersection } from './use-intersection'

if (typeof window === 'undefined') {
  ;(global as any).__NEXT_IMAGE_IMPORTED = true
}

const VALID_LOADING_VALUES = ['lazy', 'eager', undefined] as const
type LoadingValue = typeof VALID_LOADING_VALUES[number]

export type ImageLoader = (resolverProps: ImageLoaderProps) => string

export type ImageLoaderProps = {
  src: string
  width: number
  quality?: number
  format?: ImageFormat
}

type DefaultImageLoaderProps = ImageLoaderProps & { root: string }

const loaders = new Map<
  LoaderValue,
  (props: DefaultImageLoaderProps) => string
>([
  ['imgix', imgixLoader],
  ['cloudinary', cloudinaryLoader],
  ['akamai', akamaiLoader],
  ['default', defaultLoader],
])

const VALID_LAYOUT_VALUES = [
  'fill',
  'fixed',
  'intrinsic',
  'responsive',
  undefined,
] as const
type LayoutValue = typeof VALID_LAYOUT_VALUES[number]

type PlaceholderValue = 'blur' | 'empty'

type ImgElementStyle = NonNullable<JSX.IntrinsicElements['img']['style']>

interface StaticImageData {
  src: string
  height: number
  width: number
  blurDataURL?: string
}

interface StaticRequire {
  default: StaticImageData
}

type StaticImport = StaticRequire | StaticImageData

function isStaticRequire(
  src: StaticRequire | StaticImageData
): src is StaticRequire {
  return (src as StaticRequire).default !== undefined
}

function isStaticImageData(
  src: StaticRequire | StaticImageData
): src is StaticImageData {
  return (src as StaticImageData).src !== undefined
}

function isStaticImport(src: string | StaticImport): src is StaticImport {
  return (
    typeof src === 'object' &&
    (isStaticRequire(src as StaticImport) ||
      isStaticImageData(src as StaticImport))
  )
}

type StringImageProps = {
  src: string
} & (
  | { width?: never; height?: never; layout: 'fill' }
  | {
      width: number | string
      height: number | string
      layout?: Exclude<LayoutValue, 'fill'>
    }
) &
  (
    | {
        placeholder?: Exclude<PlaceholderValue, 'blur'>
        blurDataURL?: never
      }
    | { placeholder: 'blur'; blurDataURL: string }
  )

type ObjectImageProps = {
  src: StaticImport
  width?: number | string
  height?: number | string
  layout?: LayoutValue
  placeholder?: PlaceholderValue
  blurDataURL?: never
}

export type ImageProps = Omit<
  JSX.IntrinsicElements['img'],
  'src' | 'srcSet' | 'ref' | 'width' | 'height' | 'loading' | 'style'
> & {
  loader?: ImageLoader
  quality?: number | string
  priority?: boolean
  loading?: LoadingValue
  unoptimized?: boolean
  objectFit?: ImgElementStyle['objectFit']
  objectPosition?: ImgElementStyle['objectPosition']
} & (StringImageProps | ObjectImageProps)

const {
  deviceSizes: configDeviceSizes,
  imageSizes: configImageSizes,
  loader: configLoader,
  path: configPath,
  domains: configDomains,
<<<<<<< HEAD
  enableBlurryPlaceholder: configEnableBlurryPlaceholder,
  formats: configFormats,
=======
>>>>>>> 75016716
} =
  ((process.env.__NEXT_IMAGE_OPTS as any) as ImageConfig) || imageConfigDefault
// sort smallest to largest
const allSizes = [...configDeviceSizes, ...configImageSizes]
configDeviceSizes.sort((a, b) => a - b)
allSizes.sort((a, b) => a - b)

const imageFormats =
  configFormats?.filter(
    (format) => format !== 'auto' && VALID_FORMATS.includes(format)
  ) || []

function getWidths(
  width: number | undefined,
  layout: LayoutValue,
  sizes: string | undefined
): { widths: number[]; kind: 'w' | 'x' } {
  if (sizes && (layout === 'fill' || layout === 'responsive')) {
    // Find all the "vw" percent sizes used in the sizes prop
    const viewportWidthRe = /(^|\s)(1?\d?\d)vw/g
    const percentSizes = []
    for (let match; (match = viewportWidthRe.exec(sizes)); match) {
      percentSizes.push(parseInt(match[2]))
    }
    if (percentSizes.length) {
      const smallestRatio = Math.min(...percentSizes) * 0.01
      return {
        widths: allSizes.filter(
          (s) => s >= configDeviceSizes[0] * smallestRatio
        ),
        kind: 'w',
      }
    }
    return { widths: allSizes, kind: 'w' }
  }
  if (
    typeof width !== 'number' ||
    layout === 'fill' ||
    layout === 'responsive'
  ) {
    return { widths: configDeviceSizes, kind: 'w' }
  }

  const widths = [
    ...new Set(
      // > This means that most OLED screens that say they are 3x resolution,
      // > are actually 3x in the green color, but only 1.5x in the red and
      // > blue colors. Showing a 3x resolution image in the app vs a 2x
      // > resolution image will be visually the same, though the 3x image
      // > takes significantly more data. Even true 3x resolution screens are
      // > wasteful as the human eye cannot see that level of detail without
      // > something like a magnifying glass.
      // https://blog.twitter.com/engineering/en_us/topics/infrastructure/2019/capping-image-fidelity-on-ultra-high-resolution-devices.html
      [width, width * 2 /*, width * 3*/].map(
        (w) => allSizes.find((p) => p >= w) || allSizes[allSizes.length - 1]
      )
    ),
  ]
  return { widths, kind: 'x' }
}

type GenImgAttrsData = {
  src: string
  unoptimized: boolean
  layout: LayoutValue
  loader: ImageLoader
  width?: number
  quality?: number
  sizes?: string
  format?: ImageFormat
}

type GenImgAttrsResult = {
  src: string
  srcSet: string | undefined
  sizes: string | undefined
  type?: string
}

function generateImgAttrs({
  src,
  unoptimized,
  layout,
  width,
  quality,
  sizes,
  loader,
  format = 'auto',
}: GenImgAttrsData): GenImgAttrsResult {
  if (unoptimized) {
    return { src, srcSet: undefined, sizes: undefined }
  }

  const { widths, kind } = getWidths(width, layout, sizes)
  const last = widths.length - 1

  return {
    type: format && format !== 'auto' ? `image/${format}` : undefined,
    sizes: !sizes && kind === 'w' ? '100vw' : sizes,
    srcSet: widths
      .map(
        (w, i) =>
          `${loader({ src, quality, width: w, format })} ${
            kind === 'w' ? w : i + 1
          }${kind}`
      )
      .join(', '),

    // It's intended to keep `src` the last attribute because React updates
    // attributes in order. If we keep `src` the first one, Safari will
    // immediately start to fetch `src`, before `sizes` and `srcSet` are even
    // updated by React. That causes multiple unnecessary requests if `srcSet`
    // and `sizes` are defined.
    // This bug cannot be reproduced in Chrome or Firefox.
    src: loader({ src, quality, width: widths[last], format }),
  }
}

function getInt(x: unknown): number | undefined {
  if (typeof x === 'number') {
    return x
  }
  if (typeof x === 'string') {
    return parseInt(x, 10)
  }
  return undefined
}

function defaultImageLoader(loaderProps: ImageLoaderProps) {
  const load = loaders.get(configLoader)
  if (load) {
    return load({ root: configPath, ...loaderProps })
  }
  throw new Error(
    `Unknown "loader" found in "next.config.js". Expected: ${VALID_LOADERS.join(
      ', '
    )}. Received: ${configLoader}`
  )
}

// See https://stackoverflow.com/q/39777833/266535 for why we use this ref
// handler instead of the img's onLoad attribute.
function removePlaceholder(
  img: HTMLImageElement | null,
  placeholder: PlaceholderValue
) {
  if (placeholder === 'blur' && img) {
    const handleLoad = () => {
      if (!img.src.startsWith('data:')) {
        const p = 'decode' in img ? img.decode() : Promise.resolve()
        p.catch(() => {}).then(() => {
          img.style.filter = 'none'
          img.style.backgroundSize = 'none'
          img.style.backgroundImage = 'none'
        })
      }
    }
    if (img.complete) {
      // If the real image fails to load, this will still remove the placeholder.
      // This is the desired behavior for now, and will be revisited when error
      // handling is worked on for the image component itself.
      handleLoad()
    } else {
      img.onload = handleLoad
    }
  }
}

export default function Image({
  src,
  sizes,
  unoptimized = false,
  priority = false,
  loading,
  className,
  quality,
  width,
  height,
  objectFit,
  objectPosition,
  loader = defaultImageLoader,
  placeholder = 'empty',
  blurDataURL,
  ...all
}: ImageProps) {
  let rest: Partial<ImageProps> = all
  let layout: NonNullable<LayoutValue> = sizes ? 'responsive' : 'intrinsic'
  if ('layout' in rest) {
    // Override default layout if the user specified one:
    if (rest.layout) layout = rest.layout

    // Remove property so it's not spread into image:
    delete rest['layout']
  }

  let staticSrc = ''
  if (isStaticImport(src)) {
    const staticImageData = isStaticRequire(src) ? src.default : src

    if (!staticImageData.src) {
      throw new Error(
        `An object should only be passed to the image component src parameter if it comes from a static image import. It must include src. Received ${JSON.stringify(
          staticImageData
        )}`
      )
    }
    blurDataURL = blurDataURL || staticImageData.blurDataURL
    staticSrc = staticImageData.src
    if (!layout || layout !== 'fill') {
      height = height || staticImageData.height
      width = width || staticImageData.width
      if (!staticImageData.height || !staticImageData.width) {
        throw new Error(
          `An object should only be passed to the image component src parameter if it comes from a static image import. It must include height and width. Received ${JSON.stringify(
            staticImageData
          )}`
        )
      }
    }
  }
  src = typeof src === 'string' ? src : staticSrc

  const widthInt = getInt(width)
  const heightInt = getInt(height)
  const qualityInt = getInt(quality)

  if (process.env.NODE_ENV !== 'production') {
    if (!src) {
      throw new Error(
        `Image is missing required "src" property. Make sure you pass "src" in props to the \`next/image\` component. Received: ${JSON.stringify(
          { width, height, quality }
        )}`
      )
    }
    if (!VALID_LAYOUT_VALUES.includes(layout)) {
      throw new Error(
        `Image with src "${src}" has invalid "layout" property. Provided "${layout}" should be one of ${VALID_LAYOUT_VALUES.map(
          String
        ).join(',')}.`
      )
    }
    if (!VALID_LOADING_VALUES.includes(loading)) {
      throw new Error(
        `Image with src "${src}" has invalid "loading" property. Provided "${loading}" should be one of ${VALID_LOADING_VALUES.map(
          String
        ).join(',')}.`
      )
    }
    if (priority && loading === 'lazy') {
      throw new Error(
        `Image with src "${src}" has both "priority" and "loading='lazy'" properties. Only one should be used.`
      )
    }
    if (placeholder === 'blur') {
      if ((widthInt || 0) * (heightInt || 0) < 1600) {
        console.warn(
          `Image with src "${src}" is smaller than 40x40. Consider removing the "placeholder='blur'" property to improve performance.`
        )
      }
      if (!blurDataURL) {
        const VALID_BLUR_EXT = ['jpeg', 'png', 'webp'] // should match next-image-loader

        throw new Error(
          `Image with src "${src}" has "placeholder='blur'" property but is missing the "blurDataURL" property.
          Possible solutions:
            - Add a "blurDataURL" property, the contents should be a small Data URL to represent the image
            - Change the "src" property to a static import with one of the supported file types: ${VALID_BLUR_EXT.join(
              ','
            )}
            - Remove the "placeholder" property, effectively no blur effect
          Read more: https://nextjs.org/docs/messages/placeholder-blur-data-url`
        )
      }
    }
  }
  let isLazy =
    !priority && (loading === 'lazy' || typeof loading === 'undefined')
  if (src && src.startsWith('data:')) {
    // https://developer.mozilla.org/en-US/docs/Web/HTTP/Basics_of_HTTP/Data_URIs
    unoptimized = true
    isLazy = false
  }

  const [setRef, isIntersected] = useIntersection<HTMLImageElement>({
    rootMargin: '200px',
    disabled: !isLazy,
  })
  const isVisible = !isLazy || isIntersected

  let wrapperStyle: JSX.IntrinsicElements['div']['style'] | undefined
  let sizerStyle: JSX.IntrinsicElements['div']['style'] | undefined
  let sizerSvg: string | undefined
  let imgStyle: ImgElementStyle | undefined = {
    position: 'absolute',
    top: 0,
    left: 0,
    bottom: 0,
    right: 0,

    boxSizing: 'border-box',
    padding: 0,
    border: 'none',
    margin: 'auto',

    display: 'block',
    width: 0,
    height: 0,
    minWidth: '100%',
    maxWidth: '100%',
    minHeight: '100%',
    maxHeight: '100%',

    objectFit,
    objectPosition,

    ...(placeholder === 'blur'
      ? {
          filter: 'blur(20px)',
          backgroundSize: 'cover',
          backgroundImage: `url("${blurDataURL}")`,
        }
      : undefined),
  }
  if (
    typeof widthInt !== 'undefined' &&
    typeof heightInt !== 'undefined' &&
    layout !== 'fill'
  ) {
    // <Image src="i.png" width="100" height="100" />
    const quotient = heightInt / widthInt
    const paddingTop = isNaN(quotient) ? '100%' : `${quotient * 100}%`
    if (layout === 'responsive') {
      // <Image src="i.png" width="100" height="100" layout="responsive" />
      wrapperStyle = {
        display: 'block',
        overflow: 'hidden',
        position: 'relative',

        boxSizing: 'border-box',
        margin: 0,
      }
      sizerStyle = { display: 'block', boxSizing: 'border-box', paddingTop }
    } else if (layout === 'intrinsic') {
      // <Image src="i.png" width="100" height="100" layout="intrinsic" />
      wrapperStyle = {
        display: 'inline-block',
        maxWidth: '100%',
        overflow: 'hidden',
        position: 'relative',
        boxSizing: 'border-box',
        margin: 0,
      }
      sizerStyle = {
        boxSizing: 'border-box',
        display: 'block',
        maxWidth: '100%',
      }
      sizerSvg = `<svg width="${widthInt}" height="${heightInt}" xmlns="http://www.w3.org/2000/svg" version="1.1"/>`
    } else if (layout === 'fixed') {
      // <Image src="i.png" width="100" height="100" layout="fixed" />
      wrapperStyle = {
        overflow: 'hidden',
        boxSizing: 'border-box',
        display: 'inline-block',
        position: 'relative',
        width: widthInt,
        height: heightInt,
      }
    }
  } else if (
    typeof widthInt === 'undefined' &&
    typeof heightInt === 'undefined' &&
    layout === 'fill'
  ) {
    // <Image src="i.png" layout="fill" />
    wrapperStyle = {
      display: 'block',
      overflow: 'hidden',

      position: 'absolute',
      top: 0,
      left: 0,
      bottom: 0,
      right: 0,

      boxSizing: 'border-box',
      margin: 0,
    }
  } else {
    // <Image src="i.png" />
    if (process.env.NODE_ENV !== 'production') {
      throw new Error(
        `Image with src "${src}" must use "width" and "height" properties or "layout='fill'" property.`
      )
    }
  }

  const usePictureTag = !unoptimized && imageFormats.length

  let imgAttributes: GenImgAttrsResult = {
    src:
      'data:image/gif;base64,R0lGODlhAQABAIAAAAAAAP///yH5BAEAAAAALAAAAAABAAEAAAIBRAA7',
    srcSet: undefined,
    sizes: undefined,
  }

  if (isVisible) {
    imgAttributes = generateImgAttrs({
      src,
      unoptimized,
      layout,
      width: widthInt,
      quality: qualityInt,
      sizes,
      loader,
    })
  }

  const img = (
    <img
      {...rest}
      {...imgAttributes}
      decoding="async"
      className={className}
      ref={(element) => {
        setRef(element)
        removePlaceholder(element, placeholder)
      }}
      style={imgStyle}
    />
  )

  return (
    <div style={wrapperStyle}>
      {sizerStyle ? (
        <div style={sizerStyle}>
          {sizerSvg ? (
            <img
              style={{
                maxWidth: '100%',
                display: 'block',
                margin: 0,
                border: 'none',
                padding: 0,
              }}
              alt=""
              aria-hidden={true}
              role="presentation"
              src={`data:image/svg+xml;base64,${toBase64(sizerSvg)}`}
            />
          ) : null}
        </div>
      ) : null}
      {!isVisible && (
        <noscript>
          <img
            {...rest}
            {...generateImgAttrs({
              src,
              unoptimized,
              layout,
              width: widthInt,
              quality: qualityInt,
              sizes,
              loader,
            })}
            decoding="async"
            style={imgStyle}
            className={className}
          />
        </noscript>
      )}
      {usePictureTag ? (
        <picture>
          {isVisible &&
            imageFormats.map((format) => (
              <source
                key={format}
                {...generateImgAttrs({
                  src,
                  unoptimized,
                  layout,
                  width: widthInt,
                  quality: qualityInt,
                  sizes,
                  loader,
                  format,
                })}
              />
            ))}
          {img}
        </picture>
      ) : (
        img
      )}
      {priority && !usePictureTag ? (
        // Note how we omit the `href` attribute, as it would only be relevant
        // for browsers that do not support `imagesrcset`, and in those cases
        // it would likely cause the incorrect image to be preloaded.
        //
        // https://html.spec.whatwg.org/multipage/semantics.html#attr-link-imagesrcset
        //
        // This is also skipped when using a picture tag, because currently there's no
        // way to ensure it only downloads the correct format
        <Head>
          <link
            key={
              '__nimg-' +
              imgAttributes.src +
              imgAttributes.srcSet +
              imgAttributes.sizes
            }
            rel="preload"
            as="image"
            href={imgAttributes.srcSet ? undefined : imgAttributes.src}
            // @ts-ignore: imagesrcset is not yet in the link element type
            imagesrcset={imgAttributes.srcSet}
            // @ts-ignore: imagesizes is not yet in the link element type
            imagesizes={imgAttributes.sizes}
          ></link>
        </Head>
      ) : null}
    </div>
  )
}

//BUILT IN LOADERS

function normalizeSrc(src: string): string {
  return src[0] === '/' ? src.slice(1) : src
}

function imgixLoader({
  root,
  src,
  width,
  quality,
  format = 'auto',
}: DefaultImageLoaderProps): string {
  // Demo: https://static.imgix.net/daisy.png?auto=format&fit=max&w=300
  const params = []
  if (format === 'auto') {
    params.push('auto=format')
  } else {
    params.push('fm=' + format)
  }
  params.push('fit=max', 'w=' + width)
  if (quality) {
    params.push('q=' + quality)
  }
  let paramsString = ''
  if (params.length) {
    paramsString = '?' + params.join('&')
  }
  return `${root}${normalizeSrc(src)}${paramsString}`
}

function akamaiLoader({ root, src, width }: DefaultImageLoaderProps): string {
  return `${root}${normalizeSrc(src)}?imwidth=${width}`
}

function cloudinaryLoader({
  root,
  src,
  width,
  quality,
  format = 'auto',
}: DefaultImageLoaderProps): string {
  // Demo: https://res.cloudinary.com/demo/image/upload/w_300,c_limit,q_auto/turtles.jpg
  const params = [
    'f_' + format,
    'c_limit',
    'w_' + width,
    'q_' + (quality || 'auto'),
  ]
  let paramsString = params.join(',') + '/'
  return `${root}${paramsString}${normalizeSrc(src)}`
}

function defaultLoader({
  root,
  src,
  width,
  quality,
  format = 'auto',
}: DefaultImageLoaderProps): string {
  if (process.env.NODE_ENV !== 'production') {
    const missingValues = []

    // these should always be provided but make sure they are
    if (!src) missingValues.push('src')
    if (!width) missingValues.push('width')

    if (missingValues.length > 0) {
      throw new Error(
        `Next Image Optimization requires ${missingValues.join(
          ', '
        )} to be provided. Make sure you pass them as props to the \`next/image\` component. Received: ${JSON.stringify(
          { src, width, quality }
        )}`
      )
    }

    if (src.startsWith('//')) {
      throw new Error(
        `Failed to parse src "${src}" on \`next/image\`, protocol-relative URL (//) must be changed to an absolute URL (http:// or https://)`
      )
    }

    if (!src.startsWith('/') && configDomains) {
      let parsedSrc: URL
      try {
        parsedSrc = new URL(src)
      } catch (err) {
        console.error(err)
        throw new Error(
          `Failed to parse src "${src}" on \`next/image\`, if using relative image it must start with a leading slash "/" or be an absolute URL (http:// or https://)`
        )
      }

      if (!configDomains.includes(parsedSrc.hostname)) {
        throw new Error(
          `Invalid src prop (${src}) on \`next/image\`, hostname "${parsedSrc.hostname}" is not configured under images in your \`next.config.js\`\n` +
            `See more info: https://nextjs.org/docs/messages/next-image-unconfigured-host`
        )
      }
    }
  }

  return `${root}?url=${encodeURIComponent(src)}&w=${width}&q=${quality || 75}${
    format && format !== 'auto' ? `&f=${format}` : ''
  }`
}<|MERGE_RESOLUTION|>--- conflicted
+++ resolved
@@ -131,11 +131,7 @@
   loader: configLoader,
   path: configPath,
   domains: configDomains,
-<<<<<<< HEAD
-  enableBlurryPlaceholder: configEnableBlurryPlaceholder,
   formats: configFormats,
-=======
->>>>>>> 75016716
 } =
   ((process.env.__NEXT_IMAGE_OPTS as any) as ImageConfig) || imageConfigDefault
 // sort smallest to largest
@@ -615,7 +611,8 @@
               <source
                 key={format}
                 {...generateImgAttrs({
-                  src,
+                  // Type narrowing seems to be failing here
+                  src: src as string,
                   unoptimized,
                   layout,
                   width: widthInt,
