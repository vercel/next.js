--- conflicted
+++ resolved
@@ -21,18 +21,11 @@
 OUT OF OR IN CONNECTION WITH THE SOFTWARE OR THE USE OR OTHER DEALINGS IN THE
 SOFTWARE.
 */
-<<<<<<< HEAD
-
-'use strict'
-
-const chalk = require('chalk')
-=======
 // This file is based on https://github.com/facebook/create-react-app/blob/7b1a32be6ec9f99a6c9a3c66813f3ac09c4736b9/packages/react-dev-utils/formatWebpackMessages.js
 // It's been edited to remove chalk and CRA-specific logic
 
 'use strict'
 
->>>>>>> 9bb8fbf5
 const friendlySyntaxErrorLabel = 'Syntax error:'
 
 function isLikelyASyntaxError (message) {
@@ -43,19 +36,11 @@
 // eslint-disable-next-line no-unused-vars
 function formatMessage (message, isError) {
   let lines = message.split('\n')
-<<<<<<< HEAD
 
   // Strip Webpack-added headers off errors/warnings
   // https://github.com/webpack/webpack/blob/master/lib/ModuleError.js
   lines = lines.filter(line => !/Module [A-z ]+\(from/.test(line))
 
-=======
-
-  // Strip Webpack-added headers off errors/warnings
-  // https://github.com/webpack/webpack/blob/master/lib/ModuleError.js
-  lines = lines.filter(line => !/Module [A-z ]+\(from/.test(line))
-
->>>>>>> 9bb8fbf5
   // Transform parsing error into syntax error
   // TODO: move this to our ESLint formatter?
   lines = lines.map(line => {
@@ -110,11 +95,6 @@
     ]
   }
 
-<<<<<<< HEAD
-  lines[0] = chalk.inverse(lines[0])
-
-=======
->>>>>>> 9bb8fbf5
   message = lines.join('\n')
   // Internal stacks are generally useless so we strip them... with the
   // exception of stacks containing `webpack:` because they're normally
