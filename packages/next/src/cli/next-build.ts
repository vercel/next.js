--- conflicted
+++ resolved
@@ -85,12 +85,7 @@
     !args['--no-lint'],
     args['--no-mangling'],
     args['--experimental-app-only'],
-<<<<<<< HEAD
     !!process.env.TURBOPACK,
-    args['--experimental-turbo-root'],
-=======
-    args['--experimental-turbo'],
->>>>>>> 41ce805d
     args['--build-mode'] || 'default'
   ).catch((err) => {
     console.error('')
