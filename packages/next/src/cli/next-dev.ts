#!/usr/bin/env node
import arg from 'next/dist/compiled/arg/index.js'
import type { StartServerOptions } from '../server/lib/start-server'
import {
  genRouterWorkerExecArgv,
  getNodeOptionsWithoutInspect,
} from '../server/lib/utils'
import { getPort, printAndExit } from '../server/lib/utils'
import * as Log from '../build/output/log'
import { CliCommand } from '../lib/commands'
import { getProjectDir } from '../lib/get-project-dir'
import { CONFIG_FILES, PHASE_DEVELOPMENT_SERVER } from '../shared/lib/constants'
import path from 'path'
import { NextConfigComplete } from '../server/config-shared'
import { setGlobal, traceGlobals } from '../trace/shared'
import { Telemetry } from '../telemetry/storage'
import loadConfig from '../server/config'
import { findPagesDir } from '../lib/find-pages-dir'
import { findRootDir } from '../lib/find-root'
import { fileExists, FileType } from '../lib/file-exists'
import { getNpxCommand } from '../lib/helpers/get-npx-command'
import Watchpack from 'watchpack'
import { resetEnv, initialEnv } from '@next/env'
import { getValidatedArgs } from '../lib/get-validated-args'
import { Worker } from 'next/dist/compiled/jest-worker'
import type { ChildProcess } from 'child_process'
import { checkIsNodeDebugging } from '../server/lib/is-node-debugging'
import { createSelfSignedCertificate } from '../lib/mkcert'
import uploadTrace from '../trace/upload-trace'
import { trace } from '../trace'

let dir: string
let config: NextConfigComplete
let isTurboSession = false
let traceUploadUrl: string
let sessionStopHandled = false
let sessionStarted = Date.now()

const handleSessionStop = async () => {
  if (sessionStopHandled) return
  sessionStopHandled = true

  try {
    const { eventCliSessionStopped } =
      require('../telemetry/events/session-stopped') as typeof import('../telemetry/events/session-stopped')

    config =
      config ||
      (await loadConfig(
        PHASE_DEVELOPMENT_SERVER,
        dir,
        undefined,
        undefined,
        true
      ))

    let telemetry =
      (traceGlobals.get('telemetry') as InstanceType<
        typeof import('../telemetry/storage').Telemetry
      >) ||
      new Telemetry({
        distDir: path.join(dir, config.distDir),
      })

    let pagesDir: boolean = !!traceGlobals.get('pagesDir')
    let appDir: boolean = !!traceGlobals.get('appDir')

    if (
      typeof traceGlobals.get('pagesDir') === 'undefined' ||
      typeof traceGlobals.get('appDir') === 'undefined'
    ) {
      const pagesResult = findPagesDir(dir)
      appDir = !!pagesResult.appDir
      pagesDir = !!pagesResult.pagesDir
    }

    telemetry.record(
      eventCliSessionStopped({
        cliCommand: 'dev',
        turboFlag: isTurboSession,
        durationMilliseconds: Date.now() - sessionStarted,
        pagesDir,
        appDir,
      }),
      true
    )
    telemetry.flushDetached('dev', dir)
  } catch (_) {
    // errors here aren't actionable so don't add
    // noise to the output
  }

  if (traceUploadUrl) {
    uploadTrace({
      traceUploadUrl,
      mode: 'dev',
      isTurboSession,
      projectDir: dir,
      distDir: config.distDir,
    })
  }

  // ensure we re-enable the terminal cursor before exiting
  // the program, or the cursor could remain hidden
  process.stdout.write('\x1B[?25h')
  process.stdout.write('\n')
  process.exit(0)
}

process.on('SIGINT', handleSessionStop)
process.on('SIGTERM', handleSessionStop)

function watchConfigFiles(
  dirToWatch: string,
  onChange: (filename: string) => void
) {
  const wp = new Watchpack()
  wp.watch({ files: CONFIG_FILES.map((file) => path.join(dirToWatch, file)) })
  wp.on('change', onChange)
}

type StartServerWorker = Worker &
  Pick<typeof import('../server/lib/start-server'), 'startServer'>

async function createRouterWorker(fullConfig: NextConfigComplete): Promise<{
  worker: StartServerWorker
  cleanup: () => Promise<void>
}> {
  const isNodeDebugging = checkIsNodeDebugging()
  const worker = new Worker(require.resolve('../server/lib/start-server'), {
    numWorkers: 1,
    // TODO: do we want to allow more than 8 OOM restarts?
    maxRetries: 8,
    forkOptions: {
      execArgv: await genRouterWorkerExecArgv(
        isNodeDebugging === undefined ? false : isNodeDebugging
      ),
      env: {
        FORCE_COLOR: '1',
        ...(initialEnv as any),
        NODE_OPTIONS: getNodeOptionsWithoutInspect(),
        ...(process.env.NEXT_CPU_PROF
          ? { __NEXT_PRIVATE_CPU_PROFILE: `CPU.router` }
          : {}),
        WATCHPACK_WATCHER_LIMIT: '20',
        EXPERIMENTAL_TURBOPACK: process.env.EXPERIMENTAL_TURBOPACK,
        __NEXT_PRIVATE_PREBUNDLED_REACT: !!fullConfig.experimental.serverActions
          ? 'experimental'
          : 'next',
      },
    },
    exposedMethods: ['startServer'],
  }) as Worker &
    Pick<typeof import('../server/lib/start-server'), 'startServer'>

  const cleanup = () => {
    for (const curWorker of ((worker as any)._workerPool?._workers || []) as {
      _child?: ChildProcess
    }[]) {
      curWorker._child?.kill('SIGINT')
    }
    process.exit(0)
  }

  // If the child routing worker exits we need to exit the entire process
  for (const curWorker of ((worker as any)._workerPool?._workers || []) as {
    _child?: ChildProcess
  }[]) {
    curWorker._child?.on('exit', cleanup)
  }

  process.on('exit', cleanup)
  process.on('SIGINT', cleanup)
  process.on('SIGTERM', cleanup)
  process.on('uncaughtException', cleanup)
  process.on('unhandledRejection', cleanup)

  const workerStdout = worker.getStdout()
  const workerStderr = worker.getStderr()

  workerStdout.on('data', (data) => {
    process.stdout.write(data)
  })
  workerStderr.on('data', (data) => {
    process.stderr.write(data)
  })

  return {
    worker,
    cleanup: async () => {
      // Remove process listeners for childprocess too.
      for (const curWorker of ((worker as any)._workerPool?._workers || []) as {
        _child?: ChildProcess
      }[]) {
        curWorker._child?.off('exit', cleanup)
      }
      process.off('exit', cleanup)
      process.off('SIGINT', cleanup)
      process.off('SIGTERM', cleanup)
      process.off('uncaughtException', cleanup)
      process.off('unhandledRejection', cleanup)
      await worker.end()
    },
  }
}

const nextDev: CliCommand = async (argv) => {
  const validArgs: arg.Spec = {
    // Types
    '--help': Boolean,
    '--port': Number,
    '--hostname': String,
    '--turbo': Boolean,
    '--experimental-turbo': Boolean,
    '--experimental-https': Boolean,
    '--experimental-https-key': String,
    '--experimental-https-cert': String,
    '--experimental-test-proxy': Boolean,
    '--experimental-upload-trace': String,

    // To align current messages with native binary.
    // Will need to adjust subcommand later.
    '--show-all': Boolean,
    '--root': String,

    // Aliases
    '-h': '--help',
    '-p': '--port',
    '-H': '--hostname',
  }
  const args = getValidatedArgs(validArgs, argv)
  if (args['--help']) {
    console.log(`
      Description
        Starts the application in development mode (hot-code reloading, error
        reporting, etc.)

      Usage
        $ next dev <dir> -p <port number>

      <dir> represents the directory of the Next.js application.
      If no directory is provided, the current directory will be used.

      Options
        --port, -p      A port number on which to start the application
        --hostname, -H  Hostname on which to start the application (default: 0.0.0.0)
        --experimental-upload-trace=<trace-url>  [EXPERIMENTAL] Report a subset of the debugging trace to a remote http url. Includes sensitive data. Disabled by default and url must be provided.
        --help, -h      Displays this message
    `)
    process.exit(0)
  }
  dir = getProjectDir(process.env.NEXT_PRIVATE_DEV_DIR || args._[0])

  // Check if pages dir exists and warn if not
  if (!(await fileExists(dir, FileType.Directory))) {
    printAndExit(`> No such directory exists as the project root: ${dir}`)
  }

  async function preflight(skipOnReboot: boolean) {
    const { getPackageVersion, getDependencies } = (await Promise.resolve(
      require('../lib/get-package-version')
    )) as typeof import('../lib/get-package-version')

    const [sassVersion, nodeSassVersion] = await Promise.all([
      getPackageVersion({ cwd: dir, name: 'sass' }),
      getPackageVersion({ cwd: dir, name: 'node-sass' }),
    ])
    if (sassVersion && nodeSassVersion) {
      Log.warn(
        'Your project has both `sass` and `node-sass` installed as dependencies, but should only use one or the other. ' +
          'Please remove the `node-sass` dependency from your project. ' +
          ' Read more: https://nextjs.org/docs/messages/duplicate-sass'
      )
    }

    if (!skipOnReboot) {
      const { dependencies, devDependencies } = await getDependencies({
        cwd: dir,
      })

      // Warn if @next/font is installed as a dependency. Ignore `workspace:*` to not warn in the Next.js monorepo.
      if (
        dependencies['@next/font'] ||
        (devDependencies['@next/font'] &&
          devDependencies['@next/font'] !== 'workspace:*')
      ) {
        const command = getNpxCommand(dir)
        Log.warn(
          'Your project has `@next/font` installed as a dependency, please use the built-in `next/font` instead. ' +
            'The `@next/font` package will be removed in Next.js 14. ' +
            `You can migrate by running \`${command} @next/codemod@latest built-in-next-font .\`. Read more: https://nextjs.org/docs/messages/built-in-next-font`
        )
      }
    }
  }

  const port = getPort(args)
  // If neither --port nor PORT were specified, it's okay to retry new ports.
  const allowRetry =
    args['--port'] === undefined && process.env.PORT === undefined

  // We do not set a default host value here to prevent breaking
  // some set-ups that rely on listening on other interfaces
  const host = args['--hostname']
  config = await loadConfig(PHASE_DEVELOPMENT_SERVER, dir)
  const isExperimentalTestProxy = args['--experimental-test-proxy']

  if (args['--experimental-upload-trace']) {
    traceUploadUrl = args['--experimental-upload-trace']
  }

  const devServerOptions: StartServerOptions = {
    dir,
    port,
    allowRetry,
    isDev: true,
    hostname: host,
    isExperimentalTestProxy,
  }

  if (args['--turbo']) {
    process.env.TURBOPACK = '1'
  }
  if (args['--experimental-turbo']) {
    process.env.EXPERIMENTAL_TURBOPACK = '1'
  }

  const distDir = path.join(dir, config.distDir ?? '.next')
  setGlobal('phase', PHASE_DEVELOPMENT_SERVER)
  setGlobal('distDir', distDir)

  if (process.env.TURBOPACK) {
    isTurboSession = true

    const { validateTurboNextConfig } =
      require('../lib/turbopack-warning') as typeof import('../lib/turbopack-warning')
    const { loadBindings, __isCustomTurbopackBinary, teardownHeapProfiler } =
      require('../build/swc') as typeof import('../build/swc')
    const { eventCliSession } =
      require('../telemetry/events/version') as typeof import('../telemetry/events/version')
    require('../telemetry/storage') as typeof import('../telemetry/storage')
    const findUp =
      require('next/dist/compiled/find-up') as typeof import('next/dist/compiled/find-up')

    const isCustomTurbopack = await __isCustomTurbopackBinary()
    const rawNextConfig = await validateTurboNextConfig({
      isCustomTurbopack,
      ...devServerOptions,
      isDev: true,
    })

<<<<<<< HEAD
    const { pagesDir, appDir } = findPagesDir(dir, true)
=======
    const distDir = path.join(dir, rawNextConfig.distDir || '.next')
    const { pagesDir, appDir } = findPagesDir(dir)
>>>>>>> c3d23c6d
    const telemetry = new Telemetry({
      distDir,
    })
    setGlobal('appDir', appDir)
    setGlobal('pagesDir', pagesDir)
    setGlobal('telemetry', telemetry)

    if (!isCustomTurbopack) {
      telemetry.record(
        eventCliSession(distDir, rawNextConfig as NextConfigComplete, {
          webpackVersion: 5,
          cliCommand: 'dev',
          isSrcDir: path
            .relative(dir, pagesDir || appDir || '')
            .startsWith('src'),
          hasNowJson: !!(await findUp('now.json', { cwd: dir })),
          isCustomServer: false,
          turboFlag: true,
          pagesDir: !!pagesDir,
          appDir: !!appDir,
        })
      )
    }

    // Turbopack need to be in control over reading the .env files and watching them.
    // So we need to start with a initial env to know which env vars are coming from the user.
    resetEnv()
    let server
    trace('start-dev-server').traceAsyncFn(async (_) => {
      let bindings = await loadBindings()

      server = bindings.turbo.startDev({
        ...devServerOptions,
        showAll: args['--show-all'] ?? false,
        root: args['--root'] ?? findRootDir(dir),
      })

      // Start preflight after server is listening and ignore errors:
      preflight(false).catch(() => {})
    })

    if (!isCustomTurbopack) {
      await telemetry.flush()
    }

    // There are some cases like test fixtures teardown that normal flush won't hit.
    // Force flush those on those case, but don't wait for it.
    ;['SIGTERM', 'SIGINT', 'beforeExit', 'exit'].forEach((event) =>
      process.on(event, () => teardownHeapProfiler())
    )

    return server
  } else {
    const runDevServer = async (reboot: boolean) => {
      try {
        const workerInit = await createRouterWorker(config)
        if (!!args['--experimental-https']) {
          Log.warn(
            'Self-signed certificates are currently an experimental feature, use at your own risk.'
          )

          let certificate: { key: string; cert: string } | undefined

          if (
            args['--experimental-https-key'] &&
            args['--experimental-https-cert']
          ) {
            certificate = {
              key: path.resolve(args['--experimental-https-key']),
              cert: path.resolve(args['--experimental-https-cert']),
            }
          } else {
            certificate = await createSelfSignedCertificate(host)
          }

          await workerInit.worker.startServer({
            ...devServerOptions,
            selfSignedCertificate: certificate,
          })
        } else {
          await workerInit.worker.startServer(devServerOptions)
        }

        await preflight(reboot)
        return {
          cleanup: workerInit.cleanup,
        }
      } catch (err) {
        console.error(err)
        process.exit(1)
      }
    }

    let runningServer: Awaited<ReturnType<typeof runDevServer>> | undefined

    watchConfigFiles(devServerOptions.dir, async (filename) => {
      if (process.env.__NEXT_DISABLE_MEMORY_WATCHER) {
        Log.info(
          `Detected change, manual restart required due to '__NEXT_DISABLE_MEMORY_WATCHER' usage`
        )
        return
      }
      Log.warn(
        `\n> Found a change in ${path.basename(
          filename
        )}. Restarting the server to apply the changes...`
      )

      try {
        if (runningServer) {
          await runningServer.cleanup()
        }
        runningServer = await runDevServer(true)
      } catch (err) {
        console.error(err)
        process.exit(1)
      }
    })

    await trace('start-dev-server').traceAsyncFn(async (_) => {
      runningServer = await runDevServer(false)
    })
  }
}

export { nextDev }<|MERGE_RESOLUTION|>--- conflicted
+++ resolved
@@ -348,13 +348,8 @@
       ...devServerOptions,
       isDev: true,
     })
-
-<<<<<<< HEAD
-    const { pagesDir, appDir } = findPagesDir(dir, true)
-=======
     const distDir = path.join(dir, rawNextConfig.distDir || '.next')
     const { pagesDir, appDir } = findPagesDir(dir)
->>>>>>> c3d23c6d
     const telemetry = new Telemetry({
       distDir,
     })
