#!/usr/bin/env node
import arg from 'next/dist/compiled/arg/index.js'
import type { StartServerOptions } from '../server/lib/start-server'
import {
  genRouterWorkerExecArgv,
  getNodeOptionsWithoutInspect,
} from '../server/lib/utils'
import { getPort, printAndExit } from '../server/lib/utils'
import * as Log from '../build/output/log'
import { CliCommand } from '../lib/commands'
import { getProjectDir } from '../lib/get-project-dir'
import { CONFIG_FILES, PHASE_DEVELOPMENT_SERVER } from '../shared/lib/constants'
import path from 'path'
import { defaultConfig, NextConfigComplete } from '../server/config-shared'
import { traceGlobals } from '../trace/shared'
import { Telemetry } from '../telemetry/storage'
import loadConfig from '../server/config'
import { findPagesDir } from '../lib/find-pages-dir'
import { findRootDir } from '../lib/find-root'
import { fileExists, FileType } from '../lib/file-exists'
import { getNpxCommand } from '../lib/helpers/get-npx-command'
import Watchpack from 'watchpack'
import { resetEnv, initialEnv } from '@next/env'
import { getValidatedArgs } from '../lib/get-validated-args'
import { Worker } from 'next/dist/compiled/jest-worker'
import type { ChildProcess } from 'child_process'
import { checkIsNodeDebugging } from '../server/lib/is-node-debugging'
<<<<<<< HEAD
import { createSelfSignedCertificate } from '../lib/mkcert'
=======
import uploadTrace from '../trace/upload-trace'
>>>>>>> 3fadba5a

let dir: string
let config: NextConfigComplete
let isTurboSession = false
let traceUploadUrl: string
let sessionStopHandled = false
let sessionStarted = Date.now()

const handleSessionStop = async () => {
  if (sessionStopHandled) return
  sessionStopHandled = true

  try {
    const { eventCliSessionStopped } =
      require('../telemetry/events/session-stopped') as typeof import('../telemetry/events/session-stopped')

    config =
      config ||
      (await loadConfig(
        PHASE_DEVELOPMENT_SERVER,
        dir,
        undefined,
        undefined,
        true
      ))

    let telemetry =
      (traceGlobals.get('telemetry') as InstanceType<
        typeof import('../telemetry/storage').Telemetry
      >) ||
      new Telemetry({
        distDir: path.join(dir, config.distDir),
      })

    let pagesDir: boolean = !!traceGlobals.get('pagesDir')
    let appDir: boolean = !!traceGlobals.get('appDir')

    if (
      typeof traceGlobals.get('pagesDir') === 'undefined' ||
      typeof traceGlobals.get('appDir') === 'undefined'
    ) {
      const pagesResult = findPagesDir(dir, true)
      appDir = !!pagesResult.appDir
      pagesDir = !!pagesResult.pagesDir
    }

    telemetry.record(
      eventCliSessionStopped({
        cliCommand: 'dev',
        turboFlag: isTurboSession,
        durationMilliseconds: Date.now() - sessionStarted,
        pagesDir,
        appDir,
      }),
      true
    )
    telemetry.flushDetached('dev', dir)
  } catch (_) {
    // errors here aren't actionable so don't add
    // noise to the output
  }

  if (traceUploadUrl) {
    uploadTrace({
      traceUploadUrl,
      mode: 'dev',
      isTurboSession,
      projectDir: dir,
      distDir: config.distDir,
    })
  }

  // ensure we re-enable the terminal cursor before exiting
  // the program, or the cursor could remain hidden
  process.stdout.write('\x1B[?25h')
  process.stdout.write('\n')
  process.exit(0)
}

process.on('SIGINT', handleSessionStop)
process.on('SIGTERM', handleSessionStop)

function watchConfigFiles(
  dirToWatch: string,
  onChange: (filename: string) => void
) {
  const wp = new Watchpack()
  wp.watch({ files: CONFIG_FILES.map((file) => path.join(dirToWatch, file)) })
  wp.on('change', onChange)
}

type StartServerWorker = Worker &
  Pick<typeof import('../server/lib/start-server'), 'startServer'>

async function createRouterWorker(): Promise<{
  worker: StartServerWorker
  cleanup: () => Promise<void>
}> {
  const isNodeDebugging = checkIsNodeDebugging()
  const worker = new Worker(require.resolve('../server/lib/start-server'), {
    numWorkers: 1,
    // TODO: do we want to allow more than 8 OOM restarts?
    maxRetries: 8,
    forkOptions: {
      execArgv: await genRouterWorkerExecArgv(
        isNodeDebugging === undefined ? false : isNodeDebugging
      ),
      env: {
        FORCE_COLOR: '1',
        ...(initialEnv as any),
        NODE_OPTIONS: getNodeOptionsWithoutInspect(),
        ...(process.env.NEXT_CPU_PROF
          ? { __NEXT_PRIVATE_CPU_PROFILE: `CPU.router` }
          : {}),
        WATCHPACK_WATCHER_LIMIT: '20',
        EXPERIMENTAL_TURBOPACK: process.env.EXPERIMENTAL_TURBOPACK,
      },
    },
    exposedMethods: ['startServer'],
  }) as Worker &
    Pick<typeof import('../server/lib/start-server'), 'startServer'>

  const cleanup = () => {
    for (const curWorker of ((worker as any)._workerPool?._workers || []) as {
      _child?: ChildProcess
    }[]) {
      curWorker._child?.kill('SIGINT')
    }
    process.exit(0)
  }

  // If the child routing worker exits we need to exit the entire process
  for (const curWorker of ((worker as any)._workerPool?._workers || []) as {
    _child?: ChildProcess
  }[]) {
    curWorker._child?.on('exit', cleanup)
  }

  process.on('exit', cleanup)
  process.on('SIGINT', cleanup)
  process.on('SIGTERM', cleanup)
  process.on('uncaughtException', cleanup)
  process.on('unhandledRejection', cleanup)

  const workerStdout = worker.getStdout()
  const workerStderr = worker.getStderr()

  workerStdout.on('data', (data) => {
    process.stdout.write(data)
  })
  workerStderr.on('data', (data) => {
    process.stderr.write(data)
  })

  return {
    worker,
    cleanup: async () => {
      process.off('exit', cleanup)
      process.off('SIGINT', cleanup)
      process.off('SIGTERM', cleanup)
      process.off('uncaughtException', cleanup)
      process.off('unhandledRejection', cleanup)
      await worker.end()
    },
  }
}

const nextDev: CliCommand = async (argv) => {
  const validArgs: arg.Spec = {
    // Types
    '--help': Boolean,
    '--port': Number,
    '--hostname': String,
    '--turbo': Boolean,
    '--experimental-turbo': Boolean,
    '--experimental-https': Boolean,
    '--experimental-https-key': String,
    '--experimental-https-cert': String,
    '--experimental-test-proxy': Boolean,
    '--experimental-upload-trace': String,

    // To align current messages with native binary.
    // Will need to adjust subcommand later.
    '--show-all': Boolean,
    '--root': String,

    // Aliases
    '-h': '--help',
    '-p': '--port',
    '-H': '--hostname',
  }
  const args = getValidatedArgs(validArgs, argv)
  if (args['--help']) {
    console.log(`
      Description
        Starts the application in development mode (hot-code reloading, error
        reporting, etc.)

      Usage
        $ next dev <dir> -p <port number>

      <dir> represents the directory of the Next.js application.
      If no directory is provided, the current directory will be used.

      Options
        --port, -p      A port number on which to start the application
        --hostname, -H  Hostname on which to start the application (default: 0.0.0.0)
        --experimental-upload-trace=<trace-url>  [EXPERIMENTAL] Report a subset of the debugging trace to a remote http url. Includes sensitive data. Disabled by default and url must be provided.
        --help, -h      Displays this message
    `)
    process.exit(0)
  }
  dir = getProjectDir(process.env.NEXT_PRIVATE_DEV_DIR || args._[0])

  // Check if pages dir exists and warn if not
  if (!(await fileExists(dir, FileType.Directory))) {
    printAndExit(`> No such directory exists as the project root: ${dir}`)
  }

  async function preflight(skipOnReboot: boolean) {
    const { getPackageVersion, getDependencies } = (await Promise.resolve(
      require('../lib/get-package-version')
    )) as typeof import('../lib/get-package-version')

    const [sassVersion, nodeSassVersion] = await Promise.all([
      getPackageVersion({ cwd: dir, name: 'sass' }),
      getPackageVersion({ cwd: dir, name: 'node-sass' }),
    ])
    if (sassVersion && nodeSassVersion) {
      Log.warn(
        'Your project has both `sass` and `node-sass` installed as dependencies, but should only use one or the other. ' +
          'Please remove the `node-sass` dependency from your project. ' +
          ' Read more: https://nextjs.org/docs/messages/duplicate-sass'
      )
    }

    if (!skipOnReboot) {
      const { dependencies, devDependencies } = await getDependencies({
        cwd: dir,
      })

      // Warn if @next/font is installed as a dependency. Ignore `workspace:*` to not warn in the Next.js monorepo.
      if (
        dependencies['@next/font'] ||
        (devDependencies['@next/font'] &&
          devDependencies['@next/font'] !== 'workspace:*')
      ) {
        const command = getNpxCommand(dir)
        Log.warn(
          'Your project has `@next/font` installed as a dependency, please use the built-in `next/font` instead. ' +
            'The `@next/font` package will be removed in Next.js 14. ' +
            `You can migrate by running \`${command} @next/codemod@latest built-in-next-font .\`. Read more: https://nextjs.org/docs/messages/built-in-next-font`
        )
      }
    }
  }

  const port = getPort(args)
  // If neither --port nor PORT were specified, it's okay to retry new ports.
  const allowRetry =
    args['--port'] === undefined && process.env.PORT === undefined

  // We do not set a default host value here to prevent breaking
  // some set-ups that rely on listening on other interfaces
  const host = args['--hostname']
  config = await loadConfig(PHASE_DEVELOPMENT_SERVER, dir)
  const isExperimentalTestProxy = args['--experimental-test-proxy']

  if (args['--experimental-upload-trace']) {
    traceUploadUrl = args['--experimental-upload-trace']
  }

  const devServerOptions: StartServerOptions = {
    dir,
    port,
    allowRetry,
    isDev: true,
    hostname: host,
    isExperimentalTestProxy,
  }

  if (args['--turbo']) {
    process.env.TURBOPACK = '1'
  }
  if (args['--experimental-turbo']) {
    process.env.EXPERIMENTAL_TURBOPACK = '1'
  }

  if (process.env.TURBOPACK) {
    isTurboSession = true

    const { validateTurboNextConfig } =
      require('../lib/turbopack-warning') as typeof import('../lib/turbopack-warning')
    const { loadBindings, __isCustomTurbopackBinary, teardownHeapProfiler } =
      require('../build/swc') as typeof import('../build/swc')
    const { eventCliSession } =
      require('../telemetry/events/version') as typeof import('../telemetry/events/version')
    const { setGlobal } = require('../trace') as typeof import('../trace')
    require('../telemetry/storage') as typeof import('../telemetry/storage')
    const findUp =
      require('next/dist/compiled/find-up') as typeof import('next/dist/compiled/find-up')

    const isCustomTurbopack = await __isCustomTurbopackBinary()
    const rawNextConfig = await validateTurboNextConfig({
      isCustomTurbopack,
      ...devServerOptions,
      isDev: true,
    })

    const distDir = path.join(dir, rawNextConfig.distDir || '.next')
    const { pagesDir, appDir } = findPagesDir(
      dir,
      typeof rawNextConfig?.experimental?.appDir === 'undefined'
        ? !!defaultConfig.experimental?.appDir
        : !!rawNextConfig.experimental?.appDir
    )
    const telemetry = new Telemetry({
      distDir,
    })
    setGlobal('appDir', appDir)
    setGlobal('pagesDir', pagesDir)
    setGlobal('telemetry', telemetry)

    if (!isCustomTurbopack) {
      telemetry.record(
        eventCliSession(distDir, rawNextConfig as NextConfigComplete, {
          webpackVersion: 5,
          cliCommand: 'dev',
          isSrcDir: path
            .relative(dir, pagesDir || appDir || '')
            .startsWith('src'),
          hasNowJson: !!(await findUp('now.json', { cwd: dir })),
          isCustomServer: false,
          turboFlag: true,
          pagesDir: !!pagesDir,
          appDir: !!appDir,
        })
      )
    }

    // Turbopack need to be in control over reading the .env files and watching them.
    // So we need to start with a initial env to know which env vars are coming from the user.
    resetEnv()
    let bindings = await loadBindings()

    let server = bindings.turbo.startDev({
      ...devServerOptions,
      showAll: args['--show-all'] ?? false,
      root: args['--root'] ?? findRootDir(dir),
    })
    // Start preflight after server is listening and ignore errors:
    preflight(false).catch(() => {})

    if (!isCustomTurbopack) {
      await telemetry.flush()
    }

    // There are some cases like test fixtures teardown that normal flush won't hit.
    // Force flush those on those case, but don't wait for it.
    ;['SIGTERM', 'SIGINT', 'beforeExit', 'exit'].forEach((event) =>
      process.on(event, () => teardownHeapProfiler())
    )

    return server
  } else {
    const runDevServer = async (reboot: boolean) => {
      try {
        const workerInit = await createRouterWorker()
        if (!!args['--experimental-https']) {
          Log.warn(
            'Self-signed certificates are currently an experimental feature, use at your own risk.'
          )

          let certificate: { key: string; cert: string } | undefined

          if (
            args['--experimental-https-key'] &&
            args['--experimental-https-cert']
          ) {
            certificate = {
              key: path.resolve(args['--experimental-https-key']),
              cert: path.resolve(args['--experimental-https-cert']),
            }
          } else {
            certificate = await createSelfSignedCertificate(host)
          }

          await workerInit.worker.startServer({
            ...devServerOptions,
            selfSignedCertificate: certificate,
          })
        } else {
          await workerInit.worker.startServer(devServerOptions)
        }

        await preflight(reboot)
        return {
          cleanup: workerInit.cleanup,
        }
      } catch (err) {
        console.error(err)
        process.exit(1)
      }
    }

    let runningServer: Awaited<ReturnType<typeof runDevServer>> | undefined

    watchConfigFiles(devServerOptions.dir, async (filename) => {
      if (process.env.__NEXT_DISABLE_MEMORY_WATCHER) {
        Log.info(
          `Detected change, manual restart required due to '__NEXT_DISABLE_MEMORY_WATCHER' usage`
        )
        return
      }
      Log.warn(
        `\n> Found a change in ${path.basename(
          filename
        )}. Restarting the server to apply the changes...`
      )

      try {
        if (runningServer) {
          await runningServer.cleanup()
        }
        runningServer = await runDevServer(true)
      } catch (err) {
        console.error(err)
        process.exit(1)
      }
    })

    runningServer = await runDevServer(false)
  }
}

export { nextDev }<|MERGE_RESOLUTION|>--- conflicted
+++ resolved
@@ -25,11 +25,8 @@
 import { Worker } from 'next/dist/compiled/jest-worker'
 import type { ChildProcess } from 'child_process'
 import { checkIsNodeDebugging } from '../server/lib/is-node-debugging'
-<<<<<<< HEAD
 import { createSelfSignedCertificate } from '../lib/mkcert'
-=======
 import uploadTrace from '../trace/upload-trace'
->>>>>>> 3fadba5a
 
 let dir: string
 let config: NextConfigComplete
