#!/usr/bin/env node
import arg from 'next/dist/compiled/arg/index.js'
import { startServer, WORKER_SELF_EXIT_CODE } from '../server/lib/start-server'
import { getPort, printAndExit } from '../server/lib/utils'
import * as Log from '../build/output/log'
import { startedDevelopmentServer } from '../build/output'
import { CliCommand } from '../lib/commands'
import isError from '../lib/is-error'
import { getProjectDir } from '../lib/get-project-dir'
import { CONFIG_FILES, PHASE_DEVELOPMENT_SERVER } from '../shared/lib/constants'
import path from 'path'
import type { NextConfig } from '../../types'
import type { NextConfigComplete } from '../server/config-shared'
import { traceGlobals } from '../trace/shared'
import { isIPv6 } from 'net'
import { ChildProcess, fork } from 'child_process'
import { Telemetry } from '../telemetry/storage'
import loadConfig from '../server/config'
import { findPagesDir } from '../lib/find-pages-dir'
import { fileExists } from '../lib/file-exists'
import Watchpack from 'next/dist/compiled/watchpack'
import stripAnsi from 'next/dist/compiled/strip-ansi'
import { warn } from '../build/output/log'
import { getPossibleInstrumentationHookFilenames } from '../build/utils'

let isTurboSession = false
let sessionStopHandled = false
let sessionStarted = Date.now()
let dir: string
let unwatchConfigFiles: () => void

const isChildProcess = !!process.env.__NEXT_DEV_CHILD_PROCESS

const handleSessionStop = async () => {
  if (sessionStopHandled) return
  sessionStopHandled = true

  try {
    const { eventCliSession } =
      require('../telemetry/events/session-stopped') as typeof import('../telemetry/events/session-stopped')

    const config = await loadConfig(
      PHASE_DEVELOPMENT_SERVER,
      dir,
      undefined,
      undefined,
      true
    )

    let telemetry =
      (traceGlobals.get('telemetry') as InstanceType<
        typeof import('../telemetry/storage').Telemetry
      >) ||
      new Telemetry({
        distDir: path.join(dir, config.distDir),
      })

    let pagesDir: boolean = !!traceGlobals.get('pagesDir')
    let appDir: boolean = !!traceGlobals.get('appDir')

    if (
      typeof traceGlobals.get('pagesDir') === 'undefined' ||
      typeof traceGlobals.get('appDir') === 'undefined'
    ) {
      const pagesResult = findPagesDir(dir, !!config.experimental.appDir)
      appDir = !!pagesResult.appDir
      pagesDir = !!pagesResult.pagesDir
    }

    telemetry.record(
      eventCliSession({
        cliCommand: 'dev',
        turboFlag: isTurboSession,
        durationMilliseconds: Date.now() - sessionStarted,
        pagesDir,
        appDir,
      }),
      true
    )
    telemetry.flushDetached('dev', dir)
  } catch (_) {
    // errors here aren't actionable so don't add
    // noise to the output
  }

  // ensure we re-enable the terminal cursor before exiting
  // the program, or the cursor could remain hidden
  process.stdout.write('\x1B[?25h')
  process.stdout.write('\n')
  process.exit(0)
}

if (!isChildProcess) {
  process.on('SIGINT', handleSessionStop)
  process.on('SIGTERM', handleSessionStop)
} else {
  process.on('SIGINT', () => process.exit(0))
  process.on('SIGTERM', () => process.exit(0))
}

function watchConfigFiles(dirToWatch: string) {
  if (unwatchConfigFiles) {
    unwatchConfigFiles()
  }

  const wp = new Watchpack()
  wp.watch({ files: CONFIG_FILES.map((file) => path.join(dirToWatch, file)) })
  wp.on('change', (filename) => {
    console.log(
      `\n> Found a change in ${path.basename(
        filename
      )}. Restart the server to see the changes in effect.`
    )
  })
  return () => wp.close()
}

const nextDev: CliCommand = async (argv) => {
  const validArgs: arg.Spec = {
    // Types
    '--help': Boolean,
    '--port': Number,
    '--hostname': String,
    '--turbo': Boolean,

    // To align current messages with native binary.
    // Will need to adjust subcommand later.
    '--show-all': Boolean,
    '--root': String,

    // Aliases
    '-h': '--help',
    '-p': '--port',
    '-H': '--hostname',
  }
  let args: arg.Result<arg.Spec>
  try {
    args = arg(validArgs, { argv })
  } catch (error) {
    if (isError(error) && error.code === 'ARG_UNKNOWN_OPTION') {
      return printAndExit(error.message, 1)
    }
    throw error
  }
  if (args['--help']) {
    console.log(`
      Description
        Starts the application in development mode (hot-code reloading, error
        reporting, etc.)

      Usage
        $ next dev <dir> -p <port number>

      <dir> represents the directory of the Next.js application.
      If no directory is provided, the current directory will be used.

      Options
        --port, -p      A port number on which to start the application
        --hostname, -H  Hostname on which to start the application (default: 0.0.0.0)
        --help, -h      Displays this message
    `)
    process.exit(0)
  }

  dir = getProjectDir(process.env.NEXT_PRIVATE_DEV_DIR || args._[0])
  unwatchConfigFiles = watchConfigFiles(dir)

  // Check if pages dir exists and warn if not
  if (!(await fileExists(dir, 'directory'))) {
    printAndExit(`> No such directory exists as the project root: ${dir}`)
  }

  async function preflight() {
    const { getPackageVersion, getDependencies } = (await Promise.resolve(
      require('../lib/get-package-version')
    )) as typeof import('../lib/get-package-version')

    const [sassVersion, nodeSassVersion] = await Promise.all([
      getPackageVersion({ cwd: dir, name: 'sass' }),
      getPackageVersion({ cwd: dir, name: 'node-sass' }),
    ])
    if (sassVersion && nodeSassVersion) {
      Log.warn(
        'Your project has both `sass` and `node-sass` installed as dependencies, but should only use one or the other. ' +
          'Please remove the `node-sass` dependency from your project. ' +
          ' Read more: https://nextjs.org/docs/messages/duplicate-sass'
      )
    }

    const { dependencies, devDependencies } = await getDependencies({
      cwd: dir,
    })

    // Warn if @next/font is installed as a dependency. Ignore `workspace:*` to not warn in the Next.js monorepo.
    if (
      dependencies['@next/font'] ||
      (devDependencies['@next/font'] &&
        devDependencies['@next/font'] !== 'workspace:*')
    ) {
      Log.warn(
        'Your project has `@next/font` installed as a dependency, please use the built-in `next/font` instead. ' +
          'The `@next/font` package will be removed in Next.js 14. ' +
          'You can migrate by running the `built-in-next-font` codemod. Read more: https://nextjs.org/docs/messages/built-in-next-font'
      )
    }
  }

  const port = getPort(args)
  // If neither --port nor PORT were specified, it's okay to retry new ports.
  const allowRetry =
    args['--port'] === undefined && process.env.PORT === undefined

  // We do not set a default host value here to prevent breaking
  // some set-ups that rely on listening on other interfaces
  const host = args['--hostname']

  const devServerOptions = {
    allowRetry,
    dev: true,
    dir,
    hostname: host,
    isNextDevCommand: true,
    port,
  }

  const supportedTurbopackNextConfigOptions = [
    'configFileName',
    'env',
    'experimental.appDir',
    'experimental.serverComponentsExternalPackages',
    'experimental.turbo',
    'images',
    'pageExtensions',
    'onDemandEntries',
    'rewrites',
    'redirects',
    'headers',
    'reactStrictMode',
    'swcMinify',
    'transpilePackages',
  ]

  // check for babelrc, swc plugins
  async function validateNextConfig(isCustomTurbopack: boolean) {
    const { getPkgManager } =
      require('../lib/helpers/get-pkg-manager') as typeof import('../lib/helpers/get-pkg-manager')
    const { getBabelConfigFile } =
      require('../build/webpack-config') as typeof import('../build/webpack-config')
    const { defaultConfig } =
      require('../server/config-shared') as typeof import('../server/config-shared')
    const chalk =
      require('next/dist/compiled/chalk') as typeof import('next/dist/compiled/chalk')
    const { interopDefault } =
      require('../lib/interop-default') as typeof import('../lib/interop-default')

    // To regenerate the TURBOPACK gradient require('gradient-string')('blue', 'red')('>>> TURBOPACK')
    const isTTY = process.stdout.isTTY

    const turbopackGradient = `${chalk.bold(
      isTTY
        ? '\x1B[38;2;0;0;255m>\x1B[39m\x1B[38;2;23;0;232m>\x1B[39m\x1B[38;2;46;0;209m>\x1B[39m \x1B[38;2;70;0;185mT\x1B[39m\x1B[38;2;93;0;162mU\x1B[39m\x1B[38;2;116;0;139mR\x1B[39m\x1B[38;2;139;0;116mB\x1B[39m\x1B[38;2;162;0;93mO\x1B[39m\x1B[38;2;185;0;70mP\x1B[39m\x1B[38;2;209;0;46mA\x1B[39m\x1B[38;2;232;0;23mC\x1B[39m\x1B[38;2;255;0;0mK\x1B[39m'
        : '>>> TURBOPACK'
    )} ${chalk.dim('(alpha)')}\n\n`

    let thankYouMsg = `Thank you for trying Next.js v13 with Turbopack! As a reminder,\nTurbopack is currently in alpha and not yet ready for production.\nWe appreciate your ongoing support as we work to make it ready\nfor everyone.\n`

    let unsupportedParts = ''
    let babelrc = await getBabelConfigFile(dir)
    if (babelrc) babelrc = path.basename(babelrc)

    let hasNonDefaultConfig
    let rawNextConfig: NextConfig = {}

    try {
      rawNextConfig = interopDefault(
        await loadConfig(PHASE_DEVELOPMENT_SERVER, dir, undefined, true)
      ) as NextConfig

      if (typeof rawNextConfig === 'function') {
        rawNextConfig = (rawNextConfig as any)(PHASE_DEVELOPMENT_SERVER, {
          defaultConfig,
        })
      }

      const checkUnsupportedCustomConfig = (
        configKey = '',
        parentUserConfig: any,
        parentDefaultConfig: any
      ): boolean => {
        try {
          // these should not error
          if (
            // we only want the key after the dot for experimental options
            supportedTurbopackNextConfigOptions
              .map((key) => key.split('.').splice(-1)[0])
              .includes(configKey)
          ) {
            return false
          }
          let userValue = parentUserConfig?.[configKey]
          let defaultValue = parentDefaultConfig?.[configKey]

          if (typeof defaultValue !== 'object') {
            return defaultValue !== userValue
          }
          return Object.keys(userValue || {}).some((key: string) => {
            return checkUnsupportedCustomConfig(key, userValue, defaultValue)
          })
        } catch (e) {
          console.error(
            `Unexpected error occurred while checking ${configKey}`,
            e
          )
          return false
        }
      }

      hasNonDefaultConfig = Object.keys(rawNextConfig).some((key) =>
        checkUnsupportedCustomConfig(key, rawNextConfig, defaultConfig)
      )
    } catch (e) {
      console.error('Unexpected error occurred while checking config', e)
    }

    const hasWarningOrError = babelrc || hasNonDefaultConfig
    if (!hasWarningOrError) {
      thankYouMsg = chalk.dim(thankYouMsg)
    }
    if (!isCustomTurbopack) {
      console.log(turbopackGradient + thankYouMsg)
    }

    let feedbackMessage = `Learn more about Next.js v13 and Turbopack: ${chalk.underline(
      'https://nextjs.link/with-turbopack'
    )}\nPlease direct feedback to: ${chalk.underline(
      'https://nextjs.link/turbopack-feedback'
    )}\n`

    if (!hasWarningOrError) {
      feedbackMessage = chalk.dim(feedbackMessage)
    }

    if (babelrc) {
      unsupportedParts += `\n- Babel detected (${chalk.cyan(
        babelrc
      )})\n  ${chalk.dim(
        `Babel is not yet supported. To use Turbopack at the moment,\n  you'll need to remove your usage of Babel.`
      )}`
    }
    if (hasNonDefaultConfig) {
      unsupportedParts += `\n\n- Unsupported Next.js configuration option(s) (${chalk.cyan(
        'next.config.js'
      )})\n  ${chalk.dim(
        `The only configurations options supported are:\n${supportedTurbopackNextConfigOptions
          .map((name) => `    - ${chalk.cyan(name)}\n`)
          .join('')}  To use Turbopack, remove other configuration options.`
      )}   `
    }

    if (unsupportedParts && !isCustomTurbopack) {
      const pkgManager = getPkgManager(dir)

      console.error(
        `${chalk.bold.red(
          'Error:'
        )} You are using configuration and/or tools that are not yet\nsupported by Next.js v13 with Turbopack:\n${unsupportedParts}\n
If you cannot make the changes above, but still want to try out\nNext.js v13 with Turbopack, create the Next.js v13 playground app\nby running the following commands:

  ${chalk.bold.cyan(
    `${
      pkgManager === 'npm'
        ? 'npx create-next-app'
        : `${pkgManager} create next-app`
    } --example with-turbopack with-turbopack-app`
  )}\n  cd with-turbopack-app\n  ${pkgManager} run dev
        `
      )

      if (!isCustomTurbopack) {
        console.warn(feedbackMessage)

        process.exit(1)
      } else {
        console.warn(
          `\n${chalk.bold.yellow(
            'Warning:'
          )} Unsupported config found; but continuing with custom Turbopack binary.\n`
        )
      }
    }

    if (!isCustomTurbopack) {
      console.log(feedbackMessage)
    }

    return rawNextConfig
  }

  if (args['--turbo']) {
    isTurboSession = true

    const { loadBindings, __isCustomTurbopackBinary } =
      require('../build/swc') as typeof import('../build/swc')
    const { eventCliSession } =
      require('../telemetry/events/version') as typeof import('../telemetry/events/version')
    const { setGlobal } = require('../trace') as typeof import('../trace')
    require('../telemetry/storage') as typeof import('../telemetry/storage')
    const findUp =
      require('next/dist/compiled/find-up') as typeof import('next/dist/compiled/find-up')

    const isCustomTurbopack = await __isCustomTurbopackBinary()
    const rawNextConfig = await validateNextConfig(isCustomTurbopack)

    const distDir = path.join(dir, rawNextConfig.distDir || '.next')
    const { pagesDir, appDir } = findPagesDir(
      dir,
      !!rawNextConfig.experimental?.appDir
    )
    const telemetry = new Telemetry({
      distDir,
    })
    setGlobal('appDir', appDir)
    setGlobal('pagesDir', pagesDir)
    setGlobal('telemetry', telemetry)

    if (!isCustomTurbopack) {
      telemetry.record(
        eventCliSession(distDir, rawNextConfig as NextConfigComplete, {
          webpackVersion: 5,
          cliCommand: 'dev',
          isSrcDir: path
            .relative(dir, pagesDir || appDir || '')
            .startsWith('src'),
          hasNowJson: !!(await findUp('now.json', { cwd: dir })),
          isCustomServer: false,
          turboFlag: true,
          pagesDir: !!pagesDir,
          appDir: !!appDir,
        })
      )
    }

    const turboJson = findUp.sync('turbo.json', { cwd: dir })
    // eslint-disable-next-line no-shadow
    const packagePath = findUp.sync('package.json', { cwd: dir })

    let bindings: any = await loadBindings()
    let server = bindings.turbo.startDev({
      ...devServerOptions,
      showAll: args['--show-all'] ?? false,
      root:
        args['--root'] ??
        (turboJson
          ? path.dirname(turboJson)
          : packagePath
          ? path.dirname(packagePath)
          : undefined),
    })
    // Start preflight after server is listening and ignore errors:
    preflight().catch(() => {})

    await telemetry.flush()
    return server
  } else {
    // we're using a sub worker to avoid memory leaks. When memory usage exceeds 90%, we kill the worker and restart it.
    // this is a temporary solution until we can fix the memory leaks.
    // the logic for the worker killing itself is in `packages/next/server/lib/start-server.ts`
    if (!process.env.__NEXT_DISABLE_MEMORY_WATCHER && !isChildProcess) {
      let config: NextConfig
      let childProcess: ChildProcess | null = null

      const isDebugging = process.execArgv.some((localArg) =>
        localArg.startsWith('--inspect')
      )

      const isDebuggingWithBrk = process.execArgv.some((localArg) =>
        localArg.startsWith('--inspect-brk')
      )

      const debugPort = (() => {
        const debugPortStr = process.execArgv
          .find(
            (localArg) =>
              localArg.startsWith('--inspect') ||
              localArg.startsWith('--inspect-brk')
          )
          ?.split('=')[1]
        return debugPortStr ? parseInt(debugPortStr, 10) : 9229
      })()

      if (isDebugging || isDebuggingWithBrk) {
        warn(
          `the --inspect${
            isDebuggingWithBrk ? '-brk' : ''
          } option was detected, the Next.js server should be inspected at port ${
            debugPort + 1
          }.`
        )
      }

      const genExecArgv = () => {
        const execArgv = process.execArgv.filter((localArg) => {
          return (
            !localArg.startsWith('--inspect') &&
            !localArg.startsWith('--inspect-brk')
          )
        })

        if (isDebugging || isDebuggingWithBrk) {
          execArgv.push(
            `--inspect${isDebuggingWithBrk ? '-brk' : ''}=${debugPort + 1}`
          )
        }

        return execArgv
      }
      let childProcessExitUnsub: (() => void) | null = null

      const setupFork = (env?: NodeJS.ProcessEnv, newDir?: string) => {
        childProcessExitUnsub?.()
        childProcess?.kill()

        const startDir = dir
        const [, script, ...nodeArgs] = process.argv
        let shouldFilter = false
        childProcess = fork(
          newDir ? script.replace(startDir, newDir) : script,
          nodeArgs,
          {
            env: {
              ...(env ? env : process.env),
              FORCE_COLOR: '1',
              __NEXT_DEV_CHILD_PROCESS: '1',
            },
            // @ts-ignore TODO: remove ignore when types are updated
            windowsHide: true,
            stdio: ['ipc', 'pipe', 'pipe'],
            execArgv: genExecArgv(),
          }
        )

        // since errors can start being logged from the fork
        // before we detect the project directory rename
        // attempt suppressing them long enough to check
        const filterForkErrors = (chunk: Buffer, fd: 'stdout' | 'stderr') => {
          const cleanChunk = stripAnsi(chunk + '')
          if (
            cleanChunk.match(
              /(ENOENT|Module build failed|Module not found|Cannot find module)/
            )
          ) {
            if (startDir === dir) {
              try {
                // check if start directory is still valid
                const result = findPagesDir(
                  startDir,
                  !!config.experimental?.appDir
                )
                shouldFilter = !Boolean(result.pagesDir || result.appDir)
              } catch (_) {
                shouldFilter = true
              }
            }
            if (shouldFilter || startDir !== dir) {
              shouldFilter = true
              return
            }
          }
          process[fd].write(chunk)
        }

        childProcess?.stdout?.on('data', (chunk) => {
          filterForkErrors(chunk, 'stdout')
        })
        childProcess?.stderr?.on('data', (chunk) => {
          filterForkErrors(chunk, 'stderr')
        })

        const callback = async (code: number | null) => {
          if (code === WORKER_SELF_EXIT_CODE) {
            setupFork()
          } else if (!sessionStopHandled) {
            await handleSessionStop()
            process.exit(1)
          }
        }
        childProcess?.addListener('exit', callback)
        childProcessExitUnsub = () =>
          childProcess?.removeListener('exit', callback)
      }

      setupFork()

      config = await loadConfig(
        PHASE_DEVELOPMENT_SERVER,
        dir,
        undefined,
        undefined,
        true
      )

      const handleProjectDirRename = (newDir: string) => {
        process.chdir(newDir)
        setupFork(
          {
            ...Object.keys(process.env).reduce((newEnv, key) => {
              newEnv[key] = process.env[key]?.replace(dir, newDir)
              return newEnv
            }, {} as typeof process.env),
            NEXT_PRIVATE_DEV_DIR: newDir,
          },
          newDir
        )
      }
      const parentDir = path.join('/', dir, '..')
      const watchedEntryLength = parentDir.split('/').length + 1
      const previousItems = new Set<string>()

      const instrumentationFilePaths = !!config.experimental
        ?.instrumentationHook
        ? getPossibleInstrumentationHookFilenames(dir, config.pageExtensions!)
        : []

      const files = getPossibleInstrumentationHookFilenames(
        dir,
        config.pageExtensions!
      )

      const wp = new Watchpack({
        ignored: (entry: string) => {
          return (
            !(entry.split('/').length <= watchedEntryLength) &&
<<<<<<< HEAD
            !files.includes(entry)
=======
            !instrumentationFilePaths.includes(entry)
>>>>>>> c765fadf
          )
        },
      })

      wp.watch({ directories: [parentDir], startTime: 0 })
<<<<<<< HEAD
      let instrumentationFileTimeCache: number | undefined = undefined
      wp.on('aggregated', () => {
=======
      let instrumentationFileLastHash: string | undefined = undefined

      wp.on('aggregated', async () => {
>>>>>>> c765fadf
        const knownFiles = wp.getTimeInfoEntries()
        const newFiles: string[] = []
        let hasPagesApp = false
        // check if the `instrumentation.js` has changed
        // if it has we need to restart the server
        const instrumentationFile = [...knownFiles.keys()].find((key) =>
          instrumentationFilePaths.includes(key)
        )

        if (instrumentationFile) {
          const fs = require('fs') as typeof import('fs')
          const instrumentationFileHash = (
            require('crypto') as typeof import('crypto')
          )
            .createHash('sha256')
            .update(await fs.promises.readFile(instrumentationFile, 'utf8'))
            .digest('hex')

          if (
            instrumentationFileLastHash &&
            instrumentationFileHash !== instrumentationFileLastHash
          ) {
            warn(
              `The instrumentation file has changed, restarting the server to apply changes.`
            )
            return setupFork()
          } else {
            if (!instrumentationFileLastHash && previousItems.size !== 0) {
              warn(
                'An instrumentation file was added, restarting the server to apply changes.'
              )
              return setupFork()
            }
            instrumentationFileLastHash = instrumentationFileHash
          }
        } else if (
          [...previousItems.keys()].find((key) =>
            instrumentationFilePaths.includes(key)
          )
        ) {
          warn(
            `The instrumentation file has been removed, restarting the server to apply changes.`
          )
          instrumentationFileLastHash = undefined
          return setupFork()
        }

        // check if the `instrumentation.js` has changed
        // if it has we need to restart the server
        const instrumentationFile = [...knownFiles.keys()].find((key) =>
          files.includes(key)
        )
        if (instrumentationFile) {
          const instrumentationFileTime =
            knownFiles.get(instrumentationFile)?.timestamp
          if (
            instrumentationFileTimeCache !== undefined &&
            instrumentationFileTime !== instrumentationFileTimeCache
          ) {
            warn(
              `The instrumentation file has changed, restarting the server to apply changes.`
            )
            childProcessExitUnsub()
            childProcess?.kill()
            childProcessExitUnsub = setupFork()
          } else {
            instrumentationFileTimeCache = instrumentationFileTime
          }
        }

        // if the dir still exists nothing to check
        try {
          const result = findPagesDir(dir, !!config.experimental?.appDir)
          hasPagesApp = Boolean(result.pagesDir || result.appDir)
        } catch (err) {
          // if findPagesDir throws validation error let this be
          // handled in the dev-server itself in the fork
          if ((err as any).message?.includes('experimental')) {
            return
          }
        }

        // try to find new dir introduced
        if (previousItems.size) {
          for (const key of knownFiles.keys()) {
            if (!previousItems.has(key)) {
              newFiles.push(key)
            }
          }
          previousItems.clear()
        }

        for (const key of knownFiles.keys()) {
          previousItems.add(key)
        }

        if (hasPagesApp) {
          return
        }

        // if we failed to find the new dir it may have been moved
        // to a new parent directory which we can't track as easily
        // so exit gracefully
        try {
          const result = findPagesDir(
            newFiles[0],
            !!config.experimental?.appDir
          )
          hasPagesApp = Boolean(result.pagesDir || result.appDir)
        } catch (_) {}

        if (hasPagesApp && newFiles.length === 1) {
          Log.info(
            `Detected project directory rename, restarting in new location`
          )
          handleProjectDirRename(newFiles[0])
          watchConfigFiles(newFiles[0])
          dir = newFiles[0]
        } else {
          Log.error(
            `Project directory could not be found, restart Next.js in your new directory`
          )
          process.exit(0)
        }
      })
    } else {
      startServer(devServerOptions)
        .then(async (app) => {
          const appUrl = `http://${app.hostname}:${app.port}`
          const hostname = host || '0.0.0.0'
          startedDevelopmentServer(
            appUrl,
            `${isIPv6(hostname) ? `[${hostname}]` : hostname}:${app.port}`
          )
          // Start preflight after server is listening and ignore errors:
          preflight().catch(() => {})
          // Finalize server bootup:
          await app.prepare()
        })
        .catch((err) => {
          if (err.code === 'EADDRINUSE') {
            let errorMessage = `Port ${port} is already in use.`
            const pkgAppPath = require('next/dist/compiled/find-up').sync(
              'package.json',
              {
                cwd: dir,
              }
            )
            const appPackage = require(pkgAppPath)
            if (appPackage.scripts) {
              const nextScript = Object.entries(appPackage.scripts).find(
                (scriptLine) => scriptLine[1] === 'next'
              )
              if (nextScript) {
                errorMessage += `\nUse \`npm run ${nextScript[0]} -- -p <some other port>\`.`
              }
            }
            console.error(errorMessage)
          } else {
            console.error(err)
          }
          process.nextTick(() => process.exit(1))
        })
    }
  }
}

export { nextDev }<|MERGE_RESOLUTION|>--- conflicted
+++ resolved
@@ -621,33 +621,19 @@
         ? getPossibleInstrumentationHookFilenames(dir, config.pageExtensions!)
         : []
 
-      const files = getPossibleInstrumentationHookFilenames(
-        dir,
-        config.pageExtensions!
-      )
-
       const wp = new Watchpack({
         ignored: (entry: string) => {
           return (
             !(entry.split('/').length <= watchedEntryLength) &&
-<<<<<<< HEAD
-            !files.includes(entry)
-=======
             !instrumentationFilePaths.includes(entry)
->>>>>>> c765fadf
           )
         },
       })
 
       wp.watch({ directories: [parentDir], startTime: 0 })
-<<<<<<< HEAD
-      let instrumentationFileTimeCache: number | undefined = undefined
-      wp.on('aggregated', () => {
-=======
       let instrumentationFileLastHash: string | undefined = undefined
 
       wp.on('aggregated', async () => {
->>>>>>> c765fadf
         const knownFiles = wp.getTimeInfoEntries()
         const newFiles: string[] = []
         let hasPagesApp = false
@@ -693,29 +679,6 @@
           )
           instrumentationFileLastHash = undefined
           return setupFork()
-        }
-
-        // check if the `instrumentation.js` has changed
-        // if it has we need to restart the server
-        const instrumentationFile = [...knownFiles.keys()].find((key) =>
-          files.includes(key)
-        )
-        if (instrumentationFile) {
-          const instrumentationFileTime =
-            knownFiles.get(instrumentationFile)?.timestamp
-          if (
-            instrumentationFileTimeCache !== undefined &&
-            instrumentationFileTime !== instrumentationFileTimeCache
-          ) {
-            warn(
-              `The instrumentation file has changed, restarting the server to apply changes.`
-            )
-            childProcessExitUnsub()
-            childProcess?.kill()
-            childProcessExitUnsub = setupFork()
-          } else {
-            instrumentationFileTimeCache = instrumentationFileTime
-          }
         }
 
         // if the dir still exists nothing to check
