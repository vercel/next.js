#!/usr/bin/env node
import arg from 'next/dist/compiled/arg/index.js'
import type { StartServerOptions } from '../server/lib/start-server'
import {
  genRouterWorkerExecArgv,
  getNodeOptionsWithoutInspect,
} from '../server/lib/utils'
import { getPort, printAndExit } from '../server/lib/utils'
import * as Log from '../build/output/log'
import { CliCommand } from '../lib/commands'
import { getProjectDir } from '../lib/get-project-dir'
import { CONFIG_FILES, PHASE_DEVELOPMENT_SERVER } from '../shared/lib/constants'
import path from 'path'
import { defaultConfig, NextConfigComplete } from '../server/config-shared'
import { traceGlobals } from '../trace/shared'
import { Telemetry } from '../telemetry/storage'
import loadConfig from '../server/config'
import { findPagesDir } from '../lib/find-pages-dir'
import { findRootDir } from '../lib/find-root'
import { fileExists, FileType } from '../lib/file-exists'
import { getNpxCommand } from '../lib/helpers/get-npx-command'
import Watchpack from 'watchpack'
import { resetEnv, initialEnv } from '@next/env'
import { getValidatedArgs } from '../lib/get-validated-args'
import { Worker } from 'next/dist/compiled/jest-worker'
import type { ChildProcess } from 'child_process'
import { checkIsNodeDebugging } from '../server/lib/is-node-debugging'

let dir: string
let config: NextConfigComplete
let isTurboSession = false
let sessionStopHandled = false
let sessionStarted = Date.now()

const handleSessionStop = async () => {
  if (sessionStopHandled) return
  sessionStopHandled = true

  try {
    const { eventCliSessionStopped } =
      require('../telemetry/events/session-stopped') as typeof import('../telemetry/events/session-stopped')

    config =
      config ||
      (await loadConfig(
        PHASE_DEVELOPMENT_SERVER,
        dir,
        undefined,
        undefined,
        true
      ))

    let telemetry =
      (traceGlobals.get('telemetry') as InstanceType<
        typeof import('../telemetry/storage').Telemetry
      >) ||
      new Telemetry({
        distDir: path.join(dir, config.distDir),
      })

    let pagesDir: boolean = !!traceGlobals.get('pagesDir')
    let appDir: boolean = !!traceGlobals.get('appDir')

    if (
      typeof traceGlobals.get('pagesDir') === 'undefined' ||
      typeof traceGlobals.get('appDir') === 'undefined'
    ) {
      const pagesResult = findPagesDir(dir, true)
      appDir = !!pagesResult.appDir
      pagesDir = !!pagesResult.pagesDir
    }

    telemetry.record(
      eventCliSessionStopped({
        cliCommand: 'dev',
        turboFlag: isTurboSession,
        durationMilliseconds: Date.now() - sessionStarted,
        pagesDir,
        appDir,
      }),
      true
    )
    telemetry.flushDetached('dev', dir)
  } catch (_) {
    // errors here aren't actionable so don't add
    // noise to the output
  }

  // ensure we re-enable the terminal cursor before exiting
  // the program, or the cursor could remain hidden
  process.stdout.write('\x1B[?25h')
  process.stdout.write('\n')
  process.exit(0)
}

process.on('SIGINT', handleSessionStop)
process.on('SIGTERM', handleSessionStop)

function watchConfigFiles(
  dirToWatch: string,
  onChange: (filename: string) => void
) {
  const wp = new Watchpack()
  wp.watch({ files: CONFIG_FILES.map((file) => path.join(dirToWatch, file)) })
  wp.on('change', onChange)
}

type StartServerWorker = Worker &
  Pick<typeof import('../server/lib/start-server'), 'startServer'>

async function createRouterWorker(): Promise<{
  worker: StartServerWorker
  cleanup: () => Promise<void>
}> {
  const isNodeDebugging = checkIsNodeDebugging()
  const worker = new Worker(require.resolve('../server/lib/start-server'), {
    numWorkers: 1,
    // TODO: do we want to allow more than 8 OOM restarts?
    maxRetries: 8,
    forkOptions: {
      execArgv: await genRouterWorkerExecArgv(
        isNodeDebugging === undefined ? false : isNodeDebugging
      ),
      env: {
        FORCE_COLOR: '1',
        ...(initialEnv as any),
        NODE_OPTIONS: getNodeOptionsWithoutInspect(),
        ...(process.env.NEXT_CPU_PROF
          ? { __NEXT_PRIVATE_CPU_PROFILE: `CPU.router` }
          : {}),
        WATCHPACK_WATCHER_LIMIT: '20',
        EXPERIMENTAL_TURBOPACK: process.env.EXPERIMENTAL_TURBOPACK,
      },
    },
    exposedMethods: ['startServer'],
  }) as Worker &
    Pick<typeof import('../server/lib/start-server'), 'startServer'>

  const cleanup = () => {
    for (const curWorker of ((worker as any)._workerPool?._workers || []) as {
      _child?: ChildProcess
    }[]) {
      curWorker._child?.kill('SIGINT')
    }
    process.exit(0)
  }

  // If the child routing worker exits we need to exit the entire process
  for (const curWorker of ((worker as any)._workerPool?._workers || []) as {
    _child?: ChildProcess
  }[]) {
    curWorker._child?.on('exit', cleanup)
  }

  process.on('exit', cleanup)
  process.on('SIGINT', cleanup)
  process.on('SIGTERM', cleanup)
  process.on('uncaughtException', cleanup)
  process.on('unhandledRejection', cleanup)

  const workerStdout = worker.getStdout()
  const workerStderr = worker.getStderr()

  workerStdout.on('data', (data) => {
    process.stdout.write(data)
  })
  workerStderr.on('data', (data) => {
    process.stderr.write(data)
  })

  return {
    worker,
    cleanup: async () => {
      process.off('exit', cleanup)
      process.off('SIGINT', cleanup)
      process.off('SIGTERM', cleanup)
      process.off('uncaughtException', cleanup)
      process.off('unhandledRejection', cleanup)
      await worker.end()
    },
  }
}

const nextDev: CliCommand = async (argv) => {
  const validArgs: arg.Spec = {
    // Types
    '--help': Boolean,
    '--port': Number,
    '--hostname': String,
    '--turbo': Boolean,
    '--experimental-turbo': Boolean,
<<<<<<< HEAD
    '--https': Boolean,
    '--https-cert': String,
    '--https-key': String,
=======
    '--experimental-test-proxy': Boolean,
>>>>>>> 3d569bd9

    // To align current messages with native binary.
    // Will need to adjust subcommand later.
    '--show-all': Boolean,
    '--root': String,

    // Aliases
    '-h': '--help',
    '-p': '--port',
    '-H': '--hostname',
  }
  const args = getValidatedArgs(validArgs, argv)
  if (args['--help']) {
    console.log(`
      Description
        Starts the application in development mode (hot-code reloading, error
        reporting, etc.)

      Usage
        $ next dev <dir> -p <port number>

      <dir> represents the directory of the Next.js application.
      If no directory is provided, the current directory will be used.

      Options
        --port, -p      A port number on which to start the application
        --hostname, -H  Hostname on which to start the application (default: 0.0.0.0)
        --https         HTTPS enabled (default: false)
        --https-cert    Path to TLS certificate
        --https-key     Path to TLS key
        --help, -h      Displays this message
    `)
    process.exit(0)
  }
  dir = getProjectDir(process.env.NEXT_PRIVATE_DEV_DIR || args._[0])

  // Check if pages dir exists and warn if not
  if (!(await fileExists(dir, FileType.Directory))) {
    printAndExit(`> No such directory exists as the project root: ${dir}`)
  }

  async function preflight(skipOnReboot: boolean) {
    const { getPackageVersion, getDependencies } = (await Promise.resolve(
      require('../lib/get-package-version')
    )) as typeof import('../lib/get-package-version')

    const [sassVersion, nodeSassVersion] = await Promise.all([
      getPackageVersion({ cwd: dir, name: 'sass' }),
      getPackageVersion({ cwd: dir, name: 'node-sass' }),
    ])
    if (sassVersion && nodeSassVersion) {
      Log.warn(
        'Your project has both `sass` and `node-sass` installed as dependencies, but should only use one or the other. ' +
          'Please remove the `node-sass` dependency from your project. ' +
          ' Read more: https://nextjs.org/docs/messages/duplicate-sass'
      )
    }

    if (!skipOnReboot) {
      const { dependencies, devDependencies } = await getDependencies({
        cwd: dir,
      })

      // Warn if @next/font is installed as a dependency. Ignore `workspace:*` to not warn in the Next.js monorepo.
      if (
        dependencies['@next/font'] ||
        (devDependencies['@next/font'] &&
          devDependencies['@next/font'] !== 'workspace:*')
      ) {
        const command = getNpxCommand(dir)
        Log.warn(
          'Your project has `@next/font` installed as a dependency, please use the built-in `next/font` instead. ' +
            'The `@next/font` package will be removed in Next.js 14. ' +
            `You can migrate by running \`${command} @next/codemod@latest built-in-next-font .\`. Read more: https://nextjs.org/docs/messages/built-in-next-font`
        )
      }
    }
  }

  const port = getPort(args)
  // If neither --port nor PORT were specified, it's okay to retry new ports.
  const allowRetry =
    args['--port'] === undefined && process.env.PORT === undefined

  // We do not set a default host value here to prevent breaking
  // some set-ups that rely on listening on other interfaces
  const host = args['--hostname']
  config = await loadConfig(PHASE_DEVELOPMENT_SERVER, dir)
  const isExperimentalTestProxy = args['--experimental-test-proxy']

  const https = args['--https']
  const cert = args['--https-cert']
  const key = args['--https-key']

  const devServerOptions: StartServerOptions = {
    dir,
    port,
    allowRetry,
    isDev: true,
    https,
    cert,
    key,
    hostname: host,
    isExperimentalTestProxy,
  }

  if (args['--turbo']) {
    process.env.TURBOPACK = '1'
  }
  if (args['--experimental-turbo']) {
    process.env.EXPERIMENTAL_TURBOPACK = '1'
  }

  if (process.env.TURBOPACK) {
    isTurboSession = true

    const { validateTurboNextConfig } =
      require('../lib/turbopack-warning') as typeof import('../lib/turbopack-warning')
    const { loadBindings, __isCustomTurbopackBinary, teardownHeapProfiler } =
      require('../build/swc') as typeof import('../build/swc')
    const { eventCliSession } =
      require('../telemetry/events/version') as typeof import('../telemetry/events/version')
    const { setGlobal } = require('../trace') as typeof import('../trace')
    require('../telemetry/storage') as typeof import('../telemetry/storage')
    const findUp =
      require('next/dist/compiled/find-up') as typeof import('next/dist/compiled/find-up')

    const isCustomTurbopack = await __isCustomTurbopackBinary()
    const rawNextConfig = await validateTurboNextConfig({
      isCustomTurbopack,
      ...devServerOptions,
      isDev: true,
    })

    const distDir = path.join(dir, rawNextConfig.distDir || '.next')
    const { pagesDir, appDir } = findPagesDir(
      dir,
      typeof rawNextConfig?.experimental?.appDir === 'undefined'
        ? !!defaultConfig.experimental?.appDir
        : !!rawNextConfig.experimental?.appDir
    )
    const telemetry = new Telemetry({
      distDir,
    })
    setGlobal('appDir', appDir)
    setGlobal('pagesDir', pagesDir)
    setGlobal('telemetry', telemetry)

    if (!isCustomTurbopack) {
      telemetry.record(
        eventCliSession(distDir, rawNextConfig as NextConfigComplete, {
          webpackVersion: 5,
          cliCommand: 'dev',
          isSrcDir: path
            .relative(dir, pagesDir || appDir || '')
            .startsWith('src'),
          hasNowJson: !!(await findUp('now.json', { cwd: dir })),
          isCustomServer: false,
          turboFlag: true,
          pagesDir: !!pagesDir,
          appDir: !!appDir,
        })
      )
    }

    // Turbopack need to be in control over reading the .env files and watching them.
    // So we need to start with a initial env to know which env vars are coming from the user.
    resetEnv()
    let bindings = await loadBindings()

    let server = bindings.turbo.startDev({
      ...devServerOptions,
      showAll: args['--show-all'] ?? false,
      root: args['--root'] ?? findRootDir(dir),
    })
    // Start preflight after server is listening and ignore errors:
    preflight(false).catch(() => {})

    if (!isCustomTurbopack) {
      await telemetry.flush()
    }

    // There are some cases like test fixtures teardown that normal flush won't hit.
    // Force flush those on those case, but don't wait for it.
    ;['SIGTERM', 'SIGINT', 'beforeExit', 'exit'].forEach((event) =>
      process.on(event, () => teardownHeapProfiler())
    )

    return server
  } else {
    const runDevServer = async (reboot: boolean) => {
      try {
        const workerInit = await createRouterWorker()
        await workerInit.worker.startServer(devServerOptions)
        await preflight(reboot)
        return {
          cleanup: workerInit.cleanup,
        }
      } catch (err) {
        console.error(err)
        process.exit(1)
      }
    }

    let runningServer: Awaited<ReturnType<typeof runDevServer>> | undefined

    watchConfigFiles(devServerOptions.dir, async (filename) => {
      if (process.env.__NEXT_DISABLE_MEMORY_WATCHER) {
        Log.info(
          `Detected change, manual restart required due to '__NEXT_DISABLE_MEMORY_WATCHER' usage`
        )
        return
      }
      Log.warn(
        `\n> Found a change in ${path.basename(
          filename
        )}. Restarting the server to apply the changes...`
      )

      try {
        if (runningServer) {
          await runningServer.cleanup()
        }
        runningServer = await runDevServer(true)
      } catch (err) {
        console.error(err)
        process.exit(1)
      }
    })

    runningServer = await runDevServer(false)
  }
}

export { nextDev }<|MERGE_RESOLUTION|>--- conflicted
+++ resolved
@@ -189,13 +189,10 @@
     '--hostname': String,
     '--turbo': Boolean,
     '--experimental-turbo': Boolean,
-<<<<<<< HEAD
+    '--experimental-test-proxy': Boolean,
     '--https': Boolean,
     '--https-cert': String,
     '--https-key': String,
-=======
-    '--experimental-test-proxy': Boolean,
->>>>>>> 3d569bd9
 
     // To align current messages with native binary.
     // Will need to adjust subcommand later.
