--- conflicted
+++ resolved
@@ -17,11 +17,8 @@
 import { resetEnv } from '@next/env'
 import { createSelfSignedCertificate } from '../lib/mkcert'
 import uploadTrace from '../trace/upload-trace'
-<<<<<<< HEAD
 import { startServer } from '../server/lib/start-server'
-=======
 import { loadEnvConfig } from '@next/env'
->>>>>>> 7a256e65
 import { trace } from '../trace'
 
 let dir: string
@@ -179,9 +176,6 @@
   // We do not set a default host value here to prevent breaking
   // some set-ups that rely on listening on other interfaces
   const host = args['--hostname']
-<<<<<<< HEAD
-  config = await loadConfig(PHASE_DEVELOPMENT_SERVER, dir)
-=======
 
   const { loadedEnvFiles } = loadEnvConfig(dir, true, console, false)
 
@@ -206,7 +200,6 @@
   if (loadedEnvFiles.length > 0) {
     envInfo = loadedEnvFiles.map((f) => f.path)
   }
->>>>>>> 7a256e65
 
   const isExperimentalTestProxy = args['--experimental-test-proxy']
 
@@ -312,11 +305,6 @@
   } else {
     const runDevServer = async (reboot: boolean) => {
       try {
-<<<<<<< HEAD
-=======
-        const workerInit = await createRouterWorker(config)
-
->>>>>>> 7a256e65
         if (!!args['--experimental-https']) {
           Log.warn(
             'Self-signed certificates are currently an experimental feature, use at your own risk.'
@@ -351,37 +339,6 @@
       }
     }
 
-<<<<<<< HEAD
-=======
-    let runningServer: Awaited<ReturnType<typeof runDevServer>> | undefined
-
-    watchConfigFiles(devServerOptions.dir, async (filename) => {
-      if (process.env.__NEXT_DISABLE_MEMORY_WATCHER) {
-        Log.info(
-          `Detected change, manual restart required due to '__NEXT_DISABLE_MEMORY_WATCHER' usage`
-        )
-        return
-      }
-      // Adding a new line to avoid the logs going directly after the spinner in `next build`
-      Log.warn('')
-      Log.warn(
-        `Found a change in ${path.basename(
-          filename
-        )}. Restarting the server to apply the changes...`
-      )
-
-      try {
-        if (runningServer) {
-          await runningServer.cleanup()
-        }
-        runningServer = await runDevServer(true)
-      } catch (err) {
-        console.error(err)
-        process.exit(1)
-      }
-    })
-
->>>>>>> 7a256e65
     await trace('start-dev-server').traceAsyncFn(async (_) => {
       await runDevServer(false)
     })
