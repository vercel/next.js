#!/usr/bin/env node
import arg from 'next/dist/compiled/arg/index.js'
import type { StartServerOptions } from '../server/lib/start-server'
import {
  genRouterWorkerExecArgv,
  getNodeOptionsWithoutInspect,
} from '../server/lib/utils'
import fs from 'fs'
import { getPort, printAndExit } from '../server/lib/utils'
import * as Log from '../build/output/log'
import { CliCommand } from '../lib/commands'
import { getProjectDir } from '../lib/get-project-dir'
import { CONFIG_FILES, PHASE_DEVELOPMENT_SERVER } from '../shared/lib/constants'
import path, { join } from 'path'
import { defaultConfig, NextConfigComplete } from '../server/config-shared'
import { traceGlobals } from '../trace/shared'
import { Telemetry } from '../telemetry/storage'
import loadConfig from '../server/config'
import { findPagesDir } from '../lib/find-pages-dir'
import { findRootDir } from '../lib/find-root'
import { fileExists, FileType } from '../lib/file-exists'
import { getNpxCommand } from '../lib/helpers/get-npx-command'
import Watchpack from 'watchpack'
import { resetEnv, initialEnv } from '@next/env'
import { getValidatedArgs } from '../lib/get-validated-args'
import { Worker } from 'next/dist/compiled/jest-worker'
import type { ChildProcess } from 'child_process'
import { checkIsNodeDebugging } from '../server/lib/is-node-debugging'
import { downloadMkcertBinary } from '../lib/download-mkcert'
import execa from 'execa'

let dir: string
let config: NextConfigComplete
let isTurboSession = false
let sessionStopHandled = false
let sessionStarted = Date.now()

const handleSessionStop = async () => {
  if (sessionStopHandled) return
  sessionStopHandled = true

  try {
    const { eventCliSessionStopped } =
      require('../telemetry/events/session-stopped') as typeof import('../telemetry/events/session-stopped')

    config =
      config ||
      (await loadConfig(
        PHASE_DEVELOPMENT_SERVER,
        dir,
        undefined,
        undefined,
        true
      ))

    let telemetry =
      (traceGlobals.get('telemetry') as InstanceType<
        typeof import('../telemetry/storage').Telemetry
      >) ||
      new Telemetry({
        distDir: path.join(dir, config.distDir),
      })

    let pagesDir: boolean = !!traceGlobals.get('pagesDir')
    let appDir: boolean = !!traceGlobals.get('appDir')

    if (
      typeof traceGlobals.get('pagesDir') === 'undefined' ||
      typeof traceGlobals.get('appDir') === 'undefined'
    ) {
      const pagesResult = findPagesDir(dir, true)
      appDir = !!pagesResult.appDir
      pagesDir = !!pagesResult.pagesDir
    }

    telemetry.record(
      eventCliSessionStopped({
        cliCommand: 'dev',
        turboFlag: isTurboSession,
        durationMilliseconds: Date.now() - sessionStarted,
        pagesDir,
        appDir,
      }),
      true
    )
    telemetry.flushDetached('dev', dir)
  } catch (_) {
    // errors here aren't actionable so don't add
    // noise to the output
  }

  // ensure we re-enable the terminal cursor before exiting
  // the program, or the cursor could remain hidden
  process.stdout.write('\x1B[?25h')
  process.stdout.write('\n')
  process.exit(0)
}

process.on('SIGINT', handleSessionStop)
process.on('SIGTERM', handleSessionStop)

function watchConfigFiles(
  dirToWatch: string,
  onChange: (filename: string) => void
) {
  const wp = new Watchpack()
  wp.watch({ files: CONFIG_FILES.map((file) => path.join(dirToWatch, file)) })
  wp.on('change', onChange)
}

async function createSelfSignedCertificate() {
  const binaryPath = await downloadMkcertBinary()
  if (!binaryPath) throw new Error('missing mkcert binary')

  Log.info(
    'Attempting to generate root certificate. This may prompt for your password.'
  )
  let result = await execa(binaryPath, ['-install'])

  Log.info('Generating certificate for localhost')

  result = await execa(binaryPath, ['localhost'])

  const key = join(process.cwd(), 'localhost-key.pem')
  const cert = join(process.cwd(), 'localhost.pem')

  if (!fs.existsSync(key) || !fs.existsSync(cert)) {
    throw new Error('Failed to generate self-signed certificate')
  }

  Log.ready(`Successfully created self-signed certificate in ${process.cwd()}`)

  return {
    key,
    cert,
  }
}

type StartServerWorker = Worker &
  Pick<typeof import('../server/lib/start-server'), 'startServer'>

async function createRouterWorker(): Promise<{
  worker: StartServerWorker
  cleanup: () => Promise<void>
}> {
  const isNodeDebugging = checkIsNodeDebugging()
  const worker = new Worker(require.resolve('../server/lib/start-server'), {
    numWorkers: 1,
    // TODO: do we want to allow more than 8 OOM restarts?
    maxRetries: 8,
    forkOptions: {
      execArgv: await genRouterWorkerExecArgv(
        isNodeDebugging === undefined ? false : isNodeDebugging
      ),
      env: {
        FORCE_COLOR: '1',
        ...(initialEnv as any),
        NODE_OPTIONS: getNodeOptionsWithoutInspect(),
        ...(process.env.NEXT_CPU_PROF
          ? { __NEXT_PRIVATE_CPU_PROFILE: `CPU.router` }
          : {}),
        WATCHPACK_WATCHER_LIMIT: '20',
        EXPERIMENTAL_TURBOPACK: process.env.EXPERIMENTAL_TURBOPACK,
      },
    },
    exposedMethods: ['startServer'],
  }) as Worker &
    Pick<typeof import('../server/lib/start-server'), 'startServer'>

  const cleanup = () => {
    for (const curWorker of ((worker as any)._workerPool?._workers || []) as {
      _child?: ChildProcess
    }[]) {
      curWorker._child?.kill('SIGINT')
    }
    process.exit(0)
  }

  // If the child routing worker exits we need to exit the entire process
  for (const curWorker of ((worker as any)._workerPool?._workers || []) as {
    _child?: ChildProcess
  }[]) {
    curWorker._child?.on('exit', cleanup)
  }

  process.on('exit', cleanup)
  process.on('SIGINT', cleanup)
  process.on('SIGTERM', cleanup)
  process.on('uncaughtException', cleanup)
  process.on('unhandledRejection', cleanup)

  const workerStdout = worker.getStdout()
  const workerStderr = worker.getStderr()

  workerStdout.on('data', (data) => {
    process.stdout.write(data)
  })
  workerStderr.on('data', (data) => {
    process.stderr.write(data)
  })

  return {
    worker,
    cleanup: async () => {
      process.off('exit', cleanup)
      process.off('SIGINT', cleanup)
      process.off('SIGTERM', cleanup)
      process.off('uncaughtException', cleanup)
      process.off('unhandledRejection', cleanup)
      await worker.end()
    },
  }
}

const nextDev: CliCommand = async (argv) => {
  const validArgs: arg.Spec = {
    // Types
    '--help': Boolean,
    '--port': Number,
    '--hostname': String,
    '--turbo': Boolean,
    '--experimental-turbo': Boolean,
<<<<<<< HEAD
    '--experimental-https': Boolean,
=======
    '--experimental-test-proxy': Boolean,
>>>>>>> 88ad471e

    // To align current messages with native binary.
    // Will need to adjust subcommand later.
    '--show-all': Boolean,
    '--root': String,

    // Aliases
    '-h': '--help',
    '-p': '--port',
    '-H': '--hostname',
  }
  const args = getValidatedArgs(validArgs, argv)
  if (args['--help']) {
    console.log(`
      Description
        Starts the application in development mode (hot-code reloading, error
        reporting, etc.)

      Usage
        $ next dev <dir> -p <port number>

      <dir> represents the directory of the Next.js application.
      If no directory is provided, the current directory will be used.

      Options
        --port, -p      A port number on which to start the application
        --hostname, -H  Hostname on which to start the application (default: 0.0.0.0)
        --help, -h      Displays this message
    `)
    process.exit(0)
  }
  dir = getProjectDir(process.env.NEXT_PRIVATE_DEV_DIR || args._[0])

  // Check if pages dir exists and warn if not
  if (!(await fileExists(dir, FileType.Directory))) {
    printAndExit(`> No such directory exists as the project root: ${dir}`)
  }

  async function preflight(skipOnReboot: boolean) {
    const { getPackageVersion, getDependencies } = (await Promise.resolve(
      require('../lib/get-package-version')
    )) as typeof import('../lib/get-package-version')

    const [sassVersion, nodeSassVersion] = await Promise.all([
      getPackageVersion({ cwd: dir, name: 'sass' }),
      getPackageVersion({ cwd: dir, name: 'node-sass' }),
    ])
    if (sassVersion && nodeSassVersion) {
      Log.warn(
        'Your project has both `sass` and `node-sass` installed as dependencies, but should only use one or the other. ' +
          'Please remove the `node-sass` dependency from your project. ' +
          ' Read more: https://nextjs.org/docs/messages/duplicate-sass'
      )
    }

    if (!skipOnReboot) {
      const { dependencies, devDependencies } = await getDependencies({
        cwd: dir,
      })

      // Warn if @next/font is installed as a dependency. Ignore `workspace:*` to not warn in the Next.js monorepo.
      if (
        dependencies['@next/font'] ||
        (devDependencies['@next/font'] &&
          devDependencies['@next/font'] !== 'workspace:*')
      ) {
        const command = getNpxCommand(dir)
        Log.warn(
          'Your project has `@next/font` installed as a dependency, please use the built-in `next/font` instead. ' +
            'The `@next/font` package will be removed in Next.js 14. ' +
            `You can migrate by running \`${command} @next/codemod@latest built-in-next-font .\`. Read more: https://nextjs.org/docs/messages/built-in-next-font`
        )
      }
    }
  }

  const port = getPort(args)
  // If neither --port nor PORT were specified, it's okay to retry new ports.
  const allowRetry =
    args['--port'] === undefined && process.env.PORT === undefined

  // We do not set a default host value here to prevent breaking
  // some set-ups that rely on listening on other interfaces
  const host = args['--hostname']
  config = await loadConfig(PHASE_DEVELOPMENT_SERVER, dir)
  const isExperimentalTestProxy = args['--experimental-test-proxy']

  const devServerOptions: StartServerOptions = {
    dir,
    port,
    allowRetry,
    isDev: true,
    hostname: host,
    isExperimentalTestProxy,
  }

  if (args['--turbo']) {
    process.env.TURBOPACK = '1'
  }
  if (args['--experimental-turbo']) {
    process.env.EXPERIMENTAL_TURBOPACK = '1'
  }

  if (process.env.TURBOPACK) {
    isTurboSession = true

    const { validateTurboNextConfig } =
      require('../lib/turbopack-warning') as typeof import('../lib/turbopack-warning')
    const { loadBindings, __isCustomTurbopackBinary, teardownHeapProfiler } =
      require('../build/swc') as typeof import('../build/swc')
    const { eventCliSession } =
      require('../telemetry/events/version') as typeof import('../telemetry/events/version')
    const { setGlobal } = require('../trace') as typeof import('../trace')
    require('../telemetry/storage') as typeof import('../telemetry/storage')
    const findUp =
      require('next/dist/compiled/find-up') as typeof import('next/dist/compiled/find-up')

    const isCustomTurbopack = await __isCustomTurbopackBinary()
    const rawNextConfig = await validateTurboNextConfig({
      isCustomTurbopack,
      ...devServerOptions,
      isDev: true,
    })

    const distDir = path.join(dir, rawNextConfig.distDir || '.next')
    const { pagesDir, appDir } = findPagesDir(
      dir,
      typeof rawNextConfig?.experimental?.appDir === 'undefined'
        ? !!defaultConfig.experimental?.appDir
        : !!rawNextConfig.experimental?.appDir
    )
    const telemetry = new Telemetry({
      distDir,
    })
    setGlobal('appDir', appDir)
    setGlobal('pagesDir', pagesDir)
    setGlobal('telemetry', telemetry)

    if (!isCustomTurbopack) {
      telemetry.record(
        eventCliSession(distDir, rawNextConfig as NextConfigComplete, {
          webpackVersion: 5,
          cliCommand: 'dev',
          isSrcDir: path
            .relative(dir, pagesDir || appDir || '')
            .startsWith('src'),
          hasNowJson: !!(await findUp('now.json', { cwd: dir })),
          isCustomServer: false,
          turboFlag: true,
          pagesDir: !!pagesDir,
          appDir: !!appDir,
        })
      )
    }

    // Turbopack need to be in control over reading the .env files and watching them.
    // So we need to start with a initial env to know which env vars are coming from the user.
    resetEnv()
    let bindings = await loadBindings()

    let server = bindings.turbo.startDev({
      ...devServerOptions,
      showAll: args['--show-all'] ?? false,
      root: args['--root'] ?? findRootDir(dir),
    })
    // Start preflight after server is listening and ignore errors:
    preflight(false).catch(() => {})

    if (!isCustomTurbopack) {
      await telemetry.flush()
    }

    // There are some cases like test fixtures teardown that normal flush won't hit.
    // Force flush those on those case, but don't wait for it.
    ;['SIGTERM', 'SIGINT', 'beforeExit', 'exit'].forEach((event) =>
      process.on(event, () => teardownHeapProfiler())
    )

    return server
  } else {
    const runDevServer = async (reboot: boolean) => {
      try {
        const workerInit = await createRouterWorker()
        if (!!args['--experimental-https']) {
          await workerInit.worker.startServer({
            ...devServerOptions,
            selfSignedCertificate: await createSelfSignedCertificate(),
          })
        } else {
          await workerInit.worker.startServer(devServerOptions)
        }

        await preflight(reboot)
        return {
          cleanup: workerInit.cleanup,
        }
      } catch (err) {
        console.error(err)
        process.exit(1)
      }
    }

    let runningServer: Awaited<ReturnType<typeof runDevServer>> | undefined

    watchConfigFiles(devServerOptions.dir, async (filename) => {
      if (process.env.__NEXT_DISABLE_MEMORY_WATCHER) {
        Log.info(
          `Detected change, manual restart required due to '__NEXT_DISABLE_MEMORY_WATCHER' usage`
        )
        return
      }
      Log.warn(
        `\n> Found a change in ${path.basename(
          filename
        )}. Restarting the server to apply the changes...`
      )

      try {
        if (runningServer) {
          await runningServer.cleanup()
        }
        runningServer = await runDevServer(true)
      } catch (err) {
        console.error(err)
        process.exit(1)
      }
    })

    runningServer = await runDevServer(false)
  }
}

export { nextDev }<|MERGE_RESOLUTION|>--- conflicted
+++ resolved
@@ -220,11 +220,8 @@
     '--hostname': String,
     '--turbo': Boolean,
     '--experimental-turbo': Boolean,
-<<<<<<< HEAD
     '--experimental-https': Boolean,
-=======
     '--experimental-test-proxy': Boolean,
->>>>>>> 88ad471e
 
     // To align current messages with native binary.
     // Will need to adjust subcommand later.
