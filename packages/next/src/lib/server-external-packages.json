[
  "@prisma/client",
  "@sentry/nextjs",
  "@sentry/node",
  "argon2",
  "autoprefixer",
  "aws-crt",
  "bcrypt",
  "better-sqlite3",
  "canvas",
  "cypress",
  "eslint",
  "express",
  "firebase-admin",
  "jest",
  "jsdom",
  "lodash",
  "mdx-bundler",
  "mongodb",
  "next-mdx-remote",
  "next-seo",
  "pg",
  "postcss",
  "prettier",
  "prisma",
<<<<<<< HEAD
  "playwright",
=======
  "puppeteer",
>>>>>>> 3e14cf69
  "rimraf",
  "sharp",
  "shiki",
  "sqlite3",
  "tailwindcss",
  "ts-node",
  "typescript",
  "vscode-oniguruma",
  "webpack"
]<|MERGE_RESOLUTION|>--- conflicted
+++ resolved
@@ -23,11 +23,8 @@
   "postcss",
   "prettier",
   "prisma",
-<<<<<<< HEAD
   "playwright",
-=======
   "puppeteer",
->>>>>>> 3e14cf69
   "rimraf",
   "sharp",
   "shiki",
