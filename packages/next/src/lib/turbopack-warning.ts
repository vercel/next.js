import path from 'path'
import loadConfig from '../server/config'
import { NextConfig } from '../server/config-shared'
import { PHASE_DEVELOPMENT_SERVER } from '../shared/lib/constants'

const supportedTurbopackNextConfigOptions = [
  'configFileName',
  'env',
  'basePath',
  'modularizeImports',
  'compiler.emotion',
  'compiler.relay',
  'compiler.styledComponents',
  'images',
  'pageExtensions',
  'onDemandEntries',
  'rewrites',
  'redirects',
  'headers',
  'reactStrictMode',
  'swcMinify',
  'transpilePackages',
  'trailingSlash',
  'i18n.locales',
  'i18n.defaultLocale',
  'sassOptions',
  'configOrigin',
  'httpAgentOptions',
  'useFileSystemPublicRoutes',
  'generateEtags',
  'assetPrefix',
  'distDir',
  'experimental.serverComponentsExternalPackages',
  'experimental.turbo',
  'experimental.mdxRs',
  'experimental.forceSwcTransforms',
  'experimental.serverActionsBodySizeLimit',
  'experimental.memoryBasedWorkersCount',
  // options below are not really supported, but ignored
  'webpack',
  'devIndicators',
  'onDemandEntries',
  'excludeDefaultMomentLocales',
  'experimental.cpus',
  'experimental.sharedPool',
  'experimental.proxyTimeout',
  'experimental.isrFlushToDisk',
  'experimental.workerThreads',
  'experimental.caseSensitiveRoutes',
<<<<<<< HEAD
  'experimental.scrollRestoration',
=======
  'experimental.optimizePackageImports',
  'experimental.optimizeServerReact',
>>>>>>> ea148f35
]

// The following will need to be supported by `next build --turbo`
const prodSpecificTurboNextConfigOptions = [
  'eslint',
  'typescript',
  'staticPageGenerationTimeout',
  'outputFileTracing',
  'output',
  'generateBuildId',
  'analyticsId',
  'compress',
  'productionBrowserSourceMaps',
  'optimizeFonts',
  'poweredByHeader',
  'staticPageGenerationTimeout',
  'reactProductionProfiling',
  'cleanDistDir',
  'compiler.reactRemoveProperties',
  'compiler.removeConsole',
  'experimental.turbotrace',
  'experimental.outputFileTracingRoot',
  'experimental.outputFileTracingExcludes',
  'experimental.outputFileTracingIgnores',
  'experiemental.outputFileTracingIncludes',
  'experimental.gzipSize',
  'experimental.useDeploymentId',
  'experimental.useDeploymentIdServerActions',
  'experimental.deploymentId',
  'experimental.serverMinification',
  'experimental.serverSourceMaps',
  'experimenta.trustHostHeader',
]

// check for babelrc, swc plugins
export async function validateTurboNextConfig({
  dir,
  isDev,
}: {
  allowRetry?: boolean
  dir: string
  port: number
  hostname?: string
  isDev?: boolean
}) {
  const { getPkgManager } =
    require('../lib/helpers/get-pkg-manager') as typeof import('../lib/helpers/get-pkg-manager')
  const { getBabelConfigFile } =
    require('../build/get-babel-config-file') as typeof import('../build/get-babel-config-file')
  const { defaultConfig } =
    require('../server/config-shared') as typeof import('../server/config-shared')
  const chalk =
    require('next/dist/compiled/chalk') as typeof import('next/dist/compiled/chalk')
  const { interopDefault } =
    require('../lib/interop-default') as typeof import('../lib/interop-default')

  // To regenerate the TURBOPACK gradient require('gradient-string')('blue', 'red')('>>> TURBOPACK')
  const isTTY = process.stdout.isTTY

  const turbopackGradient = `${chalk.bold(
    isTTY
      ? '\x1B[38;2;0;0;255m>\x1B[39m\x1B[38;2;23;0;232m>\x1B[39m\x1B[38;2;46;0;209m>\x1B[39m \x1B[38;2;70;0;185mT\x1B[39m\x1B[38;2;93;0;162mU\x1B[39m\x1B[38;2;116;0;139mR\x1B[39m\x1B[38;2;139;0;116mB\x1B[39m\x1B[38;2;162;0;93mO\x1B[39m\x1B[38;2;185;0;70mP\x1B[39m\x1B[38;2;209;0;46mA\x1B[39m\x1B[38;2;232;0;23mC\x1B[39m\x1B[38;2;255;0;0mK\x1B[39m'
      : '>>> TURBOPACK'
  )} ${chalk.dim('(beta)')}\n\n`

  let thankYouMessage =
    [
      'Thank you for trying Next.js v13 with Turbopack! As a reminder',
      'Turbopack is currently in beta and not yet ready for production.',
      'We appreciate your ongoing support as we work to make it ready',
      'for everyone.',
    ].join('\n') + '\n\n'

  let unsupportedParts = ''
  let babelrc = await getBabelConfigFile(dir)
  if (babelrc) babelrc = path.basename(babelrc)

  let hasWebpack = false
  let hasTurbo = false

  let unsupportedConfig: string[] = []
  let rawNextConfig: NextConfig = {}

  try {
    rawNextConfig = interopDefault(
      await loadConfig(PHASE_DEVELOPMENT_SERVER, dir, {
        rawConfig: true,
      })
    ) as NextConfig

    if (typeof rawNextConfig === 'function') {
      rawNextConfig = (rawNextConfig as any)(PHASE_DEVELOPMENT_SERVER, {
        defaultConfig,
      })
    }

    const flattenKeys = (obj: any, prefix: string = ''): string[] => {
      let keys: string[] = []

      for (const key in obj) {
        if (typeof obj?.[key] === 'undefined') {
          continue
        }

        const pre = prefix.length ? `${prefix}.` : ''

        if (
          typeof obj[key] === 'object' &&
          !Array.isArray(obj[key]) &&
          obj[key] !== null
        ) {
          keys = keys.concat(flattenKeys(obj[key], pre + key))
        } else {
          keys.push(pre + key)
        }
      }

      return keys
    }

    const getDeepValue = (obj: any, keys: string | string[]): any => {
      if (typeof keys === 'string') {
        keys = keys.split('.')
      }
      if (keys.length === 1) {
        return obj?.[keys?.[0]]
      }
      return getDeepValue(obj?.[keys?.[0]], keys.slice(1))
    }

    const customKeys = flattenKeys(rawNextConfig)

    let supportedKeys = isDev
      ? [
          ...supportedTurbopackNextConfigOptions,
          ...prodSpecificTurboNextConfigOptions,
        ]
      : supportedTurbopackNextConfigOptions

    for (const key of customKeys) {
      if (key.startsWith('webpack')) {
        hasWebpack = true
      }
      if (key.startsWith('experimental.turbo')) {
        hasTurbo = true
      }

      let isSupported =
        supportedKeys.some((supportedKey) => key.startsWith(supportedKey)) ||
        getDeepValue(rawNextConfig, key) === getDeepValue(defaultConfig, key)
      if (!isSupported) {
        unsupportedConfig.push(key)
      }
    }
  } catch (e) {
    console.error('Unexpected error occurred while checking config', e)
  }

  const hasWarningOrError = babelrc || unsupportedConfig.length
  if (!hasWarningOrError) {
    thankYouMessage = chalk.dim(thankYouMessage)
  }
  console.log(turbopackGradient + thankYouMessage)

  let feedbackMessage = `Learn more about Next.js v13 and Turbopack: ${chalk.underline(
    'https://nextjs.link/with-turbopack'
  )}\n`

  if (hasWebpack && !hasTurbo) {
    console.warn(
      `\n${chalk.yellow(
        'Warning:'
      )} Webpack is configured while Turbopack is not, which may cause problems.\n
  ${`See instructions if you need to configure Turbopack:\n  https://turbo.build/pack/docs/features/customizing-turbopack\n`}`
    )
  }

  if (babelrc) {
    unsupportedParts += `\n- Babel detected (${chalk.cyan(
      babelrc
    )})\n  Babel is not yet supported. To use Turbopack at the moment,\n  you'll need to remove your usage of Babel.`
  }

  if (
    unsupportedConfig.length === 1 &&
    unsupportedConfig[0] === 'experimental.optimizePackageImports'
  ) {
    console.warn(
      `\n${chalk.yellow('Warning:')} ${chalk.cyan(
        'experimental.optimizePackageImports'
      )} is not yet supported by Turbopack and will be ignored.`
    )
  } else if (unsupportedConfig.length) {
    unsupportedParts += `\n\n- Unsupported Next.js configuration option(s) (${chalk.cyan(
      'next.config.js'
    )})\n  To use Turbopack, remove the following configuration options:\n${unsupportedConfig
      .map((name) => `    - ${chalk.red(name)}\n`)
      .join('')}`
  }

  if (unsupportedParts) {
    const pkgManager = getPkgManager(dir)

    console.error(
      `Error: You are using configuration and/or tools that are not yet\nsupported by Next.js v13 with Turbopack:\n${unsupportedParts}\n
If you cannot make the changes above, but still want to try out\nNext.js v13 with Turbopack, create the Next.js v13 playground app\nby running the following commands:

  ${chalk.bold.cyan(
    `${
      pkgManager === 'npm'
        ? 'npx create-next-app'
        : `${pkgManager} create next-app`
    } --example with-turbopack with-turbopack-app`
  )}\n  cd with-turbopack-app\n  ${pkgManager} run dev
        `
    )

    console.warn(feedbackMessage)

    process.exit(1)
  }

  console.log(feedbackMessage)

  return rawNextConfig
}<|MERGE_RESOLUTION|>--- conflicted
+++ resolved
@@ -47,12 +47,9 @@
   'experimental.isrFlushToDisk',
   'experimental.workerThreads',
   'experimental.caseSensitiveRoutes',
-<<<<<<< HEAD
-  'experimental.scrollRestoration',
-=======
   'experimental.optimizePackageImports',
   'experimental.optimizeServerReact',
->>>>>>> ea148f35
+  'experimental.scrollRestoration',
 ]
 
 // The following will need to be supported by `next build --turbo`
