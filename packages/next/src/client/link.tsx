--- conflicted
+++ resolved
@@ -22,10 +22,7 @@
 import { getDomainLocale } from './get-domain-locale'
 import { addBasePath } from './add-base-path'
 import { PrefetchKind } from './components/router-reducer/router-reducer-types'
-<<<<<<< HEAD
 import { warnOnce } from '../shared/lib/utils/warn-once'
-=======
->>>>>>> f43c53a7
 
 type Url = string | UrlObject
 
@@ -480,20 +477,8 @@
       disabled: process.env.NODE_ENV === 'development',
     })
 
-<<<<<<< HEAD
     const mergedRef = React.useCallback(
       (el: HTMLAnchorElement) => {
-=======
-    const setRef = React.useCallback(
-      (el: Element) => {
-        // Before the link getting observed, check if visible state need to be reset
-        if (previousAs.current !== as || previousHref.current !== href) {
-          resetVisible()
-          previousAs.current = as
-          previousHref.current = href
-        }
-
->>>>>>> f43c53a7
         setIntersectionRef(el)
         if (childRef) {
           if (typeof childRef === 'function') childRef(el)
@@ -502,11 +487,7 @@
           }
         }
       },
-<<<<<<< HEAD
       [childRef, setIntersectionRef]
-=======
-      [as, childRef, href, resetVisible, setIntersectionRef]
->>>>>>> f43c53a7
     )
 
     // Prefetch the URL if we haven't already and it's visible.
