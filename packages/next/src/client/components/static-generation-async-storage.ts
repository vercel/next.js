--- conflicted
+++ resolved
@@ -31,10 +31,8 @@
   pathWasRevalidated?: boolean
 
   tags?: string[]
-<<<<<<< HEAD
 
   revalidatedTags?: string[]
-=======
   fetchMetrics?: Array<{
     url: string
     idx: number
@@ -44,7 +42,6 @@
     status: number
     cacheStatus: 'hit' | 'miss'
   }>
->>>>>>> 7fa4946b
 }
 
 export type StaticGenerationAsyncStorage =
