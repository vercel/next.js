import type { StackFrame } from 'stacktrace-parser'
import type { ServerResponse } from 'http'
import { inspect } from 'util'
import { codeFrameColumns } from 'next/dist/compiled/babel/code-frame'
import isInternal, {
  nextInternalsRe,
  reactNodeModulesRe,
  reactVendoredRe,
} from '../../../../shared/lib/is-internal'

export type SourcePackage = 'react' | 'next'

export interface OriginalStackFramesRequest {
  frames: StackFrame[]
  isServer: boolean
  isEdgeServer: boolean
  isAppDirectory: boolean
}

export type OriginalStackFramesResponse = OriginalStackFrameResponseResult[]

export type OriginalStackFrameResponseResult =
  PromiseSettledResult<OriginalStackFrameResponse>

export interface OriginalStackFrameResponse {
  originalStackFrame?: (StackFrame & { ignored: boolean }) | null
  originalCodeFrame?: string | null
  /** We use this to group frames in the error overlay */
  sourcePackage?: SourcePackage | null
}

const nextMethodRe = /(^__webpack_.*|node_modules[\\/]next[\\/])/

/** Given a frame, it parses which package it belongs to. */
export function findSourcePackage({
  file,
  methodName,
}: Partial<{ file: string | null; methodName: string | null }>):
  | SourcePackage
  | undefined {
  if (file) {
    // matching React first since vendored would match under `next` too
    if (reactVendoredRe.test(file) || reactNodeModulesRe.test(file)) {
      return 'react'
    } else if (nextInternalsRe.test(file)) {
      return 'next'
    } else if (file.startsWith('[turbopack]/')) {
      return 'next'
    }
  }

  if (methodName) {
    if (nextMethodRe.test(methodName)) {
      return 'next'
    }
  }
}

/**
 * It looks up the code frame of the traced source.
 * @note It ignores Next.js/React internals, as these can often be huge bundled files.
 */
export function getOriginalCodeFrame(
  frame: StackFrame,
  source: string | null,
  colors: boolean = process.stdout.isTTY
): string | null {
  if (!source || isInternal(frame.file)) {
    return null
  }

  return codeFrameColumns(
    source,
    {
      start: {
        // 1-based, but -1 means start line without highlighting
        line: frame.lineNumber ?? -1,
        // 1-based, but 0 means whole line without column highlighting
        column: frame.column ?? 0,
      },
    },
    { forceColor: colors }
  )
}

export function noContent(res: ServerResponse) {
  res.statusCode = 204
  res.end('No Content')
}

export function badRequest(res: ServerResponse) {
  res.statusCode = 400
  res.end('Bad Request')
}

<<<<<<< HEAD
export function notFound(res: ServerResponse) {
  res.statusCode = 404
  res.end('Not Found')
}

export function internalServerError(res: ServerResponse, e?: any) {
=======
export function internalServerError(res: ServerResponse, error?: unknown) {
>>>>>>> c0031816
  res.statusCode = 500
  res.setHeader('Content-Type', 'text/plain')
  res.end(
    error !== undefined
      ? inspect(error, { colors: false })
      : 'Internal Server Error'
  )
}

export function json(res: ServerResponse, data: any) {
  res
    .setHeader('Content-Type', 'application/json')
    .end(Buffer.from(JSON.stringify(data)))
}

export function jsonString(res: ServerResponse, data: string) {
  res.setHeader('Content-Type', 'application/json').end(Buffer.from(data))
}<|MERGE_RESOLUTION|>--- conflicted
+++ resolved
@@ -93,16 +93,12 @@
   res.end('Bad Request')
 }
 
-<<<<<<< HEAD
 export function notFound(res: ServerResponse) {
   res.statusCode = 404
   res.end('Not Found')
 }
 
-export function internalServerError(res: ServerResponse, e?: any) {
-=======
 export function internalServerError(res: ServerResponse, error?: unknown) {
->>>>>>> c0031816
   res.statusCode = 500
   res.setHeader('Content-Type', 'text/plain')
   res.end(
