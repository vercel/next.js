<<<<<<< HEAD
import type { OriginalStackFrame } from '../../../helpers/stack-frame'
import { useMemo, useRef, useState } from 'react'
=======
import type { OriginalStackFrame } from '../../../../../internal/helpers/stack-frame'
import { useMemo, useState } from 'react'
>>>>>>> 251e6bd9
import { CallStackFrame } from '../../call-stack-frame/call-stack-frame'
import { noop as css } from '../../../helpers/noop-template'
import { useMeasureHeight } from '../../../hooks/use-measure-height'

interface CallStackProps {
  frames: OriginalStackFrame[]
  dialogResizerRef: React.RefObject<HTMLDivElement | null>
}

export function CallStack({ frames, dialogResizerRef }: CallStackProps) {
  const ignoreListRef = useRef<HTMLDivElement | null>(null)
  const initialDialogHeight = useRef<number>(NaN)
  const [isIgnoreListOpen, setIsIgnoreListOpen] = useState(false)
  const [ignoreListHeight] = useMeasureHeight(ignoreListRef)

  const { visibleFrames, ignoredFrames, ignoreListLength } = useMemo(() => {
    const visible: OriginalStackFrame[] = []
    const ignored: OriginalStackFrame[] = []

    for (const frame of frames) {
      if (!frame.ignored) {
        visible.push(frame)
      }
      if (frame.ignored) {
        ignored.push(frame)
      }
    }

    return {
      visibleFrames: visible,
      ignoredFrames: ignored,
      ignoreListLength: ignored.length,
    }
  }, [frames])

  function onToggleIgnoreList() {
    const dialog = dialogResizerRef?.current as HTMLElement

    if (!dialog) {
      return
    }

    const { height: currentHeight } = dialog?.getBoundingClientRect()

    if (!initialDialogHeight.current) {
      initialDialogHeight.current = currentHeight
    }

    if (isIgnoreListOpen) {
      function onTransitionEnd() {
        setIsIgnoreListOpen(false)
        dialog.removeEventListener('transitionend', onTransitionEnd)
      }
      dialog.style.height = `${initialDialogHeight.current}px`
      dialog.addEventListener('transitionend', onTransitionEnd)
    } else {
      dialog.style.height = `${initialDialogHeight.current + ignoreListHeight}px`
      setIsIgnoreListOpen(!isIgnoreListOpen)
    }
  }

  return (
    <div className="error-overlay-call-stack-container">
      <div className="error-overlay-call-stack-header">
        <p className="error-overlay-call-stack-title">
          Call Stack{' '}
          <span className="error-overlay-call-stack-count">
            {frames.length}
          </span>
        </p>
        {ignoreListLength > 0 && (
          <button
            data-expand-ignore-button={isIgnoreListOpen}
            className="error-overlay-call-stack-ignored-list-toggle-button"
            onClick={onToggleIgnoreList}
          >
            {`${isIgnoreListOpen ? 'Hide' : 'Show'} ${ignoreListLength} Ignored-listed Frames`}
            <ChevronUpDown />
          </button>
        )}
      </div>

      {visibleFrames.map((frame, frameIndex) => (
        <CallStackFrame
          key={`call-stack-leading-${frameIndex}`}
          frame={frame}
          index={frameIndex}
        />
      ))}

      <div
        // Hide from screen readers / tab navigation when closed
        tabIndex={isIgnoreListOpen ? undefined : -1}
        aria-hidden={isIgnoreListOpen ? false : true}
        style={{
          display: isIgnoreListOpen ? 'block' : 'none',
        }}
      >
        <div ref={ignoreListRef}>
          {ignoredFrames.map((frame, frameIndex) => (
            <CallStackFrame
              key={`call-stack-ignored-${frameIndex}`}
              frame={frame}
              index={frameIndex}
            />
          ))}
        </div>
      </div>
    </div>
  )
}

function ChevronUpDown() {
  return (
    <svg
      width="16"
      height="16"
      viewBox="0 0 16 16"
      fill="none"
      xmlns="http://www.w3.org/2000/svg"
    >
      <path
        fillRule="evenodd"
        clipRule="evenodd"
        d="M8.70722 2.39641C8.3167 2.00588 7.68353 2.00588 7.29301 2.39641L4.46978 5.21963L3.93945 5.74996L5.00011 6.81062L5.53044 6.28029L8.00011 3.81062L10.4698 6.28029L11.0001 6.81062L12.0608 5.74996L11.5304 5.21963L8.70722 2.39641ZM5.53044 9.71963L5.00011 9.1893L3.93945 10.25L4.46978 10.7803L7.29301 13.6035C7.68353 13.994 8.3167 13.994 8.70722 13.6035L11.5304 10.7803L12.0608 10.25L11.0001 9.1893L10.4698 9.71963L8.00011 12.1893L5.53044 9.71963Z"
        fill="currentColor"
      />
    </svg>
  )
}

export const CALL_STACK_STYLES = css`
  .error-overlay-call-stack-container {
    border-top: 1px solid var(--color-gray-400);
    padding: var(--size-4) var(--size-3);
    /* To optically align last item */
    padding-bottom: 8px;
    position: relative;
  }

  .error-overlay-call-stack-header {
    display: flex;
    justify-content: space-between;
    align-items: center;
    min-height: 28px;
    margin-bottom: var(--size-3);
    padding: 0 var(--size-2);
  }

  .error-overlay-call-stack-title {
    display: flex;
    justify-content: space-between;
    align-items: center;
    gap: var(--size-2);

    margin: 0;

    color: var(--color-gray-1000);
    font-size: var(--size-font);
    font-weight: 500;
    line-height: var(--size-5);
  }

  .error-overlay-call-stack-count {
    display: flex;
    justify-content: center;
    align-items: center;

    width: 20px;
    height: 20px;
    gap: var(--size-1);

    color: var(--color-gray-1000);
    text-align: center;
    font-size: var(--size-font-11);
    font-weight: 500;
    line-height: var(--size-4);

    border-radius: var(--rounded-full);
    background: var(--color-gray-300);
  }

  .error-overlay-call-stack-ignored-list-toggle-button {
    all: unset;
    display: flex;
    align-items: center;
    gap: 6px;
    color: var(--color-gray-900);
    font-size: var(--size-font-small);
    line-height: var(--size-5);
    border-radius: 6px;
    padding: 4px 6px;
    margin-right: -6px;
    transition: background 150ms ease;

    &:hover {
      background: var(--color-gray-100);
    }

    &:focus {
      outline: var(--focus-ring);
    }
  }
`<|MERGE_RESOLUTION|>--- conflicted
+++ resolved
@@ -1,10 +1,5 @@
-<<<<<<< HEAD
-import type { OriginalStackFrame } from '../../../helpers/stack-frame'
-import { useMemo, useRef, useState } from 'react'
-=======
 import type { OriginalStackFrame } from '../../../../../internal/helpers/stack-frame'
-import { useMemo, useState } from 'react'
->>>>>>> 251e6bd9
+import { useMemo, useState, useRef } from 'react'
 import { CallStackFrame } from '../../call-stack-frame/call-stack-frame'
 import { noop as css } from '../../../helpers/noop-template'
 import { useMeasureHeight } from '../../../hooks/use-measure-height'
