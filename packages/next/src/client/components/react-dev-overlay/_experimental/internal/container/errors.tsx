--- conflicted
+++ resolved
@@ -206,13 +206,9 @@
     bottom: calc(var(--size-gap-double) * 4.5);
   }
   p.nextjs__container_errors__link {
-<<<<<<< HEAD
     color: var(--color-red-900);
     font-weight: 600;
-    font-size: 15px;
-=======
     font-size: 14px;
->>>>>>> 576e04c1
   }
   p.nextjs__container_errors__notes {
     color: var(--color-stack-notes);
