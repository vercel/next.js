import { useMemo } from 'react'
import { CodeFrame } from '../../components/code-frame/code-frame'
import { CallStack } from '../../components/errors/call-stack/call-stack'
import { noop as css } from '../../helpers/noop-template'
import { PSEUDO_HTML_DIFF_STYLES } from './component-stack-pseudo-html'
import type { ReadyRuntimeError } from '../../../../internal/helpers/get-error-by-type'

export type RuntimeErrorProps = {
  error: ReadyRuntimeError
  dialogResizerRef: React.RefObject<HTMLDivElement | null>
}

export function RuntimeError({ error, dialogResizerRef }: RuntimeErrorProps) {
<<<<<<< HEAD
  const { firstFrame } = useMemo(() => {
=======
  const firstFrame = useMemo(() => {
>>>>>>> d70cac3e
    const firstFirstPartyFrameIndex = error.frames.findIndex(
      (entry) =>
        !entry.ignored &&
        Boolean(entry.originalCodeFrame) &&
        Boolean(entry.originalStackFrame)
    )

    return error.frames[firstFirstPartyFrameIndex] ?? null
  }, [error.frames])

  return (
    <>
      {firstFrame && (
        <CodeFrame
          stackFrame={firstFrame.originalStackFrame!}
          codeFrame={firstFrame.originalCodeFrame!}
        />
      )}

      {error.frames.length > 0 && (
        <CallStack dialogResizerRef={dialogResizerRef} frames={error.frames} />
      )}
    </>
  )
}

export const styles = css`
  ${PSEUDO_HTML_DIFF_STYLES}
`<|MERGE_RESOLUTION|>--- conflicted
+++ resolved
@@ -11,11 +11,7 @@
 }
 
 export function RuntimeError({ error, dialogResizerRef }: RuntimeErrorProps) {
-<<<<<<< HEAD
-  const { firstFrame } = useMemo(() => {
-=======
   const firstFrame = useMemo(() => {
->>>>>>> d70cac3e
     const firstFirstPartyFrameIndex = error.frames.findIndex(
       (entry) =>
         !entry.ignored &&
