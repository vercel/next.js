import type { VersionInfo } from '../../../../../../../../server/dev/parse-version-info'

import { ErrorOverlayPagination } from '../error-overlay-pagination/error-overlay-pagination'
import { VersionStalenessInfo } from '../../version-staleness-info/version-staleness-info'
import { noop as css } from '../../../helpers/noop-template'
import type { ReadyRuntimeError } from '../../../../../internal/helpers/get-error-by-type'

type ErrorOverlayNavProps = {
  readyErrors?: ReadyRuntimeError[]
  activeIdx?: number
  setActiveIndex?: (index: number) => void
  versionInfo?: VersionInfo
  isTurbopack?: boolean
}

export function ErrorOverlayNav({
  readyErrors,
  activeIdx,
  setActiveIndex,
  versionInfo,
  isTurbopack,
}: ErrorOverlayNavProps) {
  return (
    <div className="error-overlay-nav">
      <Notch side="left">
        {/* TODO: better passing data instead of nullish coalescing */}
        <ErrorOverlayPagination
          readyErrors={readyErrors ?? []}
          activeIdx={activeIdx ?? 0}
          onActiveIndexChange={setActiveIndex ?? (() => {})}
        />
      </Notch>
      {versionInfo && (
        <Notch side="right">
          <VersionStalenessInfo
            versionInfo={versionInfo}
            isTurbopack={isTurbopack}
          />
        </Notch>
      )}
    </div>
  )
}

export const styles = css`
  .error-overlay-nav {
    display: flex;
    justify-content: space-between;
    align-items: center;

    width: 100%;

    outline: none;
<<<<<<< HEAD
    translate: 1px 1px;
    max-width: var(--next-dialog-max-width);

    .error-overlay-notch {
      --stroke-color: var(--color-gray-400);
      --background-color: var(--color-background-100);

      translate: -1px 0;
      width: auto;
      height: 42px;
      padding: 12px;
      background: var(--background-color);
      border: 1px solid var(--stroke-color);
      border-bottom: none;
      position: relative;

      &[data-side='left'] {
        padding-right: 0;
        border-radius: var(--next-dialog-radius) 0 0 0;

        .error-overlay-notch-tail {
          right: -54px;
        }

        > *:not(.error-overlay-notch-tail) {
          margin-right: -10px;
        }
      }

      &[data-side='right'] {
        padding-left: 0;
        border-radius: 0 var(--next-dialog-radius) 0 0;

        .error-overlay-notch-tail {
          left: -54px;
          transform: rotateY(180deg);
        }

        > *:not(.error-overlay-notch-tail) {
          margin-left: -12px;
        }
      }

      .error-overlay-notch-tail {
        position: absolute;
        top: -1px;
        pointer-events: none;
        z-index: -1;
      }
    }
=======
    max-width: var(--next-dialog-max-width);
>>>>>>> d70cac3e
  }
`

function Notch({
  children,
  side = 'left',
}: {
  children: React.ReactNode
  side?: 'left' | 'right'
}) {
  return (
    <div className="error-overlay-notch" data-side={side}>
      {children}
      <Tail />
    </div>
  )
}

function Tail() {
  return (
    <svg
      width="60"
      height="42"
      viewBox="0 0 60 42"
      fill="none"
      xmlns="http://www.w3.org/2000/svg"
      className="error-overlay-notch-tail"
    >
      <mask
        id="mask0_2667_14687"
        style={{
          maskType: 'alpha',
        }}
        maskUnits="userSpaceOnUse"
        x="0"
        y="-1"
        width="60"
        height="43"
      >
        <mask
          id="path-1-outside-1_2667_14687"
          maskUnits="userSpaceOnUse"
          x="0"
          y="-1"
          width="60"
          height="43"
          fill="black"
        >
          <rect fill="white" y="-1" width="60" height="43" />
          <path d="M1 0L8.0783 0C15.772 0 22.7836 4.41324 26.111 11.3501L34.8889 29.6498C38.2164 36.5868 45.228 41 52.9217 41H60H1L1 0Z" />
        </mask>
        <path
          d="M1 0L8.0783 0C15.772 0 22.7836 4.41324 26.111 11.3501L34.8889 29.6498C38.2164 36.5868 45.228 41 52.9217 41H60H1L1 0Z"
          fill="white"
        />
        <path
          d="M1 0V-1H0V0L1 0ZM1 41H0V42H1V41ZM34.8889 29.6498L33.9873 30.0823L34.8889 29.6498ZM26.111 11.3501L27.0127 10.9177L26.111 11.3501ZM1 1H8.0783V-1H1V1ZM60 40H1V42H60V40ZM2 41V0L0 0L0 41H2ZM25.2094 11.7826L33.9873 30.0823L35.7906 29.2174L27.0127 10.9177L25.2094 11.7826ZM52.9217 42H60V40H52.9217V42ZM33.9873 30.0823C37.4811 37.3661 44.8433 42 52.9217 42V40C45.6127 40 38.9517 35.8074 35.7906 29.2174L33.9873 30.0823ZM8.0783 1C15.3873 1 22.0483 5.19257 25.2094 11.7826L27.0127 10.9177C23.5188 3.6339 16.1567 -1 8.0783 -1V1Z"
          fill="black"
          mask="url(#path-1-outside-1_2667_14687)"
        />
      </mask>
      <g mask="url(#mask0_2667_14687)">
        <mask
          id="path-3-outside-2_2667_14687"
          maskUnits="userSpaceOnUse"
          x="-1"
          y="0.0244141"
          width="60"
          height="43"
          fill="black"
        >
          <rect fill="white" x="-1" y="0.0244141" width="60" height="43" />
          <path d="M0 1.02441H7.0783C14.772 1.02441 21.7836 5.43765 25.111 12.3746L33.8889 30.6743C37.2164 37.6112 44.228 42.0244 51.9217 42.0244H59H0L0 1.02441Z" />
        </mask>
        <path
          d="M0 1.02441H7.0783C14.772 1.02441 21.7836 5.43765 25.111 12.3746L33.8889 30.6743C37.2164 37.6112 44.228 42.0244 51.9217 42.0244H59H0L0 1.02441Z"
          fill="var(--background-color)"
        />
        <path
          d="M0 1.02441L0 0.0244141H-1V1.02441H0ZM0 42.0244H-1V43.0244H0L0 42.0244ZM33.8889 30.6743L32.9873 31.1068L33.8889 30.6743ZM25.111 12.3746L26.0127 11.9421L25.111 12.3746ZM0 2.02441H7.0783V0.0244141H0L0 2.02441ZM59 41.0244H0L0 43.0244H59V41.0244ZM1 42.0244L1 1.02441H-1L-1 42.0244H1ZM24.2094 12.8071L32.9873 31.1068L34.7906 30.2418L26.0127 11.9421L24.2094 12.8071ZM51.9217 43.0244H59V41.0244H51.9217V43.0244ZM32.9873 31.1068C36.4811 38.3905 43.8433 43.0244 51.9217 43.0244V41.0244C44.6127 41.0244 37.9517 36.8318 34.7906 30.2418L32.9873 31.1068ZM7.0783 2.02441C14.3873 2.02441 21.0483 6.21699 24.2094 12.8071L26.0127 11.9421C22.5188 4.65831 15.1567 0.0244141 7.0783 0.0244141V2.02441Z"
          fill="var(--stroke-color)"
          mask="url(#path-3-outside-2_2667_14687)"
        />
      </g>
    </svg>
  )
}<|MERGE_RESOLUTION|>--- conflicted
+++ resolved
@@ -51,7 +51,6 @@
     width: 100%;
 
     outline: none;
-<<<<<<< HEAD
     translate: 1px 1px;
     max-width: var(--next-dialog-max-width);
 
@@ -102,9 +101,6 @@
         z-index: -1;
       }
     }
-=======
-    max-width: var(--next-dialog-max-width);
->>>>>>> d70cac3e
   }
 `
 
