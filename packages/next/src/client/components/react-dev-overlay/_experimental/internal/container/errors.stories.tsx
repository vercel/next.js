--- conflicted
+++ resolved
@@ -41,54 +41,31 @@
   ignored: false,
 }
 
-<<<<<<< HEAD
-const frame = (file = './app/page.tsx', methodName = 'MyComponent') => ({
-  originalStackFrame: {
-    file,
-    methodName,
-=======
 const frame = {
   originalStackFrame: {
     file: './app/page.tsx',
     methodName: 'MyComponent',
->>>>>>> d70cac3e
     arguments: [],
     lineNumber: 10,
     column: 5,
     ignored: false,
   },
   sourceStackFrame: {
-<<<<<<< HEAD
-    file,
-    methodName,
-=======
     file: './app/page.tsx',
     methodName: 'MyComponent',
->>>>>>> d70cac3e
     arguments: [],
     lineNumber: 10,
     column: 5,
   },
-<<<<<<< HEAD
-  originalCodeFrame: originalCodeFrame('Second error message'),
-=======
   originalCodeFrame: 'export default function MyComponent() {',
->>>>>>> d70cac3e
   error: false,
   reason: null,
   external: false,
   ignored: false,
-<<<<<<< HEAD
-})
-
-const ignoredFrame1 = {
-  ...frame(),
-=======
 }
 
 const ignoredFrame = {
   ...frame,
->>>>>>> d70cac3e
   ignored: true,
 }
 
@@ -98,40 +75,6 @@
     runtime: true,
     error: new Error('First error message'),
     frames: [
-<<<<<<< HEAD
-      frame('./app/components/ds/combobox/index.tsx', 'Combobox'),
-      {
-        ...frame(),
-        originalStackFrame: {
-          ...frame('./app/components/ds/popover/index.tsx', 'Popover')
-            .originalStackFrame,
-          methodName: 'Popover',
-          lineNumber: 5,
-        },
-      },
-      {
-        ...frame(),
-        originalStackFrame: {
-          ...frame('./app/careers/page.tsx', 'Form').originalStackFrame,
-          methodName: 'Form',
-          lineNumber: 1,
-        },
-      },
-      ...[
-        {
-          ...frame('./app/[lang]/careers/page.tsx', 'Root'),
-          ignored: true,
-        },
-        {
-          ...frame('./app/[lang]/careers/page.tsx', 'Container'),
-          ignored: true,
-        },
-        {
-          ...frame('./app/[lang]/careers/root.tsx', 'Person'),
-          ignored: true,
-        },
-      ],
-=======
       frame,
       {
         ...frame,
@@ -150,7 +93,6 @@
         },
       },
       ...Array(20).fill(ignoredFrame),
->>>>>>> d70cac3e
     ],
   },
   {
@@ -167,29 +109,6 @@
         originalStackFrame,
         originalCodeFrame: originalCodeFrame('Second error message'),
       },
-      ...[
-        {
-          ...frame('./app/[lang]/careers/page.tsx', 'Root'),
-          ignored: true,
-        },
-        {
-          ...frame('./app/[lang]/careers/page.tsx', 'Container'),
-          ignored: true,
-        },
-        {
-          ...frame('./app/[lang]/careers/root.tsx', 'Person'),
-          ignored: true,
-        },
-        {
-          ...frame('./app/[lang]/careers/layout.tsx', 'Layout'),
-          ignored: true,
-        },
-        {
-          ...frame('./app/[lang]/home/layout.tsx', 'Home'),
-          ...frame(),
-          ignored: true,
-        },
-      ],
     ],
   },
   {
@@ -206,30 +125,6 @@
         originalStackFrame,
         originalCodeFrame: originalCodeFrame('Third error message'),
       },
-
-      ...[
-        {
-          ...frame('./app/[lang]/careers/page.tsx', 'Root'),
-          ignored: true,
-        },
-        {
-          ...frame('./app/[lang]/careers/page.tsx', 'Container'),
-          ignored: true,
-        },
-        {
-          ...frame('./app/[lang]/careers/root.tsx', 'Person'),
-          ignored: true,
-        },
-        {
-          ...frame('./app/[lang]/careers/layout.tsx', 'Layout'),
-          ignored: true,
-        },
-        {
-          ...frame('./app/[lang]/home/layout.tsx', 'Home'),
-          ...frame(),
-          ignored: true,
-        },
-      ],
     ],
   },
   {
