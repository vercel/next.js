--- conflicted
+++ resolved
@@ -102,7 +102,6 @@
 
     border-radius: var(--rounded-lg);
     transition: background 100ms ease-out;
-<<<<<<< HEAD
 
     &[data-animate='true'] {
       filter: blur(4px);
@@ -110,15 +109,6 @@
         calc(var(--index) * 25ms);
     }
 
-=======
-
-    &[data-animate='true'] {
-      filter: blur(4px);
-      animation: fadeIn 250ms var(--timing-swift) forwards
-        calc(var(--index) * 25ms);
-    }
-
->>>>>>> d70cac3e
     &:not(:disabled)[role='button']:hover {
       background: var(--color-gray-alpha-100);
       cursor: pointer;
