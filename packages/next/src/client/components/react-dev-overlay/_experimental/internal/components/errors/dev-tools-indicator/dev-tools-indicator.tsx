import type { Dispatch, SetStateAction } from 'react'
import type { OverlayState } from '../../../../../shared'

import { useState, useEffect, useRef, createContext, useContext } from 'react'
import { Toast } from '../../toast'
import { NextLogo } from './internal/next-logo'
import { useIsDevBuilding } from '../../../../../../../dev/dev-build-indicator/internal/initialize-for-new-overlay'
import { useIsDevRendering } from './internal/dev-render-indicator'
import { useDelayedRender } from './internal/use-delayed-render'
import { useKeyboardShortcut } from '../../../hooks/use-keyboard-shortcut'
import { MODIFIERS } from '../../../hooks/use-keyboard-shortcut'

// TODO: add E2E tests to cover different scenarios

export function DevToolsIndicator({
  state,
  readyErrorsLength,
  setIsErrorOverlayOpen,
}: {
  state: OverlayState
  readyErrorsLength: number
  setIsErrorOverlayOpen: Dispatch<SetStateAction<boolean>>
}) {
  const [isDevToolsIndicatorOpen, setIsDevToolsIndicatorOpen] = useState(true)
  // Register `(cmd|ctrl) + .` to show/hide the error indicator.
  useKeyboardShortcut({
    key: '.',
    modifiers: [MODIFIERS.CTRL_CMD],
    callback: () => {
      setIsDevToolsIndicatorOpen(!isDevToolsIndicatorOpen)
      setIsErrorOverlayOpen(!isDevToolsIndicatorOpen)
    },
  })

  return (
    isDevToolsIndicatorOpen && (
      <DevToolsPopover
        semver={state.versionInfo.installed}
        issueCount={readyErrorsLength}
        isStaticRoute={state.staticIndicator}
        hide={() => {
          setIsDevToolsIndicatorOpen(false)
        }}
        setIsErrorOverlayOpen={setIsErrorOverlayOpen}
        isTurbopack={!!process.env.TURBOPACK}
      />
    )
  )
}

//////////////////////////////////////////////////////////////////////////////////////

const ANIMATE_OUT_DURATION_MS = 200
const ANIMATE_OUT_TIMING_FUNCTION = 'cubic-bezier(0.175, 0.885, 0.32, 1.1)'

interface C {
  closeMenu: () => void
  selectedIndex: number
  setSelectedIndex: Dispatch<SetStateAction<number>>
}

const Context = createContext({} as C)

function DevToolsPopover({
  issueCount,
  isStaticRoute,
  isTurbopack,
  hide,
  setIsErrorOverlayOpen,
}: {
  issueCount: number
  isStaticRoute: boolean
  semver: string | undefined
  isTurbopack: boolean
  hide: () => void
  setIsErrorOverlayOpen: Dispatch<SetStateAction<boolean>>
}) {
  const menuRef = useRef<HTMLDivElement>(null)
  const triggerRef = useRef<HTMLButtonElement | null>(null)
  const [isMenuOpen, setIsMenuOpen] = useState(false)
  const [selectedIndex, setSelectedIndex] = useState(-1)

  const { mounted, rendered } = useDelayedRender(isMenuOpen, {
    // Intentionally no fade in, makes the UI feel more immediate
    enterDelay: 0,
    // Graceful fade out to confirm that the UI did not break
    exitDelay: ANIMATE_OUT_DURATION_MS,
  })

  // Features to make the menu accessible
  useFocusTrap(menuRef, triggerRef, isMenuOpen)
  useClickOutside(menuRef, triggerRef, isMenuOpen, closeMenu)

  function select(index: number) {
    const el = menuRef.current?.querySelector(
      `[data-index="${index}"]`
    ) as HTMLElement
    if (el) {
      setSelectedIndex(index)
      el?.focus()
    }
  }

  function onMenuKeydown(e: React.KeyboardEvent<HTMLDivElement>) {
    e.preventDefault()

    switch (e.key) {
      case 'ArrowDown':
        const next = selectedIndex + 1
        select(next)
        break
      case 'ArrowUp':
        const prev = selectedIndex - 1
        select(prev)
        break
      case 'Home':
        select(0)
        break
      case 'End':
        select(1)
        break
      default:
        break
    }
  }

  function onTriggerKeydown(e: React.KeyboardEvent<HTMLButtonElement>) {
    if (isMenuOpen) {
      return
    }

    if (e.key === 'ArrowDown' || e.key === 'Enter' || e.key === ' ') {
      setIsMenuOpen(true)
      // Run on next tick, querying DOM
      setTimeout(() => {
        select(0)
      })
    }
  }

  function onIssuesClick() {
    if (issueCount > 0) {
      setIsErrorOverlayOpen(true)
    }
  }

  function onTriggerClick() {
    setIsMenuOpen((prev) => !prev)
    onIssuesClick()
  }

  function closeMenu() {
    setIsMenuOpen(false)
    setSelectedIndex(-1)
  }

  return (
    <Toast
      data-nextjs-toast
      style={{
        boxShadow: 'none',
        zIndex: 2147483647,
      }}
    >
      <NextLogo
        ref={triggerRef}
        key={issueCount}
        aria-haspopup="menu"
        aria-expanded={isMenuOpen}
        aria-controls="nextjs-dev-tools-menu"
        aria-label={`${isMenuOpen ? 'Close' : 'Open'} Next.js Dev Tools`}
        issueCount={issueCount}
        onClick={onTriggerClick}
        onKeyDown={onTriggerKeydown}
        onIssuesClick={onIssuesClick}
        isDevBuilding={useIsDevBuilding()}
        isDevRendering={useIsDevRendering()}
      />

      {mounted && (
        <div
          ref={menuRef}
          id="nextjs-dev-tools-menu"
          role="menu"
          dir="ltr"
          aria-orientation="vertical"
          aria-label="Next.js Dev Tools Items"
          tabIndex={-1}
          className="menu"
          onKeyDown={onMenuKeydown}
          onMouseLeave={() => setSelectedIndex(-1)}
          data-rendered={rendered}
          style={
            {
              '--animate-out-duration-ms': `${ANIMATE_OUT_DURATION_MS}ms`,
              '--animate-out-timing-function': ANIMATE_OUT_TIMING_FUNCTION,
            } as React.CSSProperties
          }
        >
          <Context.Provider
            value={{
              closeMenu,
              selectedIndex,
              setSelectedIndex,
            }}
          >
            <div className="inner">
              <MenuItem
                index={0}
                label="Issues"
                value={<IssueCount>{issueCount}</IssueCount>}
                onClick={onIssuesClick}
              />
<<<<<<< HEAD
              <MenuItem
=======
              <IndicatorRow
                data-nextjs-route-type={isStaticRoute ? 'static' : 'dynamic'}
>>>>>>> a2fe4aec
                label="Route"
                value={isStaticRoute ? 'Static' : 'Dynamic'}
              />
              {isTurbopack ? (
                <MenuItem label="Turbopack" value="Enabled" />
              ) : (
                <MenuItem
                  index={1}
                  label="Try Turbopack"
                  value={<ExternalIcon />}
                  href="https://nextjs.org/docs/app/api-reference/turbopack"
                />
              )}
            </div>

            <div className="footer">
              <MenuItem
                variant="footer"
                label="Hide Dev Tools"
                value={<HideShortcut />}
                onClick={hide}
                index={isTurbopack ? 1 : 2}
              />
            </div>
          </Context.Provider>
        </div>
      )}
    </Toast>
  )
}

function MenuItem({
  index,
  label,
  value,
  onClick,
<<<<<<< HEAD
  variant,
  href,
=======
  ...props
>>>>>>> a2fe4aec
}: {
  index?: number
  label: string
  value: React.ReactNode
  href?: string
  onClick?: () => void
<<<<<<< HEAD
  variant?: 'footer'
}) {
  const isInteractive =
    typeof onClick === 'function' || typeof href === 'string'
  const { closeMenu, selectedIndex, setSelectedIndex } = useContext(Context)
  const selected = selectedIndex === index

  function click() {
    if (isInteractive) {
      onClick?.()
      closeMenu()
      if (href) {
        window.open(href, '_blank', 'noopener, noreferrer')
      }
    }
  }

  return (
    <div
      data-index={index}
      className="item"
      data-variant={variant}
      data-selected={selected}
      onClick={click}
      onMouseEnter={
        isInteractive && index !== undefined
          ? () => setSelectedIndex(index)
          : undefined
      }
      onKeyDown={(e) => {
        if (e.key === 'Enter' || e.key === ' ') {
          click()
        }
      }}
      role={isInteractive ? 'menuitem' : undefined}
      tabIndex={selected ? 0 : -1}
    >
      <span className="label">{label}</span>
      <span className="value">{value}</span>
    </div>
=======
} & React.HTMLAttributes<HTMLDivElement | HTMLButtonElement>) => {
  const Wrapper = onClick ? 'button' : 'div'
  return (
    <Wrapper data-nextjs-dev-tools-row onClick={onClick} {...props}>
      <span data-nextjs-dev-tools-row-label>{label}</span>
      <span data-nextjs-dev-tools-row-value>{value}</span>
    </Wrapper>
>>>>>>> a2fe4aec
  )
}

function IssueCount({ children }: { children: number }) {
  return (
    <span className="issueCount" data-has-issues={children > 0}>
      <span className="indicator" />
      {children}
    </span>
  )
}

function HideShortcut() {
  const isMac =
    // Feature detect for `navigator.userAgentData` which is experimental:
    // https://developer.mozilla.org/en-US/docs/Web/API/NavigatorUAData/platform
    'userAgentData' in navigator
      ? (navigator.userAgentData as any).platform === 'macOS'
      : // This is the least-bad option to detect the modifier key when using `navigator.platform`:
        // https://developer.mozilla.org/en-US/docs/Web/API/Navigator/platform#examples
        navigator.platform.indexOf('Mac') === 0 ||
        navigator.platform === 'iPhone'

  return (
    <span className="shortcut">
      {isMac ? (
        <kbd aria-label="Command">⌘</kbd>
      ) : (
        <kbd
          aria-label="Control"
          style={{ width: 'fit-content', padding: '0 4px' }}
        >
          Ctrl
        </kbd>
      )}
      <kbd>.</kbd>
    </span>
  )
}

//////////////////////////////////////////////////////////////////////////////////////

function useFocusTrap(
  menuRef: React.RefObject<HTMLDivElement | null>,
  triggerRef: React.RefObject<HTMLButtonElement | null>,
  isMenuOpen: boolean
) {
  useEffect(() => {
    if (isMenuOpen) {
      menuRef.current?.focus()
    } else {
      triggerRef.current?.focus()
    }
    // eslint-disable-next-line react-hooks/exhaustive-deps
  }, [isMenuOpen])
}

//////////////////////////////////////////////////////////////////////////////////////

function useClickOutside(
  menuRef: React.RefObject<HTMLDivElement | null>,
  triggerRef: React.RefObject<HTMLButtonElement | null>,
  isMenuOpen: boolean,
  closeMenu: () => void
) {
  useEffect(() => {
    if (!isMenuOpen) {
      return
    }

    // Close menu when clicking outside of it or its button
    const handleClickOutside = (event: MouseEvent) => {
      if (
        !(menuRef.current?.getBoundingClientRect()
          ? event.clientX >= menuRef.current.getBoundingClientRect()!.left &&
            event.clientX <= menuRef.current.getBoundingClientRect()!.right &&
            event.clientY >= menuRef.current.getBoundingClientRect()!.top &&
            event.clientY <= menuRef.current.getBoundingClientRect()!.bottom
          : false) &&
        !(triggerRef.current?.getBoundingClientRect()
          ? event.clientX >= triggerRef.current.getBoundingClientRect()!.left &&
            event.clientX <=
              triggerRef.current.getBoundingClientRect()!.right &&
            event.clientY >= triggerRef.current.getBoundingClientRect()!.top &&
            event.clientY <= triggerRef.current.getBoundingClientRect()!.bottom
          : false)
      ) {
        closeMenu()
      }
    }

    // Close popover when pressing escape
    const handleKeyDown = (event: KeyboardEvent) => {
      if (event.key === 'Escape') {
        closeMenu()
      }
    }

    document.addEventListener('mousedown', handleClickOutside)
    document.addEventListener('keydown', handleKeyDown)

    return () => {
      document.removeEventListener('mousedown', handleClickOutside)
      document.removeEventListener('keydown', handleKeyDown)
    }
    // eslint-disable-next-line react-hooks/exhaustive-deps
  }, [isMenuOpen])
}

//////////////////////////////////////////////////////////////////////////////////////

function ExternalIcon() {
  return (
    <svg
      width="16"
      height="16"
      viewBox="0 0 16 16"
      fill="none"
      role="img"
      aria-label="External link"
    >
      <path
        fillRule="evenodd"
        clipRule="evenodd"
        d="M13.5 10.25V13.25C13.5 13.3881 13.3881 13.5 13.25 13.5H2.75C2.61193 13.5 2.5 13.3881 2.5 13.25L2.5 2.75C2.5 2.61193 2.61193 2.5 2.75 2.5H5.75H6.5V1H5.75H2.75C1.7835 1 1 1.7835 1 2.75V13.25C1 14.2165 1.7835 15 2.75 15H13.25C14.2165 15 15 14.2165 15 13.25V10.25V9.5H13.5V10.25ZM9 1H9.75H14.2495C14.6637 1 14.9995 1.33579 14.9995 1.75V6.25V7H13.4995V6.25V3.56066L8.53033 8.52978L8 9.06011L6.93934 7.99945L7.46967 7.46912L12.4388 2.5H9.75H9V1Z"
        fill="currentColor"
      />
    </svg>
  )
}<|MERGE_RESOLUTION|>--- conflicted
+++ resolved
@@ -151,7 +151,10 @@
 
   function closeMenu() {
     setIsMenuOpen(false)
-    setSelectedIndex(-1)
+    // Avoid flashing selected state
+    setTimeout(() => {
+      setSelectedIndex(-1)
+    }, ANIMATE_OUT_DURATION_MS)
   }
 
   return (
@@ -211,14 +214,10 @@
                 value={<IssueCount>{issueCount}</IssueCount>}
                 onClick={onIssuesClick}
               />
-<<<<<<< HEAD
               <MenuItem
-=======
-              <IndicatorRow
-                data-nextjs-route-type={isStaticRoute ? 'static' : 'dynamic'}
->>>>>>> a2fe4aec
                 label="Route"
                 value={isStaticRoute ? 'Static' : 'Dynamic'}
+                data-nextjs-route-type={isStaticRoute ? 'static' : 'dynamic'}
               />
               {isTurbopack ? (
                 <MenuItem label="Turbopack" value="Enabled" />
@@ -253,19 +252,15 @@
   label,
   value,
   onClick,
-<<<<<<< HEAD
   variant,
   href,
-=======
   ...props
->>>>>>> a2fe4aec
 }: {
   index?: number
   label: string
   value: React.ReactNode
   href?: string
   onClick?: () => void
-<<<<<<< HEAD
   variant?: 'footer'
 }) {
   const isInteractive =
@@ -302,19 +297,11 @@
       }}
       role={isInteractive ? 'menuitem' : undefined}
       tabIndex={selected ? 0 : -1}
+      {...props}
     >
       <span className="label">{label}</span>
       <span className="value">{value}</span>
     </div>
-=======
-} & React.HTMLAttributes<HTMLDivElement | HTMLButtonElement>) => {
-  const Wrapper = onClick ? 'button' : 'div'
-  return (
-    <Wrapper data-nextjs-dev-tools-row onClick={onClick} {...props}>
-      <span data-nextjs-dev-tools-row-label>{label}</span>
-      <span data-nextjs-dev-tools-row-value>{value}</span>
-    </Wrapper>
->>>>>>> a2fe4aec
   )
 }
 
