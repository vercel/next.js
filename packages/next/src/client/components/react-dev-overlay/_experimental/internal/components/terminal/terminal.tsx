import Anser from 'next/dist/compiled/anser'
import * as React from 'react'
import { HotlinkedText } from '../hot-linked-text'
import { EditorLink } from './editor-link'
import { ExternalIcon } from '../../icons/external'
import { noop as css } from '../../helpers/noop-template'
import { getFrameSource } from '../../../../internal/helpers/stack-frame'
import { useOpenInEditor } from '../../helpers/use-open-in-editor'
import { FileIcon } from '../../icons/file'

export type TerminalProps = { content: string }

function getFile(lines: string[]) {
  const contentFileName = lines.shift()
  if (!contentFileName) return null
  const [fileName, line, column] = contentFileName.split(':', 3)

  const parsedLine = Number(line)
  const parsedColumn = Number(column)
  const hasLocation = !Number.isNaN(parsedLine) && !Number.isNaN(parsedColumn)

  return {
    fileName: hasLocation ? fileName : contentFileName,
    location: hasLocation
      ? {
          line: parsedLine,
          column: parsedColumn,
        }
      : undefined,
  }
}

function getImportTraceFiles(lines: string[]) {
  if (
    lines.some((line) => /ReactServerComponentsError:/.test(line)) ||
    lines.some((line) => /Import trace for requested module:/.test(line))
  ) {
    // Grab the lines at the end containing the files
    const files = []
    while (
      /.+\..+/.test(lines[lines.length - 1]) &&
      !lines[lines.length - 1].includes(':')
    ) {
      const file = lines.pop()!.trim()
      files.unshift(file)
    }

    return files
  }

  return []
}

function getEditorLinks(content: string) {
  const lines = content.split('\n')
  const file = getFile(lines)
  const importTraceFiles = getImportTraceFiles(lines)

  return { file, source: lines.join('\n'), importTraceFiles }
}

export const Terminal: React.FC<TerminalProps> = function Terminal({
  content,
}) {
  const { file, source, importTraceFiles } = React.useMemo(
    () => getEditorLinks(content),
    [content]
  )

  const decoded = React.useMemo(() => {
    return Anser.ansiToJson(source, {
      json: true,
      use_classes: true,
      remove_empty: true,
    })
  }, [source])

  const open = useOpenInEditor({
    file: file?.fileName,
    lineNumber: file?.location?.line,
    column: file?.location?.column,
  })

  const stackFrame = {
    file: file?.fileName ?? null,
    methodName: '',
    arguments: [],
    lineNumber: file?.location?.line ?? null,
    column: file?.location?.column ?? null,
  }

  const fileExtension = stackFrame?.file?.split('.').pop()

  return (
    <div data-nextjs-terminal>
      <button
        aria-label="Open in editor"
        className="code-frame-header"
        onClick={open}
      >
        <div className="code-frame-link">
          <span className="code-frame-icon">
            <FileIcon lang={fileExtension} />
            {getFrameSource(stackFrame)}
            {/* TODO: Unlike the CodeFrame component, the `methodName` is unavailable. */}
          </span>
          <ExternalIcon width={16} height={16} />
        </div>
      </button>
      <pre className="code-frame-pre">
        {decoded.map((entry, index) => (
          <span
            key={`terminal-entry-${index}`}
            style={{
              color: entry.fg ? `var(--color-${entry.fg})` : undefined,
              ...(entry.decoration === 'bold'
                ? { fontWeight: 800 }
                : entry.decoration === 'italic'
                  ? { fontStyle: 'italic' }
                  : undefined),
            }}
          >
            <HotlinkedText text={entry.content} />
          </span>
        ))}
        {importTraceFiles.map((importTraceFile) => (
          <EditorLink
            isSourceFile={false}
            key={importTraceFile}
            file={importTraceFile}
          />
        ))}
      </pre>
    </div>
  )
}

export const TERMINAL_STYLES = css`
  [data-nextjs-terminal] {
    background-color: var(--color-background-200);
    overflow: hidden;
    color: var(--color-gray-1000);
    text-overflow: ellipsis;
    font-family: var(--font-stack-monospace);
    font-size: 12px;
    line-height: 16px;
  }

<<<<<<< HEAD
  .code-frame-link,
  .pre {
    padding: 12px;
  }

  .terminal-source {
    display: flex;
    align-items: center;
=======
  [data-nextjs-terminal] pre {
    white-space: pre-wrap;
  }

  .terminal-header {
    border-top: 1px solid var(--color-gray-400);
    border-bottom: 1px solid var(--color-gray-400);
>>>>>>> 251e6bd9
  }

  [data-nextjs-terminal]::selection,
  [data-nextjs-terminal] *::selection {
    background-color: var(--color-ansi-selection);
  }

  [data-nextjs-terminal] * {
    color: inherit;
    background-color: transparent;
    font-family: var(--font-stack-monospace);
  }

  [data-nextjs-terminal] > div > p {
    display: flex;
    align-items: center;
    justify-content: space-between;
    cursor: pointer;
    margin: 0;
  }
  [data-nextjs-terminal] > div > p:hover {
    text-decoration: underline dotted;
  }
  [data-nextjs-terminal] div > pre {
    overflow: hidden;
    display: inline-block;
  }
`<|MERGE_RESOLUTION|>--- conflicted
+++ resolved
@@ -146,24 +146,13 @@
     line-height: 16px;
   }
 
-<<<<<<< HEAD
-  .code-frame-link,
-  .pre {
+  .code-frame-link {
     padding: 12px;
   }
 
   .terminal-source {
     display: flex;
     align-items: center;
-=======
-  [data-nextjs-terminal] pre {
-    white-space: pre-wrap;
-  }
-
-  .terminal-header {
-    border-top: 1px solid var(--color-gray-400);
-    border-bottom: 1px solid var(--color-gray-400);
->>>>>>> 251e6bd9
   }
 
   [data-nextjs-terminal]::selection,
