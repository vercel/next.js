--- conflicted
+++ resolved
@@ -5,7 +5,6 @@
   hydrationErrorState,
   patchConsoleError,
 } from '../internal/helpers/hydration-error-info'
-<<<<<<< HEAD
 import {
   ACTION_BEFORE_REFRESH,
   ACTION_BUILD_ERROR,
@@ -13,9 +12,8 @@
   ACTION_REFRESH,
   ACTION_UNHANDLED_ERROR,
   ACTION_UNHANDLED_REJECTION,
+  ACTION_VERSION_INFO,
 } from '../shared'
-=======
->>>>>>> 3ed96f92
 import type { VersionInfo } from '../../../../server/dev/parse-version-info'
 
 // Patch console.error to collect information about hydration errors
@@ -134,11 +132,7 @@
 }
 
 function onVersionInfo(versionInfo: VersionInfo) {
-  Bus.emit({ type: 'version-info', versionInfo })
-}
-
-function onVersionInfo(versionInfo: VersionInfo) {
-  Bus.emit({ type: Bus.TYPE_VERSION_INFO, versionInfo })
+  Bus.emit({ type: ACTION_VERSION_INFO, versionInfo })
 }
 
 export { getErrorByType } from '../internal/helpers/getErrorByType'
