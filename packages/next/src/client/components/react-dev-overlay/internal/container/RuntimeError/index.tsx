--- conflicted
+++ resolved
@@ -138,12 +138,9 @@
     vertical-align: middle;
   }
   .nextjs-data-runtime-error-copy-stack {
-<<<<<<< HEAD
-=======
     color: inherit;
   }
   .nextjs-data-runtime-error-copy-stack--initial:hover {
->>>>>>> a52e7ed0
     cursor: pointer;
   }
   .nextjs-data-runtime-error-copy-stack:disabled {
