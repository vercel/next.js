import React from 'react'
import type { StackFrame } from 'next/dist/compiled/stacktrace-parser'
import {
  getFrameSource,
  type OriginalStackFrame,
} from '../../helpers/stack-frame'
import { useOpenInEditor } from '../../helpers/use-open-in-editor'

export const CallStackFrame: React.FC<{
  frame: OriginalStackFrame
}> = function CallStackFrame({ frame }) {
  // TODO: ability to expand resolved frames
  // TODO: render error or external indicator

<<<<<<< HEAD
    const f: StackFrame = frame.originalStackFrame ?? frame.sourceStackFrame
    const hasSource = Boolean(frame.originalCodeFrame)
    const open = useOpenInEditor(
      hasSource
        ? {
            file: f.file,
            lineNumber: f.lineNumber,
            column: f.column,
          }
        : undefined
    )

    return (
      <div data-nextjs-call-stack-frame>
        <h6 data-nextjs-frame-expanded={Boolean(frame.expanded)}>
          {f.methodName}
        </h6>
        <div
          data-has-source={hasSource ? 'true' : undefined}
          tabIndex={hasSource ? 10 : undefined}
          role={hasSource ? 'link' : undefined}
          onClick={open}
          title={hasSource ? 'Click to open in your editor' : undefined}
=======
  const f: StackFrame = frame.originalStackFrame ?? frame.sourceStackFrame
  const hasSource = Boolean(frame.originalCodeFrame)
  const open = useOpenInEditor(
    hasSource
      ? {
          file: f.file,
          lineNumber: f.lineNumber,
          column: f.column,
        }
      : undefined
  )

  return (
    <div data-nextjs-call-stack-frame>
      <h6 data-nextjs-frame-expanded={Boolean(frame.expanded)}>
        {f.methodName}
      </h6>
      <div
        data-has-source={hasSource ? 'true' : undefined}
        tabIndex={hasSource ? 10 : undefined}
        role={hasSource ? 'link' : undefined}
        onClick={open}
        title={hasSource ? 'Click to open in your editor' : undefined}
      >
        <span>{getFrameSource(f)}</span>
        <svg
          xmlns="http://www.w3.org/2000/svg"
          viewBox="0 0 24 24"
          fill="none"
          stroke="currentColor"
          strokeWidth="2"
          strokeLinecap="round"
          strokeLinejoin="round"
>>>>>>> 7d00e362
        >
          <path d="M18 13v6a2 2 0 0 1-2 2H5a2 2 0 0 1-2-2V8a2 2 0 0 1 2-2h6"></path>
          <polyline points="15 3 21 3 21 9"></polyline>
          <line x1="10" y1="14" x2="21" y2="3"></line>
        </svg>
      </div>
    </div>
  )
}<|MERGE_RESOLUTION|>--- conflicted
+++ resolved
@@ -12,31 +12,6 @@
   // TODO: ability to expand resolved frames
   // TODO: render error or external indicator
 
-<<<<<<< HEAD
-    const f: StackFrame = frame.originalStackFrame ?? frame.sourceStackFrame
-    const hasSource = Boolean(frame.originalCodeFrame)
-    const open = useOpenInEditor(
-      hasSource
-        ? {
-            file: f.file,
-            lineNumber: f.lineNumber,
-            column: f.column,
-          }
-        : undefined
-    )
-
-    return (
-      <div data-nextjs-call-stack-frame>
-        <h6 data-nextjs-frame-expanded={Boolean(frame.expanded)}>
-          {f.methodName}
-        </h6>
-        <div
-          data-has-source={hasSource ? 'true' : undefined}
-          tabIndex={hasSource ? 10 : undefined}
-          role={hasSource ? 'link' : undefined}
-          onClick={open}
-          title={hasSource ? 'Click to open in your editor' : undefined}
-=======
   const f: StackFrame = frame.originalStackFrame ?? frame.sourceStackFrame
   const hasSource = Boolean(frame.originalCodeFrame)
   const open = useOpenInEditor(
@@ -70,7 +45,6 @@
           strokeWidth="2"
           strokeLinecap="round"
           strokeLinejoin="round"
->>>>>>> 7d00e362
         >
           <path d="M18 13v6a2 2 0 0 1-2 2H5a2 2 0 0 1-2-2V8a2 2 0 0 1 2-2h6"></path>
           <polyline points="15 3 21 3 21 9"></polyline>
