import { useState, type HTMLProps } from 'react'
import { css } from '../../../../../utils/css'
import EyeIcon from '../../../../icons/eye-icon'
import { STORAGE_KEY_POSITION, STORAGE_KEY_THEME } from '../../../../../shared'
import LightIcon from '../../../../icons/light-icon'
import DarkIcon from '../../../../icons/dark-icon'
import SystemIcon from '../../../../icons/system-icon'
import type { DevToolsInfoPropsCore } from './dev-tools-info'
import { DevToolsInfo } from './dev-tools-info'
import {
  getInitialTheme,
  NEXT_DEV_TOOLS_SCALE,
  type DevToolsIndicatorPosition,
  type DevToolsScale,
} from './preferences'

export function UserPreferences({
  setPosition,
  position,
  hide,
  scale,
  setScale,
  ...props
}: {
  setPosition: (position: DevToolsIndicatorPosition) => void
  position: DevToolsIndicatorPosition
  scale: DevToolsScale
  setScale: (value: DevToolsScale) => void
  hide: () => void
} & DevToolsInfoPropsCore &
  Omit<HTMLProps<HTMLDivElement>, 'size'>) {
  // derive initial theme from system preference
  const [theme, setTheme] = useState(getInitialTheme())

  const handleThemeChange = (e: React.ChangeEvent<HTMLSelectElement>) => {
    const portal = document.querySelector('nextjs-portal')
    if (!portal) return

    setTheme(e.target.value)

    if (e.target.value === 'system') {
      portal.classList.remove('dark')
      portal.classList.remove('light')
      localStorage.removeItem(STORAGE_KEY_THEME)
      return
    }

    if (e.target.value === 'dark') {
      portal.classList.add('dark')
      portal.classList.remove('light')
      localStorage.setItem(STORAGE_KEY_THEME, 'dark')
    } else {
      portal.classList.remove('dark')
      portal.classList.add('light')
      localStorage.setItem(STORAGE_KEY_THEME, 'light')
    }
  }

  function handlePositionChange(e: React.ChangeEvent<HTMLSelectElement>) {
    setPosition(e.target.value as DevToolsIndicatorPosition)
    localStorage.setItem(STORAGE_KEY_POSITION, e.target.value)
  }

  function handleSizeChange({ target }: React.ChangeEvent<HTMLSelectElement>) {
    const value = Number(target.value) as DevToolsScale
    setScale(value)
  }

  return (
    <DevToolsInfo title="Preferences" {...props}>
      <div className="preferences-container">
        <div className="preference-section">
          <div className="preference-header">
            <label htmlFor="theme">Theme</label>
            <p className="preference-description">
              Select your theme preference.
            </p>
          </div>
          <Select
            id="theme"
            name="theme"
            prefix={<ThemeIcon theme={theme as 'dark' | 'light' | 'system'} />}
            value={theme}
            onChange={handleThemeChange}
          >
            <option value="system">System</option>
            <option value="light">Light</option>
            <option value="dark">Dark</option>
          </Select>
        </div>

        <div className="preference-section">
          <div className="preference-header">
            <label htmlFor="position">Position</label>
            <p className="preference-description">
              Adjust the placement of your dev tools.
            </p>
          </div>
          <Select
            id="position"
            name="position"
            value={position}
            onChange={handlePositionChange}
          >
            <option value="bottom-left">Bottom Left</option>
            <option value="bottom-right">Bottom Right</option>
            <option value="top-left">Top Left</option>
            <option value="top-right">Top Right</option>
          </Select>
        </div>

        <div className="preference-section">
          <div className="preference-header">
<<<<<<< HEAD
            <label id="hide-dev-tools">Hide Dev Tools for this session</label>
=======
            <label htmlFor="size">Size</label>
            <p className="preference-description">
              Adjust the size of your dev tools.
            </p>
          </div>
          <Select
            id="size"
            name="size"
            value={scale}
            onChange={handleSizeChange}
          >
            {Object.entries(NEXT_DEV_TOOLS_SCALE).map(([key, value]) => {
              return (
                <option value={value} key={key}>
                  {key}
                </option>
              )
            })}
          </Select>
        </div>

        <div className="preference-section">
          <div className="preference-header">
            <label htmlFor="hide-dev-tools">
              Hide Dev Tools for this session
            </label>
>>>>>>> 35f93d12
            <p className="preference-description">
              Hide Dev Tools until you restart your dev server, or 1 day.
            </p>
          </div>
          <div className="preference-control">
            <button
              aria-describedby="hide-dev-tools"
              name="hide-dev-tools"
              data-hide-dev-tools
              className="action-button"
              onClick={hide}
            >
              <EyeIcon />
              <span>Hide</span>
            </button>
          </div>
        </div>

        <div className="preference-section">
          <div className="preference-header">
            <label>Disable Dev Tools for this project</label>
            <p className="preference-description">
              To disable this UI completely, set{' '}
              <code className="dev-tools-info-code">devIndicators: false</code>{' '}
              in your <code className="dev-tools-info-code">next.config</code>{' '}
              file.
            </p>
          </div>
        </div>
      </div>
    </DevToolsInfo>
  )
}

function Select({
  children,
  prefix,
  ...props
}: {
  prefix?: React.ReactNode
} & Omit<React.HTMLProps<HTMLSelectElement>, 'prefix'>) {
  return (
    <div className="select-button">
      {prefix}
      <select {...props}>{children}</select>
      <ChevronDownIcon />
    </div>
  )
}

function ThemeIcon({ theme }: { theme: 'dark' | 'light' | 'system' }) {
  switch (theme) {
    case 'system':
      return <SystemIcon />
    case 'dark':
      return <DarkIcon />
    case 'light':
      return <LightIcon />
    default:
      return null
  }
}

export const DEV_TOOLS_INFO_USER_PREFERENCES_STYLES = css`
  .preferences-container {
    padding: 8px 6px;
    width: 100%;
  }

  @media (min-width: 576px) {
    .preferences-container {
      width: 480px;
    }
  }

  .preference-section:first-child {
    padding-top: 0;
  }

  .preference-section {
    padding: 12px 0;
    border-bottom: 1px solid var(--color-gray-400);
    display: flex;
    justify-content: space-between;
    align-items: center;
    gap: 24px;
  }

  .preference-section:last-child {
    border-bottom: none;
  }

  .preference-header {
    margin-bottom: 0;
    flex: 1;
  }

  .preference-header label {
    font-size: var(--size-14);
    font-weight: 500;
    color: var(--color-gray-1000);
    margin: 0;
  }

  .preference-description {
    color: var(--color-gray-900);
    font-size: var(--size-14);
    margin: 0;
  }

  .select-button,
  .action-button {
    display: flex;
    align-items: center;
    gap: 8px;
    background: var(--color-background-100);
    border: 1px solid var(--color-gray-400);
    border-radius: var(--rounded-lg);
    font-weight: 400;
    font-size: var(--size-14);
    color: var(--color-gray-1000);
    padding: 6px 8px;

    &:hover {
      background: var(--color-gray-100);
    }
  }

  .select-button {
    &:focus-within {
      outline: var(--focus-ring);
    }

    select {
      all: unset;
    }
  }

  :global(.icon) {
    width: 18px;
    height: 18px;
    color: #666;
  }
`

function ChevronDownIcon() {
  return (
    <svg width="16" height="16" viewBox="0 0 16 16" aria-hidden>
      <path
        fillRule="evenodd"
        clipRule="evenodd"
        d="M14.0607 5.49999L13.5303 6.03032L8.7071 10.8535C8.31658 11.2441 7.68341 11.2441 7.29289 10.8535L2.46966 6.03032L1.93933 5.49999L2.99999 4.43933L3.53032 4.96966L7.99999 9.43933L12.4697 4.96966L13 4.43933L14.0607 5.49999Z"
        fill="currentColor"
      />
    </svg>
  )
}<|MERGE_RESOLUTION|>--- conflicted
+++ resolved
@@ -111,9 +111,6 @@
 
         <div className="preference-section">
           <div className="preference-header">
-<<<<<<< HEAD
-            <label id="hide-dev-tools">Hide Dev Tools for this session</label>
-=======
             <label htmlFor="size">Size</label>
             <p className="preference-description">
               Adjust the size of your dev tools.
@@ -137,10 +134,7 @@
 
         <div className="preference-section">
           <div className="preference-header">
-            <label htmlFor="hide-dev-tools">
-              Hide Dev Tools for this session
-            </label>
->>>>>>> 35f93d12
+            <label id="hide-dev-tools">Hide Dev Tools for this session</label>
             <p className="preference-description">
               Hide Dev Tools until you restart your dev server, or 1 day.
             </p>
