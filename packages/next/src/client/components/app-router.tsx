--- conflicted
+++ resolved
@@ -246,19 +246,12 @@
 function Router({
   actionQueue,
   assetPrefix,
-<<<<<<< HEAD
   basePath,
 }: {
   actionQueue: AppRouterActionQueue
   assetPrefix: string
   basePath: string
-=======
-  globalError,
-}: {
-  actionQueue: AppRouterActionQueue
-  assetPrefix: string
   globalError: [GlobalErrorComponent, React.ReactNode]
->>>>>>> 7f78299c
 }) {
   const [state, dispatch] = useReducer(actionQueue)
   const { canonicalUrl } = useUnwrapState(state)
@@ -689,11 +682,8 @@
       <Router
         actionQueue={actionQueue}
         assetPrefix={assetPrefix}
-<<<<<<< HEAD
         basePath={basePath}
-=======
         globalError={[globalErrorComponent, globalErrorStyles]}
->>>>>>> 7f78299c
       />
     </ErrorBoundary>
   )
