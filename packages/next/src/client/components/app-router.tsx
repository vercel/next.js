--- conflicted
+++ resolved
@@ -204,24 +204,14 @@
 
 function useNavigate(dispatch: React.Dispatch<ReducerActions>): RouterNavigate {
   return useCallback(
-<<<<<<< HEAD
-    (href, navigateType, forceOptimisticNavigation, shouldScroll) => {
-      const url = new URL(addBasePath(href), window.location.href)
-=======
     (href, navigateType, shouldScroll) => {
       const url = new URL(addBasePath(href), location.href)
->>>>>>> b0172610
 
       return dispatch({
         type: ACTION_NAVIGATE,
         url,
         isExternalUrl: isExternalURL(url),
-<<<<<<< HEAD
-        locationSearch: window.location.search,
-        forceOptimisticNavigation,
-=======
         locationSearch: location.search,
->>>>>>> b0172610
         shouldScroll: shouldScroll ?? true,
         navigateType,
         cache: createEmptyCacheNode(),
