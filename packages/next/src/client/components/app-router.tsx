--- conflicted
+++ resolved
@@ -561,21 +561,9 @@
 
   if (process.env.NODE_ENV !== 'production') {
     if (typeof window !== 'undefined') {
-<<<<<<< HEAD
       const DevRootUIErrorsBoundary: typeof import('./dev-root-ui-error-boundary').DevRootUIErrorsBoundary =
         require('./dev-root-ui-error-boundary').DevRootUIErrorsBoundary
-      content = (
-        <DevRootUIErrorsBoundary>
-          <MissingSlotContext.Provider value={missingSlots}>
-            {content}
-          </MissingSlotContext.Provider>
-        </DevRootUIErrorsBoundary>
-      )
-=======
-      const DevRootNotFoundBoundary: typeof import('./dev-root-not-found-boundary').DevRootNotFoundBoundary =
-        require('./dev-root-not-found-boundary').DevRootNotFoundBoundary
-      content = <DevRootNotFoundBoundary>{content}</DevRootNotFoundBoundary>
->>>>>>> 6fe66a0d
+      content = <DevRootUIErrorsBoundary>{content}</DevRootUIErrorsBoundary>
     }
     const HotReloader: typeof import('./react-dev-overlay/app/hot-reloader-client').default =
       require('./react-dev-overlay/app/hot-reloader-client').default
