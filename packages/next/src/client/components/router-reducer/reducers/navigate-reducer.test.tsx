--- conflicted
+++ resolved
@@ -68,13 +68,8 @@
     },
   }
 })
-<<<<<<< HEAD
-
-import { fetchServerResponse } from '../fetch-server-response'
-import { FlightRouterState } from '../../../../server/app-render'
-=======
+
 import { FlightRouterState } from '../../../../server/app-render/types'
->>>>>>> e6f33ec3
 import {
   CacheNode,
   CacheStates,
