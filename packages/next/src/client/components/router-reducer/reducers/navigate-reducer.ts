--- conflicted
+++ resolved
@@ -1,16 +1,5 @@
-<<<<<<< HEAD
 import { CacheStates } from '../../../../shared/lib/app-router-context'
-import type { FlightSegmentPath } from '../../../../server/app-render'
-=======
-import {
-  CacheNode,
-  CacheStates,
-} from '../../../../shared/lib/app-router-context'
-import type {
-  FlightDataPath,
-  FlightSegmentPath,
-} from '../../../../server/app-render/types'
->>>>>>> e6f33ec3
+import type { FlightSegmentPath } from '../../../../server/app-render/types'
 import { fetchServerResponse } from '../fetch-server-response'
 import { createRecordFromThenable } from '../create-record-from-thenable'
 import { readRecordValue } from '../read-record-value'
