--- conflicted
+++ resolved
@@ -40,11 +40,12 @@
   /(?<!(_jsx|jsx-))runtime|preferredRegion|getStaticProps|getServerSideProps|generateStaticParams|export const|generateImageMetadata|generateSitemaps/
 
 export type MiddlewareMatcher = {
-  regexp: string
-  locale?: false
+  source: string
+  regexp?: string
+  /** @default true */
+  locale?: boolean
   has?: RouteHas[]
   missing?: RouteHas[]
-  originalSource: string
 }
 
 export type MiddlewareConfig = {
@@ -54,15 +55,6 @@
    */
   matchers?: MiddlewareMatcher[]
 
-<<<<<<< HEAD
-export interface MiddlewareMatcher {
-  source: string
-  regexp?: string
-  /** @default true */
-  locale?: boolean
-  has?: RouteHas[]
-  missing?: RouteHas[]
-=======
   /**
    * The regions that the middleware should run in.
    */
@@ -73,7 +65,6 @@
    * files. The globs are relative to your application root folder.
    */
   unstable_allowDynamic?: string[]
->>>>>>> aebdc635
 }
 
 export interface AppPageStaticInfo {
