--- conflicted
+++ resolved
@@ -1249,26 +1249,6 @@
 
       const requiredServerFilesManifest = nextBuildSpan
         .traceChild('generate-required-server-files')
-<<<<<<< HEAD
-        .traceFn(() => ({
-          version: 1,
-          config: {
-            ...config,
-            configFile: undefined,
-            ...(ciEnvironment.hasNextSupport
-              ? {
-                  compress: false,
-                }
-              : {}),
-            experimental: {
-              ...config.experimental,
-              trustHostHeader: ciEnvironment.hasNextSupport,
-              cacheHandler: cacheHandler
-                ? path.relative(distDir, cacheHandler)
-                : undefined,
-
-              isExperimentalCompile: isCompile,
-=======
         .traceFn(() => {
           const serverFilesManifest: RequiredServerFilesManifest = {
             version: 1,
@@ -1283,14 +1263,13 @@
               experimental: {
                 ...config.experimental,
                 trustHostHeader: ciEnvironment.hasNextSupport,
-                incrementalCacheHandlerPath: incrementalCacheHandlerPath
-                  ? path.relative(distDir, incrementalCacheHandlerPath)
+                cacheHandler: cacheHandler
+                  ? path.relative(distDir, cacheHandler)
                   : undefined,
 
                 // @ts-expect-error internal field TODO: fix this, should use a separate mechanism to pass the info.
                 isExperimentalCompile: isCompileMode,
               },
->>>>>>> 8d4e5be7
             },
             appDir: dir,
             relativeAppDir: path.relative(outputFileTracingRoot, dir),
@@ -1544,20 +1523,12 @@
 
       if (config.experimental.staticWorkerRequestDeduping) {
         let CacheHandler
-<<<<<<< HEAD
         if (cacheHandler) {
-          CacheHandler = require(path.isAbsolute(cacheHandler)
-            ? cacheHandler
-            : path.join(dir, cacheHandler))
-          CacheHandler = CacheHandler.default || CacheHandler
-=======
-        if (incrementalCacheHandlerPath) {
           CacheHandler = interopDefault(
             await import(
-              formatDynamicImportPath(dir, incrementalCacheHandlerPath)
+              formatDynamicImportPath(dir, cacheHandler)
             ).then((mod) => mod.default || mod)
           )
->>>>>>> 8d4e5be7
         }
 
         const cacheInitialization = await initializeIncrementalCache({
@@ -1869,19 +1840,11 @@
                             pageRuntime,
                             edgeInfo,
                             pageType,
-<<<<<<< HEAD
                             cacheHandler: config.cacheHandler,
-                            isrFlushToDisk: config.experimental.isrFlushToDisk,
-                            maxMemoryCacheSize: config.cacheMaxMemorySize,
-=======
-                            incrementalCacheHandlerPath:
-                              config.experimental.incrementalCacheHandlerPath,
                             isrFlushToDisk: ciEnvironment.hasNextSupport
                               ? false
                               : config.experimental.isrFlushToDisk,
-                            maxMemoryCacheSize:
-                              config.experimental.isrMemoryCacheSize,
->>>>>>> 8d4e5be7
+                            maxMemoryCacheSize: config.cacheMaxMemorySize,
                             nextConfigOutput: config.output,
                             ppr: config.experimental.ppr === true,
                           })
