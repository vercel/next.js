--- conflicted
+++ resolved
@@ -121,16 +121,12 @@
 import { flatReaddir } from '../lib/flat-readdir'
 import { eventSwcPlugins } from '../telemetry/events/swc-plugins'
 import { normalizeAppPath } from '../shared/lib/router/utils/app-paths'
-<<<<<<< HEAD
-import { RSC, RSC_VARY_HEADER } from '../client/components/app-router-headers'
-=======
 import { AppBuildManifest } from './webpack/plugins/app-build-manifest-plugin'
 import {
   RSC,
   RSC_CONTENT_TYPE_HEADER,
   RSC_VARY_HEADER,
 } from '../client/components/app-router-headers'
->>>>>>> 1faa5995
 import { webpackBuild } from './webpack-build'
 import { NextBuildContext } from './build-context'
 
