import type { RemotePattern } from '../shared/lib/image-config'
import type { AppBuildManifest } from './webpack/plugins/app-build-manifest-plugin'
import type { PagesManifest } from './webpack/plugins/pages-manifest-plugin'
import type { NextConfigComplete } from '../server/config-shared'
import type { MiddlewareManifest } from './webpack/plugins/middleware-plugin'

import '../lib/setup-exception-listeners'
import { loadEnvConfig } from '@next/env'
import chalk from 'next/dist/compiled/chalk'
import crypto from 'crypto'
import { isMatch, makeRe } from 'next/dist/compiled/micromatch'
import { promises, writeFileSync } from 'fs'
import { Worker as JestWorker } from 'next/dist/compiled/jest-worker'
import { Worker } from '../lib/worker'
import devalue from 'next/dist/compiled/devalue'
import { escapeStringRegexp } from '../shared/lib/escape-regexp'
import findUp from 'next/dist/compiled/find-up'
import { nanoid } from 'next/dist/compiled/nanoid/index.cjs'
import { pathToRegexp } from 'next/dist/compiled/path-to-regexp'
import path from 'path'
import {
  STATIC_STATUS_PAGE_GET_INITIAL_PROPS_ERROR,
  PUBLIC_DIR_MIDDLEWARE_CONFLICT,
  MIDDLEWARE_FILENAME,
  PAGES_DIR_ALIAS,
} from '../lib/constants'
import { fileExists } from '../lib/file-exists'
import { findPagesDir } from '../lib/find-pages-dir'
import loadCustomRoutes, {
  CustomRoutes,
  normalizeRouteRegex,
  Redirect,
  Rewrite,
  RouteType,
} from '../lib/load-custom-routes'
import { getRedirectStatus, modifyRouteRegex } from '../lib/redirect-status'
import { nonNullable } from '../lib/non-nullable'
import { recursiveDelete } from '../lib/recursive-delete'
import { verifyAndLint } from '../lib/verifyAndLint'
import { verifyPartytownSetup } from '../lib/verify-partytown-setup'
import {
  BUILD_ID_FILE,
  BUILD_MANIFEST,
  CLIENT_STATIC_FILES_PATH,
  EXPORT_DETAIL,
  EXPORT_MARKER,
  FONT_MANIFEST,
  IMAGES_MANIFEST,
  PAGES_MANIFEST,
  PHASE_PRODUCTION_BUILD,
  PRERENDER_MANIFEST,
  FLIGHT_MANIFEST,
  REACT_LOADABLE_MANIFEST,
  ROUTES_MANIFEST,
  SERVER_DIRECTORY,
  SERVER_FILES_MANIFEST,
  STATIC_STATUS_PAGES,
  MIDDLEWARE_MANIFEST,
  APP_PATHS_MANIFEST,
  APP_PATH_ROUTES_MANIFEST,
  APP_BUILD_MANIFEST,
  FLIGHT_SERVER_CSS_MANIFEST,
  RSC_MODULE_TYPES,
  FONT_LOADER_MANIFEST,
  SUBRESOURCE_INTEGRITY_MANIFEST,
  MIDDLEWARE_BUILD_MANIFEST,
  MIDDLEWARE_REACT_LOADABLE_MANIFEST,
  TURBO_TRACE_DEFAULT_MEMORY_LIMIT,
  TRACE_OUTPUT_VERSION,
} from '../shared/lib/constants'
import { getSortedRoutes, isDynamicRoute } from '../shared/lib/router/utils'
import { __ApiPreviewProps } from '../server/api-utils'
import loadConfig from '../server/config'
import { BuildManifest } from '../server/get-page-files'
import { normalizePagePath } from '../shared/lib/page-path/normalize-page-path'
import { getPagePath } from '../server/require'
import * as ciEnvironment from '../telemetry/ci-info'
import {
  eventBuildOptimize,
  eventCliSession,
  eventBuildFeatureUsage,
  eventNextPlugins,
  eventTypeCheckCompleted,
  EVENT_BUILD_FEATURE_USAGE,
  EventBuildFeatureUsage,
  eventPackageUsedInGetServerSideProps,
  eventBuildCompleted,
} from '../telemetry/events'
import { Telemetry } from '../telemetry/storage'
import { getPageStaticInfo } from './analysis/get-page-static-info'
import { createPagesMapping } from './entries'
import { generateBuildId } from './generate-build-id'
import { isWriteable } from './is-writeable'
import * as Log from './output/log'
import createSpinner from './spinner'
import { trace, flushAllTraces, setGlobal } from '../trace'
import {
  detectConflictingPaths,
  computeFromManifest,
  getJsPageSizeInKb,
  PageInfo,
  printCustomRoutes,
  printTreeView,
  copyTracedFiles,
  isReservedPage,
  AppConfig,
} from './utils'
import { writeBuildId } from './write-build-id'
import { normalizeLocalePath } from '../shared/lib/i18n/normalize-locale-path'
import isError, { NextError } from '../lib/is-error'
import { isEdgeRuntime } from '../lib/is-edge-runtime'
import { recursiveCopy } from '../lib/recursive-copy'
import { recursiveReadDir } from '../lib/recursive-readdir'
import {
  lockfilePatchPromise,
  teardownTraceSubscriber,
  teardownCrashReporter,
  loadBindings,
} from './swc'
import { getNamedRouteRegex } from '../shared/lib/router/utils/route-regex'
import { flatReaddir } from '../lib/flat-readdir'
import { eventSwcPlugins } from '../telemetry/events/swc-plugins'
import { normalizeAppPath } from '../shared/lib/router/utils/app-paths'
import {
  RSC,
  RSC_CONTENT_TYPE_HEADER,
  RSC_VARY_HEADER,
} from '../client/components/app-router-headers'
import { webpackBuild } from './webpack-build'
import { NextBuildContext } from './build-context'

export type SsgRoute = {
  initialRevalidateSeconds: number | false
  srcRoute: string | null
  dataRoute: string
}

export type DynamicSsgRoute = {
  routeRegex: string
  fallback: string | null | false
  dataRoute: string
  dataRouteRegex: string
}

export type PrerenderManifest = {
  version: 3
  routes: { [route: string]: SsgRoute }
  dynamicRoutes: { [route: string]: DynamicSsgRoute }
  notFoundRoutes: string[]
  preview: __ApiPreviewProps
}

/**
 * typescript will be loaded in "next/lib/verifyTypeScriptSetup" and
 * then passed to "next/lib/typescript/runTypeCheck" as a parameter.
 *
 * Since it is impossible to pass a function from main thread to a worker,
 * instead of running "next/lib/typescript/runTypeCheck" in a worker,
 * we will run entire "next/lib/verifyTypeScriptSetup" in a worker instead.
 */
function verifyTypeScriptSetup(
  dir: string,
  distDir: string,
  intentDirs: string[],
  typeCheckPreflight: boolean,
  tsconfigPath: string,
  disableStaticImages: boolean,
  cacheDir: string | undefined,
  enableWorkerThreads: boolean | undefined,
  isAppDirEnabled: boolean
) {
  const typeCheckWorker = new JestWorker(
    require.resolve('../lib/verifyTypeScriptSetup'),
    {
      numWorkers: 1,
      enableWorkerThreads,
      maxRetries: 0,
    }
  ) as JestWorker & {
    verifyTypeScriptSetup: typeof import('../lib/verifyTypeScriptSetup').verifyTypeScriptSetup
  }

  typeCheckWorker.getStdout().pipe(process.stdout)
  typeCheckWorker.getStderr().pipe(process.stderr)

  return typeCheckWorker
    .verifyTypeScriptSetup({
      dir,
      distDir,
      intentDirs,
      typeCheckPreflight,
      tsconfigPath,
      disableStaticImages,
      cacheDir,
      isAppDirEnabled,
    })
    .then((result) => {
      typeCheckWorker.end()
      return result
    })
}

function generateClientSsgManifest(
  prerenderManifest: PrerenderManifest,
  {
    buildId,
    distDir,
    locales,
  }: { buildId: string; distDir: string; locales: string[] }
) {
  const ssgPages = new Set<string>(
    [
      ...Object.entries(prerenderManifest.routes)
        // Filter out dynamic routes
        .filter(([, { srcRoute }]) => srcRoute == null)
        .map(([route]) => normalizeLocalePath(route, locales).pathname),
      ...Object.keys(prerenderManifest.dynamicRoutes),
    ].sort()
  )

  const clientSsgManifestContent = `self.__SSG_MANIFEST=${devalue(
    ssgPages
  )};self.__SSG_MANIFEST_CB&&self.__SSG_MANIFEST_CB()`

  writeFileSync(
    path.join(distDir, CLIENT_STATIC_FILES_PATH, buildId, '_ssgManifest.js'),
    clientSsgManifestContent
  )
}

function pageToRoute(page: string) {
  const routeRegex = getNamedRouteRegex(page)
  return {
    page,
    regex: normalizeRouteRegex(routeRegex.re.source),
    routeKeys: routeRegex.routeKeys,
    namedRegex: routeRegex.namedRegex,
  }
}

export default async function build(
  dir: string,
  reactProductionProfiling = false,
  debugOutput = false,
  runLint = true,
  noMangling = false,
  appDirOnly = false
): Promise<void> {
  try {
    const nextBuildSpan = trace('next-build', undefined, {
      version: process.env.__NEXT_VERSION as string,
    })

    NextBuildContext.nextBuildSpan = nextBuildSpan
    NextBuildContext.dir = dir
    NextBuildContext.appDirOnly = appDirOnly
    NextBuildContext.reactProductionProfiling = reactProductionProfiling
    NextBuildContext.noMangling = noMangling

    const buildResult = await nextBuildSpan.traceAsyncFn(async () => {
      // attempt to load global env values so they are available in next.config.js
      const { loadedEnvFiles } = nextBuildSpan
        .traceChild('load-dotenv')
        .traceFn(() => loadEnvConfig(dir, false, Log))
      NextBuildContext.loadedEnvFiles = loadedEnvFiles

      const config: NextConfigComplete = await nextBuildSpan
        .traceChild('load-next-config')
        .traceAsyncFn(() => loadConfig(PHASE_PRODUCTION_BUILD, dir))
      NextBuildContext.config = config

      const distDir = path.join(dir, config.distDir)
      setGlobal('phase', PHASE_PRODUCTION_BUILD)
      setGlobal('distDir', distDir)

      const buildId: string = await nextBuildSpan
        .traceChild('generate-buildid')
        .traceAsyncFn(() => generateBuildId(config.generateBuildId, nanoid))
      NextBuildContext.buildId = buildId

      const customRoutes: CustomRoutes = await nextBuildSpan
        .traceChild('load-custom-routes')
        .traceAsyncFn(() => loadCustomRoutes(config))

      const { headers, rewrites, redirects } = customRoutes
      NextBuildContext.rewrites = rewrites

      const cacheDir = path.join(distDir, 'cache')
      if (ciEnvironment.isCI && !ciEnvironment.hasNextSupport) {
        const hasCache = await fileExists(cacheDir)

        if (!hasCache) {
          // Intentionally not piping to stderr in case people fail in CI when
          // stderr is detected.
          console.log(
            `${Log.prefixes.warn} No build cache found. Please configure build caching for faster rebuilds. Read more: https://nextjs.org/docs/messages/no-cache`
          )
        }
      }

      const telemetry = new Telemetry({ distDir })

      setGlobal('telemetry', telemetry)

      const publicDir = path.join(dir, 'public')
      const isAppDirEnabled = !!config.experimental.appDir
      const initialRequireHookFilePath = require.resolve(
        'next/dist/server/initialize-require-hook'
      )
      const content = await promises.readFile(
        initialRequireHookFilePath,
        'utf8'
      )

      if (isAppDirEnabled) {
        process.env.NEXT_PREBUNDLED_REACT = '1'
      }
      await promises
        .writeFile(
          initialRequireHookFilePath,
          content.replace(
            /isPrebundled = (true|false)/,
            `isPrebundled = ${isAppDirEnabled}`
          )
        )
        .catch((err) => {
          if (isAppDirEnabled) {
            throw err
          }
        })

      const { pagesDir, appDir } = findPagesDir(dir, isAppDirEnabled)
      NextBuildContext.pagesDir = pagesDir
      NextBuildContext.appDir = appDir

      const isSrcDir = path
        .relative(dir, pagesDir || appDir || '')
        .startsWith('src')
      const hasPublicDir = await fileExists(publicDir)

      telemetry.record(
        eventCliSession(dir, config, {
          webpackVersion: 5,
          cliCommand: 'build',
          isSrcDir,
          hasNowJson: !!(await findUp('now.json', { cwd: dir })),
          isCustomServer: null,
          turboFlag: false,
          pagesDir: !!pagesDir,
          appDir: !!appDir,
        })
      )

      eventNextPlugins(path.resolve(dir)).then((events) =>
        telemetry.record(events)
      )

      eventSwcPlugins(path.resolve(dir), config).then((events) =>
        telemetry.record(events)
      )

      const ignoreESLint = Boolean(config.eslint.ignoreDuringBuilds)
      const shouldLint = !ignoreESLint && runLint

      const startTypeChecking = async () => {
        const ignoreTypeScriptErrors = Boolean(
          config.typescript.ignoreBuildErrors
        )

        const eslintCacheDir = path.join(cacheDir, 'eslint/')

        if (ignoreTypeScriptErrors) {
          Log.info('Skipping validation of types')
        }
        if (runLint && ignoreESLint) {
          // only print log when build require lint while ignoreESLint is enabled
          Log.info('Skipping linting')
        }

        let typeCheckingAndLintingSpinnerPrefixText: string | undefined
        let typeCheckingAndLintingSpinner:
          | ReturnType<typeof createSpinner>
          | undefined

        if (!ignoreTypeScriptErrors && shouldLint) {
          typeCheckingAndLintingSpinnerPrefixText =
            'Linting and checking validity of types'
        } else if (!ignoreTypeScriptErrors) {
          typeCheckingAndLintingSpinnerPrefixText = 'Checking validity of types'
        } else if (shouldLint) {
          typeCheckingAndLintingSpinnerPrefixText = 'Linting'
        }

        // we will not create a spinner if both ignoreTypeScriptErrors and ignoreESLint are
        // enabled, but we will still verifying project's tsconfig and dependencies.
        if (typeCheckingAndLintingSpinnerPrefixText) {
          typeCheckingAndLintingSpinner = createSpinner({
            prefixText: `${Log.prefixes.info} ${typeCheckingAndLintingSpinnerPrefixText}`,
          })
        }

        const typeCheckStart = process.hrtime()

        try {
          const [[verifyResult, typeCheckEnd]] = await Promise.all([
            nextBuildSpan
              .traceChild('verify-typescript-setup')
              .traceAsyncFn(() =>
                verifyTypeScriptSetup(
                  dir,
                  config.distDir,
                  [pagesDir, appDir].filter(Boolean) as string[],
                  !ignoreTypeScriptErrors,
                  config.typescript.tsconfigPath,
                  config.images.disableStaticImages,
                  cacheDir,
                  config.experimental.workerThreads,
                  isAppDirEnabled
                ).then((resolved) => {
                  const checkEnd = process.hrtime(typeCheckStart)
                  return [resolved, checkEnd] as const
                })
              ),
            shouldLint &&
              nextBuildSpan
                .traceChild('verify-and-lint')
                .traceAsyncFn(async () => {
                  await verifyAndLint(
                    dir,
                    eslintCacheDir,
                    config.eslint?.dirs,
                    config.experimental.workerThreads,
                    telemetry,
                    isAppDirEnabled && !!appDir
                  )
                }),
          ])
          typeCheckingAndLintingSpinner?.stopAndPersist()

          if (!ignoreTypeScriptErrors && verifyResult) {
            telemetry.record(
              eventTypeCheckCompleted({
                durationInSeconds: typeCheckEnd[0],
                typescriptVersion: verifyResult.version,
                inputFilesCount: verifyResult.result?.inputFilesCount,
                totalFilesCount: verifyResult.result?.totalFilesCount,
                incremental: verifyResult.result?.incremental,
              })
            )
          }
        } catch (err) {
          // prevent showing jest-worker internal error as it
          // isn't helpful for users and clutters output
          if (isError(err) && err.message === 'Call retries were exceeded') {
            process.exit(1)
          }
          throw err
        }
      }

      // For app directory, we run type checking after build. That's because
      // we dynamically generate types for each layout and page in the app
      // directory.
      if (!appDir) await startTypeChecking()

      const buildLintEvent: EventBuildFeatureUsage = {
        featureName: 'build-lint',
        invocationCount: shouldLint ? 1 : 0,
      }
      telemetry.record({
        eventName: EVENT_BUILD_FEATURE_USAGE,
        payload: buildLintEvent,
      })

      const buildSpinner = createSpinner({
        prefixText: `${Log.prefixes.info} Creating an optimized production build`,
      })

      NextBuildContext.buildSpinner = buildSpinner

      const pagesPaths =
        !appDirOnly && pagesDir
          ? await nextBuildSpan
              .traceChild('collect-pages')
              .traceAsyncFn(() =>
                recursiveReadDir(
                  pagesDir,
                  new RegExp(`\\.(?:${config.pageExtensions.join('|')})$`)
                )
              )
          : []

      let appPaths: string[] | undefined

      if (appDir) {
        appPaths = await nextBuildSpan
          .traceChild('collect-app-paths')
          .traceAsyncFn(() =>
            recursiveReadDir(
              appDir,
              new RegExp(`^page\\.(?:${config.pageExtensions.join('|')})$`)
            )
          )
      }

      const middlewareDetectionRegExp = new RegExp(
        `^${MIDDLEWARE_FILENAME}\\.(?:${config.pageExtensions.join('|')})$`
      )

      const rootDir = path.join((pagesDir || appDir)!, '..')
      const rootPaths = (
        await flatReaddir(rootDir, middlewareDetectionRegExp)
      ).map((absoluteFile) => absoluteFile.replace(dir, ''))

      // needed for static exporting since we want to replace with HTML
      // files

      const allStaticPages = new Set<string>()
      let allPageInfos = new Map<string, PageInfo>()

      const previewProps: __ApiPreviewProps = {
        previewModeId: crypto.randomBytes(16).toString('hex'),
        previewModeSigningKey: crypto.randomBytes(32).toString('hex'),
        previewModeEncryptionKey: crypto.randomBytes(32).toString('hex'),
      }
      NextBuildContext.previewProps = previewProps

      const mappedPages = nextBuildSpan
        .traceChild('create-pages-mapping')
        .traceFn(() =>
          createPagesMapping({
            isDev: false,
            pageExtensions: config.pageExtensions,
            pagesType: 'pages',
            pagePaths: pagesPaths,
            pagesDir,
          })
        )
      NextBuildContext.mappedPages = mappedPages

      let mappedAppPages: { [page: string]: string } | undefined
      let denormalizedAppPages: string[] | undefined

      if (appPaths && appDir) {
        mappedAppPages = nextBuildSpan
          .traceChild('create-app-mapping')
          .traceFn(() =>
            createPagesMapping({
              pagePaths: appPaths!,
              isDev: false,
              pagesType: 'app',
              pageExtensions: config.pageExtensions,
              pagesDir: pagesDir,
            })
          )
        NextBuildContext.mappedAppPages = mappedAppPages
      }

      let mappedRootPaths: { [page: string]: string } = {}
      if (rootPaths.length > 0) {
        mappedRootPaths = createPagesMapping({
          isDev: false,
          pageExtensions: config.pageExtensions,
          pagePaths: rootPaths,
          pagesType: 'root',
          pagesDir: pagesDir,
        })
      }
      NextBuildContext.mappedRootPaths = mappedRootPaths

      const pagesPageKeys = Object.keys(mappedPages)

      const conflictingAppPagePaths: [pagePath: string, appPath: string][] = []
      const appPageKeys: string[] = []
      if (mappedAppPages) {
        denormalizedAppPages = Object.keys(mappedAppPages)
        for (const appKey of denormalizedAppPages) {
          const normalizedAppPageKey = normalizeAppPath(appKey) || '/'
          const pagePath = mappedPages[normalizedAppPageKey]
          if (pagePath) {
            const appPath = mappedAppPages[appKey]
            conflictingAppPagePaths.push([
              pagePath.replace(/^private-next-pages/, 'pages'),
              appPath.replace(/^private-next-app-dir/, 'app'),
            ])
          }
          appPageKeys.push(normalizedAppPageKey)
        }
      }
      const totalAppPagesCount = appPageKeys.length

      const pageKeys = {
        pages: pagesPageKeys,
        app: appPageKeys.length > 0 ? appPageKeys : undefined,
      }

      const numConflictingAppPaths = conflictingAppPagePaths.length
      if (mappedAppPages && numConflictingAppPaths > 0) {
        Log.error(
          `Conflicting app and page file${
            numConflictingAppPaths === 1 ? ' was' : 's were'
          } found, please remove the conflicting files to continue:`
        )
        for (const [pagePath, appPath] of conflictingAppPagePaths) {
          Log.error(`  "${pagePath}" - "${appPath}"`)
        }
        process.exit(1)
      }

      const conflictingPublicFiles: string[] = []
      const hasPages404 = mappedPages['/404']?.startsWith(PAGES_DIR_ALIAS)
      const hasCustomErrorPage =
        mappedPages['/_error'].startsWith(PAGES_DIR_ALIAS)

      if (hasPublicDir) {
        const hasPublicUnderScoreNextDir = await fileExists(
          path.join(publicDir, '_next')
        )
        if (hasPublicUnderScoreNextDir) {
          throw new Error(PUBLIC_DIR_MIDDLEWARE_CONFLICT)
        }
      }

      await nextBuildSpan
        .traceChild('public-dir-conflict-check')
        .traceAsyncFn(async () => {
          // Check if pages conflict with files in `public`
          // Only a page of public file can be served, not both.
          for (const page in mappedPages) {
            const hasPublicPageFile = await fileExists(
              path.join(publicDir, page === '/' ? '/index' : page),
              'file'
            )
            if (hasPublicPageFile) {
              conflictingPublicFiles.push(page)
            }
          }

          const numConflicting = conflictingPublicFiles.length

          if (numConflicting) {
            throw new Error(
              `Conflicting public and page file${
                numConflicting === 1 ? ' was' : 's were'
              } found. https://nextjs.org/docs/messages/conflicting-public-file-page\n${conflictingPublicFiles.join(
                '\n'
              )}`
            )
          }
        })

      const nestedReservedPages = pageKeys.pages.filter((page) => {
        return (
          page.match(/\/(_app|_document|_error)$/) && path.dirname(page) !== '/'
        )
      })

      if (nestedReservedPages.length) {
        Log.warn(
          `The following reserved Next.js pages were detected not directly under the pages directory:\n` +
            nestedReservedPages.join('\n') +
            `\nSee more info here: https://nextjs.org/docs/messages/nested-reserved-page\n`
        )
      }

      const restrictedRedirectPaths = ['/_next'].map((p) =>
        config.basePath ? `${config.basePath}${p}` : p
      )

      const buildCustomRoute = (
        r: {
          source: string
          locale?: false
          basePath?: false
          statusCode?: number
          destination?: string
        },
        type: RouteType
      ) => {
        const keys: any[] = []

        const routeRegex = pathToRegexp(r.source, keys, {
          strict: true,
          sensitive: false,
          delimiter: '/', // default is `/#?`, but Next does not pass query info
        })
        let regexSource = routeRegex.source

        if (!(r as any).internal) {
          regexSource = modifyRouteRegex(
            routeRegex.source,
            type === 'redirect' ? restrictedRedirectPaths : undefined
          )
        }

        return {
          ...r,
          ...(type === 'redirect'
            ? {
                statusCode: getRedirectStatus(r as Redirect),
                permanent: undefined,
              }
            : {}),
          regex: normalizeRouteRegex(regexSource),
        }
      }

      const routesManifestPath = path.join(distDir, ROUTES_MANIFEST)
      const routesManifest: {
        version: number
        pages404: boolean
        basePath: string
        redirects: Array<ReturnType<typeof buildCustomRoute>>
        rewrites?:
          | Array<ReturnType<typeof buildCustomRoute>>
          | {
              beforeFiles: Array<ReturnType<typeof buildCustomRoute>>
              afterFiles: Array<ReturnType<typeof buildCustomRoute>>
              fallback: Array<ReturnType<typeof buildCustomRoute>>
            }
        headers: Array<ReturnType<typeof buildCustomRoute>>
        staticRoutes: Array<{
          page: string
          regex: string
          namedRegex?: string
          routeKeys?: { [key: string]: string }
        }>
        dynamicRoutes: Array<{
          page: string
          regex: string
          namedRegex?: string
          routeKeys?: { [key: string]: string }
        }>
        dataRoutes: Array<{
          page: string
          routeKeys?: { [key: string]: string }
          dataRouteRegex: string
          namedDataRouteRegex?: string
        }>
        i18n?: {
          domains?: Array<{
            http?: true
            domain: string
            locales?: string[]
            defaultLocale: string
          }>
          locales: string[]
          defaultLocale: string
          localeDetection?: false
        }
        rsc: {
          header: typeof RSC
          varyHeader: typeof RSC_VARY_HEADER
        }
        skipMiddlewareUrlNormalize?: boolean
      } = nextBuildSpan.traceChild('generate-routes-manifest').traceFn(() => {
        const sortedRoutes = getSortedRoutes([
          ...pageKeys.pages,
          ...(pageKeys.app ?? []),
        ])
        const dynamicRoutes: Array<ReturnType<typeof pageToRoute>> = []
        const staticRoutes: typeof dynamicRoutes = []

        for (const route of sortedRoutes) {
          if (isDynamicRoute(route)) {
            dynamicRoutes.push(pageToRoute(route))
          } else if (!isReservedPage(route)) {
            staticRoutes.push(pageToRoute(route))
          }
        }

        return {
          version: 3,
          pages404: true,
          basePath: config.basePath,
          redirects: redirects.map((r: any) => buildCustomRoute(r, 'redirect')),
          headers: headers.map((r: any) => buildCustomRoute(r, 'header')),
          dynamicRoutes,
          staticRoutes,
          dataRoutes: [],
          i18n: config.i18n || undefined,
          rsc: {
            header: RSC,
            varyHeader: RSC_VARY_HEADER,
            contentTypeHeader: RSC_CONTENT_TYPE_HEADER,
          },
          skipMiddlewareUrlNormalize: config.skipMiddlewareUrlNormalize,
        }
      })

      if (rewrites.beforeFiles.length === 0 && rewrites.fallback.length === 0) {
        routesManifest.rewrites = rewrites.afterFiles.map((r: any) =>
          buildCustomRoute(r, 'rewrite')
        )
      } else {
        routesManifest.rewrites = {
          beforeFiles: rewrites.beforeFiles.map((r: any) =>
            buildCustomRoute(r, 'rewrite')
          ),
          afterFiles: rewrites.afterFiles.map((r: any) =>
            buildCustomRoute(r, 'rewrite')
          ),
          fallback: rewrites.fallback.map((r: any) =>
            buildCustomRoute(r, 'rewrite')
          ),
        }
      }
      const combinedRewrites: Rewrite[] = [
        ...rewrites.beforeFiles,
        ...rewrites.afterFiles,
        ...rewrites.fallback,
      ]

      const distDirCreated = await nextBuildSpan
        .traceChild('create-dist-dir')
        .traceAsyncFn(async () => {
          try {
            await promises.mkdir(distDir, { recursive: true })
            return true
          } catch (err) {
            if (isError(err) && err.code === 'EPERM') {
              return false
            }
            throw err
          }
        })

      if (!distDirCreated || !(await isWriteable(distDir))) {
        throw new Error(
          '> Build directory is not writeable. https://nextjs.org/docs/messages/build-dir-not-writeable'
        )
      }

      if (config.cleanDistDir) {
        await recursiveDelete(distDir, /^cache/)
      }

      // Ensure commonjs handling is used for files in the distDir (generally .next)
      // Files outside of the distDir can be "type": "module"
      await promises.writeFile(
        path.join(distDir, 'package.json'),
        '{"type": "commonjs"}'
      )

      // We need to write the manifest with rewrites before build
      // so serverless can import the manifest
      await nextBuildSpan
        .traceChild('write-routes-manifest')
        .traceAsyncFn(() =>
          promises.writeFile(
            routesManifestPath,
            JSON.stringify(routesManifest),
            'utf8'
          )
        )

      const manifestPath = path.join(distDir, SERVER_DIRECTORY, PAGES_MANIFEST)

      const requiredServerFiles = nextBuildSpan
        .traceChild('generate-required-server-files')
        .traceFn(() => ({
          version: 1,
          config: {
            ...config,
            configFile: undefined,
            ...(ciEnvironment.hasNextSupport
              ? {
                  compress: false,
                }
              : {}),
            experimental: {
              ...config.experimental,
              trustHostHeader: ciEnvironment.hasNextSupport,
            },
          },
          appDir: dir,
          files: [
            ROUTES_MANIFEST,
            path.relative(distDir, manifestPath),
            BUILD_MANIFEST,
            PRERENDER_MANIFEST,
            path.join(SERVER_DIRECTORY, MIDDLEWARE_MANIFEST),
            path.join(SERVER_DIRECTORY, MIDDLEWARE_BUILD_MANIFEST + '.js'),
            path.join(
              SERVER_DIRECTORY,
              MIDDLEWARE_REACT_LOADABLE_MANIFEST + '.js'
            ),
            ...(appDir
              ? [
                  ...(config.experimental.sri
                    ? [
                        path.join(
                          SERVER_DIRECTORY,
                          SUBRESOURCE_INTEGRITY_MANIFEST + '.js'
                        ),
                        path.join(
                          SERVER_DIRECTORY,
                          SUBRESOURCE_INTEGRITY_MANIFEST + '.json'
                        ),
                      ]
                    : []),
                  path.join(SERVER_DIRECTORY, APP_PATHS_MANIFEST),
                  APP_BUILD_MANIFEST,
                  path.join(SERVER_DIRECTORY, FLIGHT_MANIFEST + '.js'),
                  path.join(SERVER_DIRECTORY, FLIGHT_MANIFEST + '.json'),
                  path.join(
                    SERVER_DIRECTORY,
                    FLIGHT_SERVER_CSS_MANIFEST + '.js'
                  ),
                  path.join(
                    SERVER_DIRECTORY,
                    FLIGHT_SERVER_CSS_MANIFEST + '.json'
                  ),
                ]
              : []),
            REACT_LOADABLE_MANIFEST,
            config.optimizeFonts
              ? path.join(SERVER_DIRECTORY, FONT_MANIFEST)
              : null,
            BUILD_ID_FILE,
            appDir ? path.join(SERVER_DIRECTORY, APP_PATHS_MANIFEST) : null,
            ...(config.experimental.fontLoaders
              ? [
                  path.join(SERVER_DIRECTORY, FONT_LOADER_MANIFEST + '.js'),
                  path.join(SERVER_DIRECTORY, FONT_LOADER_MANIFEST + '.json'),
                ]
              : []),
          ]
            .filter(nonNullable)
            .map((file) => path.join(config.distDir, file)),
          ignore: [] as string[],
        }))

      const { duration: webpackBuildDuration, turbotraceContext } =
        await webpackBuild()

      telemetry.record(
        eventBuildCompleted(pagesPaths, {
          durationInSeconds: webpackBuildDuration,
          totalAppPagesCount,
        })
      )

      let turboTasks: unknown

      if (turbotraceContext) {
        let binding = (await loadBindings()) as any
        if (
          !binding?.isWasm &&
          typeof binding.turbo.startTrace === 'function'
        ) {
          let turbotraceOutputPath: string | undefined
          let turbotraceFiles: string[] | undefined
          turboTasks = binding.turbo.createTurboTasks(
            (config.experimental.turbotrace?.memoryLimit ??
              TURBO_TRACE_DEFAULT_MEMORY_LIMIT) *
              1024 *
              1024
          )

          const { entriesTrace, chunksTrace } = turbotraceContext
          if (entriesTrace) {
            const {
              appDir: turbotraceContextAppDir,
              depModArray,
              entryNameMap,
              outputPath,
              action,
            } = entriesTrace
            const depModSet = new Set(depModArray)
            const filesTracedInEntries: string[] =
              await binding.turbo.startTrace(action, turboTasks)

            const { contextDirectory, input: entriesToTrace } = action

            // only trace the assets under the appDir
            // exclude files from node_modules, entries and processed by webpack
            const filesTracedFromEntries = filesTracedInEntries
              .map((f) => path.join(contextDirectory, f))
              .filter(
                (f) =>
                  !f.includes('/node_modules/') &&
                  f.startsWith(turbotraceContextAppDir) &&
                  !entriesToTrace.includes(f) &&
                  !depModSet.has(f)
              )
            if (filesTracedFromEntries.length) {
              // The turbo trace doesn't provide the traced file type and reason at present
              // let's write the traced files into the first [entry].nft.json
              const [[, entryName]] = Array.from(entryNameMap.entries()).filter(
                ([k]) => k.startsWith(turbotraceContextAppDir)
              )
              const traceOutputPath = path.join(
                outputPath,
                `../${entryName}.js.nft.json`
              )
              const traceOutputDir = path.dirname(traceOutputPath)

              turbotraceOutputPath = traceOutputPath
              turbotraceFiles = filesTracedFromEntries.map((file) =>
                path.relative(traceOutputDir, file)
              )
            }
          }
          if (chunksTrace) {
            const { action } = chunksTrace
            await binding.turbo.startTrace(action, turboTasks)
            if (turbotraceOutputPath && turbotraceFiles) {
              const existedNftFile = await promises
                .readFile(turbotraceOutputPath, 'utf8')
                .then((existedContent) => JSON.parse(existedContent))
                .catch(() => ({
                  version: TRACE_OUTPUT_VERSION,
                  files: [],
                }))
              existedNftFile.files.push(...turbotraceFiles)
              const filesSet = new Set(existedNftFile.files)
              existedNftFile.files = [...filesSet]
              await promises.writeFile(
                turbotraceOutputPath,
                JSON.stringify(existedNftFile),
                'utf8'
              )
            }
          }
        }
      }

      // For app directory, we run type checking after build.
      if (appDir) {
        await startTypeChecking()
      }

      const postCompileSpinner = createSpinner({
        prefixText: `${Log.prefixes.info} Collecting page data`,
      })

      const buildManifestPath = path.join(distDir, BUILD_MANIFEST)
      const appBuildManifestPath = path.join(distDir, APP_BUILD_MANIFEST)

      let staticAppPagesCount = 0
      let serverAppPagesCount = 0
      let edgeRuntimeAppCount = 0
      let edgeRuntimePagesCount = 0
      const ssgPages = new Set<string>()
      const ssgStaticFallbackPages = new Set<string>()
      const ssgBlockingFallbackPages = new Set<string>()
      const staticPages = new Set<string>()
      const invalidPages = new Set<string>()
      const hybridAmpPages = new Set<string>()
      const serverPropsPages = new Set<string>()
      const additionalSsgPaths = new Map<string, Array<string>>()
      const additionalSsgPathsEncoded = new Map<string, Array<string>>()
      const appStaticPaths = new Map<string, Array<string>>()
      const appStaticPathsEncoded = new Map<string, Array<string>>()
      const appNormalizedPaths = new Map<string, string>()
      const appDynamicParamPaths = new Set<string>()
      const appDefaultConfigs = new Map<string, AppConfig>()
      const pageInfos = new Map<string, PageInfo>()
      const pagesManifest = JSON.parse(
        await promises.readFile(manifestPath, 'utf8')
      ) as PagesManifest
      const buildManifest = JSON.parse(
        await promises.readFile(buildManifestPath, 'utf8')
      ) as BuildManifest
      const appBuildManifest = appDir
        ? (JSON.parse(
            await promises.readFile(appBuildManifestPath, 'utf8')
          ) as AppBuildManifest)
        : undefined

      const timeout = config.staticPageGenerationTimeout || 0
      const sharedPool = config.experimental.sharedPool || false
      const staticWorker = sharedPool
        ? require.resolve('./worker')
        : require.resolve('./utils')
      let infoPrinted = false

      let appPathsManifest: Record<string, string> = {}
      const appPathRoutes: Record<string, string> = {}

      if (appDir) {
        appPathsManifest = JSON.parse(
          await promises.readFile(
            path.join(distDir, SERVER_DIRECTORY, APP_PATHS_MANIFEST),
            'utf8'
          )
        )

        Object.keys(appPathsManifest).forEach((entry) => {
          appPathRoutes[entry] = normalizeAppPath(entry) || '/'
        })
        await promises.writeFile(
          path.join(distDir, APP_PATH_ROUTES_MANIFEST),
          JSON.stringify(appPathRoutes, null, 2)
        )
      }

      process.env.NEXT_PHASE = PHASE_PRODUCTION_BUILD

      const staticWorkers = new Worker(staticWorker, {
        timeout: timeout * 1000,
        onRestart: (method, [arg], attempts) => {
          if (method === 'exportPage') {
            const { path: pagePath } = arg
            if (attempts >= 3) {
              throw new Error(
                `Static page generation for ${pagePath} is still timing out after 3 attempts. See more info here https://nextjs.org/docs/messages/static-page-generation-timeout`
              )
            }
            Log.warn(
              `Restarted static page generation for ${pagePath} because it took more than ${timeout} seconds`
            )
          } else {
            const pagePath = arg
            if (attempts >= 2) {
              throw new Error(
                `Collecting page data for ${pagePath} is still timing out after 2 attempts. See more info here https://nextjs.org/docs/messages/page-data-collection-timeout`
              )
            }
            Log.warn(
              `Restarted collecting page data for ${pagePath} because it took more than ${timeout} seconds`
            )
          }
          if (!infoPrinted) {
            Log.warn(
              'See more info here https://nextjs.org/docs/messages/static-page-generation-timeout'
            )
            infoPrinted = true
          }
        },
        numWorkers: config.experimental.cpus,
        enableWorkerThreads: config.experimental.workerThreads,
        exposedMethods: sharedPool
          ? [
              'hasCustomGetInitialProps',
              'isPageStatic',
              'getNamedExports',
              'exportPage',
            ]
          : ['hasCustomGetInitialProps', 'isPageStatic', 'getNamedExports'],
      }) as Worker &
        Pick<
          typeof import('./worker'),
          | 'hasCustomGetInitialProps'
          | 'isPageStatic'
          | 'getNamedExports'
          | 'exportPage'
        >

      const analysisBegin = process.hrtime()
      const staticCheckSpan = nextBuildSpan.traceChild('static-check')
      const {
        customAppGetInitialProps,
        namedExports,
        isNextImageImported,
        hasSsrAmpPages,
        hasNonStaticErrorPage,
      } = await staticCheckSpan.traceAsyncFn(async () => {
        const { configFileName, publicRuntimeConfig, serverRuntimeConfig } =
          config
        const runtimeEnvConfig = { publicRuntimeConfig, serverRuntimeConfig }

        const nonStaticErrorPageSpan = staticCheckSpan.traceChild(
          'check-static-error-page'
        )
        const errorPageHasCustomGetInitialProps =
          nonStaticErrorPageSpan.traceAsyncFn(
            async () =>
              hasCustomErrorPage &&
              (await staticWorkers.hasCustomGetInitialProps(
                '/_error',
                distDir,
                runtimeEnvConfig,
                false
              ))
          )

        const errorPageStaticResult = nonStaticErrorPageSpan.traceAsyncFn(
          async () =>
            hasCustomErrorPage &&
            staticWorkers.isPageStatic({
              page: '/_error',
              distDir,
              configFileName,
              runtimeEnvConfig,
              httpAgentOptions: config.httpAgentOptions,
              enableUndici: config.experimental.enableUndici,
              locales: config.i18n?.locales,
              defaultLocale: config.i18n?.defaultLocale,
              pageRuntime: config.experimental.runtime,
            })
        )

        const appPageToCheck = '/_app'

        const customAppGetInitialPropsPromise =
          staticWorkers.hasCustomGetInitialProps(
            appPageToCheck,
            distDir,
            runtimeEnvConfig,
            true
          )

        const namedExportsPromise = staticWorkers.getNamedExports(
          appPageToCheck,
          distDir,
          runtimeEnvConfig
        )

        // eslint-disable-next-line @typescript-eslint/no-shadow
        let isNextImageImported: boolean | undefined
        // eslint-disable-next-line @typescript-eslint/no-shadow
        let hasSsrAmpPages = false

        const computedManifestData = await computeFromManifest(
          { build: buildManifest, app: appBuildManifest },
          distDir,
          config.experimental.gzipSize
        )

        const middlewareManifest: MiddlewareManifest = require(path.join(
          distDir,
          SERVER_DIRECTORY,
          MIDDLEWARE_MANIFEST
        ))

        for (const key of Object.keys(middlewareManifest?.functions)) {
          if (key.startsWith('/api')) {
            edgeRuntimePagesCount++
          }
        }

        await Promise.all(
          Object.entries(pageKeys)
            .reduce<Array<{ pageType: keyof typeof pageKeys; page: string }>>(
              (acc, [key, files]) => {
                if (!files) {
                  return acc
                }

                const pageType = key as keyof typeof pageKeys

                for (const page of files) {
                  acc.push({ pageType, page })
                }

                return acc
              },
              []
            )
            .map(({ pageType, page }) => {
              const checkPageSpan = staticCheckSpan.traceChild('check-page', {
                page,
              })
              return checkPageSpan.traceAsyncFn(async () => {
                const actualPage = normalizePagePath(page)
                const [selfSize, allSize] = await getJsPageSizeInKb(
                  pageType,
                  actualPage,
                  distDir,
                  buildManifest,
                  appBuildManifest,
                  config.experimental.gzipSize,
                  computedManifestData
                )

                let isSsg = false
                let isStatic = false
                let isServerComponent = false
                let isHybridAmp = false
                let ssgPageRoutes: string[] | null = null

                let pagePath = ''

                if (pageType === 'pages') {
                  pagePath =
                    pagesPaths.find(
                      (p) =>
                        p.startsWith(actualPage + '.') ||
                        p.startsWith(actualPage + '/index.')
                    ) || ''
                }
                let originalAppPath: string | undefined

                if (pageType === 'app' && mappedAppPages) {
                  for (const [originalPath, normalizedPath] of Object.entries(
                    appPathRoutes
                  )) {
                    if (normalizedPath === page) {
                      pagePath = mappedAppPages[originalPath].replace(
                        /^private-next-app-dir/,
                        ''
                      )
                      originalAppPath = originalPath
                      break
                    }
                  }
                }

                const staticInfo = pagePath
                  ? await getPageStaticInfo({
                      pageFilePath: path.join(
                        (pageType === 'pages' ? pagesDir : appDir) || '',
                        pagePath
                      ),
                      nextConfig: config,
                      pageType,
                    })
                  : undefined

                const pageRuntime = staticInfo?.runtime
                isServerComponent =
                  pageType === 'app' &&
                  staticInfo?.rsc !== RSC_MODULE_TYPES.client

                if (!isReservedPage(page)) {
                  try {
                    let edgeInfo: any

                    if (isEdgeRuntime(pageRuntime)) {
                      if (pageType === 'app') {
                        edgeRuntimeAppCount++
                      } else {
                        edgeRuntimePagesCount++
                      }

                      const manifestKey =
                        pageType === 'pages' ? page : originalAppPath || ''

                      edgeInfo = middlewareManifest.functions[manifestKey]
                    }

                    let isPageStaticSpan =
                      checkPageSpan.traceChild('is-page-static')
                    let workerResult = await isPageStaticSpan.traceAsyncFn(
                      () => {
                        return staticWorkers.isPageStatic({
                          page,
                          originalAppPath,
                          distDir,
                          configFileName,
                          runtimeEnvConfig,
                          httpAgentOptions: config.httpAgentOptions,
                          enableUndici: config.experimental.enableUndici,
                          locales: config.i18n?.locales,
                          defaultLocale: config.i18n?.defaultLocale,
                          parentId: isPageStaticSpan.id,
                          pageRuntime,
                          edgeInfo,
                          pageType,
                          hasServerComponents: !!appDir,
                        })
                      }
                    )

                    if (pageType === 'app' && originalAppPath) {
                      appNormalizedPaths.set(originalAppPath, page)
                      // TODO-APP: handle prerendering with edge
                      if (isEdgeRuntime(pageRuntime)) {
                        isStatic = false
                        isSsg = false
                      } else {
                        if (
                          workerResult.encodedPrerenderRoutes &&
                          workerResult.prerenderRoutes
                        ) {
                          appStaticPaths.set(
                            originalAppPath,
                            workerResult.prerenderRoutes
                          )
                          appStaticPathsEncoded.set(
                            originalAppPath,
                            workerResult.encodedPrerenderRoutes
                          )
                          ssgPageRoutes = workerResult.prerenderRoutes
                          isSsg = true
                        }
                        if (
                          (!isDynamicRoute(page) ||
                            !workerResult.prerenderRoutes?.length) &&
                          workerResult.appConfig?.revalidate !== 0
                        ) {
                          appStaticPaths.set(originalAppPath, [page])
                          appStaticPathsEncoded.set(originalAppPath, [page])
                          isStatic = true
                        }
                        if (workerResult.prerenderFallback) {
                          // whether or not to allow requests for paths not
                          // returned from generateStaticParams
                          appDynamicParamPaths.add(originalAppPath)
                        }
                        appDefaultConfigs.set(
                          originalAppPath,
                          workerResult.appConfig || {}
                        )
                      }
                    } else {
                      if (isEdgeRuntime(pageRuntime)) {
                        if (workerResult.hasStaticProps) {
                          console.warn(
                            `"getStaticProps" is not yet supported fully with "experimental-edge", detected on ${page}`
                          )
                        }
                        // TODO: add handling for statically rendering edge
                        // pages and allow edge with Prerender outputs
                        workerResult.isStatic = false
                        workerResult.hasStaticProps = false
                      }

                      if (
                        workerResult.isStatic === false &&
                        (workerResult.isHybridAmp || workerResult.isAmpOnly)
                      ) {
                        hasSsrAmpPages = true
                      }

                      if (workerResult.isHybridAmp) {
                        isHybridAmp = true
                        hybridAmpPages.add(page)
                      }

                      if (workerResult.isNextImageImported) {
                        isNextImageImported = true
                      }

                      if (workerResult.hasStaticProps) {
                        ssgPages.add(page)
                        isSsg = true

                        if (
                          workerResult.prerenderRoutes &&
                          workerResult.encodedPrerenderRoutes
                        ) {
                          additionalSsgPaths.set(
                            page,
                            workerResult.prerenderRoutes
                          )
                          additionalSsgPathsEncoded.set(
                            page,
                            workerResult.encodedPrerenderRoutes
                          )
                          ssgPageRoutes = workerResult.prerenderRoutes
                        }

                        if (workerResult.prerenderFallback === 'blocking') {
                          ssgBlockingFallbackPages.add(page)
                        } else if (workerResult.prerenderFallback === true) {
                          ssgStaticFallbackPages.add(page)
                        }
                      } else if (workerResult.hasServerProps) {
                        serverPropsPages.add(page)
                      } else if (
                        workerResult.isStatic &&
                        !isServerComponent &&
                        (await customAppGetInitialPropsPromise) === false
                      ) {
                        staticPages.add(page)
                        isStatic = true
                      } else if (isServerComponent) {
                        // This is a static server component page that doesn't have
                        // gSP or gSSP. We still treat it as a SSG page.
                        ssgPages.add(page)
                        isSsg = true
                      }

                      if (hasPages404 && page === '/404') {
                        if (
                          !workerResult.isStatic &&
                          !workerResult.hasStaticProps
                        ) {
                          throw new Error(
                            `\`pages/404\` ${STATIC_STATUS_PAGE_GET_INITIAL_PROPS_ERROR}`
                          )
                        }
                        // we need to ensure the 404 lambda is present since we use
                        // it when _app has getInitialProps
                        if (
                          (await customAppGetInitialPropsPromise) &&
                          !workerResult.hasStaticProps
                        ) {
                          staticPages.delete(page)
                        }
                      }

                      if (
                        STATIC_STATUS_PAGES.includes(page) &&
                        !workerResult.isStatic &&
                        !workerResult.hasStaticProps
                      ) {
                        throw new Error(
                          `\`pages${page}\` ${STATIC_STATUS_PAGE_GET_INITIAL_PROPS_ERROR}`
                        )
                      }
                    }
                  } catch (err) {
                    if (
                      !isError(err) ||
                      err.message !== 'INVALID_DEFAULT_EXPORT'
                    )
                      throw err
                    invalidPages.add(page)
                  }
                }

                if (pageType === 'app') {
                  if (isSsg || isStatic) {
                    staticAppPagesCount++
                  } else {
                    serverAppPagesCount++
                  }
                }

                pageInfos.set(page, {
                  size: selfSize,
                  totalSize: allSize,
                  static: isStatic,
                  isSsg,
                  isHybridAmp,
                  ssgPageRoutes,
                  initialRevalidateSeconds: false,
                  runtime: pageRuntime,
                  pageDuration: undefined,
                  ssgPageDurations: undefined,
                })
              })
            })
        )

        const errorPageResult = await errorPageStaticResult
        const nonStaticErrorPage =
          (await errorPageHasCustomGetInitialProps) ||
          (errorPageResult && errorPageResult.hasServerProps)

        const returnValue = {
          customAppGetInitialProps: await customAppGetInitialPropsPromise,
          namedExports: await namedExportsPromise,
          isNextImageImported,
          hasSsrAmpPages,
          hasNonStaticErrorPage: nonStaticErrorPage,
        }

        if (!sharedPool) staticWorkers.end()
        return returnValue
      })

      if (customAppGetInitialProps) {
        console.warn(
          chalk.bold.yellow(`Warning: `) +
            chalk.yellow(
              `You have opted-out of Automatic Static Optimization due to \`getInitialProps\` in \`pages/_app\`. This does not opt-out pages with \`getStaticProps\``
            )
        )
        console.warn(
          'Read more: https://nextjs.org/docs/messages/opt-out-auto-static-optimization\n'
        )
      }

      if (!hasSsrAmpPages) {
        requiredServerFiles.ignore.push(
          path.relative(
            dir,
            path.join(
              path.dirname(
                require.resolve(
                  'next/dist/compiled/@ampproject/toolbox-optimizer'
                )
              ),
              '**/*'
            )
          )
        )
      }

      const nextServerTraceOutput = path.join(
        distDir,
        'next-server.js.nft.json'
      )

      if (config.experimental.preCompiledNextServer) {
        if (!ciEnvironment.hasNextSupport) {
          Log.warn(
            `"experimental.preCompiledNextServer" is currently optimized for environments with Next.js support, some features may not be supported`
          )
        }
        const nextServerPath = require.resolve('next/dist/server/next-server')
        await promises.rename(nextServerPath, `${nextServerPath}.bak`)

        await promises.writeFile(
          nextServerPath,
          `module.exports = require('next/dist/compiled/next-server/next-server.js')`
        )
        const glob =
          require('next/dist/compiled/glob') as typeof import('next/dist/compiled/glob')
        const compiledFiles: string[] = []
        const compiledNextServerFolder = path.dirname(
          require.resolve('next/dist/compiled/next-server/next-server.js')
        )

        for (const compiledFolder of [
          compiledNextServerFolder,
          path.join(compiledNextServerFolder, '../react'),
          path.join(compiledNextServerFolder, '../react-dom'),
          path.join(compiledNextServerFolder, '../scheduler'),
        ]) {
          const globResult = glob.sync('**/*', {
            cwd: compiledFolder,
            dot: true,
          })

          await Promise.all(
            globResult.map(async (file) => {
              const absolutePath = path.join(compiledFolder, file)
              const statResult = await promises.stat(absolutePath)

              if (statResult.isFile()) {
                compiledFiles.push(absolutePath)
              }
            })
          )
        }

        const externalLibFiles = [
          'next/dist/shared/lib/server-inserted-html.js',
          'next/dist/shared/lib/router-context.js',
          'next/dist/shared/lib/loadable-context.js',
          'next/dist/shared/lib/image-config-context.js',
          'next/dist/shared/lib/image-config.js',
          'next/dist/shared/lib/head-manager-context.js',
          'next/dist/shared/lib/app-router-context.js',
          'next/dist/shared/lib/amp-context.js',
          'next/dist/shared/lib/hooks-client-context.js',
          'next/dist/shared/lib/html-context.js',
        ]
        for (const file of externalLibFiles) {
          compiledFiles.push(require.resolve(file))
        }
        compiledFiles.push(nextServerPath)

        await promises.writeFile(
          nextServerTraceOutput,
          JSON.stringify({
            version: 1,
            files: [...new Set(compiledFiles)].map((file) =>
              path.relative(distDir, file)
            ),
          } as {
            version: number
            files: string[]
          })
        )
      } else if (config.outputFileTracing) {
        let nodeFileTrace: any
        if (config.experimental.turbotrace) {
          let binding = (await loadBindings()) as any
          if (!binding?.isWasm) {
            nodeFileTrace = binding.turbo.startTrace
          }
        }

        if (!nodeFileTrace) {
          nodeFileTrace =
            require('next/dist/compiled/@vercel/nft').nodeFileTrace
        }

        const includeExcludeSpan = nextBuildSpan.traceChild(
          'apply-include-excludes'
        )
        const resolvedTraceIncludes = new Map<string, string[]>()
        const {
          outputFileTracingIncludes = {},
          outputFileTracingExcludes = {},
        } = config.experimental

        const includeGlobKeys = Object.keys(outputFileTracingIncludes)
        const excludeGlobKeys = Object.keys(outputFileTracingExcludes)

        await includeExcludeSpan.traceAsyncFn(async () => {
          const globOrig =
            require('next/dist/compiled/glob') as typeof import('next/dist/compiled/glob')
          const glob = (pattern: string): Promise<string[]> => {
            return new Promise((resolve, reject) => {
              globOrig(pattern, { cwd: dir }, (err, files) => {
                if (err) {
                  return reject(err)
                }
                resolve(files)
              })
            })
          }

          if (config.outputFileTracing) {
            for (let page of pageKeys.pages) {
              const combinedIncludes = new Set<string>()
              const combinedExcludes = new Set<string>()

              page = normalizePagePath(page)

              for (const curGlob of includeGlobKeys) {
                if (isMatch(page, [curGlob])) {
                  outputFileTracingIncludes[curGlob].forEach((include) => {
                    combinedIncludes.add(include)
                  })
                }
              }

              for (const curGlob of excludeGlobKeys) {
                if (isMatch(page, [curGlob])) {
                  outputFileTracingExcludes[curGlob].forEach((exclude) => {
                    combinedExcludes.add(exclude)
                  })
                }
              }

              if (!combinedIncludes?.size && !combinedExcludes?.size) {
                continue
              }

              const traceFile = path.join(
                distDir,
                'server/pages',
                `${page}.js.nft.json`
              )
              const pageDir = path.dirname(traceFile)
              const traceContent = JSON.parse(
                await promises.readFile(traceFile, 'utf8')
              )
              let includes: string[] = []

              if (combinedIncludes?.size) {
                await Promise.all(
                  [...combinedIncludes].map(async (includeGlob) => {
                    const results = await glob(includeGlob)
                    const resolvedInclude = resolvedTraceIncludes.get(
                      includeGlob
                    ) || [
                      ...results.map((file) => {
                        return path.relative(pageDir, path.join(dir, file))
                      }),
                    ]
                    includes.push(...resolvedInclude)
                    resolvedTraceIncludes.set(includeGlob, resolvedInclude)
                  })
                )
              }
              const combined = new Set([...traceContent.files, ...includes])

              if (combinedExcludes?.size) {
                const resolvedGlobs = [...combinedExcludes].map((exclude) =>
                  path.join(dir, exclude)
                )
                combined.forEach((file) => {
                  if (isMatch(path.join(pageDir, file), resolvedGlobs)) {
                    combined.delete(file)
                  }
                })
              }

              await promises.writeFile(
                traceFile,
                JSON.stringify({
                  version: traceContent.version,
                  files: [...combined],
                })
              )
            }
          }
        })

        await nextBuildSpan
          .traceChild('trace-next-server')
          .traceAsyncFn(async () => {
            let cacheKey: string | undefined
            // consider all lockFiles in tree in case user accidentally
            // has both package-lock.json and yarn.lock
            const lockFiles: string[] = (
              await Promise.all(
                ['package-lock.json', 'yarn.lock', 'pnpm-lock.yaml'].map(
                  (file) => findUp(file, { cwd: dir })
                )
              )
            ).filter(Boolean) as any // TypeScript doesn't like this filter

            const cachedTracePath = path.join(
              distDir,
              'cache/next-server.js.nft.json'
            )

            if (lockFiles.length > 0) {
              const cacheHash = (
                require('crypto') as typeof import('crypto')
              ).createHash('sha256')

              cacheHash.update(require('next/package').version)
              cacheHash.update(hasSsrAmpPages + '')
              cacheHash.update(ciEnvironment.hasNextSupport + '')

              await Promise.all(
                lockFiles.map(async (lockFile) => {
                  cacheHash.update(await promises.readFile(lockFile))
                })
              )
              cacheKey = cacheHash.digest('hex')

              try {
                const existingTrace = JSON.parse(
                  await promises.readFile(cachedTracePath, 'utf8')
                )

                if (existingTrace.cacheKey === cacheKey) {
                  await promises.copyFile(
                    cachedTracePath,
                    nextServerTraceOutput
                  )
                  return
                }
              } catch (_) {}
            }

            const root =
              config.experimental?.turbotrace?.contextDirectory ??
              config.experimental?.outputFileTracingRoot ??
              dir
            const nextServerEntry = require.resolve(
              'next/dist/server/next-server'
            )
            const toTrace = [nextServerEntry]

            // ensure we trace any dependencies needed for custom
            // incremental cache handler
            if (config.experimental.incrementalCacheHandlerPath) {
              toTrace.push(
                require.resolve(config.experimental.incrementalCacheHandlerPath)
              )
            }

            let serverResult: import('next/dist/compiled/@vercel/nft').NodeFileTraceResult
            const ignores = [
              '**/*.d.ts',
              '**/*.map',
              '**/next/dist/pages/**/*',
              '**/next/dist/compiled/webpack/(bundle4|bundle5).js',
              '**/node_modules/webpack5/**/*',
              '**/next/dist/server/lib/squoosh/**/*.wasm',
              '**/next/dist/server/lib/route-resolver*',
              ...(ciEnvironment.hasNextSupport
                ? [
                    // only ignore image-optimizer code when
                    // this is being handled outside of next-server
                    '**/next/dist/server/image-optimizer.js',
                    '**/node_modules/sharp/**/*',
                  ]
                : []),
              ...(!hasSsrAmpPages
                ? ['**/next/dist/compiled/@ampproject/toolbox-optimizer/**/*']
                : []),
              ...(config.experimental.outputFileTracingIgnores || []),
            ]
            const ignoreFn = (pathname: string) => {
              return isMatch(pathname, ignores, { contains: true, dot: true })
            }
            const traceContext = path.join(nextServerEntry, '..', '..')
            const tracedFiles = new Set<string>()
            if (config.experimental.turbotrace) {
<<<<<<< HEAD
              // handle the cache in the turbo-tracing side in the future
              await nodeFileTrace({
                action: 'annotate',
                input: toTrace,
                contextDirectory: root,
                logLevel: config.experimental.turbotrace.logLevel,
                processCwd: config.experimental.turbotrace.processCwd,
                logDetail: config.experimental.turbotrace.logDetail,
                showAll: config.experimental.turbotrace.logAll,
              })
            } else {
              const additionalIgnores = new Set<string>()

              for (const glob of excludeGlobKeys) {
                if (isMatch('next-server', glob)) {
                  outputFileTracingExcludes[glob].forEach((exclude) => {
                    additionalIgnores.add(exclude)
                  })
                }
              }

              const ignores = [
                '**/next/dist/pages/**/*',
                '**/next/dist/compiled/webpack/(bundle4|bundle5).js',
                '**/node_modules/webpack5/**/*',
                '**/next/dist/server/lib/squoosh/**/*.wasm',
                ...(ciEnvironment.hasNextSupport
                  ? [
                      // only ignore image-optimizer code when
                      // this is being handled outside of next-server
                      '**/next/dist/server/image-optimizer.js',
                      '**/node_modules/sharp/**/*',
                    ]
                  : []),
                ...(!hasSsrAmpPages
                  ? ['**/next/dist/compiled/@ampproject/toolbox-optimizer/**/*']
                  : []),
                ...additionalIgnores,
              ]
              const ignoreFn = (pathname: string) => {
                return isMatch(pathname, ignores, { contains: true, dot: true })
=======
              const files: string[] = await nodeFileTrace(
                {
                  action: 'print',
                  input: toTrace,
                  contextDirectory: traceContext,
                  logLevel: config.experimental.turbotrace.logLevel,
                  processCwd: config.experimental.turbotrace.processCwd,
                  logDetail: config.experimental.turbotrace.logDetail,
                  showAll: config.experimental.turbotrace.logAll,
                },
                turboTasks
              )
              for (const file of files) {
                if (!ignoreFn(path.join(traceContext, file))) {
                  tracedFiles.add(
                    path
                      .relative(distDir, path.join(traceContext, file))
                      .replace(/\\/g, '/')
                  )
                }
>>>>>>> 93ee752d
              }
            } else {
              serverResult = await nodeFileTrace(toTrace, {
                base: root,
                processCwd: dir,
                ignore: ignoreFn,
              })

              serverResult.fileList.forEach((file) => {
                tracedFiles.add(
                  path
                    .relative(distDir, path.join(root, file))
                    .replace(/\\/g, '/')
                )
              })
            }
            await promises.writeFile(
              nextServerTraceOutput,
              JSON.stringify({
                version: 1,
                cacheKey,
                files: Array.from(tracedFiles),
              } as {
                version: number
                files: string[]
              })
            )
            await promises.unlink(cachedTracePath).catch(() => {})
            await promises
              .copyFile(nextServerTraceOutput, cachedTracePath)
              .catch(() => {})
          })
      }

      if (serverPropsPages.size > 0 || ssgPages.size > 0) {
        // We update the routes manifest after the build with the
        // data routes since we can't determine these until after build
        routesManifest.dataRoutes = getSortedRoutes([
          ...serverPropsPages,
          ...ssgPages,
        ]).map((page) => {
          const pagePath = normalizePagePath(page)
          const dataRoute = path.posix.join(
            '/_next/data',
            buildId,
            `${pagePath}.json`
          )

          let dataRouteRegex: string
          let namedDataRouteRegex: string | undefined
          let routeKeys: { [named: string]: string } | undefined

          if (isDynamicRoute(page)) {
            const routeRegex = getNamedRouteRegex(
              dataRoute.replace(/\.json$/, '')
            )

            dataRouteRegex = normalizeRouteRegex(
              routeRegex.re.source.replace(/\(\?:\\\/\)\?\$$/, `\\.json$`)
            )
            namedDataRouteRegex = routeRegex.namedRegex!.replace(
              /\(\?:\/\)\?\$$/,
              `\\.json$`
            )
            routeKeys = routeRegex.routeKeys
          } else {
            dataRouteRegex = normalizeRouteRegex(
              new RegExp(
                `^${path.posix.join(
                  '/_next/data',
                  escapeStringRegexp(buildId),
                  `${pagePath}.json`
                )}$`
              ).source
            )
          }

          return {
            page,
            routeKeys,
            dataRouteRegex,
            namedDataRouteRegex,
          }
        })

        await promises.writeFile(
          routesManifestPath,
          JSON.stringify(routesManifest),
          'utf8'
        )
      }

      // Since custom _app.js can wrap the 404 page we have to opt-out of static optimization if it has getInitialProps
      // Only export the static 404 when there is no /_error present
      const useStatic404 =
        !customAppGetInitialProps && (!hasNonStaticErrorPage || hasPages404)

      if (invalidPages.size > 0) {
        const err = new Error(
          `Build optimization failed: found page${
            invalidPages.size === 1 ? '' : 's'
          } without a React Component as default export in \n${[...invalidPages]
            .map((pg) => `pages${pg}`)
            .join(
              '\n'
            )}\n\nSee https://nextjs.org/docs/messages/page-without-valid-component for more info.\n`
        ) as NextError
        err.code = 'BUILD_OPTIMIZATION_FAILED'
        throw err
      }

      await writeBuildId(distDir, buildId)

      if (config.experimental.optimizeCss) {
        const globOrig =
          require('next/dist/compiled/glob') as typeof import('next/dist/compiled/glob')

        const cssFilePaths = await new Promise<string[]>((resolve, reject) => {
          globOrig(
            '**/*.css',
            { cwd: path.join(distDir, 'static') },
            (err, files) => {
              if (err) {
                return reject(err)
              }
              resolve(files)
            }
          )
        })

        requiredServerFiles.files.push(
          ...cssFilePaths.map((filePath) =>
            path.join(config.distDir, 'static', filePath)
          )
        )
      }

      const features: EventBuildFeatureUsage[] = [
        {
          featureName: 'experimental/optimizeCss',
          invocationCount: config.experimental.optimizeCss ? 1 : 0,
        },
        {
          featureName: 'experimental/nextScriptWorkers',
          invocationCount: config.experimental.nextScriptWorkers ? 1 : 0,
        },
        {
          featureName: 'optimizeFonts',
          invocationCount: config.optimizeFonts ? 1 : 0,
        },
      ]
      telemetry.record(
        features.map((feature) => {
          return {
            eventName: EVENT_BUILD_FEATURE_USAGE,
            payload: feature,
          }
        })
      )

      await promises.writeFile(
        path.join(distDir, SERVER_FILES_MANIFEST),
        JSON.stringify(requiredServerFiles),
        'utf8'
      )

      const middlewareManifest: MiddlewareManifest = JSON.parse(
        await promises.readFile(
          path.join(distDir, SERVER_DIRECTORY, MIDDLEWARE_MANIFEST),
          'utf8'
        )
      )

      const outputFileTracingRoot =
        config.experimental.outputFileTracingRoot || dir

      if (config.output === 'standalone') {
        await nextBuildSpan
          .traceChild('copy-traced-files')
          .traceAsyncFn(async () => {
            await copyTracedFiles(
              dir,
              distDir,
              pageKeys.pages,
              denormalizedAppPages,
              outputFileTracingRoot,
              requiredServerFiles.config,
              middlewareManifest
            )
          })
      }

      const finalPrerenderRoutes: { [route: string]: SsgRoute } = {}
      const finalDynamicRoutes: PrerenderManifest['dynamicRoutes'] = {}
      const tbdPrerenderRoutes: string[] = []
      let ssgNotFoundPaths: string[] = []

      if (postCompileSpinner) postCompileSpinner.stopAndPersist()

      const { i18n } = config

      const usedStaticStatusPages = STATIC_STATUS_PAGES.filter(
        (page) =>
          mappedPages[page] &&
          mappedPages[page].startsWith('private-next-pages')
      )
      usedStaticStatusPages.forEach((page) => {
        if (!ssgPages.has(page) && !customAppGetInitialProps) {
          staticPages.add(page)
        }
      })

      const hasPages500 = usedStaticStatusPages.includes('/500')
      const useDefaultStatic500 =
        !hasPages500 && !hasNonStaticErrorPage && !customAppGetInitialProps

      const combinedPages = [...staticPages, ...ssgPages]

      // we need to trigger automatic exporting when we have
      // - static 404/500
      // - getStaticProps paths
      // - experimental app is enabled
      if (
        combinedPages.length > 0 ||
        useStatic404 ||
        useDefaultStatic500 ||
        isAppDirEnabled
      ) {
        const staticGenerationSpan =
          nextBuildSpan.traceChild('static-generation')
        await staticGenerationSpan.traceAsyncFn(async () => {
          detectConflictingPaths(
            [
              ...combinedPages,
              ...pageKeys.pages.filter((page) => !combinedPages.includes(page)),
            ],
            ssgPages,
            additionalSsgPaths
          )
          const exportApp: typeof import('../export').default =
            require('../export').default
          const exportOptions = {
            silent: false,
            buildExport: true,
            debugOutput,
            threads: config.experimental.cpus,
            pages: combinedPages,
            outdir: path.join(distDir, 'export'),
            statusMessage: 'Generating static pages',
            exportPageWorker: sharedPool
              ? staticWorkers.exportPage.bind(staticWorkers)
              : undefined,
            endWorker: sharedPool
              ? async () => {
                  await staticWorkers.end()
                }
              : undefined,
            appPaths,
          }
          const exportConfig: any = {
            ...config,
            initialPageRevalidationMap: {},
            pageDurationMap: {},
            ssgNotFoundPaths: [] as string[],
            // Default map will be the collection of automatic statically exported
            // pages and incremental pages.
            // n.b. we cannot handle this above in combinedPages because the dynamic
            // page must be in the `pages` array, but not in the mapping.
            exportPathMap: (defaultMap: any) => {
              // Dynamically routed pages should be prerendered to be used as
              // a client-side skeleton (fallback) while data is being fetched.
              // This ensures the end-user never sees a 500 or slow response from the
              // server.
              //
              // Note: prerendering disables automatic static optimization.
              ssgPages.forEach((page) => {
                if (isDynamicRoute(page)) {
                  tbdPrerenderRoutes.push(page)

                  if (ssgStaticFallbackPages.has(page)) {
                    // Override the rendering for the dynamic page to be treated as a
                    // fallback render.
                    if (i18n) {
                      defaultMap[`/${i18n.defaultLocale}${page}`] = {
                        page,
                        query: { __nextFallback: true },
                      }
                    } else {
                      defaultMap[page] = {
                        page,
                        query: { __nextFallback: true },
                      }
                    }
                  } else {
                    // Remove dynamically routed pages from the default path map when
                    // fallback behavior is disabled.
                    delete defaultMap[page]
                  }
                }
              })
              // Append the "well-known" routes we should prerender for, e.g. blog
              // post slugs.
              additionalSsgPaths.forEach((routes, page) => {
                const encodedRoutes = additionalSsgPathsEncoded.get(page)

                routes.forEach((route, routeIdx) => {
                  defaultMap[route] = {
                    page,
                    query: { __nextSsgPath: encodedRoutes?.[routeIdx] },
                  }
                })
              })

              if (useStatic404) {
                defaultMap['/404'] = {
                  page: hasPages404 ? '/404' : '/_error',
                }
              }

              if (useDefaultStatic500) {
                defaultMap['/500'] = {
                  page: '/_error',
                }
              }

              // TODO: output manifest specific to app paths and their
              // revalidate periods and dynamicParams settings
              appStaticPaths.forEach((routes, originalAppPath) => {
                const encodedRoutes = appStaticPathsEncoded.get(originalAppPath)
                const appConfig = appDefaultConfigs.get(originalAppPath) || {}

                routes.forEach((route, routeIdx) => {
                  defaultMap[route] = {
                    page: originalAppPath,
                    query: { __nextSsgPath: encodedRoutes?.[routeIdx] },
                    _isDynamicError: appConfig.dynamic === 'error',
                    _isAppDir: true,
                  }
                })
              })

              if (i18n) {
                for (const page of [
                  ...staticPages,
                  ...ssgPages,
                  ...(useStatic404 ? ['/404'] : []),
                  ...(useDefaultStatic500 ? ['/500'] : []),
                ]) {
                  const isSsg = ssgPages.has(page)
                  const isDynamic = isDynamicRoute(page)
                  const isFallback = isSsg && ssgStaticFallbackPages.has(page)

                  for (const locale of i18n.locales) {
                    // skip fallback generation for SSG pages without fallback mode
                    if (isSsg && isDynamic && !isFallback) continue
                    const outputPath = `/${locale}${page === '/' ? '' : page}`

                    defaultMap[outputPath] = {
                      page: defaultMap[page]?.page || page,
                      query: { __nextLocale: locale },
                    }

                    if (isFallback) {
                      defaultMap[outputPath].query.__nextFallback = true
                    }
                  }

                  if (isSsg) {
                    // remove non-locale prefixed variant from defaultMap
                    delete defaultMap[page]
                  }
                }
              }
              return defaultMap
            },
          }

          await exportApp(dir, exportOptions, nextBuildSpan, exportConfig)

          const postBuildSpinner = createSpinner({
            prefixText: `${Log.prefixes.info} Finalizing page optimization`,
          })
          ssgNotFoundPaths = exportConfig.ssgNotFoundPaths

          // remove server bundles that were exported
          for (const page of staticPages) {
            const serverBundle = getPagePath(page, distDir)
            await promises.unlink(serverBundle)
          }

          for (const [originalAppPath, routes] of appStaticPaths) {
            const page = appNormalizedPaths.get(originalAppPath) || ''
            const appConfig = appDefaultConfigs.get(originalAppPath) || {}
            let hasDynamicData =
              appConfig.revalidate === 0 ||
              exportConfig.initialPageRevalidationMap[page] === 0

            routes.forEach((route) => {
              if (isDynamicRoute(page) && route === page) return

              let revalidate = exportConfig.initialPageRevalidationMap[route]

              if (typeof revalidate === 'undefined') {
                revalidate =
                  typeof appConfig.revalidate !== 'undefined'
                    ? appConfig.revalidate
                    : false
              }

              // ensure revalidate is normalized correctly
              if (
                typeof revalidate !== 'number' &&
                typeof revalidate !== 'boolean'
              ) {
                revalidate = false
              }

              if (revalidate !== 0) {
                const normalizedRoute = normalizePagePath(route)
                const dataRoute = path.posix.join(`${normalizedRoute}.rsc`)
                finalPrerenderRoutes[route] = {
                  initialRevalidateSeconds: revalidate,
                  srcRoute: page,
                  dataRoute,
                }
              } else {
                hasDynamicData = true
                // we might have determined during prerendering that this page
                // used dynamic data
                pageInfos.set(route, {
                  ...(pageInfos.get(route) as PageInfo),
                  isSsg: false,
                  static: false,
                })
              }
            })

            if (!hasDynamicData && isDynamicRoute(originalAppPath)) {
              const normalizedRoute = normalizePagePath(page)
              const dataRoute = path.posix.join(`${normalizedRoute}.rsc`)

              // TODO: create a separate manifest to allow enforcing
              // dynamicParams for non-static paths?
              finalDynamicRoutes[page] = {
                routeRegex: normalizeRouteRegex(
                  getNamedRouteRegex(page).re.source
                ),
                dataRoute,
                // if dynamicParams are enabled treat as fallback:
                // 'blocking' if not it's fallback: false
                fallback: appDynamicParamPaths.has(originalAppPath)
                  ? null
                  : false,
                dataRouteRegex: normalizeRouteRegex(
                  getNamedRouteRegex(
                    dataRoute.replace(/\.rsc$/, '')
                  ).re.source.replace(/\(\?:\\\/\)\?\$$/, '\\.rsc$')
                ),
              }
            }
          }

          const moveExportedPage = async (
            originPage: string,
            page: string,
            file: string,
            isSsg: boolean,
            ext: 'html' | 'json',
            additionalSsgFile = false
          ) => {
            return staticGenerationSpan
              .traceChild('move-exported-page')
              .traceAsyncFn(async () => {
                file = `${file}.${ext}`
                const orig = path.join(exportOptions.outdir, file)
                const pagePath = getPagePath(originPage, distDir)

                const relativeDest = path
                  .relative(
                    path.join(distDir, SERVER_DIRECTORY),
                    path.join(
                      path.join(
                        pagePath,
                        // strip leading / and then recurse number of nested dirs
                        // to place from base folder
                        originPage
                          .slice(1)
                          .split('/')
                          .map(() => '..')
                          .join('/')
                      ),
                      file
                    )
                  )
                  .replace(/\\/g, '/')

                if (
                  !isSsg &&
                  !(
                    // don't add static status page to manifest if it's
                    // the default generated version e.g. no pages/500
                    (
                      STATIC_STATUS_PAGES.includes(page) &&
                      !usedStaticStatusPages.includes(page)
                    )
                  )
                ) {
                  pagesManifest[page] = relativeDest
                }

                const dest = path.join(distDir, SERVER_DIRECTORY, relativeDest)
                const isNotFound = ssgNotFoundPaths.includes(page)

                // for SSG files with i18n the non-prerendered variants are
                // output with the locale prefixed so don't attempt moving
                // without the prefix
                if ((!i18n || additionalSsgFile) && !isNotFound) {
                  await promises.mkdir(path.dirname(dest), { recursive: true })
                  await promises.rename(orig, dest)
                } else if (i18n && !isSsg) {
                  // this will be updated with the locale prefixed variant
                  // since all files are output with the locale prefix
                  delete pagesManifest[page]
                }

                if (i18n) {
                  if (additionalSsgFile) return

                  for (const locale of i18n.locales) {
                    const curPath = `/${locale}${page === '/' ? '' : page}`
                    const localeExt = page === '/' ? path.extname(file) : ''
                    const relativeDestNoPages = relativeDest.slice(
                      'pages/'.length
                    )

                    if (isSsg && ssgNotFoundPaths.includes(curPath)) {
                      continue
                    }

                    const updatedRelativeDest = path
                      .join(
                        'pages',
                        locale + localeExt,
                        // if it's the top-most index page we want it to be locale.EXT
                        // instead of locale/index.html
                        page === '/' ? '' : relativeDestNoPages
                      )
                      .replace(/\\/g, '/')

                    const updatedOrig = path.join(
                      exportOptions.outdir,
                      locale + localeExt,
                      page === '/' ? '' : file
                    )
                    const updatedDest = path.join(
                      distDir,
                      SERVER_DIRECTORY,
                      updatedRelativeDest
                    )

                    if (!isSsg) {
                      pagesManifest[curPath] = updatedRelativeDest
                    }
                    await promises.mkdir(path.dirname(updatedDest), {
                      recursive: true,
                    })
                    await promises.rename(updatedOrig, updatedDest)
                  }
                }
              })
          }

          // Only move /404 to /404 when there is no custom 404 as in that case we don't know about the 404 page
          if (!hasPages404 && useStatic404) {
            await moveExportedPage('/_error', '/404', '/404', false, 'html')
          }

          if (useDefaultStatic500) {
            await moveExportedPage('/_error', '/500', '/500', false, 'html')
          }

          for (const page of combinedPages) {
            const isSsg = ssgPages.has(page)
            const isStaticSsgFallback = ssgStaticFallbackPages.has(page)
            const isDynamic = isDynamicRoute(page)
            const hasAmp = hybridAmpPages.has(page)
            const file = normalizePagePath(page)

            const pageInfo = pageInfos.get(page)
            const durationInfo = exportConfig.pageDurationMap[page]
            if (pageInfo && durationInfo) {
              // Set Build Duration
              if (pageInfo.ssgPageRoutes) {
                pageInfo.ssgPageDurations = pageInfo.ssgPageRoutes.map(
                  (pagePath) => durationInfo[pagePath]
                )
              }
              pageInfo.pageDuration = durationInfo[page]
            }

            // The dynamic version of SSG pages are only prerendered if the
            // fallback is enabled. Below, we handle the specific prerenders
            // of these.
            const hasHtmlOutput = !(isSsg && isDynamic && !isStaticSsgFallback)

            if (hasHtmlOutput) {
              await moveExportedPage(page, page, file, isSsg, 'html')
            }

            if (hasAmp && (!isSsg || (isSsg && !isDynamic))) {
              const ampPage = `${file}.amp`
              await moveExportedPage(page, ampPage, ampPage, isSsg, 'html')

              if (isSsg) {
                await moveExportedPage(page, ampPage, ampPage, isSsg, 'json')
              }
            }

            if (isSsg) {
              // For a non-dynamic SSG page, we must copy its data file
              // from export, we already moved the HTML file above
              if (!isDynamic) {
                await moveExportedPage(page, page, file, isSsg, 'json')

                if (i18n) {
                  // TODO: do we want to show all locale variants in build output
                  for (const locale of i18n.locales) {
                    const localePage = `/${locale}${page === '/' ? '' : page}`

                    finalPrerenderRoutes[localePage] = {
                      initialRevalidateSeconds:
                        exportConfig.initialPageRevalidationMap[localePage],
                      srcRoute: null,
                      dataRoute: path.posix.join(
                        '/_next/data',
                        buildId,
                        `${file}.json`
                      ),
                    }
                  }
                } else {
                  finalPrerenderRoutes[page] = {
                    initialRevalidateSeconds:
                      exportConfig.initialPageRevalidationMap[page],
                    srcRoute: null,
                    dataRoute: path.posix.join(
                      '/_next/data',
                      buildId,
                      `${file}.json`
                    ),
                  }
                }
                // Set Page Revalidation Interval
                if (pageInfo) {
                  pageInfo.initialRevalidateSeconds =
                    exportConfig.initialPageRevalidationMap[page]
                }
              } else {
                // For a dynamic SSG page, we did not copy its data exports and only
                // copy the fallback HTML file (if present).
                // We must also copy specific versions of this page as defined by
                // `getStaticPaths` (additionalSsgPaths).
                const extraRoutes = additionalSsgPaths.get(page) || []
                for (const route of extraRoutes) {
                  const pageFile = normalizePagePath(route)
                  await moveExportedPage(
                    page,
                    route,
                    pageFile,
                    isSsg,
                    'html',
                    true
                  )
                  await moveExportedPage(
                    page,
                    route,
                    pageFile,
                    isSsg,
                    'json',
                    true
                  )

                  if (hasAmp) {
                    const ampPage = `${pageFile}.amp`
                    await moveExportedPage(
                      page,
                      ampPage,
                      ampPage,
                      isSsg,
                      'html',
                      true
                    )
                    await moveExportedPage(
                      page,
                      ampPage,
                      ampPage,
                      isSsg,
                      'json',
                      true
                    )
                  }

                  finalPrerenderRoutes[route] = {
                    initialRevalidateSeconds:
                      exportConfig.initialPageRevalidationMap[route],
                    srcRoute: page,
                    dataRoute: path.posix.join(
                      '/_next/data',
                      buildId,
                      `${normalizePagePath(route)}.json`
                    ),
                  }

                  // Set route Revalidation Interval
                  if (pageInfo) {
                    pageInfo.initialRevalidateSeconds =
                      exportConfig.initialPageRevalidationMap[route]
                  }
                }
              }
            }
          }

          // remove temporary export folder
          await recursiveDelete(exportOptions.outdir)
          await promises.rmdir(exportOptions.outdir)
          await promises.writeFile(
            manifestPath,
            JSON.stringify(pagesManifest, null, 2),
            'utf8'
          )

          if (postBuildSpinner) postBuildSpinner.stopAndPersist()
          console.log()
        })
      }

      // ensure the worker is not left hanging
      staticWorkers.close()

      const analysisEnd = process.hrtime(analysisBegin)
      telemetry.record(
        eventBuildOptimize(pagesPaths, {
          durationInSeconds: analysisEnd[0],
          staticPageCount: staticPages.size,
          staticPropsPageCount: ssgPages.size,
          serverPropsPageCount: serverPropsPages.size,
          ssrPageCount:
            pagesPaths.length -
            (staticPages.size + ssgPages.size + serverPropsPages.size),
          hasStatic404: useStatic404,
          hasReportWebVitals:
            namedExports?.includes('reportWebVitals') ?? false,
          rewritesCount: combinedRewrites.length,
          headersCount: headers.length,
          redirectsCount: redirects.length - 1, // reduce one for trailing slash
          headersWithHasCount: headers.filter((r: any) => !!r.has).length,
          rewritesWithHasCount: combinedRewrites.filter((r: any) => !!r.has)
            .length,
          redirectsWithHasCount: redirects.filter((r: any) => !!r.has).length,
          middlewareCount: Object.keys(rootPaths).length > 0 ? 1 : 0,
          totalAppPagesCount,
          staticAppPagesCount,
          serverAppPagesCount,
          edgeRuntimeAppCount,
          edgeRuntimePagesCount,
        })
      )

      if (NextBuildContext.telemetryPlugin) {
        const events = eventBuildFeatureUsage(NextBuildContext.telemetryPlugin)
        telemetry.record(events)
        telemetry.record(
          eventPackageUsedInGetServerSideProps(NextBuildContext.telemetryPlugin)
        )
      }

      if (ssgPages.size > 0 || appDir) {
        tbdPrerenderRoutes.forEach((tbdRoute) => {
          const normalizedRoute = normalizePagePath(tbdRoute)
          const dataRoute = path.posix.join(
            '/_next/data',
            buildId,
            `${normalizedRoute}.json`
          )

          finalDynamicRoutes[tbdRoute] = {
            routeRegex: normalizeRouteRegex(
              getNamedRouteRegex(tbdRoute).re.source
            ),
            dataRoute,
            fallback: ssgBlockingFallbackPages.has(tbdRoute)
              ? null
              : ssgStaticFallbackPages.has(tbdRoute)
              ? `${normalizedRoute}.html`
              : false,
            dataRouteRegex: normalizeRouteRegex(
              getNamedRouteRegex(
                dataRoute.replace(/\.json$/, '')
              ).re.source.replace(/\(\?:\\\/\)\?\$$/, '\\.json$')
            ),
          }
        })
        const prerenderManifest: PrerenderManifest = {
          version: 3,
          routes: finalPrerenderRoutes,
          dynamicRoutes: finalDynamicRoutes,
          notFoundRoutes: ssgNotFoundPaths,
          preview: previewProps,
        }

        await promises.writeFile(
          path.join(distDir, PRERENDER_MANIFEST),
          JSON.stringify(prerenderManifest),
          'utf8'
        )
        await generateClientSsgManifest(prerenderManifest, {
          distDir,
          buildId,
          locales: config.i18n?.locales || [],
        })
      } else {
        const prerenderManifest: PrerenderManifest = {
          version: 3,
          routes: {},
          dynamicRoutes: {},
          preview: previewProps,
          notFoundRoutes: [],
        }
        await promises.writeFile(
          path.join(distDir, PRERENDER_MANIFEST),
          JSON.stringify(prerenderManifest),
          'utf8'
        )
      }

      const images = { ...config.images }
      const { deviceSizes, imageSizes } = images
      ;(images as any).sizes = [...deviceSizes, ...imageSizes]
      ;(images as any).remotePatterns = (
        config?.images?.remotePatterns || []
      ).map((p: RemotePattern) => ({
        // Should be the same as matchRemotePattern()
        protocol: p.protocol,
        hostname: makeRe(p.hostname).source,
        port: p.port,
        pathname: makeRe(p.pathname ?? '**').source,
      }))

      await promises.writeFile(
        path.join(distDir, IMAGES_MANIFEST),
        JSON.stringify({
          version: 1,
          images,
        }),
        'utf8'
      )
      await promises.writeFile(
        path.join(distDir, EXPORT_MARKER),
        JSON.stringify({
          version: 1,
          hasExportPathMap: typeof config.exportPathMap === 'function',
          exportTrailingSlash: config.trailingSlash === true,
          isNextImageImported: isNextImageImported === true,
        }),
        'utf8'
      )
      await promises.unlink(path.join(distDir, EXPORT_DETAIL)).catch((err) => {
        if (err.code === 'ENOENT') {
          return Promise.resolve()
        }
        return Promise.reject(err)
      })

      if (config.output === 'standalone') {
        for (const file of [
          ...requiredServerFiles.files,
          path.join(config.distDir, SERVER_FILES_MANIFEST),
          ...loadedEnvFiles.reduce<string[]>((acc, envFile) => {
            if (['.env', '.env.production'].includes(envFile.path)) {
              acc.push(envFile.path)
            }
            return acc
          }, []),
        ]) {
          const filePath = path.join(dir, file)
          const outputPath = path.join(
            distDir,
            'standalone',
            path.relative(outputFileTracingRoot, filePath)
          )
          await promises.mkdir(path.dirname(outputPath), {
            recursive: true,
          })
          await promises.copyFile(filePath, outputPath)
        }
        await recursiveCopy(
          path.join(distDir, SERVER_DIRECTORY, 'pages'),
          path.join(
            distDir,
            'standalone',
            path.relative(outputFileTracingRoot, distDir),
            SERVER_DIRECTORY,
            'pages'
          ),
          { overwrite: true }
        )
        if (appDir) {
          await recursiveCopy(
            path.join(distDir, SERVER_DIRECTORY, 'app'),
            path.join(
              distDir,
              'standalone',
              path.relative(outputFileTracingRoot, distDir),
              SERVER_DIRECTORY,
              'app'
            ),
            { overwrite: true }
          )
        }
      }

      staticPages.forEach((pg) => allStaticPages.add(pg))
      pageInfos.forEach((info: PageInfo, key: string) => {
        allPageInfos.set(key, info)
      })

      await nextBuildSpan.traceChild('print-tree-view').traceAsyncFn(() =>
        printTreeView(pageKeys, allPageInfos, {
          distPath: distDir,
          buildId: buildId,
          pagesDir,
          useStatic404,
          pageExtensions: config.pageExtensions,
          appBuildManifest,
          buildManifest,
          middlewareManifest,
          gzipSize: config.experimental.gzipSize,
        })
      )

      if (debugOutput) {
        nextBuildSpan
          .traceChild('print-custom-routes')
          .traceFn(() => printCustomRoutes({ redirects, rewrites, headers }))
      }

      if (config.analyticsId) {
        console.log(
          chalk.bold.green('Next.js Analytics') +
            ' is enabled for this production build. ' +
            "You'll receive a Real Experience Score computed by all of your visitors."
        )
        console.log('')
      }

      if (Boolean(config.experimental.nextScriptWorkers)) {
        await nextBuildSpan
          .traceChild('verify-partytown-setup')
          .traceAsyncFn(async () => {
            await verifyPartytownSetup(
              dir,
              path.join(distDir, CLIENT_STATIC_FILES_PATH)
            )
          })
      }

      await nextBuildSpan
        .traceChild('telemetry-flush')
        .traceAsyncFn(() => telemetry.flush())
    })
    return buildResult
  } finally {
    // Ensure we wait for lockfile patching if present
    await lockfilePatchPromise.cur

    // Ensure all traces are flushed before finishing the command
    await flushAllTraces()
    teardownTraceSubscriber()
    teardownCrashReporter()
  }
}<|MERGE_RESOLUTION|>--- conflicted
+++ resolved
@@ -1835,6 +1835,16 @@
             }
 
             let serverResult: import('next/dist/compiled/@vercel/nft').NodeFileTraceResult
+
+            const additionalIgnores = new Set<string>()
+
+            for (const glob of excludeGlobKeys) {
+              if (isMatch('next-server', glob)) {
+                outputFileTracingExcludes[glob].forEach((exclude) => {
+                  additionalIgnores.add(exclude)
+                })
+              }
+            }
             const ignores = [
               '**/*.d.ts',
               '**/*.map',
@@ -1854,7 +1864,7 @@
               ...(!hasSsrAmpPages
                 ? ['**/next/dist/compiled/@ampproject/toolbox-optimizer/**/*']
                 : []),
-              ...(config.experimental.outputFileTracingIgnores || []),
+              ...additionalIgnores,
             ]
             const ignoreFn = (pathname: string) => {
               return isMatch(pathname, ignores, { contains: true, dot: true })
@@ -1862,49 +1872,6 @@
             const traceContext = path.join(nextServerEntry, '..', '..')
             const tracedFiles = new Set<string>()
             if (config.experimental.turbotrace) {
-<<<<<<< HEAD
-              // handle the cache in the turbo-tracing side in the future
-              await nodeFileTrace({
-                action: 'annotate',
-                input: toTrace,
-                contextDirectory: root,
-                logLevel: config.experimental.turbotrace.logLevel,
-                processCwd: config.experimental.turbotrace.processCwd,
-                logDetail: config.experimental.turbotrace.logDetail,
-                showAll: config.experimental.turbotrace.logAll,
-              })
-            } else {
-              const additionalIgnores = new Set<string>()
-
-              for (const glob of excludeGlobKeys) {
-                if (isMatch('next-server', glob)) {
-                  outputFileTracingExcludes[glob].forEach((exclude) => {
-                    additionalIgnores.add(exclude)
-                  })
-                }
-              }
-
-              const ignores = [
-                '**/next/dist/pages/**/*',
-                '**/next/dist/compiled/webpack/(bundle4|bundle5).js',
-                '**/node_modules/webpack5/**/*',
-                '**/next/dist/server/lib/squoosh/**/*.wasm',
-                ...(ciEnvironment.hasNextSupport
-                  ? [
-                      // only ignore image-optimizer code when
-                      // this is being handled outside of next-server
-                      '**/next/dist/server/image-optimizer.js',
-                      '**/node_modules/sharp/**/*',
-                    ]
-                  : []),
-                ...(!hasSsrAmpPages
-                  ? ['**/next/dist/compiled/@ampproject/toolbox-optimizer/**/*']
-                  : []),
-                ...additionalIgnores,
-              ]
-              const ignoreFn = (pathname: string) => {
-                return isMatch(pathname, ignores, { contains: true, dot: true })
-=======
               const files: string[] = await nodeFileTrace(
                 {
                   action: 'print',
@@ -1925,7 +1892,6 @@
                       .replace(/\\/g, '/')
                   )
                 }
->>>>>>> 93ee752d
               }
             } else {
               serverResult = await nodeFileTrace(toTrace, {
