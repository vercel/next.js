--- conflicted
+++ resolved
@@ -135,11 +135,8 @@
 import { isAppRouteRoute } from '../lib/is-app-route-route'
 import { createClientRouterFilter } from '../lib/create-client-router-filter'
 import { createValidFileMatcher } from '../server/lib/find-page-file'
-<<<<<<< HEAD
 import { ExportOptions } from '../export'
-=======
 import type { ExportOptions } from '../export'
->>>>>>> 5eaaa3fb
 
 export type SsgRoute = {
   initialRevalidateSeconds: number | false
@@ -2307,10 +2304,7 @@
           const exportApp: typeof import('../export').default =
             require('../export').default
           const exportOptions: ExportOptions = {
-<<<<<<< HEAD
             isInvokedFromCli: false,
-=======
->>>>>>> 5eaaa3fb
             silent: false,
             buildExport: true,
             debugOutput,
