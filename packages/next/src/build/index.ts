import type { AppBuildManifest } from './webpack/plugins/app-build-manifest-plugin'
import type { PagesManifest } from './webpack/plugins/pages-manifest-plugin'
import type { ExportPathMap, NextConfigComplete } from '../server/config-shared'
import type { MiddlewareManifest } from './webpack/plugins/middleware-plugin'
import type { ActionManifest } from './webpack/plugins/flight-client-entry-plugin'
import type { ExportAppOptions } from '../export/types'
import type { Revalidate } from '../server/lib/revalidate'

import '../lib/setup-exception-listeners'

import { loadEnvConfig, type LoadedEnvFiles } from '@next/env'
import { bold, yellow } from '../lib/picocolors'
import crypto from 'crypto'
import { makeRe } from 'next/dist/compiled/picomatch'
import { existsSync, promises as fs } from 'fs'
import os from 'os'
import { Worker } from '../lib/worker'
import { defaultConfig } from '../server/config-shared'
import devalue from 'next/dist/compiled/devalue'
import findUp from 'next/dist/compiled/find-up'
import { nanoid } from 'next/dist/compiled/nanoid/index.cjs'
import { Sema } from 'next/dist/compiled/async-sema'
import path from 'path'
import {
  STATIC_STATUS_PAGE_GET_INITIAL_PROPS_ERROR,
  PUBLIC_DIR_MIDDLEWARE_CONFLICT,
  MIDDLEWARE_FILENAME,
  PAGES_DIR_ALIAS,
  INSTRUMENTATION_HOOK_FILENAME,
  RSC_PREFETCH_SUFFIX,
  RSC_SUFFIX,
} from '../lib/constants'
import { FileType, fileExists } from '../lib/file-exists'
import { findPagesDir } from '../lib/find-pages-dir'
import loadCustomRoutes, {
  normalizeRouteRegex,
} from '../lib/load-custom-routes'
import type {
  CustomRoutes,
  Header,
  Redirect,
  Rewrite,
  RouteHas,
} from '../lib/load-custom-routes'
import { nonNullable } from '../lib/non-nullable'
import { recursiveDelete } from '../lib/recursive-delete'
import { verifyPartytownSetup } from '../lib/verify-partytown-setup'
import { validateTurboNextConfig } from '../lib/turbopack-warning'
import {
  BUILD_ID_FILE,
  BUILD_MANIFEST,
  CLIENT_STATIC_FILES_PATH,
  EXPORT_DETAIL,
  EXPORT_MARKER,
  AUTOMATIC_FONT_OPTIMIZATION_MANIFEST,
  IMAGES_MANIFEST,
  PAGES_MANIFEST,
  PHASE_PRODUCTION_BUILD,
  PRERENDER_MANIFEST,
  REACT_LOADABLE_MANIFEST,
  ROUTES_MANIFEST,
  SERVER_DIRECTORY,
  SERVER_FILES_MANIFEST,
  STATIC_STATUS_PAGES,
  MIDDLEWARE_MANIFEST,
  APP_PATHS_MANIFEST,
  APP_PATH_ROUTES_MANIFEST,
  APP_BUILD_MANIFEST,
  RSC_MODULE_TYPES,
  NEXT_FONT_MANIFEST,
  SUBRESOURCE_INTEGRITY_MANIFEST,
  MIDDLEWARE_BUILD_MANIFEST,
  MIDDLEWARE_REACT_LOADABLE_MANIFEST,
  SERVER_REFERENCE_MANIFEST,
  FUNCTIONS_CONFIG_MANIFEST,
  UNDERSCORE_NOT_FOUND_ROUTE_ENTRY,
  UNDERSCORE_NOT_FOUND_ROUTE,
} from '../shared/lib/constants'
import { getSortedRoutes, isDynamicRoute } from '../shared/lib/router/utils'
import type { __ApiPreviewProps } from '../server/api-utils'
import loadConfig from '../server/config'
import type { BuildManifest } from '../server/get-page-files'
import { normalizePagePath } from '../shared/lib/page-path/normalize-page-path'
import { getPagePath } from '../server/require'
import * as ciEnvironment from '../telemetry/ci-info'
import {
  turborepoTraceAccess,
  TurborepoAccessTraceResult,
  writeTurborepoAccessTraceResult,
} from './turborepo-access-trace'

import {
  eventBuildOptimize,
  eventCliSession,
  eventBuildFeatureUsage,
  eventNextPlugins,
  EVENT_BUILD_FEATURE_USAGE,
  eventPackageUsedInGetServerSideProps,
  eventBuildCompleted,
} from '../telemetry/events'
import type { EventBuildFeatureUsage } from '../telemetry/events'
import { Telemetry } from '../telemetry/storage'
import { getPageStaticInfo } from './analysis/get-page-static-info'
import { createPagesMapping, sortByPageExts } from './entries'
import { PAGE_TYPES } from '../lib/page-types'
import { generateBuildId } from './generate-build-id'
import { isWriteable } from './is-writeable'
import * as Log from './output/log'
import createSpinner from './spinner'
import { trace, flushAllTraces, setGlobal, type Span } from '../trace'
import {
  detectConflictingPaths,
  computeFromManifest,
  getJsPageSizeInKb,
  printCustomRoutes,
  printTreeView,
  copyTracedFiles,
  isReservedPage,
  isAppBuiltinNotFoundPage,
  collectRoutesUsingEdgeRuntime,
} from './utils'
import type { PageInfo, PageInfos, AppConfig } from './utils'
import { writeBuildId } from './write-build-id'
import { normalizeLocalePath } from '../shared/lib/i18n/normalize-locale-path'
import isError from '../lib/is-error'
import type { NextError } from '../lib/is-error'
import { isEdgeRuntime } from '../lib/is-edge-runtime'
import { recursiveCopy } from '../lib/recursive-copy'
import { recursiveReadDir } from '../lib/recursive-readdir'
import {
  loadBindings,
  lockfilePatchPromise,
  teardownTraceSubscriber,
  teardownHeapProfiler,
  createDefineEnv,
} from './swc'
import { getNamedRouteRegex } from '../shared/lib/router/utils/route-regex'
import { getFilesInDir } from '../lib/get-files-in-dir'
import { eventSwcPlugins } from '../telemetry/events/swc-plugins'
import { normalizeAppPath } from '../shared/lib/router/utils/app-paths'
import {
  ACTION,
  NEXT_ROUTER_PREFETCH_HEADER,
  RSC_HEADER,
  RSC_CONTENT_TYPE_HEADER,
  NEXT_ROUTER_STATE_TREE,
  NEXT_DID_POSTPONE_HEADER,
} from '../client/components/app-router-headers'
import { webpackBuild } from './webpack-build'
import { NextBuildContext, type MappedPages } from './build-context'
import { normalizePathSep } from '../shared/lib/page-path/normalize-path-sep'
import { isAppRouteRoute } from '../lib/is-app-route-route'
import { createClientRouterFilter } from '../lib/create-client-router-filter'
import { createValidFileMatcher } from '../server/lib/find-page-file'
import { startTypeChecking } from './type-check'
import { generateInterceptionRoutesRewrites } from '../lib/generate-interception-routes-rewrites'

import { buildDataRoute } from '../server/lib/router-utils/build-data-route'
import { collectBuildTraces } from './collect-build-traces'
import type { BuildTraceContext } from './webpack/plugins/next-trace-entrypoints-plugin'
import { formatManifest } from './manifests/formatter/format-manifest'
import {
  recordFrameworkVersion,
  updateBuildDiagnostics,
} from '../diagnostics/build-diagnostics'
import { getStartServerInfo, logStartInfo } from '../server/lib/app-info-log'
import type { NextEnabledDirectories } from '../server/base-server'
import { hasCustomExportOutput } from '../export/utils'
import { isInterceptionRouteAppPath } from '../server/lib/interception-routes'
import {
  getTurbopackJsConfig,
  handleEntrypoints,
  type EntryIssuesMap,
  handleRouteType,
  handlePagesErrorRoute,
  formatIssue,
  isRelevantWarning,
} from '../server/dev/turbopack-utils'
import { TurbopackManifestLoader } from '../server/dev/turbopack/manifest-loader'
import type { Entrypoints } from '../server/dev/turbopack/types'
import { buildCustomRoute } from '../lib/build-custom-route'
import { createProgress } from './progress'
import { traceMemoryUsage } from '../lib/memory/trace'
import { generateEncryptionKeyBase64 } from '../server/app-render/encryption-utils'
import type { DeepReadonly } from '../shared/lib/deep-readonly'
import uploadTrace from '../trace/upload-trace'
import {
  checkIsAppPPREnabled,
  checkIsRoutePPREnabled,
} from '../server/lib/experimental/ppr'

interface ExperimentalBypassForInfo {
  experimentalBypassFor?: RouteHas[]
}

interface ExperimentalPPRInfo {
  experimentalPPR: boolean | undefined
}

interface DataRouteRouteInfo {
  dataRoute: string | null
  prefetchDataRoute: string | null | undefined
}

export interface SsgRoute
  extends ExperimentalBypassForInfo,
    DataRouteRouteInfo,
    ExperimentalPPRInfo {
  initialRevalidateSeconds: Revalidate
  srcRoute: string | null
  initialStatus?: number
  initialHeaders?: Record<string, string>
}

export interface DynamicSsgRoute
  extends ExperimentalBypassForInfo,
    DataRouteRouteInfo,
    ExperimentalPPRInfo {
  fallback: string | null | false
  routeRegex: string
  dataRouteRegex: string | null
  prefetchDataRouteRegex: string | null | undefined
}

export type PrerenderManifest = {
  version: 4
  routes: { [route: string]: SsgRoute }
  dynamicRoutes: { [route: string]: DynamicSsgRoute }
  notFoundRoutes: string[]
  preview: __ApiPreviewProps
}

type ManifestBuiltRoute = {
  /**
   * The route pattern used to match requests for this route.
   */
  regex: string
}

export type ManifestRewriteRoute = ManifestBuiltRoute & Rewrite
export type ManifestRedirectRoute = ManifestBuiltRoute & Redirect
export type ManifestHeaderRoute = ManifestBuiltRoute & Header

export type ManifestRoute = ManifestBuiltRoute & {
  page: string
  namedRegex?: string
  routeKeys?: { [key: string]: string }
}

export type ManifestDataRoute = {
  page: string
  routeKeys?: { [key: string]: string }
  dataRouteRegex: string
  namedDataRouteRegex?: string
}

export type RoutesManifest = {
  version: number
  pages404: boolean
  basePath: string
  redirects: Array<Redirect>
  rewrites?:
    | Array<ManifestRewriteRoute>
    | {
        beforeFiles: Array<ManifestRewriteRoute>
        afterFiles: Array<ManifestRewriteRoute>
        fallback: Array<ManifestRewriteRoute>
      }
  headers: Array<ManifestHeaderRoute>
  staticRoutes: Array<ManifestRoute>
  dynamicRoutes: Array<ManifestRoute>
  dataRoutes: Array<ManifestDataRoute>
  i18n?: {
    domains?: Array<{
      http?: true
      domain: string
      locales?: string[]
      defaultLocale: string
    }>
    locales: string[]
    defaultLocale: string
    localeDetection?: false
  }
  rsc: {
    header: typeof RSC_HEADER
    didPostponeHeader: typeof NEXT_DID_POSTPONE_HEADER
    varyHeader: string
    prefetchHeader: typeof NEXT_ROUTER_PREFETCH_HEADER
    suffix: typeof RSC_SUFFIX
    prefetchSuffix: typeof RSC_PREFETCH_SUFFIX
  }
  skipMiddlewareUrlNormalize?: boolean
  caseSensitive?: boolean
}

function pageToRoute(page: string) {
  const routeRegex = getNamedRouteRegex(page, true)
  return {
    page,
    regex: normalizeRouteRegex(routeRegex.re.source),
    routeKeys: routeRegex.routeKeys,
    namedRegex: routeRegex.namedRegex,
  }
}

function getCacheDir(distDir: string): string {
  const cacheDir = path.join(distDir, 'cache')
  if (ciEnvironment.isCI && !ciEnvironment.hasNextSupport) {
    const hasCache = existsSync(cacheDir)

    if (!hasCache) {
      // Intentionally not piping to stderr which is what `Log.warn` does in case people fail in CI when
      // stderr is detected.
      console.log(
        `${Log.prefixes.warn} No build cache found. Please configure build caching for faster rebuilds. Read more: https://nextjs.org/docs/messages/no-cache`
      )
    }
  }
  return cacheDir
}

async function writeFileUtf8(filePath: string, content: string): Promise<void> {
  await fs.writeFile(filePath, content, 'utf-8')
}

function readFileUtf8(filePath: string): Promise<string> {
  return fs.readFile(filePath, 'utf8')
}

async function writeManifest<T extends object>(
  filePath: string,
  manifest: T
): Promise<void> {
  await writeFileUtf8(filePath, formatManifest(manifest))
}

async function readManifest<T extends object>(filePath: string): Promise<T> {
  return JSON.parse(await readFileUtf8(filePath))
}

async function writePrerenderManifest(
  distDir: string,
  manifest: DeepReadonly<PrerenderManifest>
): Promise<void> {
  await writeManifest(path.join(distDir, PRERENDER_MANIFEST), manifest)
  await writeEdgePartialPrerenderManifest(distDir, manifest)
}

async function writeEdgePartialPrerenderManifest(
  distDir: string,
  manifest: DeepReadonly<Partial<PrerenderManifest>>
): Promise<void> {
  // We need to write a partial prerender manifest to make preview mode settings available in edge middleware.
  // Use env vars in JS bundle and inject the actual vars to edge manifest.
  const edgePartialPrerenderManifest: DeepReadonly<Partial<PrerenderManifest>> =
    {
      routes: {},
      dynamicRoutes: {},
      notFoundRoutes: [],
      version: manifest.version,
      preview: {
        previewModeId: 'process.env.__NEXT_PREVIEW_MODE_ID',
        previewModeSigningKey: 'process.env.__NEXT_PREVIEW_MODE_SIGNING_KEY',
        previewModeEncryptionKey:
          'process.env.__NEXT_PREVIEW_MODE_ENCRYPTION_KEY',
      },
    }
  await writeFileUtf8(
    path.join(distDir, PRERENDER_MANIFEST.replace(/\.json$/, '.js')),
    `self.__PRERENDER_MANIFEST=${JSON.stringify(
      JSON.stringify(edgePartialPrerenderManifest)
    )}`
  )
}

async function writeClientSsgManifest(
  prerenderManifest: DeepReadonly<PrerenderManifest>,
  {
    buildId,
    distDir,
    locales,
  }: { buildId: string; distDir: string; locales: string[] }
) {
  const ssgPages = new Set<string>(
    [
      ...Object.entries(prerenderManifest.routes)
        // Filter out dynamic routes
        .filter(([, { srcRoute }]) => srcRoute == null)
        .map(([route]) => normalizeLocalePath(route, locales).pathname),
      ...Object.keys(prerenderManifest.dynamicRoutes),
    ].sort()
  )

  const clientSsgManifestContent = `self.__SSG_MANIFEST=${devalue(
    ssgPages
  )};self.__SSG_MANIFEST_CB&&self.__SSG_MANIFEST_CB()`

  await writeFileUtf8(
    path.join(distDir, CLIENT_STATIC_FILES_PATH, buildId, '_ssgManifest.js'),
    clientSsgManifestContent
  )
}

interface FunctionsConfigManifest {
  version: number
  functions: Record<string, Record<string, string | number>>
}

async function writeFunctionsConfigManifest(
  distDir: string,
  manifest: FunctionsConfigManifest
): Promise<void> {
  await writeManifest(
    path.join(distDir, SERVER_DIRECTORY, FUNCTIONS_CONFIG_MANIFEST),
    manifest
  )
}

interface RequiredServerFilesManifest {
  version: number
  config: NextConfigComplete
  appDir: string
  relativeAppDir: string
  files: string[]
  ignore: string[]
}

async function writeRequiredServerFilesManifest(
  distDir: string,
  requiredServerFiles: RequiredServerFilesManifest
) {
  await writeManifest(
    path.join(distDir, SERVER_FILES_MANIFEST),
    requiredServerFiles
  )
}

async function writeImagesManifest(
  distDir: string,
  config: NextConfigComplete
): Promise<void> {
  const images = { ...config.images }
  const { deviceSizes, imageSizes } = images
  ;(images as any).sizes = [...deviceSizes, ...imageSizes]
  images.remotePatterns = (config?.images?.remotePatterns || []).map((p) => ({
    // Should be the same as matchRemotePattern()
    protocol: p.protocol,
    hostname: makeRe(p.hostname).source,
    port: p.port,
    pathname: makeRe(p.pathname ?? '**', { dot: true }).source,
  }))

  await writeManifest(path.join(distDir, IMAGES_MANIFEST), {
    version: 1,
    images,
  })
}

const STANDALONE_DIRECTORY = 'standalone' as const
async function writeStandaloneDirectory(
  nextBuildSpan: Span,
  distDir: string,
  pageKeys: { pages: string[]; app: string[] | undefined },
  denormalizedAppPages: string[] | undefined,
  outputFileTracingRoot: string,
  requiredServerFiles: RequiredServerFilesManifest,
  middlewareManifest: MiddlewareManifest,
  hasInstrumentationHook: boolean,
  staticPages: Set<string>,
  loadedEnvFiles: LoadedEnvFiles,
  appDir: string | undefined
) {
  await nextBuildSpan
    .traceChild('write-standalone-directory')
    .traceAsyncFn(async () => {
      await copyTracedFiles(
        // requiredServerFiles.appDir Refers to the application directory, not App Router.
        requiredServerFiles.appDir,
        distDir,
        pageKeys.pages,
        denormalizedAppPages,
        outputFileTracingRoot,
        requiredServerFiles.config,
        middlewareManifest,
        hasInstrumentationHook,
        staticPages
      )

      for (const file of [
        ...requiredServerFiles.files,
        path.join(requiredServerFiles.config.distDir, SERVER_FILES_MANIFEST),
        ...loadedEnvFiles.reduce<string[]>((acc, envFile) => {
          if (['.env', '.env.production'].includes(envFile.path)) {
            acc.push(envFile.path)
          }
          return acc
        }, []),
      ]) {
        // requiredServerFiles.appDir Refers to the application directory, not App Router.
        const filePath = path.join(requiredServerFiles.appDir, file)
        const outputPath = path.join(
          distDir,
          STANDALONE_DIRECTORY,
          path.relative(outputFileTracingRoot, filePath)
        )
        await fs.mkdir(path.dirname(outputPath), {
          recursive: true,
        })
        await fs.copyFile(filePath, outputPath)
      }
      await recursiveCopy(
        path.join(distDir, SERVER_DIRECTORY, 'pages'),
        path.join(
          distDir,
          STANDALONE_DIRECTORY,
          path.relative(outputFileTracingRoot, distDir),
          SERVER_DIRECTORY,
          'pages'
        ),
        { overwrite: true }
      )
      if (appDir) {
        const originalServerApp = path.join(distDir, SERVER_DIRECTORY, 'app')
        if (existsSync(originalServerApp)) {
          await recursiveCopy(
            originalServerApp,
            path.join(
              distDir,
              STANDALONE_DIRECTORY,
              path.relative(outputFileTracingRoot, distDir),
              SERVER_DIRECTORY,
              'app'
            ),
            { overwrite: true }
          )
        }
      }
    })
}

function getNumberOfWorkers(config: NextConfigComplete) {
  if (
    config.experimental.cpus &&
    config.experimental.cpus !== defaultConfig.experimental!.cpus
  ) {
    return config.experimental.cpus
  }

  if (config.experimental.memoryBasedWorkersCount) {
    return Math.max(
      Math.min(config.experimental.cpus || 1, Math.floor(os.freemem() / 1e9)),
      // enforce a minimum of 4 workers
      4
    )
  }

  if (config.experimental.cpus) {
    return config.experimental.cpus
  }

  // Fall back to 4 workers if a count is not specified
  return 4
}

const staticWorkerPath = require.resolve('./worker')
const staticWorkerExposedMethods = [
  'hasCustomGetInitialProps',
  'isPageStatic',
  'getDefinedNamedExports',
  'exportPage',
] as const
type StaticWorker = typeof import('./worker') & Worker
type PageDataCollectionKeys = Exclude<
  (typeof staticWorkerExposedMethods)[number],
  'exportPage'
>

function createStaticWorker(config: NextConfigComplete): StaticWorker {
  let infoPrinted = false
  const timeout = config.staticPageGenerationTimeout || 0

  return new Worker(staticWorkerPath, {
    timeout: timeout * 1000,
    logger: Log,
    onRestart: (method, args, attempts) => {
      if (method === 'exportPage') {
        const [arg] = args as Parameters<StaticWorker['exportPage']>
        const pagePath = arg.path
        if (attempts >= 3) {
          throw new Error(
            `Static page generation for ${pagePath} is still timing out after 3 attempts. See more info here https://nextjs.org/docs/messages/static-page-generation-timeout`
          )
        }
        Log.warn(
          `Restarted static page generation for ${pagePath} because it took more than ${timeout} seconds`
        )
      } else {
        const [arg] = args as Parameters<StaticWorker[PageDataCollectionKeys]>
        const pagePath = arg.page
        if (attempts >= 2) {
          throw new Error(
            `Collecting page data for ${pagePath} is still timing out after 2 attempts. See more info here https://nextjs.org/docs/messages/page-data-collection-timeout`
          )
        }
        Log.warn(
          `Restarted collecting page data for ${pagePath} because it took more than ${timeout} seconds`
        )
      }
      if (!infoPrinted) {
        Log.warn(
          'See more info here https://nextjs.org/docs/messages/static-page-generation-timeout'
        )
        infoPrinted = true
      }
    },
    numWorkers: getNumberOfWorkers(config),
    forkOptions: {
      env: process.env,
    },
    enableWorkerThreads: config.experimental.workerThreads,
    exposedMethods: staticWorkerExposedMethods,
  }) as StaticWorker
}

async function writeFullyStaticExport(
  config: NextConfigComplete,
  dir: string,
  enabledDirectories: NextEnabledDirectories,
  configOutDir: string,
  nextBuildSpan: Span
): Promise<void> {
  const exportApp = require('../export')
    .default as typeof import('../export').default

  const pagesWorker = createStaticWorker(config)
  const appWorker = createStaticWorker(config)

  await exportApp(
    dir,
    {
      buildExport: false,
      nextConfig: config,
      enabledDirectories,
      silent: true,
      outdir: path.join(dir, configOutDir),
      // The worker already explicitly binds `this` to each of the
      // exposed methods.
      exportAppPageWorker: appWorker?.exportPage,
      exportPageWorker: pagesWorker?.exportPage,
      endWorker: async () => {
        await pagesWorker.end()
        await appWorker.end()
      },
    },
    nextBuildSpan
  )

  // ensure the worker is not left hanging
  pagesWorker.close()
  appWorker.close()
}

async function getBuildId(
  isGenerateMode: boolean,
  distDir: string,
  nextBuildSpan: Span,
  config: NextConfigComplete
) {
  if (isGenerateMode) {
    return await fs.readFile(path.join(distDir, 'BUILD_ID'), 'utf8')
  }
  return await nextBuildSpan
    .traceChild('generate-buildid')
    .traceAsyncFn(() => generateBuildId(config.generateBuildId, nanoid))
}

const IS_TURBOPACK_BUILD = process.env.TURBOPACK && process.env.TURBOPACK_BUILD

export default async function build(
  dir: string,
  reactProductionProfiling = false,
  debugOutput = false,
  runLint = true,
  noMangling = false,
  appDirOnly = false,
  turboNextBuild = false,
  experimentalBuildMode: 'default' | 'compile' | 'generate',
  traceUploadUrl: string | undefined
): Promise<void> {
  const isCompileMode = experimentalBuildMode === 'compile'
  const isGenerateMode = experimentalBuildMode === 'generate'

  let loadedConfig: NextConfigComplete | undefined
  try {
    const nextBuildSpan = trace('next-build', undefined, {
      buildMode: experimentalBuildMode,
      isTurboBuild: String(turboNextBuild),
      version: process.env.__NEXT_VERSION as string,
    })

    NextBuildContext.nextBuildSpan = nextBuildSpan
    NextBuildContext.dir = dir
    NextBuildContext.appDirOnly = appDirOnly
    NextBuildContext.reactProductionProfiling = reactProductionProfiling
    NextBuildContext.noMangling = noMangling

    await nextBuildSpan.traceAsyncFn(async () => {
      // attempt to load global env values so they are available in next.config.js
      const { loadedEnvFiles } = nextBuildSpan
        .traceChild('load-dotenv')
        .traceFn(() => loadEnvConfig(dir, false, Log))
      NextBuildContext.loadedEnvFiles = loadedEnvFiles

      const turborepoAccessTraceResult = new TurborepoAccessTraceResult()
      const config: NextConfigComplete = await nextBuildSpan
        .traceChild('load-next-config')
        .traceAsyncFn(() =>
          turborepoTraceAccess(
            () =>
              loadConfig(PHASE_PRODUCTION_BUILD, dir, {
                // Log for next.config loading process
                silent: false,
              }),
            turborepoAccessTraceResult
          )
        )
      loadedConfig = config

      process.env.NEXT_DEPLOYMENT_ID = config.deploymentId || ''
      NextBuildContext.config = config

      let configOutDir = 'out'
      if (hasCustomExportOutput(config)) {
        configOutDir = config.distDir
        config.distDir = '.next'
      }
      const distDir = path.join(dir, config.distDir)
      setGlobal('phase', PHASE_PRODUCTION_BUILD)
      setGlobal('distDir', distDir)

      const buildId = await getBuildId(
        isGenerateMode,
        distDir,
        nextBuildSpan,
        config
      )
      NextBuildContext.buildId = buildId

      const customRoutes: CustomRoutes = await nextBuildSpan
        .traceChild('load-custom-routes')
        .traceAsyncFn(() => loadCustomRoutes(config))

      const { headers, rewrites, redirects } = customRoutes
      const combinedRewrites: Rewrite[] = [
        ...rewrites.beforeFiles,
        ...rewrites.afterFiles,
        ...rewrites.fallback,
      ]
      const hasRewrites = combinedRewrites.length > 0

      NextBuildContext.originalRewrites = config._originalRewrites
      NextBuildContext.originalRedirects = config._originalRedirects

      const cacheDir = getCacheDir(distDir)

      const telemetry = new Telemetry({ distDir })

      setGlobal('telemetry', telemetry)

      const publicDir = path.join(dir, 'public')
      const { pagesDir, appDir } = findPagesDir(dir)
      NextBuildContext.pagesDir = pagesDir
      NextBuildContext.appDir = appDir

      const enabledDirectories: NextEnabledDirectories = {
        app: typeof appDir === 'string',
        pages: typeof pagesDir === 'string',
      }

      // Generate a random encryption key for this build.
      // This key is used to encrypt cross boundary values and can be used to generate hashes.
      const encryptionKey = await generateEncryptionKeyBase64()
      NextBuildContext.encryptionKey = encryptionKey

      const isSrcDir = path
        .relative(dir, pagesDir || appDir || '')
        .startsWith('src')
      const hasPublicDir = existsSync(publicDir)

      telemetry.record(
        eventCliSession(dir, config, {
          webpackVersion: 5,
          cliCommand: 'build',
          isSrcDir,
          hasNowJson: !!(await findUp('now.json', { cwd: dir })),
          isCustomServer: null,
          turboFlag: false,
          pagesDir: !!pagesDir,
          appDir: !!appDir,
        })
      )

      eventNextPlugins(path.resolve(dir)).then((events) =>
        telemetry.record(events)
      )

      eventSwcPlugins(path.resolve(dir), config).then((events) =>
        telemetry.record(events)
      )

      // Always log next version first then start rest jobs
      const { envInfo, expFeatureInfo } = await getStartServerInfo(dir, false)
      logStartInfo({
        networkUrl: null,
        appUrl: null,
        envInfo,
        expFeatureInfo,
      })

      void recordFrameworkVersion(process.env.__NEXT_VERSION as string)
      void updateBuildDiagnostics({
        buildStage: 'start',
      })

      const ignoreESLint = Boolean(config.eslint.ignoreDuringBuilds)
      const shouldLint = !ignoreESLint && runLint

      const typeCheckingOptions: Parameters<typeof startTypeChecking>[0] = {
        dir,
        appDir,
        pagesDir,
        runLint,
        shouldLint,
        ignoreESLint,
        telemetry,
        nextBuildSpan,
        config,
        cacheDir,
      }

      // For app directory, we run type checking after build. That's because
      // we dynamically generate types for each layout and page in the app
      // directory.
      if (!appDir && !isCompileMode)
        await startTypeChecking(typeCheckingOptions)

      if (appDir && 'exportPathMap' in config) {
        Log.error(
          'The "exportPathMap" configuration cannot be used with the "app" directory. Please use generateStaticParams() instead.'
        )
        await telemetry.flush()
        process.exit(1)
      }

      const buildLintEvent: EventBuildFeatureUsage = {
        featureName: 'build-lint',
        invocationCount: shouldLint ? 1 : 0,
      }
      telemetry.record({
        eventName: EVENT_BUILD_FEATURE_USAGE,
        payload: buildLintEvent,
      })

      const validFileMatcher = createValidFileMatcher(
        config.pageExtensions,
        appDir
      )

      const pagesPaths =
        !appDirOnly && pagesDir
          ? await nextBuildSpan.traceChild('collect-pages').traceAsyncFn(() =>
              recursiveReadDir(pagesDir, {
                pathnameFilter: validFileMatcher.isPageFile,
              })
            )
          : []

      const middlewareDetectionRegExp = new RegExp(
        `^${MIDDLEWARE_FILENAME}\\.(?:${config.pageExtensions.join('|')})$`
      )

      const instrumentationHookDetectionRegExp = new RegExp(
        `^${INSTRUMENTATION_HOOK_FILENAME}\\.(?:${config.pageExtensions.join(
          '|'
        )})$`
      )

      const rootDir = path.join((pagesDir || appDir)!, '..')
      const instrumentationHookEnabled = Boolean(
        config.experimental.instrumentationHook
      )

      const includes = [
        middlewareDetectionRegExp,
        ...(instrumentationHookEnabled
          ? [instrumentationHookDetectionRegExp]
          : []),
      ]

      const rootPaths = (await getFilesInDir(rootDir))
        .filter((file) => includes.some((include) => include.test(file)))
        .sort(sortByPageExts(config.pageExtensions))
        .map((file) => path.join(rootDir, file).replace(dir, ''))

      const hasInstrumentationHook = rootPaths.some((p) =>
        p.includes(INSTRUMENTATION_HOOK_FILENAME)
      )
      const hasMiddlewareFile = rootPaths.some((p) =>
        p.includes(MIDDLEWARE_FILENAME)
      )

      NextBuildContext.hasInstrumentationHook = hasInstrumentationHook

      const previewProps: __ApiPreviewProps = {
        previewModeId: crypto.randomBytes(16).toString('hex'),
        previewModeSigningKey: crypto.randomBytes(32).toString('hex'),
        previewModeEncryptionKey: crypto.randomBytes(32).toString('hex'),
      }
      NextBuildContext.previewProps = previewProps

      const mappedPages = await nextBuildSpan
        .traceChild('create-pages-mapping')
        .traceAsyncFn(() =>
          createPagesMapping({
            isDev: false,
            pageExtensions: config.pageExtensions,
            pagesType: PAGE_TYPES.PAGES,
            pagePaths: pagesPaths,
            pagesDir,
            appDir,
          })
        )
      NextBuildContext.mappedPages = mappedPages

      let mappedAppPages: MappedPages | undefined
      let denormalizedAppPages: string[] | undefined

      if (appDir) {
        const appPaths = await nextBuildSpan
          .traceChild('collect-app-paths')
          .traceAsyncFn(() =>
            recursiveReadDir(appDir, {
              pathnameFilter: (absolutePath) =>
                validFileMatcher.isAppRouterPage(absolutePath) ||
                // For now we only collect the root /not-found page in the app
                // directory as the 404 fallback
                validFileMatcher.isRootNotFound(absolutePath),
              ignorePartFilter: (part) => part.startsWith('_'),
            })
          )

        mappedAppPages = await nextBuildSpan
          .traceChild('create-app-mapping')
          .traceAsyncFn(() =>
            createPagesMapping({
              pagePaths: appPaths,
              isDev: false,
              pagesType: PAGE_TYPES.APP,
              pageExtensions: config.pageExtensions,
              pagesDir,
              appDir,
            })
          )

        NextBuildContext.mappedAppPages = mappedAppPages
      }

      const mappedRootPaths = await createPagesMapping({
        isDev: false,
        pageExtensions: config.pageExtensions,
        pagePaths: rootPaths,
        pagesType: PAGE_TYPES.ROOT,
        pagesDir: pagesDir,
        appDir,
      })
      NextBuildContext.mappedRootPaths = mappedRootPaths

      const pagesPageKeys = Object.keys(mappedPages)

      const conflictingAppPagePaths: [pagePath: string, appPath: string][] = []
      const appPageKeys = new Set<string>()
      if (mappedAppPages) {
        denormalizedAppPages = Object.keys(mappedAppPages)
        for (const appKey of denormalizedAppPages) {
          const normalizedAppPageKey = normalizeAppPath(appKey)
          const pagePath = mappedPages[normalizedAppPageKey]
          if (pagePath) {
            const appPath = mappedAppPages[appKey]
            conflictingAppPagePaths.push([
              pagePath.replace(/^private-next-pages/, 'pages'),
              appPath.replace(/^private-next-app-dir/, 'app'),
            ])
          }
          appPageKeys.add(normalizedAppPageKey)
        }
      }

      const appPaths = Array.from(appPageKeys)
      // Interception routes are modelled as beforeFiles rewrites
      rewrites.beforeFiles.push(
        ...generateInterceptionRoutesRewrites(appPaths, config.basePath)
      )

      NextBuildContext.rewrites = rewrites

      const totalAppPagesCount = appPaths.length

      const pageKeys = {
        pages: pagesPageKeys,
        app: appPaths.length > 0 ? appPaths : undefined,
      }

      // Turbopack already handles conflicting app and page routes.
      if (!IS_TURBOPACK_BUILD) {
        const numConflictingAppPaths = conflictingAppPagePaths.length
        if (mappedAppPages && numConflictingAppPaths > 0) {
          Log.error(
            `Conflicting app and page file${
              numConflictingAppPaths === 1 ? ' was' : 's were'
            } found, please remove the conflicting files to continue:`
          )
          for (const [pagePath, appPath] of conflictingAppPagePaths) {
            Log.error(`  "${pagePath}" - "${appPath}"`)
          }
          await telemetry.flush()
          process.exit(1)
        }
      }

      const conflictingPublicFiles: string[] = []
      const hasPages404 = mappedPages['/404']?.startsWith(PAGES_DIR_ALIAS)
      const hasApp404 = !!mappedAppPages?.[UNDERSCORE_NOT_FOUND_ROUTE_ENTRY]
      const hasCustomErrorPage =
        mappedPages['/_error'].startsWith(PAGES_DIR_ALIAS)

      if (hasPublicDir) {
        const hasPublicUnderScoreNextDir = existsSync(
          path.join(publicDir, '_next')
        )
        if (hasPublicUnderScoreNextDir) {
          throw new Error(PUBLIC_DIR_MIDDLEWARE_CONFLICT)
        }
      }

      await nextBuildSpan
        .traceChild('public-dir-conflict-check')
        .traceAsyncFn(async () => {
          // Check if pages conflict with files in `public`
          // Only a page of public file can be served, not both.
          for (const page in mappedPages) {
            const hasPublicPageFile = await fileExists(
              path.join(publicDir, page === '/' ? '/index' : page),
              FileType.File
            )
            if (hasPublicPageFile) {
              conflictingPublicFiles.push(page)
            }
          }

          const numConflicting = conflictingPublicFiles.length

          if (numConflicting) {
            throw new Error(
              `Conflicting public and page file${
                numConflicting === 1 ? ' was' : 's were'
              } found. https://nextjs.org/docs/messages/conflicting-public-file-page\n${conflictingPublicFiles.join(
                '\n'
              )}`
            )
          }
        })

      const nestedReservedPages = pageKeys.pages.filter((page) => {
        return (
          page.match(/\/(_app|_document|_error)$/) && path.dirname(page) !== '/'
        )
      })

      if (nestedReservedPages.length) {
        Log.warn(
          `The following reserved Next.js pages were detected not directly under the pages directory:\n` +
            nestedReservedPages.join('\n') +
            `\nSee more info here: https://nextjs.org/docs/messages/nested-reserved-page\n`
        )
      }

      const restrictedRedirectPaths = ['/_next'].map((p) =>
        config.basePath ? `${config.basePath}${p}` : p
      )

      const routesManifestPath = path.join(distDir, ROUTES_MANIFEST)
      const routesManifest: RoutesManifest = nextBuildSpan
        .traceChild('generate-routes-manifest')
        .traceFn(() => {
          const sortedRoutes = getSortedRoutes([
            ...pageKeys.pages,
            ...(pageKeys.app ?? []),
          ])
          const dynamicRoutes: Array<ReturnType<typeof pageToRoute>> = []
          const staticRoutes: typeof dynamicRoutes = []

          for (const route of sortedRoutes) {
            if (isDynamicRoute(route)) {
              dynamicRoutes.push(pageToRoute(route))
            } else if (!isReservedPage(route)) {
              staticRoutes.push(pageToRoute(route))
            }
          }

          return {
            version: 3,
            pages404: true,
            caseSensitive: !!config.experimental.caseSensitiveRoutes,
            basePath: config.basePath,
            redirects: redirects.map((r) =>
              buildCustomRoute('redirect', r, restrictedRedirectPaths)
            ),
            headers: headers.map((r) => buildCustomRoute('header', r)),
            dynamicRoutes,
            staticRoutes,
            dataRoutes: [],
            i18n: config.i18n || undefined,
            rsc: {
              header: RSC_HEADER,
              // This vary header is used as a default. It is technically re-assigned in `base-server`,
              // and may include an additional Vary option for `Next-URL`.
              varyHeader: `${RSC_HEADER}, ${NEXT_ROUTER_STATE_TREE}, ${NEXT_ROUTER_PREFETCH_HEADER}`,
              prefetchHeader: NEXT_ROUTER_PREFETCH_HEADER,
              didPostponeHeader: NEXT_DID_POSTPONE_HEADER,
              contentTypeHeader: RSC_CONTENT_TYPE_HEADER,
              suffix: RSC_SUFFIX,
              prefetchSuffix: RSC_PREFETCH_SUFFIX,
            },
            skipMiddlewareUrlNormalize: config.skipMiddlewareUrlNormalize,
          } as RoutesManifest
        })

      if (rewrites.beforeFiles.length === 0 && rewrites.fallback.length === 0) {
        routesManifest.rewrites = rewrites.afterFiles.map((r) =>
          buildCustomRoute('rewrite', r)
        )
      } else {
        routesManifest.rewrites = {
          beforeFiles: rewrites.beforeFiles.map((r) =>
            buildCustomRoute('rewrite', r)
          ),
          afterFiles: rewrites.afterFiles.map((r) =>
            buildCustomRoute('rewrite', r)
          ),
          fallback: rewrites.fallback.map((r) =>
            buildCustomRoute('rewrite', r)
          ),
        }
      }

      if (config.experimental.clientRouterFilter) {
        const nonInternalRedirects = (config._originalRedirects || []).filter(
          (r: any) => !r.internal
        )
        const clientRouterFilters = createClientRouterFilter(
          appPaths,
          config.experimental.clientRouterFilterRedirects
            ? nonInternalRedirects
            : [],
          config.experimental.clientRouterFilterAllowedRate
        )

        NextBuildContext.clientRouterFilters = clientRouterFilters
      }

      const distDirCreated = await nextBuildSpan
        .traceChild('create-dist-dir')
        .traceAsyncFn(async () => {
          try {
            await fs.mkdir(distDir, { recursive: true })
            return true
          } catch (err) {
            if (isError(err) && err.code === 'EPERM') {
              return false
            }
            throw err
          }
        })

      if (!distDirCreated || !(await isWriteable(distDir))) {
        throw new Error(
          '> Build directory is not writeable. https://nextjs.org/docs/messages/build-dir-not-writeable'
        )
      }

      if (config.cleanDistDir && !isGenerateMode) {
        await recursiveDelete(distDir, /^cache/)
      }

      // Ensure commonjs handling is used for files in the distDir (generally .next)
      // Files outside of the distDir can be "type": "module"
      await writeFileUtf8(
        path.join(distDir, 'package.json'),
        '{"type": "commonjs"}'
      )

      await writeEdgePartialPrerenderManifest(distDir, {})

      const outputFileTracingRoot =
        config.experimental.outputFileTracingRoot || dir

      const pagesManifestPath = path.join(
        distDir,
        SERVER_DIRECTORY,
        PAGES_MANIFEST
      )

      const { cacheHandler } = config

      const requiredServerFilesManifest = nextBuildSpan
        .traceChild('generate-required-server-files')
        .traceFn(() => {
          const serverFilesManifest: RequiredServerFilesManifest = {
            version: 1,
            config: {
              ...config,
              configFile: undefined,
              ...(ciEnvironment.hasNextSupport
                ? {
                    compress: false,
                  }
                : {}),
              cacheHandler: cacheHandler
                ? path.relative(distDir, cacheHandler)
                : config.cacheHandler,
              experimental: {
                ...config.experimental,
                trustHostHeader: ciEnvironment.hasNextSupport,

                // @ts-expect-error internal field TODO: fix this, should use a separate mechanism to pass the info.
                isExperimentalCompile: isCompileMode,
              },
            },
            appDir: dir,
            relativeAppDir: path.relative(outputFileTracingRoot, dir),
            files: [
              ROUTES_MANIFEST,
              path.relative(distDir, pagesManifestPath),
              BUILD_MANIFEST,
              PRERENDER_MANIFEST,
              PRERENDER_MANIFEST.replace(/\.json$/, '.js'),
              path.join(SERVER_DIRECTORY, MIDDLEWARE_MANIFEST),
              path.join(SERVER_DIRECTORY, MIDDLEWARE_BUILD_MANIFEST + '.js'),
              path.join(
                SERVER_DIRECTORY,
                MIDDLEWARE_REACT_LOADABLE_MANIFEST + '.js'
              ),
              ...(appDir
                ? [
                    ...(config.experimental.sri
                      ? [
                          path.join(
                            SERVER_DIRECTORY,
                            SUBRESOURCE_INTEGRITY_MANIFEST + '.js'
                          ),
                          path.join(
                            SERVER_DIRECTORY,
                            SUBRESOURCE_INTEGRITY_MANIFEST + '.json'
                          ),
                        ]
                      : []),
                    path.join(SERVER_DIRECTORY, APP_PATHS_MANIFEST),
                    path.join(APP_PATH_ROUTES_MANIFEST),
                    APP_BUILD_MANIFEST,
                    path.join(
                      SERVER_DIRECTORY,
                      SERVER_REFERENCE_MANIFEST + '.js'
                    ),
                    path.join(
                      SERVER_DIRECTORY,
                      SERVER_REFERENCE_MANIFEST + '.json'
                    ),
                  ]
                : []),
              REACT_LOADABLE_MANIFEST,
              config.optimizeFonts
                ? path.join(
                    SERVER_DIRECTORY,
                    AUTOMATIC_FONT_OPTIMIZATION_MANIFEST
                  )
                : null,
              BUILD_ID_FILE,
              path.join(SERVER_DIRECTORY, NEXT_FONT_MANIFEST + '.js'),
              path.join(SERVER_DIRECTORY, NEXT_FONT_MANIFEST + '.json'),
              ...(hasInstrumentationHook
                ? [
                    path.join(
                      SERVER_DIRECTORY,
                      `${INSTRUMENTATION_HOOK_FILENAME}.js`
                    ),
                    path.join(
                      SERVER_DIRECTORY,
                      `edge-${INSTRUMENTATION_HOOK_FILENAME}.js`
                    ),
                  ]
                : []),
            ]
              .filter(nonNullable)
              .map((file) => path.join(config.distDir, file)),
            ignore: [] as string[],
          }

          return serverFilesManifest
        })

      async function turbopackBuild(): Promise<{
        duration: number
        buildTraceContext: undefined
      }> {
        if (!IS_TURBOPACK_BUILD) {
          throw new Error("next build doesn't support turbopack yet")
        }

        await validateTurboNextConfig({
          dir,
          isDev: false,
        })

        const startTime = process.hrtime()
        const bindings = await loadBindings(config?.experimental?.useWasmBinary)
        const dev = false
        const project = await bindings.turbo.createProject(
          {
            projectPath: dir,
            rootPath: config.experimental.outputFileTracingRoot || dir,
            nextConfig: config,
            jsConfig: await getTurbopackJsConfig(dir, config),
            watch: false,
            dev,
            env: process.env as Record<string, string>,
            defineEnv: createDefineEnv({
              isTurbopack: true,
              clientRouterFilters: NextBuildContext.clientRouterFilters,
              config,
              dev,
              distDir,
              fetchCacheKeyPrefix: config.experimental.fetchCacheKeyPrefix,
              hasRewrites,
              // TODO: Implement
              middlewareMatchers: undefined,
            }),
            buildId: NextBuildContext.buildId!,
            encryptionKey: NextBuildContext.encryptionKey!,
            previewProps: NextBuildContext.previewProps!,
          },
          {
            memoryLimit: config.experimental.turbo?.memoryLimit,
          }
        )

        await fs.mkdir(path.join(distDir, 'server'), { recursive: true })
        await fs.mkdir(path.join(distDir, 'static', buildId), {
          recursive: true,
        })
        await fs.writeFile(
          path.join(distDir, 'package.json'),
          JSON.stringify(
            {
              type: 'commonjs',
            },
            null,
            2
          )
        )

        // eslint-disable-next-line @typescript-eslint/no-unused-vars
        const entrypointsSubscription = project.entrypointsSubscribe()
        const currentEntrypoints: Entrypoints = {
          global: {
            app: undefined,
            document: undefined,
            error: undefined,

            middleware: undefined,
            instrumentation: undefined,
          },

          app: new Map(),
          page: new Map(),
        }

        const currentEntryIssues: EntryIssuesMap = new Map()

        const manifestLoader = new TurbopackManifestLoader({
          buildId,
          distDir,
          encryptionKey,
        })

        // TODO: implement this
        const emptyRewritesObjToBeImplemented = {
          beforeFiles: [],
          afterFiles: [],
          fallback: [],
        }

        const entrypointsResult = await entrypointsSubscription.next()
        if (entrypointsResult.done) {
          throw new Error('Turbopack did not return any entrypoints')
        }
        entrypointsSubscription.return?.().catch(() => {})

        const entrypoints = entrypointsResult.value

        const topLevelErrors: {
          message: string
        }[] = []
        for (const issue of entrypoints.issues) {
          topLevelErrors.push({
            message: formatIssue(issue),
          })
        }

        if (topLevelErrors.length > 0) {
          throw new Error(
            `Turbopack build failed with ${
              topLevelErrors.length
            } issues:\n${topLevelErrors.map((e) => e.message).join('\n')}`
          )
        }

        await handleEntrypoints({
          entrypoints,
          currentEntrypoints,
          currentEntryIssues,
          manifestLoader,
          nextConfig: config,
          rewrites: emptyRewritesObjToBeImplemented,
          logErrors: false,
        })

        const progress = createProgress(
          currentEntrypoints.page.size + currentEntrypoints.app.size + 1,
          'Building'
        )
        const promises: Promise<any>[] = []
        const sema = new Sema(10)
        const enqueue = (fn: () => Promise<void>) => {
          promises.push(
            (async () => {
              await sema.acquire()
              try {
                await fn()
              } finally {
                sema.release()
                progress()
              }
            })()
          )
        }

        for (const [page, route] of currentEntrypoints.page) {
          enqueue(() =>
            handleRouteType({
              dev,
              page,
              pathname: page,
              route,

              currentEntryIssues,
              entrypoints: currentEntrypoints,
              manifestLoader,
              rewrites: emptyRewritesObjToBeImplemented,
              logErrors: false,
            })
          )
        }

        for (const [page, route] of currentEntrypoints.app) {
          enqueue(() =>
            handleRouteType({
              page,
              dev: false,
              pathname: normalizeAppPath(page),
              route,
              currentEntryIssues,
              entrypoints: currentEntrypoints,
              manifestLoader,
              rewrites: emptyRewritesObjToBeImplemented,
              logErrors: false,
            })
          )
        }

        enqueue(() =>
          handlePagesErrorRoute({
            currentEntryIssues,
            entrypoints: currentEntrypoints,
            manifestLoader,
            rewrites: emptyRewritesObjToBeImplemented,
            logErrors: false,
          })
        )
        await Promise.all(promises)

        await manifestLoader.writeManifests({
          rewrites: emptyRewritesObjToBeImplemented,
          pageEntrypoints: currentEntrypoints.page,
        })

        const errors: {
          page: string
          message: string
        }[] = []
        const warnings: {
          page: string
          message: string
        }[] = []
        for (const [page, entryIssues] of currentEntryIssues) {
          for (const issue of entryIssues.values()) {
            if (issue.severity !== 'warning') {
              errors.push({
                page,
                message: formatIssue(issue),
              })
            } else {
              if (isRelevantWarning(issue)) {
                warnings.push({
                  page,
                  message: formatIssue(issue),
                })
              }
            }
          }
        }

        if (warnings.length > 0) {
          Log.warn(
            `Turbopack build collected ${warnings.length} warnings:\n${warnings
              .map((e) => {
                return 'Page: ' + e.page + '\n' + e.message
              })
              .join('\n')}`
          )
        }

        if (errors.length > 0) {
          throw new Error(
            `Turbopack build failed with ${errors.length} errors:\n${errors
              .map((e) => {
                return 'Page: ' + e.page + '\n' + e.message
              })
              .join('\n')}`
          )
        }

        return {
          duration: process.hrtime(startTime)[0],
          buildTraceContext: undefined,
        }
      }

      let buildTraceContext: undefined | BuildTraceContext
      let buildTracesPromise: Promise<any> | undefined = undefined

      // If there's has a custom webpack config and disable the build worker.
      // Otherwise respect the option if it's set.
      const useBuildWorker =
        config.experimental.webpackBuildWorker ||
        (config.experimental.webpackBuildWorker === undefined &&
          !config.webpack)
      const runServerAndEdgeInParallel =
        config.experimental.parallelServerCompiles
      const collectServerBuildTracesInParallel =
        config.experimental.parallelServerBuildTraces ||
        (config.experimental.parallelServerBuildTraces === undefined &&
          isCompileMode)

      nextBuildSpan.setAttribute(
        'has-custom-webpack-config',
        String(!!config.webpack)
      )
      nextBuildSpan.setAttribute('use-build-worker', String(useBuildWorker))

      if (
        !useBuildWorker &&
        (runServerAndEdgeInParallel || collectServerBuildTracesInParallel)
      ) {
        throw new Error(
          'The "parallelServerBuildTraces" and "parallelServerCompiles" options may only be used when build workers can be used. Read more: https://nextjs.org/docs/messages/parallel-build-without-worker'
        )
      }

      Log.info('Creating an optimized production build ...')
      traceMemoryUsage('Starting build', nextBuildSpan)

      updateBuildDiagnostics({
        buildStage: 'compile',
        buildOptions: {
          useBuildWorker: String(useBuildWorker),
        },
      })

      if (!isGenerateMode) {
<<<<<<< HEAD
        if (runServerAndEdgeInParallel || collectServerBuildTracesInParallel) {
          let durationInSeconds = 0

          updateBuildDiagnostics({
            buildStage: 'compile-server',
          })

          const serverBuildPromise = webpackBuild(useBuildWorker, [
            'server',
          ]).then((res) => {
            traceMemoryUsage('Finished server compilation', nextBuildSpan)
            buildTraceContext = res.buildTraceContext
            durationInSeconds += res.duration

            if (collectServerBuildTracesInParallel) {
              const buildTraceWorker = new Worker(
                require.resolve('./collect-build-traces'),
                {
                  numWorkers: 1,
                  exposedMethods: ['collectBuildTraces'],
                }
              ) as Worker & typeof import('./collect-build-traces')

              buildTracesPromise = buildTraceWorker
                .collectBuildTraces({
                  dir,
                  config,
                  distDir,
                  // Serialize Map as this is sent to the worker.
                  edgeRuntimeRoutes: collectRoutesUsingEdgeRuntime(new Map()),
                  staticPages: [],
                  hasSsrAmpPages: false,
                  buildTraceContext,
                  outputFileTracingRoot,
                  isFlyingShuttle: !!config.experimental.flyingShuttle,
                })
                .catch((err) => {
                  console.error(err)
                  process.exit(1)
                })
            }
          })
          if (!runServerAndEdgeInParallel) {
            await serverBuildPromise
            updateBuildDiagnostics({
              buildStage: 'webpack-compile-edge-server',
            })
          }

          const edgeBuildPromise = webpackBuild(useBuildWorker, [
            'edge-server',
          ]).then((res) => {
            durationInSeconds += res.duration
            traceMemoryUsage('Finished edge-server compilation', nextBuildSpan)
          })
          if (runServerAndEdgeInParallel) {
            await serverBuildPromise
            updateBuildDiagnostics({
              buildStage: 'webpack-compile-edge-server',
            })
          }
          await edgeBuildPromise

          updateBuildDiagnostics({
            buildStage: 'webpack-compile-client',
          })

          await webpackBuild(useBuildWorker, ['client']).then((res) => {
            durationInSeconds += res.duration
            traceMemoryUsage('Finished client compilation', nextBuildSpan)
          })
=======
        if (turboNextBuild) {
          const { duration: compilerDuration, ...rest } = await turbopackBuild()
          traceMemoryUsage('Finished build', nextBuildSpan)
>>>>>>> 6bebacb2

          buildTraceContext = rest.buildTraceContext

          telemetry.record(
            eventBuildCompleted(pagesPaths, {
              durationInSeconds: compilerDuration,
              totalAppPagesCount,
            })
          )
        } else {
          if (
            runServerAndEdgeInParallel ||
            collectServerBuildTracesInParallel
          ) {
            let durationInSeconds = 0

            const serverBuildPromise = webpackBuild(useBuildWorker, [
              'server',
            ]).then((res) => {
              traceMemoryUsage('Finished server compilation', nextBuildSpan)
              buildTraceContext = res.buildTraceContext
              durationInSeconds += res.duration

              if (collectServerBuildTracesInParallel) {
                const buildTraceWorker = new Worker(
                  require.resolve('./collect-build-traces'),
                  {
                    numWorkers: 1,
                    exposedMethods: ['collectBuildTraces'],
                  }
                ) as Worker & typeof import('./collect-build-traces')

                buildTracesPromise = buildTraceWorker
                  .collectBuildTraces({
                    dir,
                    config,
                    distDir,
                    // Serialize Map as this is sent to the worker.
                    edgeRuntimeRoutes: collectRoutesUsingEdgeRuntime(new Map()),
                    staticPages: [],
                    hasSsrAmpPages: false,
                    buildTraceContext,
                    outputFileTracingRoot,
                    isFlyingShuttle: !!config.experimental.flyingShuttle,
                  })
                  .catch((err) => {
                    console.error(err)
                    process.exit(1)
                  })
              }
            })
            if (!runServerAndEdgeInParallel) {
              await serverBuildPromise
            }

            const edgeBuildPromise = webpackBuild(useBuildWorker, [
              'edge-server',
            ]).then((res) => {
              durationInSeconds += res.duration
              traceMemoryUsage(
                'Finished edge-server compilation',
                nextBuildSpan
              )
            })
            if (runServerAndEdgeInParallel) {
              await serverBuildPromise
            }
            await edgeBuildPromise

            await webpackBuild(useBuildWorker, ['client']).then((res) => {
              durationInSeconds += res.duration
              traceMemoryUsage('Finished client compilation', nextBuildSpan)
            })

            Log.event('Compiled successfully')

            telemetry.record(
              eventBuildCompleted(pagesPaths, {
                durationInSeconds,
                totalAppPagesCount,
              })
            )
          } else {
            const { duration: compilerDuration, ...rest } = await webpackBuild(
              useBuildWorker,
              null
            )
            traceMemoryUsage('Finished build', nextBuildSpan)

            buildTraceContext = rest.buildTraceContext

            telemetry.record(
              eventBuildCompleted(pagesPaths, {
                durationInSeconds: compilerDuration,
                totalAppPagesCount,
              })
            )
          }
        }
      }

      // For app directory, we run type checking after build.
      if (appDir && !isCompileMode && !isGenerateMode) {
        updateBuildDiagnostics({
          buildStage: 'type-checking',
        })
        await startTypeChecking(typeCheckingOptions)
        traceMemoryUsage('Finished type checking', nextBuildSpan)
      }

      const postCompileSpinner = createSpinner('Collecting page data')

      const buildManifestPath = path.join(distDir, BUILD_MANIFEST)
      const appBuildManifestPath = path.join(distDir, APP_BUILD_MANIFEST)

      let staticAppPagesCount = 0
      let serverAppPagesCount = 0
      let edgeRuntimeAppCount = 0
      let edgeRuntimePagesCount = 0
      const ssgPages = new Set<string>()
      const ssgStaticFallbackPages = new Set<string>()
      const ssgBlockingFallbackPages = new Set<string>()
      const staticPages = new Set<string>()
      const invalidPages = new Set<string>()
      const hybridAmpPages = new Set<string>()
      const serverPropsPages = new Set<string>()
      const additionalSsgPaths = new Map<string, Array<string>>()
      const additionalSsgPathsEncoded = new Map<string, Array<string>>()
      const appStaticPaths = new Map<string, Array<string>>()
      const appStaticPathsEncoded = new Map<string, Array<string>>()
      const appNormalizedPaths = new Map<string, string>()
      const appDynamicParamPaths = new Set<string>()
      const appDefaultConfigs = new Map<string, AppConfig>()
      const pageInfos: PageInfos = new Map<string, PageInfo>()
      const pagesManifest = await readManifest<PagesManifest>(pagesManifestPath)
      const buildManifest = await readManifest<BuildManifest>(buildManifestPath)
      const appBuildManifest = appDir
        ? await readManifest<AppBuildManifest>(appBuildManifestPath)
        : undefined

      const isAppPPREnabled = checkIsAppPPREnabled(config.experimental.ppr)

      const appPathRoutes: Record<string, string> = {}

      if (appDir) {
        const appPathsManifest = await readManifest<Record<string, string>>(
          path.join(distDir, SERVER_DIRECTORY, APP_PATHS_MANIFEST)
        )

        for (const key in appPathsManifest) {
          appPathRoutes[key] = normalizeAppPath(key)
        }

        await writeManifest(
          path.join(distDir, APP_PATH_ROUTES_MANIFEST),
          appPathRoutes
        )
      }

      process.env.NEXT_PHASE = PHASE_PRODUCTION_BUILD

      const pagesStaticWorkers = createStaticWorker(config)
      const appStaticWorkers = appDir ? createStaticWorker(config) : undefined

      const analysisBegin = process.hrtime()
      const staticCheckSpan = nextBuildSpan.traceChild('static-check')

      const functionsConfigManifest: FunctionsConfigManifest = {
        version: 1,
        functions: {},
      }

      const {
        customAppGetInitialProps,
        namedExports,
        isNextImageImported,
        hasSsrAmpPages,
        hasNonStaticErrorPage,
      } = await staticCheckSpan.traceAsyncFn(async () => {
        if (isCompileMode) {
          return {
            customAppGetInitialProps: false,
            namedExports: [],
            isNextImageImported: true,
            hasSsrAmpPages: !!pagesDir,
            hasNonStaticErrorPage: true,
          }
        }

        const { configFileName, publicRuntimeConfig, serverRuntimeConfig } =
          config
        const runtimeEnvConfig = { publicRuntimeConfig, serverRuntimeConfig }

        const nonStaticErrorPageSpan = staticCheckSpan.traceChild(
          'check-static-error-page'
        )
        const errorPageHasCustomGetInitialProps =
          nonStaticErrorPageSpan.traceAsyncFn(
            async () =>
              hasCustomErrorPage &&
              (await pagesStaticWorkers.hasCustomGetInitialProps({
                page: '/_error',
                distDir,
                runtimeEnvConfig,
                checkingApp: false,
              }))
          )

        const errorPageStaticResult = nonStaticErrorPageSpan.traceAsyncFn(
          async () =>
            hasCustomErrorPage &&
            pagesStaticWorkers.isPageStatic({
              dir,
              page: '/_error',
              distDir,
              configFileName,
              runtimeEnvConfig,
              httpAgentOptions: config.httpAgentOptions,
              locales: config.i18n?.locales,
              defaultLocale: config.i18n?.defaultLocale,
              nextConfigOutput: config.output,
              pprConfig: config.experimental.ppr,
            })
        )

        const appPageToCheck = '/_app'

        const customAppGetInitialPropsPromise =
          pagesStaticWorkers.hasCustomGetInitialProps({
            page: appPageToCheck,
            distDir,
            runtimeEnvConfig,
            checkingApp: true,
          })

        const namedExportsPromise = pagesStaticWorkers.getDefinedNamedExports({
          page: appPageToCheck,
          distDir,
          runtimeEnvConfig,
        })

        // eslint-disable-next-line @typescript-eslint/no-shadow
        let isNextImageImported: boolean | undefined
        // eslint-disable-next-line @typescript-eslint/no-shadow
        let hasSsrAmpPages = false

        const computedManifestData = await computeFromManifest(
          { build: buildManifest, app: appBuildManifest },
          distDir,
          config.experimental.gzipSize
        )

        const middlewareManifest: MiddlewareManifest = require(
          path.join(distDir, SERVER_DIRECTORY, MIDDLEWARE_MANIFEST)
        )

        const actionManifest = appDir
          ? (require(
              path.join(
                distDir,
                SERVER_DIRECTORY,
                SERVER_REFERENCE_MANIFEST + '.json'
              )
            ) as ActionManifest)
          : null
        const entriesWithAction = actionManifest ? new Set() : null
        if (actionManifest && entriesWithAction) {
          for (const id in actionManifest.node) {
            for (const entry in actionManifest.node[id].workers) {
              entriesWithAction.add(entry)
            }
          }
          for (const id in actionManifest.edge) {
            for (const entry in actionManifest.edge[id].workers) {
              entriesWithAction.add(entry)
            }
          }
        }

        for (const key of Object.keys(middlewareManifest?.functions)) {
          if (key.startsWith('/api')) {
            edgeRuntimePagesCount++
          }
        }

        await Promise.all(
          Object.entries(pageKeys)
            .reduce<Array<{ pageType: keyof typeof pageKeys; page: string }>>(
              (acc, [key, files]) => {
                if (!files) {
                  return acc
                }

                const pageType = key as keyof typeof pageKeys

                for (const page of files) {
                  acc.push({ pageType, page })
                }

                return acc
              },
              []
            )
            .map(({ pageType, page }) => {
              const checkPageSpan = staticCheckSpan.traceChild('check-page', {
                page,
              })
              return checkPageSpan.traceAsyncFn(async () => {
                const actualPage = normalizePagePath(page)
                const [size, totalSize] = await getJsPageSizeInKb(
                  pageType,
                  actualPage,
                  distDir,
                  buildManifest,
                  appBuildManifest,
                  config.experimental.gzipSize,
                  computedManifestData
                )

                let isRoutePPREnabled = false
                let isSSG = false
                let isStatic = false
                let isServerComponent = false
                let isHybridAmp = false
                let ssgPageRoutes: string[] | null = null
                let pagePath = ''

                if (pageType === 'pages') {
                  pagePath =
                    pagesPaths.find((p) => {
                      p = normalizePathSep(p)
                      return (
                        p.startsWith(actualPage + '.') ||
                        p.startsWith(actualPage + '/index.')
                      )
                    }) || ''
                }
                let originalAppPath: string | undefined

                if (pageType === 'app' && mappedAppPages) {
                  for (const [originalPath, normalizedPath] of Object.entries(
                    appPathRoutes
                  )) {
                    if (normalizedPath === page) {
                      pagePath = mappedAppPages[originalPath].replace(
                        /^private-next-app-dir/,
                        ''
                      )
                      originalAppPath = originalPath
                      break
                    }
                  }
                }

                const pageFilePath = isAppBuiltinNotFoundPage(pagePath)
                  ? require.resolve(
                      'next/dist/client/components/not-found-error'
                    )
                  : path.join(
                      (pageType === 'pages' ? pagesDir : appDir) || '',
                      pagePath
                    )

                const staticInfo = pagePath
                  ? await getPageStaticInfo({
                      pageFilePath,
                      nextConfig: config,
                      // TODO: fix type mismatch
                      pageType:
                        pageType === 'app' ? PAGE_TYPES.APP : PAGE_TYPES.PAGES,
                    })
                  : undefined

                if (staticInfo?.extraConfig) {
                  functionsConfigManifest.functions[page] =
                    staticInfo.extraConfig
                }

                const pageRuntime = middlewareManifest.functions[
                  originalAppPath || page
                ]
                  ? 'edge'
                  : staticInfo?.runtime

                if (!isCompileMode) {
                  isServerComponent =
                    pageType === 'app' &&
                    staticInfo?.rsc !== RSC_MODULE_TYPES.client

                  if (pageType === 'app' || !isReservedPage(page)) {
                    try {
                      let edgeInfo: any

                      if (isEdgeRuntime(pageRuntime)) {
                        if (pageType === 'app') {
                          edgeRuntimeAppCount++
                        } else {
                          edgeRuntimePagesCount++
                        }

                        const manifestKey =
                          pageType === 'pages' ? page : originalAppPath || ''

                        edgeInfo = middlewareManifest.functions[manifestKey]
                      }

                      let isPageStaticSpan =
                        checkPageSpan.traceChild('is-page-static')
                      let workerResult = await isPageStaticSpan.traceAsyncFn(
                        () => {
                          return (
                            pageType === 'app'
                              ? appStaticWorkers
                              : pagesStaticWorkers
                          )!.isPageStatic({
                            dir,
                            page,
                            originalAppPath,
                            distDir,
                            configFileName,
                            runtimeEnvConfig,
                            httpAgentOptions: config.httpAgentOptions,
                            locales: config.i18n?.locales,
                            defaultLocale: config.i18n?.defaultLocale,
                            parentId: isPageStaticSpan.getId(),
                            pageRuntime,
                            edgeInfo,
                            pageType,
                            cacheHandler: config.cacheHandler,
                            isrFlushToDisk: ciEnvironment.hasNextSupport
                              ? false
                              : config.experimental.isrFlushToDisk,
                            maxMemoryCacheSize: config.cacheMaxMemorySize,
                            nextConfigOutput: config.output,
                            pprConfig: config.experimental.ppr,
                          })
                        }
                      )

                      if (pageType === 'app' && originalAppPath) {
                        appNormalizedPaths.set(originalAppPath, page)
                        // TODO-APP: handle prerendering with edge
                        if (isEdgeRuntime(pageRuntime)) {
                          isStatic = false
                          isSSG = false

                          Log.warnOnce(
                            `Using edge runtime on a page currently disables static generation for that page`
                          )
                        } else {
                          // If this route can be partially pre-rendered, then
                          // mark it as such and mark that it can be
                          // generated server-side.
                          if (workerResult.isRoutePPREnabled) {
                            isRoutePPREnabled = workerResult.isRoutePPREnabled
                            isSSG = true
                            isStatic = true

                            appStaticPaths.set(originalAppPath, [])
                            appStaticPathsEncoded.set(originalAppPath, [])
                          }

                          if (
                            workerResult.encodedPrerenderRoutes &&
                            workerResult.prerenderRoutes
                          ) {
                            appStaticPaths.set(
                              originalAppPath,
                              workerResult.prerenderRoutes
                            )
                            appStaticPathsEncoded.set(
                              originalAppPath,
                              workerResult.encodedPrerenderRoutes
                            )
                            ssgPageRoutes = workerResult.prerenderRoutes
                            isSSG = true
                          }

                          const appConfig = workerResult.appConfig || {}
                          const isInterceptionRoute =
                            isInterceptionRouteAppPath(page)
                          if (appConfig.revalidate !== 0) {
                            const isDynamic = isDynamicRoute(page)
                            const hasGenerateStaticParams =
                              !!workerResult.prerenderRoutes?.length

                            if (
                              config.output === 'export' &&
                              isDynamic &&
                              !hasGenerateStaticParams
                            ) {
                              throw new Error(
                                `Page "${page}" is missing "generateStaticParams()" so it cannot be used with "output: export" config.`
                              )
                            }

                            // Mark the app as static if:
                            // - It's not an interception route (these currently depend on request headers and cannot be computed at build)
                            // - It has no dynamic param
                            // - It doesn't have generateStaticParams but `dynamic` is set to
                            //   `error` or `force-static`
                            if (!isInterceptionRoute) {
                              if (!isDynamic) {
                                appStaticPaths.set(originalAppPath, [page])
                                appStaticPathsEncoded.set(originalAppPath, [
                                  page,
                                ])
                                isStatic = true
                              } else if (
                                !hasGenerateStaticParams &&
                                (appConfig.dynamic === 'error' ||
                                  appConfig.dynamic === 'force-static')
                              ) {
                                appStaticPaths.set(originalAppPath, [])
                                appStaticPathsEncoded.set(originalAppPath, [])
                                isStatic = true
                                isRoutePPREnabled = false
                              }
                            }
                          }

                          if (workerResult.prerenderFallback) {
                            // whether or not to allow requests for paths not
                            // returned from generateStaticParams
                            appDynamicParamPaths.add(originalAppPath)
                          }
                          appDefaultConfigs.set(originalAppPath, appConfig)
                        }
                      } else {
                        if (isEdgeRuntime(pageRuntime)) {
                          if (workerResult.hasStaticProps) {
                            console.warn(
                              `"getStaticProps" is not yet supported fully with "experimental-edge", detected on ${page}`
                            )
                          }
                          // TODO: add handling for statically rendering edge
                          // pages and allow edge with Prerender outputs
                          workerResult.isStatic = false
                          workerResult.hasStaticProps = false
                        }

                        if (
                          workerResult.isStatic === false &&
                          (workerResult.isHybridAmp || workerResult.isAmpOnly)
                        ) {
                          hasSsrAmpPages = true
                        }

                        if (workerResult.isHybridAmp) {
                          isHybridAmp = true
                          hybridAmpPages.add(page)
                        }

                        if (workerResult.isNextImageImported) {
                          isNextImageImported = true
                        }

                        if (workerResult.hasStaticProps) {
                          ssgPages.add(page)
                          isSSG = true

                          if (
                            workerResult.prerenderRoutes &&
                            workerResult.encodedPrerenderRoutes
                          ) {
                            additionalSsgPaths.set(
                              page,
                              workerResult.prerenderRoutes
                            )
                            additionalSsgPathsEncoded.set(
                              page,
                              workerResult.encodedPrerenderRoutes
                            )
                            ssgPageRoutes = workerResult.prerenderRoutes
                          }

                          if (workerResult.prerenderFallback === 'blocking') {
                            ssgBlockingFallbackPages.add(page)
                          } else if (workerResult.prerenderFallback === true) {
                            ssgStaticFallbackPages.add(page)
                          }
                        } else if (workerResult.hasServerProps) {
                          serverPropsPages.add(page)
                        } else if (
                          workerResult.isStatic &&
                          !isServerComponent &&
                          (await customAppGetInitialPropsPromise) === false
                        ) {
                          staticPages.add(page)
                          isStatic = true
                        } else if (isServerComponent) {
                          // This is a static server component page that doesn't have
                          // gSP or gSSP. We still treat it as a SSG page.
                          ssgPages.add(page)
                          isSSG = true
                        }

                        if (hasPages404 && page === '/404') {
                          if (
                            !workerResult.isStatic &&
                            !workerResult.hasStaticProps
                          ) {
                            throw new Error(
                              `\`pages/404\` ${STATIC_STATUS_PAGE_GET_INITIAL_PROPS_ERROR}`
                            )
                          }
                          // we need to ensure the 404 lambda is present since we use
                          // it when _app has getInitialProps
                          if (
                            (await customAppGetInitialPropsPromise) &&
                            !workerResult.hasStaticProps
                          ) {
                            staticPages.delete(page)
                          }
                        }

                        if (
                          STATIC_STATUS_PAGES.includes(page) &&
                          !workerResult.isStatic &&
                          !workerResult.hasStaticProps
                        ) {
                          throw new Error(
                            `\`pages${page}\` ${STATIC_STATUS_PAGE_GET_INITIAL_PROPS_ERROR}`
                          )
                        }
                      }
                    } catch (err) {
                      if (
                        !isError(err) ||
                        err.message !== 'INVALID_DEFAULT_EXPORT'
                      )
                        throw err
                      invalidPages.add(page)
                    }
                  }

                  if (pageType === 'app') {
                    if (isSSG || isStatic) {
                      staticAppPagesCount++
                    } else {
                      serverAppPagesCount++
                    }
                  }
                }

                pageInfos.set(page, {
                  size,
                  totalSize,
                  isStatic,
                  isSSG,
                  isRoutePPREnabled,
                  isHybridAmp,
                  ssgPageRoutes,
                  initialRevalidateSeconds: false,
                  runtime: pageRuntime,
                  pageDuration: undefined,
                  ssgPageDurations: undefined,
                  hasEmptyPrelude: undefined,
                })
              })
            })
        )

        const errorPageResult = await errorPageStaticResult
        const nonStaticErrorPage =
          (await errorPageHasCustomGetInitialProps) ||
          (errorPageResult && errorPageResult.hasServerProps)

        const returnValue = {
          customAppGetInitialProps: await customAppGetInitialPropsPromise,
          namedExports: await namedExportsPromise,
          isNextImageImported,
          hasSsrAmpPages,
          hasNonStaticErrorPage: nonStaticErrorPage,
        }

        return returnValue
      })

      if (postCompileSpinner) postCompileSpinner.stopAndPersist()
      traceMemoryUsage('Finished collecting page data', nextBuildSpan)

      if (customAppGetInitialProps) {
        console.warn(
          bold(yellow(`Warning: `)) +
            yellow(
              `You have opted-out of Automatic Static Optimization due to \`getInitialProps\` in \`pages/_app\`. This does not opt-out pages with \`getStaticProps\``
            )
        )
        console.warn(
          'Read more: https://nextjs.org/docs/messages/opt-out-auto-static-optimization\n'
        )
      }

      if (!hasSsrAmpPages) {
        requiredServerFilesManifest.ignore.push(
          path.relative(
            dir,
            path.join(
              path.dirname(
                require.resolve(
                  'next/dist/compiled/@ampproject/toolbox-optimizer'
                )
              ),
              '**/*'
            )
          )
        )
      }

      await writeFunctionsConfigManifest(distDir, functionsConfigManifest)

      if (!isGenerateMode && !buildTracesPromise) {
        buildTracesPromise = collectBuildTraces({
          dir,
          config,
          distDir,
          edgeRuntimeRoutes: collectRoutesUsingEdgeRuntime(pageInfos),
          staticPages: [...staticPages],
          nextBuildSpan,
          hasSsrAmpPages,
          buildTraceContext,
          outputFileTracingRoot,
          isFlyingShuttle: !!config.experimental.flyingShuttle,
        }).catch((err) => {
          console.error(err)
          process.exit(1)
        })
      }

      if (serverPropsPages.size > 0 || ssgPages.size > 0) {
        // We update the routes manifest after the build with the
        // data routes since we can't determine these until after build
        routesManifest.dataRoutes = getSortedRoutes([
          ...serverPropsPages,
          ...ssgPages,
        ]).map((page) => {
          return buildDataRoute(page, buildId)
        })

        // await writeManifest(routesManifestPath, routesManifest)
      }

      // We need to write the manifest with rewrites before build
      await nextBuildSpan
        .traceChild('write-routes-manifest')
        .traceAsyncFn(() => writeManifest(routesManifestPath, routesManifest))

      // Since custom _app.js can wrap the 404 page we have to opt-out of static optimization if it has getInitialProps
      // Only export the static 404 when there is no /_error present
      const useStaticPages404 =
        !customAppGetInitialProps && (!hasNonStaticErrorPage || hasPages404)

      if (invalidPages.size > 0) {
        const err = new Error(
          `Build optimization failed: found page${
            invalidPages.size === 1 ? '' : 's'
          } without a React Component as default export in \n${[...invalidPages]
            .map((pg) => `pages${pg}`)
            .join(
              '\n'
            )}\n\nSee https://nextjs.org/docs/messages/page-without-valid-component for more info.\n`
        ) as NextError
        err.code = 'BUILD_OPTIMIZATION_FAILED'
        throw err
      }

      await writeBuildId(distDir, buildId)

      if (config.experimental.optimizeCss) {
        const globOrig =
          require('next/dist/compiled/glob') as typeof import('next/dist/compiled/glob')

        const cssFilePaths = await new Promise<string[]>((resolve, reject) => {
          globOrig(
            '**/*.css',
            { cwd: path.join(distDir, 'static') },
            (err, files) => {
              if (err) {
                return reject(err)
              }
              resolve(files)
            }
          )
        })

        requiredServerFilesManifest.files.push(
          ...cssFilePaths.map((filePath) =>
            path.join(config.distDir, 'static', filePath)
          )
        )
      }

      const features: EventBuildFeatureUsage[] = [
        {
          featureName: 'experimental/optimizeCss',
          invocationCount: config.experimental.optimizeCss ? 1 : 0,
        },
        {
          featureName: 'experimental/nextScriptWorkers',
          invocationCount: config.experimental.nextScriptWorkers ? 1 : 0,
        },
        {
          featureName: 'optimizeFonts',
          invocationCount: config.optimizeFonts ? 1 : 0,
        },
        {
          featureName: 'experimental/ppr',
          invocationCount: config.experimental.ppr ? 1 : 0,
        },
      ]
      telemetry.record(
        features.map((feature) => {
          return {
            eventName: EVENT_BUILD_FEATURE_USAGE,
            payload: feature,
          }
        })
      )

      await writeRequiredServerFilesManifest(
        distDir,
        requiredServerFilesManifest
      )

      const middlewareManifest: MiddlewareManifest = await readManifest(
        path.join(distDir, SERVER_DIRECTORY, MIDDLEWARE_MANIFEST)
      )

      const finalPrerenderRoutes: { [route: string]: SsgRoute } = {}
      const finalDynamicRoutes: PrerenderManifest['dynamicRoutes'] = {}
      const tbdPrerenderRoutes: string[] = []
      let ssgNotFoundPaths: string[] = []

      const { i18n } = config

      const usedStaticStatusPages = STATIC_STATUS_PAGES.filter(
        (page) =>
          mappedPages[page] &&
          mappedPages[page].startsWith('private-next-pages')
      )
      usedStaticStatusPages.forEach((page) => {
        if (!ssgPages.has(page) && !customAppGetInitialProps) {
          staticPages.add(page)
        }
      })

      const hasPages500 = usedStaticStatusPages.includes('/500')
      const useDefaultStatic500 =
        !hasPages500 && !hasNonStaticErrorPage && !customAppGetInitialProps

      const combinedPages = [...staticPages, ...ssgPages]
      const isApp404Static = appStaticPaths.has(
        UNDERSCORE_NOT_FOUND_ROUTE_ENTRY
      )
      const hasStaticApp404 = hasApp404 && isApp404Static

      updateBuildDiagnostics({
        buildStage: 'static-generation',
      })

      // we need to trigger automatic exporting when we have
      // - static 404/500
      // - getStaticProps paths
      // - experimental app is enabled
      if (
        !isCompileMode &&
        (combinedPages.length > 0 ||
          useStaticPages404 ||
          useDefaultStatic500 ||
          appDir)
      ) {
        const staticGenerationSpan =
          nextBuildSpan.traceChild('static-generation')
        await staticGenerationSpan.traceAsyncFn(async () => {
          detectConflictingPaths(
            [
              ...combinedPages,
              ...pageKeys.pages.filter((page) => !combinedPages.includes(page)),
            ],
            ssgPages,
            additionalSsgPaths
          )
          const exportApp = require('../export')
            .default as typeof import('../export').default

          const exportConfig: NextConfigComplete = {
            ...config,
            // Default map will be the collection of automatic statically exported
            // pages and incremental pages.
            // n.b. we cannot handle this above in combinedPages because the dynamic
            // page must be in the `pages` array, but not in the mapping.
            exportPathMap: (defaultMap: ExportPathMap) => {
              // Dynamically routed pages should be prerendered to be used as
              // a client-side skeleton (fallback) while data is being fetched.
              // This ensures the end-user never sees a 500 or slow response from the
              // server.
              //
              // Note: prerendering disables automatic static optimization.
              ssgPages.forEach((page) => {
                if (isDynamicRoute(page)) {
                  tbdPrerenderRoutes.push(page)

                  if (ssgStaticFallbackPages.has(page)) {
                    // Override the rendering for the dynamic page to be treated as a
                    // fallback render.
                    if (i18n) {
                      defaultMap[`/${i18n.defaultLocale}${page}`] = {
                        page,
                        query: { __nextFallback: 'true' },
                      }
                    } else {
                      defaultMap[page] = {
                        page,
                        query: { __nextFallback: 'true' },
                      }
                    }
                  } else {
                    // Remove dynamically routed pages from the default path map when
                    // fallback behavior is disabled.
                    delete defaultMap[page]
                  }
                }
              })

              // Append the "well-known" routes we should prerender for, e.g. blog
              // post slugs.
              additionalSsgPaths.forEach((routes, page) => {
                const encodedRoutes = additionalSsgPathsEncoded.get(page)

                routes.forEach((route, routeIdx) => {
                  defaultMap[route] = {
                    page,
                    query: { __nextSsgPath: encodedRoutes?.[routeIdx] },
                  }
                })
              })

              if (useStaticPages404) {
                defaultMap['/404'] = {
                  page: hasPages404 ? '/404' : '/_error',
                }
              }

              if (useDefaultStatic500) {
                defaultMap['/500'] = {
                  page: '/_error',
                }
              }

              // TODO: output manifest specific to app paths and their
              // revalidate periods and dynamicParams settings
              appStaticPaths.forEach((routes, originalAppPath) => {
                const encodedRoutes = appStaticPathsEncoded.get(originalAppPath)
                const appConfig = appDefaultConfigs.get(originalAppPath)

                routes.forEach((route, routeIdx) => {
                  defaultMap[route] = {
                    page: originalAppPath,
                    query: { __nextSsgPath: encodedRoutes?.[routeIdx] },
                    _isDynamicError: appConfig?.dynamic === 'error',
                    _isAppDir: true,
                    _isRoutePPREnabled: appConfig
                      ? checkIsRoutePPREnabled(
                          config.experimental.ppr,
                          appConfig
                        )
                      : undefined,
                  }
                })
              })

              if (i18n) {
                for (const page of [
                  ...staticPages,
                  ...ssgPages,
                  ...(useStaticPages404 ? ['/404'] : []),
                  ...(useDefaultStatic500 ? ['/500'] : []),
                ]) {
                  const isSsg = ssgPages.has(page)
                  const isDynamic = isDynamicRoute(page)
                  const isFallback = isSsg && ssgStaticFallbackPages.has(page)

                  for (const locale of i18n.locales) {
                    // skip fallback generation for SSG pages without fallback mode
                    if (isSsg && isDynamic && !isFallback) continue
                    const outputPath = `/${locale}${page === '/' ? '' : page}`

                    defaultMap[outputPath] = {
                      page: defaultMap[page]?.page || page,
                      query: {
                        __nextLocale: locale,
                        __nextFallback: isFallback ? 'true' : undefined,
                      },
                    }
                  }

                  if (isSsg) {
                    // remove non-locale prefixed variant from defaultMap
                    delete defaultMap[page]
                  }
                }
              }

              return defaultMap
            },
          }

          const exportOptions: ExportAppOptions = {
            nextConfig: exportConfig,
            enabledDirectories,
            silent: false,
            buildExport: true,
            debugOutput,
            pages: combinedPages,
            outdir: path.join(distDir, 'export'),
            statusMessage: 'Generating static pages',
            // The worker already explicitly binds `this` to each of the
            // exposed methods.
            exportAppPageWorker: appStaticWorkers?.exportPage,
            exportPageWorker: pagesStaticWorkers?.exportPage,
            endWorker: async () => {
              await pagesStaticWorkers.end()
              await appStaticWorkers?.end()
            },
          }

          const exportResult = await exportApp(
            dir,
            exportOptions,
            nextBuildSpan
          )

          // If there was no result, there's nothing more to do.
          if (!exportResult) return

          writeTurborepoAccessTraceResult({
            distDir: config.distDir,
            traces: [
              turborepoAccessTraceResult,
              ...exportResult.turborepoAccessTraceResults.values(),
            ],
          })

          ssgNotFoundPaths = Array.from(exportResult.ssgNotFoundPaths)

          // remove server bundles that were exported
          for (const page of staticPages) {
            const serverBundle = getPagePath(page, distDir, undefined, false)
            await fs.unlink(serverBundle)
          }

          for (const [originalAppPath, routes] of appStaticPaths) {
            const page = appNormalizedPaths.get(originalAppPath) || ''
            const appConfig = appDefaultConfigs.get(originalAppPath) || {}
            let hasDynamicData =
              appConfig.revalidate === 0 ||
              exportResult.byPath.get(page)?.revalidate === 0

            if (hasDynamicData && pageInfos.get(page)?.isStatic) {
              // if the page was marked as being static, but it contains dynamic data
              // (ie, in the case of a static generation bailout), then it should be marked dynamic
              pageInfos.set(page, {
                ...(pageInfos.get(page) as PageInfo),
                isStatic: false,
                isSSG: false,
              })
            }

            const isRouteHandler = isAppRouteRoute(originalAppPath)

            // When this is an app page and PPR is enabled, the route supports
            // partial pre-rendering.
            const experimentalPPR: true | undefined =
              !isRouteHandler &&
              checkIsRoutePPREnabled(config.experimental.ppr, appConfig)
                ? true
                : undefined

            // this flag is used to selectively bypass the static cache and invoke the lambda directly
            // to enable server actions on static routes
            const bypassFor: RouteHas[] = [
              { type: 'header', key: ACTION },
              {
                type: 'header',
                key: 'content-type',
                value: 'multipart/form-data;.*',
              },
            ]

            // Always sort the routes to get consistent output in manifests
            getSortedRoutes(routes).forEach((route) => {
              if (isDynamicRoute(page) && route === page) return
              if (route === UNDERSCORE_NOT_FOUND_ROUTE) return

              const {
                revalidate = appConfig.revalidate ?? false,
                metadata = {},
                hasEmptyPrelude,
                hasPostponed,
              } = exportResult.byPath.get(route) ?? {}

              pageInfos.set(route, {
                ...(pageInfos.get(route) as PageInfo),
                hasPostponed,
                hasEmptyPrelude,
              })

              // update the page (eg /blog/[slug]) to also have the postpone metadata
              pageInfos.set(page, {
                ...(pageInfos.get(page) as PageInfo),
                hasPostponed,
                hasEmptyPrelude,
              })

              if (revalidate !== 0) {
                const normalizedRoute = normalizePagePath(route)

                let dataRoute: string | null
                if (isRouteHandler) {
                  dataRoute = null
                } else {
                  dataRoute = path.posix.join(`${normalizedRoute}${RSC_SUFFIX}`)
                }

                let prefetchDataRoute: string | null | undefined
                // While we may only write the `.rsc` when the route does not
                // have PPR enabled, we still want to generate the route when
                // deployed so it doesn't 404. If the app has PPR enabled, we
                // should add this key.
                if (!isRouteHandler && isAppPPREnabled) {
                  prefetchDataRoute = path.posix.join(
                    `${normalizedRoute}${RSC_PREFETCH_SUFFIX}`
                  )
                }

                const routeMeta: Partial<SsgRoute> = {}

                if (metadata.status !== 200) {
                  routeMeta.initialStatus = metadata.status
                }

                const exportHeaders = metadata.headers
                const headerKeys = Object.keys(exportHeaders || {})

                if (exportHeaders && headerKeys.length) {
                  routeMeta.initialHeaders = {}

                  // normalize header values as initialHeaders
                  // must be Record<string, string>
                  for (const key of headerKeys) {
                    // set-cookie is already handled - the middleware cookie setting case
                    // isn't needed for the prerender manifest since it can't read cookies
                    if (key === 'x-middleware-set-cookie') continue

                    let value = exportHeaders[key]

                    if (Array.isArray(value)) {
                      if (key === 'set-cookie') {
                        value = value.join(',')
                      } else {
                        value = value[value.length - 1]
                      }
                    }

                    if (typeof value === 'string') {
                      routeMeta.initialHeaders[key] = value
                    }
                  }
                }

                finalPrerenderRoutes[route] = {
                  ...routeMeta,
                  experimentalPPR,
                  experimentalBypassFor: bypassFor,
                  initialRevalidateSeconds: revalidate,
                  srcRoute: page,
                  dataRoute,
                  prefetchDataRoute,
                }
              } else {
                hasDynamicData = true
                // we might have determined during prerendering that this page
                // used dynamic data
                pageInfos.set(route, {
                  ...(pageInfos.get(route) as PageInfo),
                  isSSG: false,
                  isStatic: false,
                })
              }
            })

            if (!hasDynamicData && isDynamicRoute(originalAppPath)) {
              const normalizedRoute = normalizePagePath(page)

              let dataRoute: string | null = null
              if (!isRouteHandler) {
                dataRoute = path.posix.join(`${normalizedRoute}${RSC_SUFFIX}`)
              }

              let prefetchDataRoute: string | undefined

              // While we may only write the `.rsc` when the route does not
              // have PPR enabled, we still want to generate the route when
              // deployed so it doesn't 404. If the app has PPR enabled, we
              // should add this key.
              if (!isRouteHandler && isAppPPREnabled) {
                prefetchDataRoute = path.posix.join(
                  `${normalizedRoute}${RSC_PREFETCH_SUFFIX}`
                )
              }

              pageInfos.set(page, {
                ...(pageInfos.get(page) as PageInfo),
                isDynamicAppRoute: true,
                // if PPR is turned on and the route contains a dynamic segment,
                // we assume it'll be partially prerendered
                hasPostponed: experimentalPPR,
              })

              // TODO: create a separate manifest to allow enforcing
              // dynamicParams for non-static paths?
              finalDynamicRoutes[page] = {
                experimentalPPR,
                experimentalBypassFor: bypassFor,
                routeRegex: normalizeRouteRegex(
                  getNamedRouteRegex(page, false).re.source
                ),
                dataRoute,
                // if dynamicParams are enabled treat as fallback:
                // 'blocking' if not it's fallback: false
                fallback: appDynamicParamPaths.has(originalAppPath)
                  ? null
                  : false,
                dataRouteRegex: !dataRoute
                  ? null
                  : normalizeRouteRegex(
                      getNamedRouteRegex(
                        dataRoute.replace(/\.rsc$/, ''),
                        false
                      ).re.source.replace(/\(\?:\\\/\)\?\$$/, '\\.rsc$')
                    ),
                prefetchDataRoute,
                prefetchDataRouteRegex: !prefetchDataRoute
                  ? undefined
                  : normalizeRouteRegex(
                      getNamedRouteRegex(
                        prefetchDataRoute.replace(/\.prefetch\.rsc$/, ''),
                        false
                      ).re.source.replace(
                        /\(\?:\\\/\)\?\$$/,
                        '\\.prefetch\\.rsc$'
                      )
                    ),
              }
            }
          }

          const moveExportedPage = async (
            originPage: string,
            page: string,
            file: string,
            isSsg: boolean,
            ext: 'html' | 'json',
            additionalSsgFile = false
          ) => {
            return staticGenerationSpan
              .traceChild('move-exported-page')
              .traceAsyncFn(async () => {
                file = `${file}.${ext}`
                const orig = path.join(exportOptions.outdir, file)
                const pagePath = getPagePath(
                  originPage,
                  distDir,
                  undefined,
                  false
                )

                const relativeDest = path
                  .relative(
                    path.join(distDir, SERVER_DIRECTORY),
                    path.join(
                      path.join(
                        pagePath,
                        // strip leading / and then recurse number of nested dirs
                        // to place from base folder
                        originPage
                          .slice(1)
                          .split('/')
                          .map(() => '..')
                          .join('/')
                      ),
                      file
                    )
                  )
                  .replace(/\\/g, '/')

                if (
                  !isSsg &&
                  !(
                    // don't add static status page to manifest if it's
                    // the default generated version e.g. no pages/500
                    (
                      STATIC_STATUS_PAGES.includes(page) &&
                      !usedStaticStatusPages.includes(page)
                    )
                  )
                ) {
                  pagesManifest[page] = relativeDest
                }

                const dest = path.join(distDir, SERVER_DIRECTORY, relativeDest)
                const isNotFound = ssgNotFoundPaths.includes(page)

                // for SSG files with i18n the non-prerendered variants are
                // output with the locale prefixed so don't attempt moving
                // without the prefix
                if ((!i18n || additionalSsgFile) && !isNotFound) {
                  await fs.mkdir(path.dirname(dest), { recursive: true })
                  await fs.rename(orig, dest)
                } else if (i18n && !isSsg) {
                  // this will be updated with the locale prefixed variant
                  // since all files are output with the locale prefix
                  delete pagesManifest[page]
                }

                if (i18n) {
                  if (additionalSsgFile) return

                  const localeExt = page === '/' ? path.extname(file) : ''
                  const relativeDestNoPages = relativeDest.slice(
                    'pages/'.length
                  )

                  for (const locale of i18n.locales) {
                    const curPath = `/${locale}${page === '/' ? '' : page}`

                    if (isSsg && ssgNotFoundPaths.includes(curPath)) {
                      continue
                    }

                    const updatedRelativeDest = path
                      .join(
                        'pages',
                        locale + localeExt,
                        // if it's the top-most index page we want it to be locale.EXT
                        // instead of locale/index.html
                        page === '/' ? '' : relativeDestNoPages
                      )
                      .replace(/\\/g, '/')

                    const updatedOrig = path.join(
                      exportOptions.outdir,
                      locale + localeExt,
                      page === '/' ? '' : file
                    )
                    const updatedDest = path.join(
                      distDir,
                      SERVER_DIRECTORY,
                      updatedRelativeDest
                    )

                    if (!isSsg) {
                      pagesManifest[curPath] = updatedRelativeDest
                    }
                    await fs.mkdir(path.dirname(updatedDest), {
                      recursive: true,
                    })
                    await fs.rename(updatedOrig, updatedDest)
                  }
                }
              })
          }

          async function moveExportedAppNotFoundTo404() {
            return staticGenerationSpan
              .traceChild('move-exported-app-not-found-')
              .traceAsyncFn(async () => {
                const orig = path.join(
                  distDir,
                  'server',
                  'app',
                  '_not-found.html'
                )
                const updatedRelativeDest = path
                  .join('pages', '404.html')
                  .replace(/\\/g, '/')

                if (existsSync(orig)) {
                  await fs.copyFile(
                    orig,
                    path.join(distDir, 'server', updatedRelativeDest)
                  )
                  pagesManifest['/404'] = updatedRelativeDest
                }
              })
          }

          // If there's /not-found inside app, we prefer it over the pages 404
          if (hasStaticApp404) {
            await moveExportedAppNotFoundTo404()
          } else {
            // Only move /404 to /404 when there is no custom 404 as in that case we don't know about the 404 page
            if (!hasPages404 && !hasApp404 && useStaticPages404) {
              await moveExportedPage('/_error', '/404', '/404', false, 'html')
            }
          }

          if (useDefaultStatic500) {
            await moveExportedPage('/_error', '/500', '/500', false, 'html')
          }

          for (const page of combinedPages) {
            const isSsg = ssgPages.has(page)
            const isStaticSsgFallback = ssgStaticFallbackPages.has(page)
            const isDynamic = isDynamicRoute(page)
            const hasAmp = hybridAmpPages.has(page)
            const file = normalizePagePath(page)

            const pageInfo = pageInfos.get(page)
            const durationInfo = exportResult.byPage.get(page)
            if (pageInfo && durationInfo) {
              // Set Build Duration
              if (pageInfo.ssgPageRoutes) {
                pageInfo.ssgPageDurations = pageInfo.ssgPageRoutes.map(
                  (pagePath) => {
                    const duration = durationInfo.durationsByPath.get(pagePath)
                    if (typeof duration === 'undefined') {
                      throw new Error("Invariant: page wasn't built")
                    }

                    return duration
                  }
                )
              }
              pageInfo.pageDuration = durationInfo.durationsByPath.get(page)
            }

            // The dynamic version of SSG pages are only prerendered if the
            // fallback is enabled. Below, we handle the specific prerenders
            // of these.
            const hasHtmlOutput = !(isSsg && isDynamic && !isStaticSsgFallback)

            if (hasHtmlOutput) {
              await moveExportedPage(page, page, file, isSsg, 'html')
            }

            if (hasAmp && (!isSsg || (isSsg && !isDynamic))) {
              const ampPage = `${file}.amp`
              await moveExportedPage(page, ampPage, ampPage, isSsg, 'html')

              if (isSsg) {
                await moveExportedPage(page, ampPage, ampPage, isSsg, 'json')
              }
            }

            if (isSsg) {
              // For a non-dynamic SSG page, we must copy its data file
              // from export, we already moved the HTML file above
              if (!isDynamic) {
                await moveExportedPage(page, page, file, isSsg, 'json')

                if (i18n) {
                  // TODO: do we want to show all locale variants in build output
                  for (const locale of i18n.locales) {
                    const localePage = `/${locale}${page === '/' ? '' : page}`

                    finalPrerenderRoutes[localePage] = {
                      initialRevalidateSeconds:
                        exportResult.byPath.get(localePage)?.revalidate ??
                        false,
                      experimentalPPR: undefined,
                      srcRoute: null,
                      dataRoute: path.posix.join(
                        '/_next/data',
                        buildId,
                        `${file}.json`
                      ),
                      prefetchDataRoute: undefined,
                    }
                  }
                } else {
                  finalPrerenderRoutes[page] = {
                    initialRevalidateSeconds:
                      exportResult.byPath.get(page)?.revalidate ?? false,
                    experimentalPPR: undefined,
                    srcRoute: null,
                    dataRoute: path.posix.join(
                      '/_next/data',
                      buildId,
                      `${file}.json`
                    ),
                    // Pages does not have a prefetch data route.
                    prefetchDataRoute: undefined,
                  }
                }
                // Set Page Revalidation Interval
                if (pageInfo) {
                  pageInfo.initialRevalidateSeconds =
                    exportResult.byPath.get(page)?.revalidate ?? false
                }
              } else {
                // For a dynamic SSG page, we did not copy its data exports and only
                // copy the fallback HTML file (if present).
                // We must also copy specific versions of this page as defined by
                // `getStaticPaths` (additionalSsgPaths).
                const extraRoutes = additionalSsgPaths.get(page) || []
                for (const route of extraRoutes) {
                  const pageFile = normalizePagePath(route)
                  await moveExportedPage(
                    page,
                    route,
                    pageFile,
                    isSsg,
                    'html',
                    true
                  )
                  await moveExportedPage(
                    page,
                    route,
                    pageFile,
                    isSsg,
                    'json',
                    true
                  )

                  if (hasAmp) {
                    const ampPage = `${pageFile}.amp`
                    await moveExportedPage(
                      page,
                      ampPage,
                      ampPage,
                      isSsg,
                      'html',
                      true
                    )
                    await moveExportedPage(
                      page,
                      ampPage,
                      ampPage,
                      isSsg,
                      'json',
                      true
                    )
                  }

                  const initialRevalidateSeconds =
                    exportResult.byPath.get(route)?.revalidate ?? false

                  if (typeof initialRevalidateSeconds === 'undefined') {
                    throw new Error("Invariant: page wasn't built")
                  }

                  finalPrerenderRoutes[route] = {
                    initialRevalidateSeconds,
                    experimentalPPR: undefined,
                    srcRoute: page,
                    dataRoute: path.posix.join(
                      '/_next/data',
                      buildId,
                      `${normalizePagePath(route)}.json`
                    ),
                    // Pages does not have a prefetch data route.
                    prefetchDataRoute: undefined,
                  }

                  // Set route Revalidation Interval
                  if (pageInfo) {
                    pageInfo.initialRevalidateSeconds = initialRevalidateSeconds
                  }
                }
              }
            }
          }

          // remove temporary export folder
          await fs.rm(exportOptions.outdir, { recursive: true, force: true })
          await writeManifest(pagesManifestPath, pagesManifest)
        })
      }

      const postBuildSpinner = createSpinner('Finalizing page optimization')
      let buildTracesSpinner = createSpinner(`Collecting build traces`)

      // ensure the worker is not left hanging
      pagesStaticWorkers.close()
      appStaticWorkers?.close()

      const analysisEnd = process.hrtime(analysisBegin)
      telemetry.record(
        eventBuildOptimize(pagesPaths, {
          durationInSeconds: analysisEnd[0],
          staticPageCount: staticPages.size,
          staticPropsPageCount: ssgPages.size,
          serverPropsPageCount: serverPropsPages.size,
          ssrPageCount:
            pagesPaths.length -
            (staticPages.size + ssgPages.size + serverPropsPages.size),
          hasStatic404: useStaticPages404,
          hasReportWebVitals:
            namedExports?.includes('reportWebVitals') ?? false,
          rewritesCount: combinedRewrites.length,
          headersCount: headers.length,
          redirectsCount: redirects.length - 1, // reduce one for trailing slash
          headersWithHasCount: headers.filter((r: any) => !!r.has).length,
          rewritesWithHasCount: combinedRewrites.filter((r: any) => !!r.has)
            .length,
          redirectsWithHasCount: redirects.filter((r: any) => !!r.has).length,
          middlewareCount: hasMiddlewareFile ? 1 : 0,
          totalAppPagesCount,
          staticAppPagesCount,
          serverAppPagesCount,
          edgeRuntimeAppCount,
          edgeRuntimePagesCount,
        })
      )

      if (NextBuildContext.telemetryState) {
        const events = eventBuildFeatureUsage(
          NextBuildContext.telemetryState.usages
        )
        telemetry.record(events)
        telemetry.record(
          eventPackageUsedInGetServerSideProps(
            NextBuildContext.telemetryState.packagesUsedInServerSideProps
          )
        )
      }

      if (ssgPages.size > 0 || appDir) {
        tbdPrerenderRoutes.forEach((tbdRoute) => {
          const normalizedRoute = normalizePagePath(tbdRoute)
          const dataRoute = path.posix.join(
            '/_next/data',
            buildId,
            `${normalizedRoute}.json`
          )

          finalDynamicRoutes[tbdRoute] = {
            routeRegex: normalizeRouteRegex(
              getNamedRouteRegex(tbdRoute, false).re.source
            ),
            experimentalPPR: undefined,
            dataRoute,
            fallback: ssgBlockingFallbackPages.has(tbdRoute)
              ? null
              : ssgStaticFallbackPages.has(tbdRoute)
                ? `${normalizedRoute}.html`
                : false,
            dataRouteRegex: normalizeRouteRegex(
              getNamedRouteRegex(
                dataRoute.replace(/\.json$/, ''),
                false
              ).re.source.replace(/\(\?:\\\/\)\?\$$/, '\\.json$')
            ),
            // Pages does not have a prefetch data route.
            prefetchDataRoute: undefined,
            prefetchDataRouteRegex: undefined,
          }
        })

        NextBuildContext.previewModeId = previewProps.previewModeId
        NextBuildContext.fetchCacheKeyPrefix =
          config.experimental.fetchCacheKeyPrefix
        NextBuildContext.allowedRevalidateHeaderKeys =
          config.experimental.allowedRevalidateHeaderKeys

        const prerenderManifest: DeepReadonly<PrerenderManifest> = {
          version: 4,
          routes: finalPrerenderRoutes,
          dynamicRoutes: finalDynamicRoutes,
          notFoundRoutes: ssgNotFoundPaths,
          preview: previewProps,
        }
        await writePrerenderManifest(distDir, prerenderManifest)
        await writeClientSsgManifest(prerenderManifest, {
          distDir,
          buildId,
          locales: config.i18n?.locales || [],
        })
      } else {
        await writePrerenderManifest(distDir, {
          version: 4,
          routes: {},
          dynamicRoutes: {},
          preview: previewProps,
          notFoundRoutes: [],
        })
      }

      await writeImagesManifest(distDir, config)
      await writeManifest(path.join(distDir, EXPORT_MARKER), {
        version: 1,
        hasExportPathMap: typeof config.exportPathMap === 'function',
        exportTrailingSlash: config.trailingSlash === true,
        isNextImageImported: isNextImageImported === true,
      })
      await fs.unlink(path.join(distDir, EXPORT_DETAIL)).catch((err) => {
        if (err.code === 'ENOENT') {
          return Promise.resolve()
        }
        return Promise.reject(err)
      })

      if (Boolean(config.experimental.nextScriptWorkers)) {
        await nextBuildSpan
          .traceChild('verify-partytown-setup')
          .traceAsyncFn(async () => {
            await verifyPartytownSetup(
              dir,
              path.join(distDir, CLIENT_STATIC_FILES_PATH)
            )
          })
      }

      await buildTracesPromise

      if (buildTracesSpinner) {
        buildTracesSpinner.stopAndPersist()
        buildTracesSpinner = undefined
      }

      if (config.output === 'export') {
        await writeFullyStaticExport(
          config,
          dir,
          enabledDirectories,
          configOutDir,
          nextBuildSpan
        )
      }

      if (config.output === 'standalone') {
        await writeStandaloneDirectory(
          nextBuildSpan,
          distDir,
          pageKeys,
          denormalizedAppPages,
          outputFileTracingRoot,
          requiredServerFilesManifest,
          middlewareManifest,
          hasInstrumentationHook,
          staticPages,
          loadedEnvFiles,
          appDir
        )
      }

      if (postBuildSpinner) postBuildSpinner.stopAndPersist()
      console.log()

      if (debugOutput) {
        nextBuildSpan
          .traceChild('print-custom-routes')
          .traceFn(() => printCustomRoutes({ redirects, rewrites, headers }))
      }

      await nextBuildSpan.traceChild('print-tree-view').traceAsyncFn(() =>
        printTreeView(pageKeys, pageInfos, {
          distPath: distDir,
          buildId: buildId,
          pagesDir,
          useStaticPages404,
          pageExtensions: config.pageExtensions,
          appBuildManifest,
          buildManifest,
          middlewareManifest,
          gzipSize: config.experimental.gzipSize,
        })
      )

      await nextBuildSpan
        .traceChild('telemetry-flush')
        .traceAsyncFn(() => telemetry.flush())
    })
  } finally {
    // Ensure we wait for lockfile patching if present
    await lockfilePatchPromise.cur

    // Ensure all traces are flushed before finishing the command
    await flushAllTraces()
    teardownTraceSubscriber()
    teardownHeapProfiler()

    if (traceUploadUrl && loadedConfig) {
      uploadTrace({
        traceUploadUrl,
        mode: 'build',
        projectDir: dir,
        distDir: loadedConfig.distDir,
        sync: true,
      })
    }
  }
}<|MERGE_RESOLUTION|>--- conflicted
+++ resolved
@@ -1597,83 +1597,9 @@
       })
 
       if (!isGenerateMode) {
-<<<<<<< HEAD
-        if (runServerAndEdgeInParallel || collectServerBuildTracesInParallel) {
-          let durationInSeconds = 0
-
-          updateBuildDiagnostics({
-            buildStage: 'compile-server',
-          })
-
-          const serverBuildPromise = webpackBuild(useBuildWorker, [
-            'server',
-          ]).then((res) => {
-            traceMemoryUsage('Finished server compilation', nextBuildSpan)
-            buildTraceContext = res.buildTraceContext
-            durationInSeconds += res.duration
-
-            if (collectServerBuildTracesInParallel) {
-              const buildTraceWorker = new Worker(
-                require.resolve('./collect-build-traces'),
-                {
-                  numWorkers: 1,
-                  exposedMethods: ['collectBuildTraces'],
-                }
-              ) as Worker & typeof import('./collect-build-traces')
-
-              buildTracesPromise = buildTraceWorker
-                .collectBuildTraces({
-                  dir,
-                  config,
-                  distDir,
-                  // Serialize Map as this is sent to the worker.
-                  edgeRuntimeRoutes: collectRoutesUsingEdgeRuntime(new Map()),
-                  staticPages: [],
-                  hasSsrAmpPages: false,
-                  buildTraceContext,
-                  outputFileTracingRoot,
-                  isFlyingShuttle: !!config.experimental.flyingShuttle,
-                })
-                .catch((err) => {
-                  console.error(err)
-                  process.exit(1)
-                })
-            }
-          })
-          if (!runServerAndEdgeInParallel) {
-            await serverBuildPromise
-            updateBuildDiagnostics({
-              buildStage: 'webpack-compile-edge-server',
-            })
-          }
-
-          const edgeBuildPromise = webpackBuild(useBuildWorker, [
-            'edge-server',
-          ]).then((res) => {
-            durationInSeconds += res.duration
-            traceMemoryUsage('Finished edge-server compilation', nextBuildSpan)
-          })
-          if (runServerAndEdgeInParallel) {
-            await serverBuildPromise
-            updateBuildDiagnostics({
-              buildStage: 'webpack-compile-edge-server',
-            })
-          }
-          await edgeBuildPromise
-
-          updateBuildDiagnostics({
-            buildStage: 'webpack-compile-client',
-          })
-
-          await webpackBuild(useBuildWorker, ['client']).then((res) => {
-            durationInSeconds += res.duration
-            traceMemoryUsage('Finished client compilation', nextBuildSpan)
-          })
-=======
         if (turboNextBuild) {
           const { duration: compilerDuration, ...rest } = await turbopackBuild()
           traceMemoryUsage('Finished build', nextBuildSpan)
->>>>>>> 6bebacb2
 
           buildTraceContext = rest.buildTraceContext
 
@@ -1689,6 +1615,10 @@
             collectServerBuildTracesInParallel
           ) {
             let durationInSeconds = 0
+
+            updateBuildDiagnostics({
+              buildStage: 'compile-server',
+            })
 
             const serverBuildPromise = webpackBuild(useBuildWorker, [
               'server',
@@ -1727,6 +1657,9 @@
             })
             if (!runServerAndEdgeInParallel) {
               await serverBuildPromise
+              updateBuildDiagnostics({
+                buildStage: 'webpack-compile-edge-server',
+              })
             }
 
             const edgeBuildPromise = webpackBuild(useBuildWorker, [
@@ -1740,8 +1673,15 @@
             })
             if (runServerAndEdgeInParallel) {
               await serverBuildPromise
+              updateBuildDiagnostics({
+                buildStage: 'webpack-compile-edge-server',
+              })
             }
             await edgeBuildPromise
+
+            updateBuildDiagnostics({
+              buildStage: 'webpack-compile-client',
+            })
 
             await webpackBuild(useBuildWorker, ['client']).then((res) => {
               durationInSeconds += res.duration
