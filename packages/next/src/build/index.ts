--- conflicted
+++ resolved
@@ -2141,12 +2141,7 @@
                           if (appConfig.revalidate !== 0) {
                             const isDynamic = isDynamicRoute(page)
                             const hasGenerateStaticParams =
-<<<<<<< HEAD
-                              workerResult.prerenderRoutes !== undefined
-=======
-                              workerResult.prerenderedRoutes &&
-                              workerResult.prerenderedRoutes.length > 0
->>>>>>> 9aed93a8
+                              workerResult.prerenderedRoutes !== undefined
 
                             if (
                               config.output === 'export' &&
