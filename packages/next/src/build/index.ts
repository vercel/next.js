--- conflicted
+++ resolved
@@ -280,20 +280,10 @@
 
       const publicDir = path.join(dir, 'public')
       const isAppDirEnabled = !!config.experimental.appDir
-<<<<<<< HEAD
       const useExperimentalReact = !!config.experimental.experimentalReact
-=======
-      const initialRequireHookFilePath = require.resolve(
-        'next/dist/server/initialize-require-hook'
-      )
-      const content = await promises.readFile(
-        initialRequireHookFilePath,
-        'utf8'
-      )
->>>>>>> f6604d4a
 
       if (isAppDirEnabled) {
-        process.env.NEXT_PREBUNDLED_REACT = '1'
+        process.env.NEXT_PREBUNDLED_REACT = 'next'
       }
 
       const { pagesDir, appDir } = findPagesDir(dir, isAppDirEnabled)
