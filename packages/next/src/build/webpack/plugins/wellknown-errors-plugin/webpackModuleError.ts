import { readFileSync } from 'fs'
import * as path from 'path'
import type { webpack } from 'next/dist/compiled/webpack/webpack'

import { getBabelError } from './parseBabel'
import { getCssError } from './parseCss'
import { getScssError } from './parseScss'
import { getNotFoundError, getImageError } from './parseNotFoundError'
import { SimpleWebpackError } from './simpleWebpackError'
import isError from '../../../../lib/is-error'
import { getRscError } from './parseRSC'
import { getNextFontError } from './parseNextFontError'
<<<<<<< HEAD
import { getNextInvalidImportError } from './parseNextInvalidImportError'
=======
import { getNextAppLoaderError } from './parseNextAppLoaderError'
>>>>>>> a6fbe205

function getFileData(
  compilation: webpack.Compilation,
  m: any
): [string, string | null] {
  let resolved: string
  let ctx: string | null = compilation.compiler?.context ?? null
  if (ctx !== null && typeof m.resource === 'string') {
    const res = path.relative(ctx, m.resource).replace(/\\/g, path.posix.sep)
    resolved = res.startsWith('.') ? res : `.${path.posix.sep}${res}`
  } else {
    const requestShortener = compilation.requestShortener
    if (typeof m?.readableIdentifier === 'function') {
      resolved = m.readableIdentifier(requestShortener)
    } else {
      resolved = m.request ?? m.userRequest
    }
  }

  if (resolved) {
    let content: string | null = null
    try {
      content = readFileSync(
        ctx ? path.resolve(ctx, resolved) : resolved,
        'utf8'
      )
    } catch {}
    return [resolved, content]
  }

  return ['<unknown>', null]
}

export async function getModuleBuildError(
  compiler: webpack.Compiler,
  compilation: webpack.Compilation,
  input: any
): Promise<SimpleWebpackError | false> {
  if (
    !(
      typeof input === 'object' &&
      (input?.name === 'ModuleBuildError' ||
        input?.name === 'ModuleNotFoundError') &&
      Boolean(input.module) &&
      isError(input.error)
    )
  ) {
    return false
  }

  const err: Error = input.error
  const [sourceFilename, sourceContent] = getFileData(compilation, input.module)

  const notFoundError = await getNotFoundError(
    compilation,
    input,
    sourceFilename
  )
  if (notFoundError !== false) {
    return notFoundError
  }

  const imageError = await getImageError(compilation, input, err)
  if (imageError !== false) {
    return imageError
  }

  const babel = getBabelError(sourceFilename, err)
  if (babel !== false) {
    return babel
  }

  const css = getCssError(sourceFilename, err)
  if (css !== false) {
    return css
  }

  const scss = getScssError(sourceFilename, sourceContent, err)
  if (scss !== false) {
    return scss
  }

  const rsc = getRscError(
    sourceFilename,
    err,
    input.module,
    compilation,
    compiler
  )
  if (rsc !== false) {
    return rsc
  }

  const nextFont = getNextFontError(err, input.module)
  if (nextFont !== false) {
    return nextFont
  }

<<<<<<< HEAD
  const invalidImportError = getNextInvalidImportError(
    err,
    input.module,
    compilation,
    compiler
  )
  if (invalidImportError !== false) {
    return invalidImportError
=======
  const nextAppLoader = getNextAppLoaderError(err, input.module, compiler)
  if (nextAppLoader !== false) {
    return nextAppLoader
>>>>>>> a6fbe205
  }

  return false
}<|MERGE_RESOLUTION|>--- conflicted
+++ resolved
@@ -10,11 +10,8 @@
 import isError from '../../../../lib/is-error'
 import { getRscError } from './parseRSC'
 import { getNextFontError } from './parseNextFontError'
-<<<<<<< HEAD
+import { getNextAppLoaderError } from './parseNextAppLoaderError'
 import { getNextInvalidImportError } from './parseNextInvalidImportError'
-=======
-import { getNextAppLoaderError } from './parseNextAppLoaderError'
->>>>>>> a6fbe205
 
 function getFileData(
   compilation: webpack.Compilation,
@@ -113,7 +110,11 @@
     return nextFont
   }
 
-<<<<<<< HEAD
+  const nextAppLoader = getNextAppLoaderError(err, input.module, compiler)
+  if (nextAppLoader !== false) {
+    return nextAppLoader
+  }
+
   const invalidImportError = getNextInvalidImportError(
     err,
     input.module,
@@ -122,11 +123,6 @@
   )
   if (invalidImportError !== false) {
     return invalidImportError
-=======
-  const nextAppLoader = getNextAppLoaderError(err, input.module, compiler)
-  if (nextAppLoader !== false) {
-    return nextAppLoader
->>>>>>> a6fbe205
   }
 
   return false
