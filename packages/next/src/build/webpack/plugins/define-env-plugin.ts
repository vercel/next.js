--- conflicted
+++ resolved
@@ -166,20 +166,9 @@
       : '',
     'process.env.NEXT_MINIMAL': '',
     'process.env.__NEXT_PPR': config.experimental.ppr === true,
-<<<<<<< HEAD
     'process.env.NEXT_DEPLOYMENT_ID': config.deploymentId || false,
-    'process.env.__NEXT_FETCH_CACHE_KEY_PREFIX': fetchCacheKeyPrefix,
-    'process.env.__NEXT_PREVIEW_MODE_ID': previewModeId,
-    'process.env.__NEXT_ALLOWED_REVALIDATE_HEADERS':
-      allowedRevalidateHeaderKeys,
-    'process.env.__NEXT_MIDDLEWARE_MATCHERS': middlewareMatchers || [],
-=======
-    'process.env.__NEXT_ACTIONS_DEPLOYMENT_ID':
-      config.experimental.useDeploymentIdServerActions ?? false,
-    'process.env.NEXT_DEPLOYMENT_ID': config.experimental.deploymentId ?? false,
     'process.env.__NEXT_FETCH_CACHE_KEY_PREFIX': fetchCacheKeyPrefix ?? '',
     'process.env.__NEXT_MIDDLEWARE_MATCHERS': middlewareMatchers ?? [],
->>>>>>> 5278d82a
     'process.env.__NEXT_MANUAL_CLIENT_BASE_PATH':
       config.experimental.manualClientBasePath ?? false,
     'process.env.__NEXT_CLIENT_ROUTER_FILTER_ENABLED':
