import type {
  AssetBinding,
  EdgeMiddlewareMeta,
} from '../loaders/get-module-build-info'
import type { EdgeSSRMeta } from '../loaders/get-module-build-info'
import type { MiddlewareMatcher } from '../../analysis/get-page-static-info'
import { getNamedMiddlewareRegex } from '../../../shared/lib/router/utils/route-regex'
import { getModuleBuildInfo } from '../loaders/get-module-build-info'
import { getSortedRoutes } from '../../../shared/lib/router/utils'
import { webpack, sources } from 'next/dist/compiled/webpack/webpack'
import { isMatch } from 'next/dist/compiled/micromatch'
import {
  EDGE_RUNTIME_WEBPACK,
  EDGE_UNSUPPORTED_NODE_APIS,
  MIDDLEWARE_BUILD_MANIFEST,
  CLIENT_REFERENCE_MANIFEST,
  MIDDLEWARE_MANIFEST,
  MIDDLEWARE_REACT_LOADABLE_MANIFEST,
  NEXT_CLIENT_SSR_ENTRY_SUFFIX,
  SUBRESOURCE_INTEGRITY_MANIFEST,
  NEXT_FONT_MANIFEST,
  SERVER_REFERENCE_MANIFEST,
  CompilerNameValues,
} from '../../../shared/lib/constants'
import { MiddlewareConfig } from '../../analysis/get-page-static-info'
import { Telemetry } from '../../../telemetry/storage'
import { traceGlobals } from '../../../trace/shared'
import { EVENT_BUILD_FEATURE_USAGE } from '../../../telemetry/events'
import { normalizeAppPath } from '../../../shared/lib/router/utils/app-paths'
import { INSTRUMENTATION_HOOK_FILENAME } from '../../../lib/constants'
import { NextBuildContext } from '../../build-context'

let edgeServerConfig = {}
let nodeServerConfig = {}

export interface EdgeFunctionDefinition {
  files: string[]
  name: string
  page: string
  matchers: MiddlewareMatcher[]
  wasm?: AssetBinding[]
  assets?: AssetBinding[]
  regions?: string[] | string
}

interface FunctionConfig {
  maxDuration?: number
}

export interface MiddlewareManifest {
  version: 2
  sortedMiddleware: string[]
  middleware: { [page: string]: EdgeFunctionDefinition }
  functions: { [page: string]: EdgeFunctionDefinition }
  config: { [page: string]: FunctionConfig }
}

interface EntryMetadata {
  edgeMiddleware?: EdgeMiddlewareMeta
  edgeApiFunction?: EdgeMiddlewareMeta
  edgeSSR?: EdgeSSRMeta
  wasmBindings: Map<string, string>
  assetBindings: Map<string, string>
  regions?: string[] | string
  maxDuration?: number
}

const NAME = 'MiddlewarePlugin'

/**
 * Checks the value of usingIndirectEval and when it is a set of modules it
 * check if any of the modules is actually being used. If the value is
 * simply truthy it will return true.
 */
function isUsingIndirectEvalAndUsedByExports(args: {
  module: webpack.Module
  moduleGraph: webpack.ModuleGraph
  runtime: any
  usingIndirectEval: true | Set<string>
  wp: typeof webpack
}): boolean {
  const { moduleGraph, runtime, module, usingIndirectEval, wp } = args
  if (typeof usingIndirectEval === 'boolean') {
    return usingIndirectEval
  }

  const exportsInfo = moduleGraph.getExportsInfo(module)
  for (const exportName of usingIndirectEval) {
    if (exportsInfo.getUsed(exportName, runtime) !== wp.UsageState.Unused) {
      return true
    }
  }

  return false
}

function getEntryFiles(
  entryFiles: string[],
  meta: EntryMetadata,
  opts: {
    sriEnabled: boolean
  }
) {
  const files: string[] = []
  if (meta.edgeSSR) {
    if (meta.edgeSSR.isServerComponent) {
      files.push(`server/${SERVER_REFERENCE_MANIFEST}.js`)
      files.push(`server/${CLIENT_REFERENCE_MANIFEST}.js`)
      if (opts.sriEnabled) {
        files.push(`server/${SUBRESOURCE_INTEGRITY_MANIFEST}.js`)
      }
      files.push(
        ...entryFiles
          .filter(
            (file) =>
              file.startsWith('pages/') && !file.endsWith('.hot-update.js')
          )
          .map(
            (file) =>
              'server/' +
              // TODO-APP: seems this should be removed.
              file.replace('.js', NEXT_CLIENT_SSR_ENTRY_SUFFIX + '.js')
          )
      )
    }

    files.push(
      `server/${MIDDLEWARE_BUILD_MANIFEST}.js`,
      `server/${MIDDLEWARE_REACT_LOADABLE_MANIFEST}.js`
    )

    files.push(`server/${NEXT_FONT_MANIFEST}.js`)
  }

  if (NextBuildContext!.hasInstrumentationHook) {
    files.push(`server/edge-${INSTRUMENTATION_HOOK_FILENAME}.js`)
  }

  files.push(
    ...entryFiles
      .filter((file) => !file.endsWith('.hot-update.js'))
      .map((file) => 'server/' + file)
  )
  return files
}

function getCreateAssets(params: {
  compilation: webpack.Compilation
  metadataByEntry: Map<string, EntryMetadata>
  compilerType: CompilerNameValues
  dev: boolean
  opts: {
    sriEnabled: boolean
  }
}) {
  const { compilation, metadataByEntry, opts, compilerType, dev } = params

  return (assets: any) => {
    const middlewareManifest: MiddlewareManifest = {
      sortedMiddleware: [],
      middleware: {},
      functions: {},
      config: {},
      version: 2,
    }
    for (const entrypoint of compilation.entrypoints.values()) {
      if (!entrypoint.name) {
        continue
      }

      // There should always be metadata for the entrypoint.
      const metadata = metadataByEntry.get(entrypoint.name)

      if (metadata?.maxDuration) {
        middlewareManifest.config[entrypoint.name] = {
          maxDuration: metadata.maxDuration,
        }
      }

      const page =
        metadata?.edgeMiddleware?.page ||
        metadata?.edgeSSR?.page ||
        metadata?.edgeApiFunction?.page

      if (!page) {
        continue
      }

      const matcherSource = metadata.edgeSSR?.isAppDir
        ? normalizeAppPath(page)
        : page

      const catchAll = !metadata.edgeSSR && !metadata.edgeApiFunction

      const { namedRegex } = getNamedMiddlewareRegex(matcherSource, {
        catchAll,
      })
      const matchers = metadata?.edgeMiddleware?.matchers ?? [
        {
          regexp: namedRegex,
          originalSource: page === '/' && catchAll ? '/:path*' : matcherSource,
        },
      ]

      const edgeFunctionDefinition: EdgeFunctionDefinition = {
        files: getEntryFiles(entrypoint.getFiles(), metadata, opts),
        name: entrypoint.name,
        page: page,
        matchers,
        wasm: Array.from(metadata.wasmBindings, ([name, filePath]) => ({
          name,
          filePath,
        })),
        assets: Array.from(metadata.assetBindings, ([name, filePath]) => ({
          name,
          filePath,
        })),
        ...(metadata.regions && { regions: metadata.regions }),
      }

      if (metadata.maxDuration) {
        middlewareManifest.config[entrypoint.name] = {
          maxDuration: metadata.maxDuration,
        }
      }

      if (metadata.edgeApiFunction || metadata.edgeSSR) {
        middlewareManifest.functions[page] = edgeFunctionDefinition
      } else {
        middlewareManifest.middleware[page] = edgeFunctionDefinition
      }
    }

    middlewareManifest.sortedMiddleware = getSortedRoutes(
      Object.keys(middlewareManifest.middleware)
    )

    if (compilerType === 'server') {
      nodeServerConfig = middlewareManifest.config
    }

    if (compilerType === 'edge-server') {
      edgeServerConfig = middlewareManifest.config

      const outputPath =
        `${!dev && compilerType !== 'edge-server' ? '../' : ''}` +
        MIDDLEWARE_MANIFEST

      assets[outputPath] = new sources.RawSource(
        JSON.stringify(
          {
            ...middlewareManifest,
            config: {
              ...nodeServerConfig,
              ...edgeServerConfig,
            },
          },
          null,
          2
        )
      )
    }
  }
}

function buildWebpackError({
  message,
  loc,
  compilation,
  entryModule,
  parser,
}: {
  message: string
  loc?: any
  compilation: webpack.Compilation
  entryModule?: webpack.Module
  parser?: webpack.javascript.JavascriptParser
}) {
  const error = new compilation.compiler.webpack.WebpackError(message)
  error.name = NAME
  const module = entryModule ?? parser?.state.current
  if (module) {
    error.module = module
  }
  error.loc = loc
  return error
}

function isInMiddlewareLayer(parser: webpack.javascript.JavascriptParser) {
  return parser.state.module?.layer === 'middleware'
}

function isNodeJsModule(moduleName: string) {
  return require('module').builtinModules.includes(moduleName)
}

function isDynamicCodeEvaluationAllowed(
  fileName: string,
  middlewareConfig?: MiddlewareConfig,
  rootDir?: string
) {
  const name = fileName.replace(rootDir ?? '', '')
  return isMatch(name, middlewareConfig?.unstable_allowDynamicGlobs ?? [])
}

function buildUnsupportedApiError({
  apiName,
  loc,
  ...rest
}: {
  apiName: string
  loc: any
  compilation: webpack.Compilation
  parser: webpack.javascript.JavascriptParser
}) {
  return buildWebpackError({
    message: `A Node.js API is used (${apiName} at line: ${loc.start.line}) which is not supported in the Edge Runtime.
Learn more: https://nextjs.org/docs/api-reference/edge-runtime`,
    loc,
    ...rest,
  })
}

function registerUnsupportedApiHooks(
  parser: webpack.javascript.JavascriptParser,
  compilation: webpack.Compilation
) {
  for (const expression of EDGE_UNSUPPORTED_NODE_APIS) {
    const warnForUnsupportedApi = (node: any) => {
      if (!isInMiddlewareLayer(parser)) {
        return
      }
      compilation.warnings.push(
        buildUnsupportedApiError({
          compilation,
          parser,
          apiName: expression,
          ...node,
        })
      )
      return true
    }
    parser.hooks.call.for(expression).tap(NAME, warnForUnsupportedApi)
    parser.hooks.expression.for(expression).tap(NAME, warnForUnsupportedApi)
    parser.hooks.callMemberChain
      .for(expression)
      .tap(NAME, warnForUnsupportedApi)
    parser.hooks.expressionMemberChain
      .for(expression)
      .tap(NAME, warnForUnsupportedApi)
  }

  const warnForUnsupportedProcessApi = (node: any, [callee]: string[]) => {
    if (!isInMiddlewareLayer(parser) || callee === 'env') {
      return
    }
    compilation.warnings.push(
      buildUnsupportedApiError({
        compilation,
        parser,
        apiName: `process.${callee}`,
        ...node,
      })
    )
    return true
  }

  parser.hooks.callMemberChain
    .for('process')
    .tap(NAME, warnForUnsupportedProcessApi)
  parser.hooks.expressionMemberChain
    .for('process')
    .tap(NAME, warnForUnsupportedProcessApi)
}

function getCodeAnalyzer(params: {
  dev: boolean
  compiler: webpack.Compiler
  compilation: webpack.Compilation
}) {
  return (parser: webpack.javascript.JavascriptParser) => {
    const {
      dev,
      compiler: { webpack: wp },
      compilation,
    } = params
    const { hooks } = parser

    /**
     * For an expression this will check the graph to ensure it is being used
     * by exports. Then it will store in the module buildInfo a boolean to
     * express that it contains dynamic code and, if it is available, the
     * module path that is using it.
     */
    const handleExpression = () => {
      if (!isInMiddlewareLayer(parser)) {
        return
      }

      wp.optimize.InnerGraph.onUsage(parser.state, (used = true) => {
        const buildInfo = getModuleBuildInfo(parser.state.module)
        if (buildInfo.usingIndirectEval === true || used === false) {
          return
        }

        if (!buildInfo.usingIndirectEval || used === true) {
          buildInfo.usingIndirectEval = used
          return
        }

        buildInfo.usingIndirectEval = new Set([
          ...Array.from(buildInfo.usingIndirectEval),
          ...Array.from(used),
        ])
      })
    }

    /**
     * This expression handler allows to wrap a dynamic code expression with a
     * function call where we can warn about dynamic code not being allowed
     * but actually execute the expression.
     */
    const handleWrapExpression = (expr: any) => {
      if (!isInMiddlewareLayer(parser)) {
        return
      }

      const { ConstDependency } = wp.dependencies
      const dep1 = new ConstDependency(
        '__next_eval__(function() { return ',
        expr.range[0]
      )
      dep1.loc = expr.loc
      parser.state.module.addPresentationalDependency(dep1)
      const dep2 = new ConstDependency('})', expr.range[1])
      dep2.loc = expr.loc
      parser.state.module.addPresentationalDependency(dep2)

      handleExpression()
      return true
    }

    /**
     * This expression handler allows to wrap a WebAssembly.compile invocation with a
     * function call where we can warn about WASM code generation not being allowed
     * but actually execute the expression.
     */
    const handleWrapWasmCompileExpression = (expr: any) => {
      if (!isInMiddlewareLayer(parser)) {
        return
      }

      const { ConstDependency } = wp.dependencies
      const dep1 = new ConstDependency(
        '__next_webassembly_compile__(function() { return ',
        expr.range[0]
      )
      dep1.loc = expr.loc
      parser.state.module.addPresentationalDependency(dep1)
      const dep2 = new ConstDependency('})', expr.range[1])
      dep2.loc = expr.loc
      parser.state.module.addPresentationalDependency(dep2)

      handleExpression()
    }

    /**
     * This expression handler allows to wrap a WebAssembly.instatiate invocation with a
     * function call where we can warn about WASM code generation not being allowed
     * but actually execute the expression.
     *
     * Note that we don't update `usingIndirectEval`, i.e. we don't abort a production build
     * since we can't determine statically if the first parameter is a module (legit use) or
     * a buffer (dynamic code generation).
     */
    const handleWrapWasmInstantiateExpression = (expr: any) => {
      if (!isInMiddlewareLayer(parser)) {
        return
      }

      if (dev) {
        const { ConstDependency } = wp.dependencies
        const dep1 = new ConstDependency(
          '__next_webassembly_instantiate__(function() { return ',
          expr.range[0]
        )
        dep1.loc = expr.loc
        parser.state.module.addPresentationalDependency(dep1)
        const dep2 = new ConstDependency('})', expr.range[1])
        dep2.loc = expr.loc
        parser.state.module.addPresentationalDependency(dep2)
      }
    }

    /**
     * Handler to store original source location of static and dynamic imports into module's buildInfo.
     */
    const handleImport = (node: any) => {
      if (isInMiddlewareLayer(parser) && node.source?.value && node?.loc) {
        const { module, source } = parser.state
        const buildInfo = getModuleBuildInfo(module)
        if (!buildInfo.importLocByPath) {
          buildInfo.importLocByPath = new Map()
        }

        const importedModule = node.source.value?.toString()!
        buildInfo.importLocByPath.set(importedModule, {
          sourcePosition: {
            ...node.loc.start,
            source: module.identifier(),
          },
          sourceContent: source.toString(),
        })

        if (!dev && isNodeJsModule(importedModule)) {
          compilation.warnings.push(
            buildWebpackError({
              message: `A Node.js module is loaded ('${importedModule}' at line ${node.loc.start.line}) which is not supported in the Edge Runtime.
Learn More: https://nextjs.org/docs/messages/node-module-in-edge-runtime`,
              compilation,
              parser,
              ...node,
            })
          )
        }
      }
    }

    /**
     * A noop handler to skip analyzing some cases.
     * Order matters: for it to work, it must be registered first
     */
    const skip = () => (isInMiddlewareLayer(parser) ? true : undefined)

    for (const prefix of ['', 'global.']) {
      hooks.expression.for(`${prefix}Function.prototype`).tap(NAME, skip)
      hooks.expression.for(`${prefix}Function.bind`).tap(NAME, skip)
      hooks.call.for(`${prefix}eval`).tap(NAME, handleWrapExpression)
      hooks.call.for(`${prefix}Function`).tap(NAME, handleWrapExpression)
      hooks.new.for(`${prefix}Function`).tap(NAME, handleWrapExpression)
      hooks.call
        .for(`${prefix}WebAssembly.compile`)
        .tap(NAME, handleWrapWasmCompileExpression)
      hooks.call
        .for(`${prefix}WebAssembly.instantiate`)
        .tap(NAME, handleWrapWasmInstantiateExpression)
    }

    hooks.importCall.tap(NAME, handleImport)
    hooks.import.tap(NAME, handleImport)

    if (!dev) {
      // do not issue compilation warning on dev: invoking code will provide details
      registerUnsupportedApiHooks(parser, compilation)
    }
  }
}

function getExtractMetadata(params: {
  compilation: webpack.Compilation
  compiler: webpack.Compiler
  dev: boolean
  metadataByEntry: Map<string, EntryMetadata>
}): () => Promise<void> {
  const { dev, compilation, metadataByEntry, compiler } = params
  const { webpack: wp } = compiler
  return async () => {
    metadataByEntry.clear()
    const telemetry: Telemetry | undefined = traceGlobals.get('telemetry')

    for (const [entryName, entry] of compilation.entries) {
      const entryDependency = entry.dependencies?.[0]

      const { rootDir, route } = getModuleBuildInfo(
        compilation.moduleGraph.getResolvedModule(entryDependency)
      )

      const entryMetadata: EntryMetadata = {
        wasmBindings: new Map(),
        assetBindings: new Map(),
      }

      if (route?.maxDuration) {
        entryMetadata.maxDuration = route.maxDuration
      }

      if (entry.options.runtime !== EDGE_RUNTIME_WEBPACK) {
        if (route?.maxDuration) {
          metadataByEntry.set(entryName, entryMetadata)
        }
        // Do not process non-edge-runtime entries
        continue
      }
<<<<<<< HEAD

      const edgeFunctionConfig = await findEntryEdgeFunctionConfig(
        entryDependency,
        resolver
=======
      const entryDependency = entry.dependencies?.[0]
      const { rootDir, route } = getModuleBuildInfo(
        compilation.moduleGraph.getResolvedModule(entryDependency)
>>>>>>> f7533e0d
      )

      const { moduleGraph } = compilation
      const modules = new Set<webpack.NormalModule>()
      const addEntriesFromDependency = (dependency: any) => {
        const module = moduleGraph.getModule(dependency)
        if (module) {
          modules.add(module as webpack.NormalModule)
        }
      }

      entry.dependencies.forEach(addEntriesFromDependency)
      entry.includeDependencies.forEach(addEntriesFromDependency)

<<<<<<< HEAD
=======
      const entryMetadata: EntryMetadata = {
        wasmBindings: new Map(),
        assetBindings: new Map(),
      }

      if (route?.middlewareConfig?.regions) {
        entryMetadata.regions = route.middlewareConfig.regions
      }

      if (route?.preferredRegion) {
        const preferredRegion = route.preferredRegion
        entryMetadata.regions =
          // Ensures preferredRegion is always an array in the manifest.
          typeof preferredRegion === 'string'
            ? [preferredRegion]
            : preferredRegion
      }

>>>>>>> f7533e0d
      let ogImageGenerationCount = 0

      for (const module of modules) {
        const buildInfo = getModuleBuildInfo(module)

        /**
         * Check if it uses the image generation feature.
         */
        if (!dev) {
          const resource = module.resource
          const hasOGImageGeneration =
            resource &&
            /[\\/]node_modules[\\/]@vercel[\\/]og[\\/]dist[\\/]index\.(edge|node)\.js$|[\\/]next[\\/]dist[\\/]server[\\/]web[\\/]spec-extension[\\/]image-response\.js$/.test(
              resource
            )

          if (hasOGImageGeneration) {
            ogImageGenerationCount++
          }
        }

        /**
         * When building for production checks if the module is using `eval`
         * and in such case produces a compilation error. The module has to
         * be in use.
         */
        if (
          !dev &&
          buildInfo.usingIndirectEval &&
          isUsingIndirectEvalAndUsedByExports({
            module,
            moduleGraph,
            runtime: wp.util.runtime.getEntryRuntime(compilation, entryName),
            usingIndirectEval: buildInfo.usingIndirectEval,
            wp,
          })
        ) {
          const id = module.identifier()
          if (/node_modules[\\/]regenerator-runtime[\\/]runtime\.js/.test(id)) {
            continue
          }
          if (route?.middlewareConfig?.unstable_allowDynamicGlobs) {
            telemetry?.record({
              eventName: 'NEXT_EDGE_ALLOW_DYNAMIC_USED',
              payload: {
                file: route?.absolutePagePath.replace(rootDir ?? '', ''),
                config: route?.middlewareConfig,
                fileWithDynamicCode: module.userRequest.replace(
                  rootDir ?? '',
                  ''
                ),
              },
            })
          }
          if (
            !isDynamicCodeEvaluationAllowed(
              module.userRequest,
              route?.middlewareConfig,
              rootDir
            )
          ) {
            compilation.errors.push(
              buildWebpackError({
                message: `Dynamic Code Evaluation (e. g. 'eval', 'new Function', 'WebAssembly.compile') not allowed in Edge Runtime ${
                  typeof buildInfo.usingIndirectEval !== 'boolean'
                    ? `\nUsed by ${Array.from(buildInfo.usingIndirectEval).join(
                        ', '
                      )}`
                    : ''
                }\nLearn More: https://nextjs.org/docs/messages/edge-dynamic-code-evaluation`,
                entryModule: module,
                compilation,
              })
            )
          }
        }

        /**
         * The entry module has to be either a page or a middleware and hold
         * the corresponding metadata.
         */
        if (buildInfo?.nextEdgeSSR) {
          entryMetadata.edgeSSR = buildInfo.nextEdgeSSR
        } else if (buildInfo?.nextEdgeMiddleware) {
          entryMetadata.edgeMiddleware = buildInfo.nextEdgeMiddleware
        } else if (buildInfo?.nextEdgeApiFunction) {
          entryMetadata.edgeApiFunction = buildInfo.nextEdgeApiFunction
        }

        /**
         * If the module is a WASM module we read the binding information and
         * append it to the entry wasm bindings.
         */
        if (buildInfo?.nextWasmMiddlewareBinding) {
          entryMetadata.wasmBindings.set(
            buildInfo.nextWasmMiddlewareBinding.name,
            buildInfo.nextWasmMiddlewareBinding.filePath
          )
        }

        if (buildInfo?.nextAssetMiddlewareBinding) {
          entryMetadata.assetBindings.set(
            buildInfo.nextAssetMiddlewareBinding.name,
            buildInfo.nextAssetMiddlewareBinding.filePath
          )
        }

        /**
         * Append to the list of modules to process outgoingConnections from
         * the module that is being processed.
         */
        for (const conn of moduleGraph.getOutgoingConnections(module)) {
          if (conn.module) {
            modules.add(conn.module as webpack.NormalModule)
          }
        }
      }

      telemetry?.record({
        eventName: EVENT_BUILD_FEATURE_USAGE,
        payload: {
          featureName: 'vercelImageGeneration',
          invocationCount: ogImageGenerationCount,
        },
      })
      metadataByEntry.set(entryName, entryMetadata)
    }
  }
}
export default class MiddlewarePlugin {
  private readonly compilerType: CompilerNameValues
  private readonly dev: boolean
  private readonly sriEnabled: boolean

  constructor({
    dev,
    sriEnabled,
    compilerType,
  }: {
    dev: boolean
    sriEnabled: boolean
    compilerType: CompilerNameValues
  }) {
    this.compilerType = compilerType
    this.dev = dev
    this.sriEnabled = sriEnabled
  }

  public apply(compiler: webpack.Compiler) {
    compiler.hooks.compilation.tap(NAME, (compilation, params) => {
      const { hooks } = params.normalModuleFactory
      /**
       * This is the static code analysis phase.
       */
      const codeAnalyzer = getCodeAnalyzer({
        dev: this.dev,
        compiler,
        compilation,
      })
      hooks.parser.for('javascript/auto').tap(NAME, codeAnalyzer)
      hooks.parser.for('javascript/dynamic').tap(NAME, codeAnalyzer)
      hooks.parser.for('javascript/esm').tap(NAME, codeAnalyzer)

      /**
       * Extract all metadata for the entry points in a Map object.
       */
      const metadataByEntry = new Map<string, EntryMetadata>()

      compilation.hooks.finishModules.tapPromise(
        NAME,
        getExtractMetadata({
          compilation,
          compiler,
          dev: this.dev,
          metadataByEntry,
        })
      )

      /**
       * Emit the middleware manifest.
       */
      compilation.hooks.processAssets.tap(
        {
          name: 'NextJsMiddlewareManifest',
          stage: webpack.Compilation.PROCESS_ASSETS_STAGE_ADDITIONS,
        },
        getCreateAssets({
          compilation,
          metadataByEntry,
          compilerType: this.compilerType,
          dev: this.dev,
          opts: {
            sriEnabled: this.sriEnabled,
          },
        })
      )
    })
  }
}

export const SUPPORTED_NATIVE_MODULES = [
  'buffer',
  'events',
  'assert',
  'util',
  'async_hooks',
] as const

const supportedEdgePolyfills = new Set<string>(SUPPORTED_NATIVE_MODULES)

export function getEdgePolyfilledModules() {
  const records: Record<string, string> = {}
  for (const mod of SUPPORTED_NATIVE_MODULES) {
    records[mod] = `commonjs node:${mod}`
    records[`node:${mod}`] = `commonjs node:${mod}`
  }
  return records
}

export async function handleWebpackExternalForEdgeRuntime({
  request,
  context,
  contextInfo,
  getResolve,
}: {
  request: string
  context: string
  contextInfo: any
  getResolve: () => any
}) {
  if (
    contextInfo.issuerLayer === 'middleware' &&
    isNodeJsModule(request) &&
    !supportedEdgePolyfills.has(request)
  ) {
    // allows user to provide and use their polyfills, as we do with buffer.
    try {
      await getResolve()(context, request)
    } catch {
      return `root  globalThis.__import_unsupported('${request}')`
    }
  }
}<|MERGE_RESOLUTION|>--- conflicted
+++ resolved
@@ -591,17 +591,6 @@
         // Do not process non-edge-runtime entries
         continue
       }
-<<<<<<< HEAD
-
-      const edgeFunctionConfig = await findEntryEdgeFunctionConfig(
-        entryDependency,
-        resolver
-=======
-      const entryDependency = entry.dependencies?.[0]
-      const { rootDir, route } = getModuleBuildInfo(
-        compilation.moduleGraph.getResolvedModule(entryDependency)
->>>>>>> f7533e0d
-      )
 
       const { moduleGraph } = compilation
       const modules = new Set<webpack.NormalModule>()
@@ -614,13 +603,6 @@
 
       entry.dependencies.forEach(addEntriesFromDependency)
       entry.includeDependencies.forEach(addEntriesFromDependency)
-
-<<<<<<< HEAD
-=======
-      const entryMetadata: EntryMetadata = {
-        wasmBindings: new Map(),
-        assetBindings: new Map(),
-      }
 
       if (route?.middlewareConfig?.regions) {
         entryMetadata.regions = route.middlewareConfig.regions
@@ -635,7 +617,6 @@
             : preferredRegion
       }
 
->>>>>>> f7533e0d
       let ogImageGenerationCount = 0
 
       for (const module of modules) {
