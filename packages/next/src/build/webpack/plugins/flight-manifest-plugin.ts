/**
 * Copyright (c) Facebook, Inc. and its affiliates.
 *
 * This source code is licensed under the MIT license found in the
 * LICENSE file in the root directory of this source tree.
 */

import path from 'path'
import { webpack, sources } from 'next/dist/compiled/webpack/webpack'
import {
  APP_CLIENT_INTERNALS,
  BARREL_OPTIMIZATION_PREFIX,
  CLIENT_REFERENCE_MANIFEST,
  SYSTEM_ENTRYPOINTS,
} from '../../../shared/lib/constants'
import { relative } from 'path'
import { getProxiedPluginState } from '../../build-context'

import { WEBPACK_LAYERS } from '../../../lib/constants'
import { normalizePagePath } from '../../../shared/lib/page-path/normalize-page-path'
import { CLIENT_STATIC_FILES_RUNTIME_MAIN_APP } from '../../../shared/lib/constants'
import { getDeploymentIdQueryOrEmptyString } from '../../deployment-id'
import {
  formatBarrelOptimizedResource,
  getModuleReferencesInOrder,
} from '../utils'
import type { ChunkGroup } from 'webpack'
import { encodeURIPath } from '../../../shared/lib/encode-uri-path'
import { isMetadataRoute } from '../../../lib/metadata/is-metadata-route'
import type { ModuleInfo } from './flight-client-entry-plugin'

interface Options {
  dev: boolean
  appDir: string
  experimentalInlineCss: boolean
}

/**
 * Webpack module id
 */
// TODO-APP ensure `null` is included as it is used.
type ModuleId = string | number /*| null*/

// double indexed chunkId, filename
export type ManifestChunks = Array<string>

const pluginState = getProxiedPluginState({
  ssrModules: {} as { [ssrModuleId: string]: ModuleInfo },
  edgeSsrModules: {} as { [ssrModuleId: string]: ModuleInfo },

  rscModules: {} as { [rscModuleId: string]: ModuleInfo },
  edgeRscModules: {} as { [rscModuleId: string]: ModuleInfo },
})

export interface ManifestNode {
  [moduleExport: string]: {
    /**
     * Webpack module id
     */
    id: ModuleId
    /**
     * Export name
     */
    name: string
    /**
     * Chunks for the module. JS and CSS.
     */
    chunks: ManifestChunks

    /**
     * If chunk contains async module
     */
    async?: boolean
  }
}

export interface ClientReferenceManifestForRsc {
  clientModules: ManifestNode
  rscModuleMapping: {
    [moduleId: string]: ManifestNode
  }
  edgeRscModuleMapping: {
    [moduleId: string]: ManifestNode
  }
}

export type CssResource = InlinedCssFile | UninlinedCssFile

interface InlinedCssFile {
  path: string
  inlined: true
  content: string
}

interface UninlinedCssFile {
  path: string
  inlined: false
}

export interface ClientReferenceManifest extends ClientReferenceManifestForRsc {
  readonly moduleLoading: {
    prefix: string
    crossOrigin: string | null
  }
  ssrModuleMapping: {
    [moduleId: string]: ManifestNode
  }
  edgeSSRModuleMapping: {
    [moduleId: string]: ManifestNode
  }
  entryCSSFiles: {
    [entry: string]: CssResource[]
  }
  entryJSFiles?: {
    [entry: string]: string[]
  }
}

function getAppPathRequiredChunks(
  chunkGroup: webpack.ChunkGroup,
  excludedFiles: Set<string>
) {
  const deploymentIdChunkQuery = getDeploymentIdQueryOrEmptyString()

  const chunks: Array<string> = []
  chunkGroup.chunks.forEach((chunk) => {
    if (SYSTEM_ENTRYPOINTS.has(chunk.name || '')) {
      return null
    }

    // Get the actual chunk file names from the chunk file list.
    // It's possible that the chunk is generated via `import()`, in
    // that case the chunk file name will be '[name].[contenthash]'
    // instead of '[name]-[chunkhash]'.
    if (chunk.id != null) {
      const chunkId = '' + chunk.id
      chunk.files.forEach((file) => {
        // It's possible that a chunk also emits CSS files, that will
        // be handled separatedly.
        if (!file.endsWith('.js')) return null
        if (file.endsWith('.hot-update.js')) return null
        if (excludedFiles.has(file)) return null

        // We encode the file as a URI because our server (and many other services such as S3)
        // expect to receive reserved characters such as `[` and `]` as encoded. This was
        // previously done for dynamic chunks by patching the webpack runtime but we want
        // these filenames to be managed by React's Flight runtime instead and so we need
        // to implement any special handling of the file name here.
        return chunks.push(
          chunkId,
          encodeURIPath(file) + deploymentIdChunkQuery
        )
      })
    }
  })
  return chunks
}

// Normalize the entry names to their "group names" so a page can easily track
// all the manifest items it needs from parent groups by looking up the group
// segments:
// - app/foo/loading -> app/foo
// - app/foo/page -> app/foo
// - app/(group)/@named/foo/page -> app/foo
// - app/(.)foo/(..)bar/loading -> app/bar
// - app/[...catchAll]/page -> app
// - app/foo/@slot/[...catchAll]/page -> app/foo
function entryNameToGroupName(entryName: string) {
  let groupName = entryName
    .slice(0, entryName.lastIndexOf('/'))
    // Remove slots
    .replace(/\/@[^/]+/g, '')
    // Remove the group with lookahead to make sure it's not interception route
    .replace(/\/\([^/]+\)(?=(\/|$))/g, '')
    // Remove catch-all routes since they should be part of the parent group that the catch-all would apply to.
    // This is necessary to support parallel routes since multiple page components can be rendered on the same page.
    // In order to do that, we need to ensure that the manifests are merged together by putting them in the same group.
    .replace(/\/\[?\[\.\.\.[^\]]*]]?/g, '')

  // Interception routes
  groupName = groupName
    .replace(/^.+\/\(\.\.\.\)/g, 'app/')
    .replace(/\/\(\.\)/g, '/')

  // Interception routes (recursive)
  while (/\/[^/]+\/\(\.\.\)/.test(groupName)) {
    groupName = groupName.replace(/\/[^/]+\/\(\.\.\)/g, '/')
  }

  return groupName
}

function mergeManifest(
  manifest: ClientReferenceManifest,
  manifestToMerge: ClientReferenceManifest
) {
  Object.assign(manifest.clientModules, manifestToMerge.clientModules)
  Object.assign(manifest.ssrModuleMapping, manifestToMerge.ssrModuleMapping)
  Object.assign(
    manifest.edgeSSRModuleMapping,
    manifestToMerge.edgeSSRModuleMapping
  )
  Object.assign(manifest.entryCSSFiles, manifestToMerge.entryCSSFiles)
  Object.assign(manifest.rscModuleMapping, manifestToMerge.rscModuleMapping)
  Object.assign(
    manifest.edgeRscModuleMapping,
    manifestToMerge.edgeRscModuleMapping
  )
}

const PLUGIN_NAME = 'ClientReferenceManifestPlugin'

export class ClientReferenceManifestPlugin {
  dev: Options['dev'] = false
  appDir: Options['appDir']
  appDirBase: string
  experimentalInlineCss: Options['experimentalInlineCss']

  constructor(options: Options) {
    this.dev = options.dev
    this.appDir = options.appDir
    this.appDirBase = path.dirname(this.appDir) + path.sep
    this.experimentalInlineCss = options.experimentalInlineCss
  }

  apply(compiler: webpack.Compiler) {
<<<<<<< HEAD
    compiler.hooks.compilation.tap(
      PLUGIN_NAME,
      (compilation, { normalModuleFactory }) => {
        // compilation.dependencyFactories.set(
        //   webpack.dependencies.ModuleDependency,
        //   normalModuleFactory
        // )
        // compilation.dependencyTemplates.set(
        //   webpack.dependencies.ModuleDependency,
        //   new webpack.dependencies.NullDependency.Template()
        // )
        compilation.hooks.processAssets.tap(
          {
            name: PLUGIN_NAME,
            // Have to be in the optimize stage to run after updating the CSS
            // asset hash via extract mini css plugin.
            stage: webpack.Compilation.PROCESS_ASSETS_STAGE_OPTIMIZE_HASH,
          },
          (assets) => this.createAsset(assets, compilation, compiler.context)
        )
      }
    )
=======
    compiler.hooks.compilation.tap(PLUGIN_NAME, (compilation) => {
      compilation.hooks.processAssets.tap(
        {
          name: PLUGIN_NAME,
          // Have to be in the optimize stage to run after updating the CSS
          // asset hash via extract mini css plugin.
          stage: webpack.Compilation.PROCESS_ASSETS_STAGE_OPTIMIZE_HASH,
        },
        (assets) => this.createAsset(assets, compilation, compiler.context)
      )
    })
>>>>>>> cbef6478
  }

  createAsset(
    assets: webpack.Compilation['assets'],
    compilation: webpack.Compilation,
    context: string
  ) {
    const manifestsPerGroup = new Map<string, ClientReferenceManifest[]>()
    const manifestEntryFiles: string[] = []

    const configuredCrossOriginLoading =
      compilation.outputOptions.crossOriginLoading
    const crossOriginMode =
      typeof configuredCrossOriginLoading === 'string'
        ? configuredCrossOriginLoading === 'use-credentials'
          ? configuredCrossOriginLoading
          : 'anonymous'
        : null

    if (typeof compilation.outputOptions.publicPath !== 'string') {
      throw new Error(
        'Expected webpack publicPath to be a string when using App Router. To customize where static assets are loaded from, use the `assetPrefix` option in next.config.js. If you are customizing your webpack config please make sure you are not modifying or removing the publicPath configuration option'
      )
    }
    const prefix = compilation.outputOptions.publicPath || ''

    // We want to omit any files that will always be loaded on any App Router page
    // because they will already be loaded by the main entrypoint.
    const rootMainFiles: Set<string> = new Set()
    compilation.entrypoints
      .get(CLIENT_STATIC_FILES_RUNTIME_MAIN_APP)
      ?.getFiles()
      .forEach((file) => {
        if (/(?<!\.hot-update)\.(js|css)($|\?)/.test(file)) {
          rootMainFiles.add(file.replace(/\\/g, '/'))
        }
      })

    for (let [entryName, entrypoint] of compilation.entrypoints) {
      if (
        entryName === CLIENT_STATIC_FILES_RUNTIME_MAIN_APP ||
        entryName === APP_CLIENT_INTERNALS
      ) {
        entryName = ''
      } else if (!/^app[\\/]/.test(entryName)) {
        continue
      }

      const manifest: ClientReferenceManifest = {
        moduleLoading: {
          prefix,
          crossOrigin: crossOriginMode,
        },
        ssrModuleMapping: {},
        edgeSSRModuleMapping: {},
        clientModules: {},
        entryCSSFiles: {},
        rscModuleMapping: {},
        edgeRscModuleMapping: {},
      }

      // Absolute path without the extension
      const chunkEntryName = (this.appDirBase + entryName).replace(
        /[\\/]/g,
        path.sep
      )

      manifest.entryCSSFiles[chunkEntryName] = entrypoint
        .getFiles()
        .filter((f) => !f.startsWith('static/css/pages/') && f.endsWith('.css'))
        .map((file) => {
          const source = compilation.assets[file].source()
          if (
            this.experimentalInlineCss &&
            // Inline CSS currently does not work properly with HMR, so we only
            // inline CSS in production.
            !this.dev
          ) {
            return {
              inlined: true,
              path: file,
              content: typeof source === 'string' ? source : source.toString(),
            }
          }
          return {
            inlined: false,
            path: file,
          }
        })

      const requiredChunks = getAppPathRequiredChunks(entrypoint, rootMainFiles)
      const recordModule = (modId: ModuleId, mod: webpack.NormalModule) => {
        let resource =
          mod.type === 'css/mini-extract'
            ? mod.identifier().slice(mod.identifier().lastIndexOf('!') + 1)
            : mod.resource

        if (!resource) {
          return
        }

        const moduleReferences = manifest.clientModules
        const moduleIdMapping = manifest.ssrModuleMapping
        const edgeModuleIdMapping = manifest.edgeSSRModuleMapping

        const rscIdMapping = manifest.rscModuleMapping
        const edgeRscIdMapping = manifest.edgeRscModuleMapping

        // Note that this isn't that reliable as webpack is still possible to assign
        // additional queries to make sure there's no conflict even using the `named`
        // module ID strategy.
        let ssrNamedModuleId = relative(
          context,
          mod.resourceResolveData?.path || resource
        )

        const rscNamedModuleId = relative(
          context,
          mod.resourceResolveData?.path || resource
        )

        if (!ssrNamedModuleId.startsWith('.'))
          ssrNamedModuleId = `./${ssrNamedModuleId.replace(/\\/g, '/')}`

        // The client compiler will always use the CJS Next.js build, so here we
        // also add the mapping for the ESM build (Edge runtime) to consume.
        const esmResource = /[\\/]next[\\/]dist[\\/]/.test(resource)
          ? resource.replace(
              /[\\/]next[\\/]dist[\\/]/,
              '/next/dist/esm/'.replace(/\//g, path.sep)
            )
          : null

        // An extra query param is added to the resource key when it's optimized
        // through the Barrel Loader. That's because the same file might be created
        // as multiple modules (depending on what you import from it).
        // See also: webpack/loaders/next-flight-loader/index.ts.
        if (mod.matchResource?.startsWith(BARREL_OPTIMIZATION_PREFIX)) {
          ssrNamedModuleId = formatBarrelOptimizedResource(
            ssrNamedModuleId,
            mod.matchResource
          )
          resource = formatBarrelOptimizedResource(resource, mod.matchResource)
        }

        function addClientReference() {
          const isAsync = Boolean(
            compilation.moduleGraph.isAsync(mod) ||
              pluginState.ssrModules[ssrNamedModuleId]?.async ||
              pluginState.edgeSsrModules[ssrNamedModuleId]?.async
          )

          const exportName = resource
          manifest.clientModules[exportName] = {
            id: modId,
            name: '*',
            chunks: requiredChunks,
            async: isAsync,
          }
          if (esmResource) {
            const edgeExportName = esmResource
            manifest.clientModules[edgeExportName] =
              manifest.clientModules[exportName]
          }
        }

        function addSSRIdMapping() {
          const exportName = resource
          const moduleInfo = pluginState.ssrModules[ssrNamedModuleId]

          if (moduleInfo) {
            moduleIdMapping[modId] = moduleIdMapping[modId] || {}
            moduleIdMapping[modId]['*'] = {
              ...manifest.clientModules[exportName],
              // During SSR, we don't have external chunks to load on the server
              // side with our architecture of Webpack / Turbopack. We can keep
              // this field empty to save some bytes.
              chunks: [],
              id: moduleInfo.moduleId,
              async: moduleInfo.async,
            }
          }

          const edgeModuleInfo = pluginState.edgeSsrModules[ssrNamedModuleId]

          if (edgeModuleInfo) {
            edgeModuleIdMapping[modId] = edgeModuleIdMapping[modId] || {}
            edgeModuleIdMapping[modId]['*'] = {
              ...manifest.clientModules[exportName],
              // During SSR, we don't have external chunks to load on the server
              // side with our architecture of Webpack / Turbopack. We can keep
              // this field empty to save some bytes.
              chunks: [],
              id: edgeModuleInfo.moduleId,
              async: edgeModuleInfo.async,
            }
          }
        }

        function addRSCIdMapping() {
          const exportName = resource
          const moduleInfo = pluginState.rscModules[rscNamedModuleId]

          if (moduleInfo) {
            rscIdMapping[modId] = rscIdMapping[modId] || {}
            rscIdMapping[modId]['*'] = {
              ...manifest.clientModules[exportName],
              // During SSR, we don't have external chunks to load on the server
              // side with our architecture of Webpack / Turbopack. We can keep
              // this field empty to save some bytes.
              chunks: [],
              id: moduleInfo.moduleId,
              async: moduleInfo.async,
            }
          }

          const edgeModuleInfo = pluginState.ssrModules[rscNamedModuleId]

          if (edgeModuleInfo) {
            edgeRscIdMapping[modId] = edgeRscIdMapping[modId] || {}
            edgeRscIdMapping[modId]['*'] = {
              ...manifest.clientModules[exportName],
              // During SSR, we don't have external chunks to load on the server
              // side with our architecture of Webpack / Turbopack. We can keep
              // this field empty to save some bytes.
              chunks: [],
              id: edgeModuleInfo.moduleId,
              async: edgeModuleInfo.async,
            }
          }
        }

        addClientReference()
        addSSRIdMapping()
        addRSCIdMapping()

        manifest.clientModules = moduleReferences
        manifest.ssrModuleMapping = moduleIdMapping
        manifest.edgeSSRModuleMapping = edgeModuleIdMapping
        manifest.rscModuleMapping = rscIdMapping
        manifest.edgeRscModuleMapping = edgeRscIdMapping
      }

      const checkedChunkGroups = new Set()
      const checkedChunks = new Set()

      function recordChunkGroup(chunkGroup: ChunkGroup) {
        // Ensure recursion is stopped if we've already checked this chunk group.
        if (checkedChunkGroups.has(chunkGroup)) return
        checkedChunkGroups.add(chunkGroup)
        // Only apply following logic to client module requests from client entry,
        // or if the module is marked as client module. That's because other
        // client modules don't need to be in the manifest at all as they're
        // never be referenced by the server/client boundary.
        // This saves a lot of bytes in the manifest.
        chunkGroup.chunks.forEach((chunk: webpack.Chunk) => {
          // Ensure recursion is stopped if we've already checked this chunk.
          if (checkedChunks.has(chunk)) return
          checkedChunks.add(chunk)
          const entryMods =
            compilation.chunkGraph.getChunkEntryModulesIterable(chunk)
          for (const mod of entryMods) {
            if (mod.layer !== WEBPACK_LAYERS.appPagesBrowser) continue

            const request = (mod as webpack.NormalModule).request

            if (
              !request ||
              !request.includes('next-flight-client-entry-loader.js?')
            ) {
              continue
            }

            const connections = getModuleReferencesInOrder(
              mod,
              compilation.moduleGraph
            )

            for (const connection of connections) {
              const dependency = connection.dependency
              if (!dependency) continue

              const clientEntryMod = compilation.moduleGraph.getResolvedModule(
                dependency
              ) as webpack.NormalModule
              const modId = compilation.chunkGraph.getModuleId(
                clientEntryMod
              ) as string | number | null

              if (modId !== null) {
                recordModule(modId, clientEntryMod)
              } else {
                // If this is a concatenation, register each child to the parent ID.
                if (
                  connection.module?.constructor.name === 'ConcatenatedModule'
                ) {
                  const concatenatedMod = connection.module
                  const concatenatedModId =
                    compilation.chunkGraph.getModuleId(concatenatedMod)
                  if (concatenatedModId) {
                    recordModule(concatenatedModId, clientEntryMod)
                  }
                }
              }
            }
          }
        })

        // Walk through all children chunk groups too.
        for (const child of chunkGroup.childrenIterable) {
          recordChunkGroup(child)
        }
      }

      recordChunkGroup(entrypoint)

      // A page's entry name can have extensions. For example, these are both valid:
      // - app/foo/page
      // - app/foo/page.page
      if (/\/page(\.[^/]+)?$/.test(entryName)) {
        manifestEntryFiles.push(entryName.replace(/\/page(\.[^/]+)?$/, '/page'))
      }

      // We also need to create manifests for route handler entrypoints
      // (excluding metadata route handlers) to enable `'use cache'`.
      if (/\/route$/.test(entryName) && !isMetadataRoute(entryName)) {
        manifestEntryFiles.push(entryName)
      }

      const groupName = entryNameToGroupName(entryName)
      if (!manifestsPerGroup.has(groupName)) {
        manifestsPerGroup.set(groupName, [])
      }
      manifestsPerGroup.get(groupName)!.push(manifest)
    }

    // Generate per-page manifests.
    for (const pageName of manifestEntryFiles) {
      const mergedManifest: ClientReferenceManifest = {
        moduleLoading: {
          prefix,
          crossOrigin: crossOriginMode,
        },
        ssrModuleMapping: {},
        edgeSSRModuleMapping: {},
        clientModules: {},
        entryCSSFiles: {},
        rscModuleMapping: {},
        edgeRscModuleMapping: {},
      }

      const segments = [...entryNameToGroupName(pageName).split('/'), 'page']
      let group = ''
      for (const segment of segments) {
        for (const manifest of manifestsPerGroup.get(group) || []) {
          mergeManifest(mergedManifest, manifest)
        }
        group += (group ? '/' : '') + segment
      }

      const json = JSON.stringify(mergedManifest)

      const pagePath = pageName.replace(/%5F/g, '_')
      const pageBundlePath = normalizePagePath(pagePath.slice('app'.length))
      assets[
        'server/app' + pageBundlePath + '_' + CLIENT_REFERENCE_MANIFEST + '.js'
      ] = new sources.RawSource(
        `globalThis.__RSC_MANIFEST=(globalThis.__RSC_MANIFEST||{});globalThis.__RSC_MANIFEST[${JSON.stringify(
          pagePath.slice('app'.length)
        )}]=${json}`
      ) as unknown as webpack.sources.RawSource
    }
  }
}<|MERGE_RESOLUTION|>--- conflicted
+++ resolved
@@ -224,30 +224,6 @@
   }
 
   apply(compiler: webpack.Compiler) {
-<<<<<<< HEAD
-    compiler.hooks.compilation.tap(
-      PLUGIN_NAME,
-      (compilation, { normalModuleFactory }) => {
-        // compilation.dependencyFactories.set(
-        //   webpack.dependencies.ModuleDependency,
-        //   normalModuleFactory
-        // )
-        // compilation.dependencyTemplates.set(
-        //   webpack.dependencies.ModuleDependency,
-        //   new webpack.dependencies.NullDependency.Template()
-        // )
-        compilation.hooks.processAssets.tap(
-          {
-            name: PLUGIN_NAME,
-            // Have to be in the optimize stage to run after updating the CSS
-            // asset hash via extract mini css plugin.
-            stage: webpack.Compilation.PROCESS_ASSETS_STAGE_OPTIMIZE_HASH,
-          },
-          (assets) => this.createAsset(assets, compilation, compiler.context)
-        )
-      }
-    )
-=======
     compiler.hooks.compilation.tap(PLUGIN_NAME, (compilation) => {
       compilation.hooks.processAssets.tap(
         {
@@ -259,7 +235,6 @@
         (assets) => this.createAsset(assets, compilation, compiler.context)
       )
     })
->>>>>>> cbef6478
   }
 
   createAsset(
