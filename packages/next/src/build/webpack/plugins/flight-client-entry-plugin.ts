--- conflicted
+++ resolved
@@ -468,124 +468,6 @@
       return Promise.all(addedClientActionEntryList)
     })
 
-<<<<<<< HEAD
-=======
-    // After optimizing all the modules, we collect the CSS that are still used
-    // by the certain chunk.
-    compilation.hooks.afterOptimizeModules.tap(PLUGIN_NAME, () => {
-      const cssImportsForChunk: Record<string, Set<string>> = {}
-
-      const cssManifest = this.isEdgeServer
-        ? pluginState.edgeServerCSSManifest
-        : pluginState.serverCSSManifest
-
-      function collectModule(entryName: string, mod: any) {
-        const resource = mod.resource
-        const modId = resource
-        if (modId) {
-          if (isCSSMod(mod)) {
-            cssImportsForChunk[entryName].add(modId)
-          }
-        }
-      }
-
-      compilation.chunkGroups.forEach((chunkGroup: any) => {
-        chunkGroup.chunks.forEach((chunk: webpack.Chunk) => {
-          // Here we only track page chunks.
-          if (!chunk.name) return
-          if (!chunk.name.endsWith('/page')) return
-
-          const entryName = path.join(this.appDir, '..', chunk.name)
-
-          if (!cssImportsForChunk[entryName]) {
-            cssImportsForChunk[entryName] = new Set()
-          }
-
-          const chunkModules = compilation.chunkGraph.getChunkModulesIterable(
-            chunk
-          ) as Iterable<webpack.NormalModule>
-          for (const mod of chunkModules) {
-            collectModule(entryName, mod)
-
-            const anyModule = mod as any
-            if (anyModule.modules) {
-              anyModule.modules.forEach((concatenatedMod: any) => {
-                collectModule(entryName, concatenatedMod)
-              })
-            }
-          }
-
-          const entryCSSInfo: Record<string, string[]> =
-            cssManifest.cssModules || {}
-          entryCSSInfo[entryName] = [...cssImportsForChunk[entryName]]
-
-          cssManifest.cssModules = entryCSSInfo
-        })
-      })
-
-      forEachEntryModule(compilation, ({ name, entryModule }) => {
-        const clientEntryDependencyMap = collectClientEntryDependencyMap(name)
-        const tracked = new Set<string>()
-        const mergedCSSimports: CssImports = {}
-
-        for (const connection of compilation.moduleGraph.getOutgoingConnections(
-          entryModule
-        )) {
-          const entryDependency = connection.dependency
-          const entryRequest = connection.dependency.request
-
-          // It is possible that the same entry is added multiple times in the
-          // connection graph. We can just skip these to speed up the process.
-          if (tracked.has(entryRequest)) continue
-          tracked.add(entryRequest)
-
-          const { cssImports } = this.collectComponentInfoFromDependencies({
-            entryRequest,
-            compilation,
-            dependency: entryDependency,
-            clientEntryDependencyMap,
-          })
-
-          Object.assign(mergedCSSimports, cssImports)
-        }
-
-        if (!cssManifest.cssImports) cssManifest.cssImports = {}
-        Object.assign(
-          cssManifest.cssImports,
-          deduplicateCSSImportsForEntry(mergedCSSimports)
-        )
-      })
-    })
-
-    compilation.hooks.processAssets.tap(
-      {
-        name: PLUGIN_NAME,
-        stage: webpack.Compilation.PROCESS_ASSETS_STAGE_OPTIMIZE_HASH,
-      },
-      (assets: webpack.Compilation['assets']) => {
-        const data: ClientCSSReferenceManifest = {
-          cssImports: {
-            ...pluginState.serverCSSManifest.cssImports,
-            ...pluginState.edgeServerCSSManifest.cssImports,
-          },
-          cssModules: {
-            ...pluginState.serverCSSManifest.cssModules,
-            ...pluginState.edgeServerCSSManifest.cssModules,
-          },
-        }
-        const manifest = JSON.stringify(data, null, this.dev ? 2 : undefined)
-        assets[`${this.assetPrefix}${FLIGHT_SERVER_CSS_MANIFEST}.json`] =
-          new sources.RawSource(
-            manifest
-          ) as unknown as webpack.sources.RawSource
-        assets[`${this.assetPrefix}${FLIGHT_SERVER_CSS_MANIFEST}.js`] =
-          new sources.RawSource(
-            `self.__RSC_CSS_MANIFEST=${JSON.stringify(manifest)}`
-          ) as unknown as webpack.sources.RawSource
-      }
-    )
-
->>>>>>> 2a2890ca
     // Invalidate in development to trigger recompilation
     const invalidator = getInvalidator(compiler.outputPath)
     // Check if any of the entry injections need an invalidation
