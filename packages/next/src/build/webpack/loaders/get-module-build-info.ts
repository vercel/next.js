--- conflicted
+++ resolved
@@ -57,11 +57,8 @@
   page: string
   absolutePagePath: string
   preferredRegion: string | string[] | undefined
-<<<<<<< HEAD
   maxDuration: number | undefined
-=======
   middlewareConfig: MiddlewareConfig
->>>>>>> f7533e0d
 }
 
 export interface EdgeMiddlewareMeta {
