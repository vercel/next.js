import type { webpack } from 'next/dist/compiled/webpack/webpack'

import { stringify } from 'querystring'
import { getModuleBuildInfo } from '../get-module-build-info'
import { PagesRouteModuleOptions } from '../../../../server/future/route-modules/pages/module'
import { RouteKind } from '../../../../server/future/route-kind'
import { normalizePagePath } from '../../../../shared/lib/page-path/normalize-page-path'
import { MiddlewareConfig } from '../../../analysis/get-page-static-info'

/**
 * The options for the route loader.
 */
type RouteLoaderOptions = {
  /**
   * The page name for this particular route.
   */
  page: string

  /**
   * The preferred region for this route.
   */
  preferredRegion: string | string[] | undefined

  /**
   * The max duration for this route.
   */
  maxDuration: number | undefined

  /**
   * The absolute path to the userland page file.
   */
  absolutePagePath: string

  middlewareConfig: string
}

/**
 * Returns the loader entry for a given page.
 *
 * @param query the options to create the loader entry
 * @returns the encoded loader entry
 */
export function getRouteLoaderEntry(query: RouteLoaderOptions): string {
  return `next-route-loader?${stringify(query)}!`
}

/**
 * Handles the `next-route-loader` options.
 * @returns the loader definition function
 */
const loader: webpack.LoaderDefinitionFunction<RouteLoaderOptions> =
  function () {
<<<<<<< HEAD
    const { page, preferredRegion, absolutePagePath, maxDuration } =
      this.getOptions()
=======
    const {
      page,
      preferredRegion,
      absolutePagePath,
      middlewareConfig: middlewareConfigBase64,
    } = this.getOptions()
>>>>>>> f7533e0d

    // Ensure we only run this loader for as a module.
    if (!this._module) {
      throw new Error('Invariant: expected this to reference a module')
    }

    const middlewareConfig: MiddlewareConfig = JSON.parse(
      Buffer.from(middlewareConfigBase64, 'base64').toString()
    )

    // Attach build info to the module.
    const buildInfo = getModuleBuildInfo(this._module)
    buildInfo.route = {
      page,
      absolutePagePath,
      preferredRegion,
<<<<<<< HEAD
      maxDuration,
=======
      middlewareConfig,
>>>>>>> f7533e0d
    }

    const options: Omit<PagesRouteModuleOptions, 'userland'> = {
      definition: {
        kind: RouteKind.PAGES,
        page: normalizePagePath(page),
        pathname: page,
        // The following aren't used in production.
        bundlePath: '',
        filename: '',
      },
    }

    return `
        // Next.js Route Loader
        import RouteModule from "next/dist/server/future/route-modules/pages/module"
        import { hoist } from "next/dist/build/webpack/loaders/next-route-loader/helpers"

        // Import the userland code.
        import * as userland from ${JSON.stringify(absolutePagePath)}

        // Re-export the component (should be the default export).
        export default hoist(userland, "default")

        // Re-export methods.
        export const getStaticProps = hoist(userland, "getStaticProps")
        export const getStaticPaths = hoist(userland, "getStaticPaths")
        export const getServerSideProps = hoist(userland, "getServerSideProps")
        export const config = hoist(userland, "config")
        export const reportWebVitals = hoist(userland, "reportWebVitals")

        // Re-export legacy methods.
        export const unstable_getStaticProps = hoist(userland, "unstable_getStaticProps")
        export const unstable_getStaticPaths = hoist(userland, "unstable_getStaticPaths")
        export const unstable_getStaticParams = hoist(userland, "unstable_getStaticParams")
        export const unstable_getServerProps = hoist(userland, "unstable_getServerProps")
        export const unstable_getServerSideProps = hoist(userland, "unstable_getServerSideProps")

        // Create and export the route module that will be consumed.
        const options = ${JSON.stringify(options)}
        const routeModule = new RouteModule({ ...options, userland })
        
        export { routeModule }
    `
  }

export default loader<|MERGE_RESOLUTION|>--- conflicted
+++ resolved
@@ -50,17 +50,13 @@
  */
 const loader: webpack.LoaderDefinitionFunction<RouteLoaderOptions> =
   function () {
-<<<<<<< HEAD
-    const { page, preferredRegion, absolutePagePath, maxDuration } =
-      this.getOptions()
-=======
     const {
       page,
       preferredRegion,
       absolutePagePath,
+      maxDuration,
       middlewareConfig: middlewareConfigBase64,
     } = this.getOptions()
->>>>>>> f7533e0d
 
     // Ensure we only run this loader for as a module.
     if (!this._module) {
@@ -77,11 +73,8 @@
       page,
       absolutePagePath,
       preferredRegion,
-<<<<<<< HEAD
       maxDuration,
-=======
       middlewareConfig,
->>>>>>> f7533e0d
     }
 
     const options: Omit<PagesRouteModuleOptions, 'userland'> = {
