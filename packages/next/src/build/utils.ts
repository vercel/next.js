import type { NextConfigComplete } from '../server/config-shared'
import type { AppBuildManifest } from './webpack/plugins/app-build-manifest-plugin'
import type { AssetBinding } from './webpack/loaders/get-module-build-info'
import type { GetStaticPaths, PageConfig, ServerRuntime } from 'next/types'
import type { BuildManifest } from '../server/get-page-files'
import type {
  Redirect,
  Rewrite,
  Header,
  CustomRoutes,
} from '../lib/load-custom-routes'
import type { UnwrapPromise } from '../lib/coalesced-function'
import type { MiddlewareManifest } from './webpack/plugins/middleware-plugin'

import '../server/node-polyfill-fetch'
import chalk from 'next/dist/compiled/chalk'
import getGzipSize from 'next/dist/compiled/gzip-size'
import textTable from 'next/dist/compiled/text-table'
import path from 'path'
import { promises as fs } from 'fs'
import { isValidElementType } from 'next/dist/compiled/react-is'
import stripAnsi from 'next/dist/compiled/strip-ansi'
import browserslist from 'next/dist/compiled/browserslist'
import {
  SSG_GET_INITIAL_PROPS_CONFLICT,
  SERVER_PROPS_GET_INIT_PROPS_CONFLICT,
  SERVER_PROPS_SSG_CONFLICT,
  MIDDLEWARE_FILENAME,
} from '../lib/constants'
import { MODERN_BROWSERSLIST_TARGET } from '../shared/lib/constants'
import prettyBytes from '../lib/pretty-bytes'
import { getRouteRegex } from '../shared/lib/router/utils/route-regex'
import { getRouteMatcher } from '../shared/lib/router/utils/route-matcher'
import { isDynamicRoute } from '../shared/lib/router/utils/is-dynamic'
import escapePathDelimiters from '../shared/lib/router/utils/escape-path-delimiters'
import { findPageFile } from '../server/lib/find-page-file'
import { removeTrailingSlash } from '../shared/lib/router/utils/remove-trailing-slash'
import { isEdgeRuntime } from '../lib/is-edge-runtime'
import { normalizeLocalePath } from '../shared/lib/i18n/normalize-locale-path'
import * as Log from './output/log'
import {
  loadComponents,
  LoadComponentsReturnType,
} from '../server/load-components'
import { trace } from '../trace'
import { setHttpClientAndAgentOptions } from '../server/config'
import { recursiveDelete } from '../lib/recursive-delete'
import { Sema } from 'next/dist/compiled/async-sema'
import { denormalizePagePath } from '../shared/lib/page-path/denormalize-page-path'
import { normalizePagePath } from '../shared/lib/page-path/normalize-page-path'
import { getRuntimeContext } from '../server/web/sandbox'
import {
  loadRequireHook,
  overrideBuiltInReactPackages,
} from './webpack/require-hook'
import { isClientReference } from './is-client-reference'

loadRequireHook()
if (process.env.NEXT_PREBUNDLED_REACT) {
  overrideBuiltInReactPackages()
}

// expose AsyncLocalStorage on global for react usage
const { AsyncLocalStorage } = require('async_hooks')
;(globalThis as any).AsyncLocalStorage = AsyncLocalStorage

export type ROUTER_TYPE = 'pages' | 'app'

const RESERVED_PAGE = /^\/(_app|_error|_document|api(\/|$))/
const fileGzipStats: { [k: string]: Promise<number> | undefined } = {}
const fsStatGzip = (file: string) => {
  const cached = fileGzipStats[file]
  if (cached) return cached
  return (fileGzipStats[file] = getGzipSize.file(file))
}

const fileSize = async (file: string) => (await fs.stat(file)).size

const fileStats: { [k: string]: Promise<number> | undefined } = {}
const fsStat = (file: string) => {
  const cached = fileStats[file]
  if (cached) return cached
  return (fileStats[file] = fileSize(file))
}

export function unique<T>(main: ReadonlyArray<T>, sub: ReadonlyArray<T>): T[] {
  return [...new Set([...main, ...sub])]
}

export function difference<T>(
  main: ReadonlyArray<T> | ReadonlySet<T>,
  sub: ReadonlyArray<T> | ReadonlySet<T>
): T[] {
  const a = new Set(main)
  const b = new Set(sub)
  return [...a].filter((x) => !b.has(x))
}

/**
 * Return an array of the items shared by both arrays.
 */
function intersect<T>(main: ReadonlyArray<T>, sub: ReadonlyArray<T>): T[] {
  const a = new Set(main)
  const b = new Set(sub)
  return [...new Set([...a].filter((x) => b.has(x)))]
}

function sum(a: ReadonlyArray<number>): number {
  return a.reduce((size, stat) => size + stat, 0)
}

function denormalizeAppPagePath(page: string): string {
  return page + '/page'
}

type ComputeFilesGroup = {
  files: ReadonlyArray<string>
  size: {
    total: number
  }
}

type ComputeFilesManifest = {
  unique: ComputeFilesGroup
  common: ComputeFilesGroup
}

type ComputeFilesManifestResult = {
  router: {
    pages: ComputeFilesManifest
    app?: ComputeFilesManifest
  }
  sizes: Map<string, number>
}

let cachedBuildManifest: BuildManifest | undefined
let cachedAppBuildManifest: AppBuildManifest | undefined

let lastCompute: ComputeFilesManifestResult | undefined
let lastComputePageInfo: boolean | undefined

export async function computeFromManifest(
  manifests: {
    build: BuildManifest
    app?: AppBuildManifest
  },
  distPath: string,
  gzipSize: boolean = true,
  pageInfos?: Map<string, PageInfo>
): Promise<ComputeFilesManifestResult> {
  if (
    Object.is(cachedBuildManifest, manifests.build) &&
    lastComputePageInfo === !!pageInfos &&
    Object.is(cachedAppBuildManifest, manifests.app)
  ) {
    return lastCompute!
  }

  // Determine the files that are in pages and app and count them, this will
  // tell us if they are unique or common.

  const countBuildFiles = (
    map: Map<string, number>,
    key: string,
    manifest: Record<string, ReadonlyArray<string>>
  ) => {
    for (const file of manifest[key]) {
      if (key === '/_app') {
        map.set(file, Infinity)
      } else if (map.has(file)) {
        map.set(file, map.get(file)! + 1)
      } else {
        map.set(file, 1)
      }
    }
  }

  const files: {
    pages: {
      each: Map<string, number>
      expected: number
    }
    app?: {
      each: Map<string, number>
      expected: number
    }
  } = {
    pages: { each: new Map(), expected: 0 },
  }

  for (const key in manifests.build.pages) {
    if (pageInfos) {
      const pageInfo = pageInfos.get(key)
      // don't include AMP pages since they don't rely on shared bundles
      // AMP First pages are not under the pageInfos key
      if (pageInfo?.isHybridAmp) {
        continue
      }
    }

    files.pages.expected++
    countBuildFiles(files.pages.each, key, manifests.build.pages)
  }

  // Collect the build files form the app manifest.
  if (manifests.app?.pages) {
    files.app = { each: new Map<string, number>(), expected: 0 }

    for (const key in manifests.app.pages) {
      files.app.expected++
      countBuildFiles(files.app.each, key, manifests.app.pages)
    }
  }

  const getSize = gzipSize ? fsStatGzip : fsStat
  const stats = new Map<string, number>()

  // For all of the files in the pages and app manifests, compute the file size
  // at once.

  await Promise.all(
    [
      ...new Set<string>([
        ...files.pages.each.keys(),
        ...(files.app?.each.keys() ?? []),
      ]),
    ].map(async (f) => {
      try {
        // Add the file size to the stats.
        stats.set(f, await getSize(path.join(distPath, f)))
      } catch {}
    })
  )

  const groupFiles = async (listing: {
    each: Map<string, number>
    expected: number
  }): Promise<ComputeFilesManifest> => {
    const entries = [...listing.each.entries()]

    const shapeGroup = (group: [string, number][]): ComputeFilesGroup =>
      group.reduce(
        (acc, [f]) => {
          acc.files.push(f)

          const size = stats.get(f)
          if (typeof size === 'number') {
            acc.size.total += size
          }

          return acc
        },
        {
          files: [] as string[],
          size: {
            total: 0,
          },
        }
      )

    return {
      unique: shapeGroup(entries.filter(([, len]) => len === 1)),
      common: shapeGroup(
        entries.filter(
          ([, len]) => len === listing.expected || len === Infinity
        )
      ),
    }
  }

  lastCompute = {
    router: {
      pages: await groupFiles(files.pages),
      app: files.app ? await groupFiles(files.app) : undefined,
    },
    sizes: stats,
  }

  cachedBuildManifest = manifests.build
  cachedAppBuildManifest = manifests.app
  lastComputePageInfo = !!pageInfos
  return lastCompute!
}

export function isMiddlewareFilename(file?: string) {
  return file === MIDDLEWARE_FILENAME || file === `src/${MIDDLEWARE_FILENAME}`
}

export interface PageInfo {
  isHybridAmp?: boolean
  size: number
  totalSize: number
  static: boolean
  isSsg: boolean
  ssgPageRoutes: string[] | null
  initialRevalidateSeconds: number | false
  pageDuration: number | undefined
  ssgPageDurations: number[] | undefined
  runtime: ServerRuntime
}

export async function printTreeView(
  lists: {
    pages: ReadonlyArray<string>
    app?: ReadonlyArray<string>
  },
  pageInfos: Map<string, PageInfo>,
  {
    distPath,
    buildId,
    pagesDir,
    pageExtensions,
    buildManifest,
    appBuildManifest,
    middlewareManifest,
    useStatic404,
    gzipSize = true,
  }: {
    distPath: string
    buildId: string
    pagesDir?: string
    pageExtensions: string[]
    buildManifest: BuildManifest
    appBuildManifest?: AppBuildManifest
    middlewareManifest: MiddlewareManifest
    useStatic404: boolean
    gzipSize?: boolean
  }
) {
  const getPrettySize = (_size: number): string => {
    const size = prettyBytes(_size)
    // green for 0-130kb
    if (_size < 130 * 1000) return chalk.green(size)
    // yellow for 130-170kb
    if (_size < 170 * 1000) return chalk.yellow(size)
    // red for >= 170kb
    return chalk.red.bold(size)
  }

  const MIN_DURATION = 300
  const getPrettyDuration = (_duration: number): string => {
    const duration = `${_duration} ms`
    // green for 300-1000ms
    if (_duration < 1000) return chalk.green(duration)
    // yellow for 1000-2000ms
    if (_duration < 2000) return chalk.yellow(duration)
    // red for >= 2000ms
    return chalk.red.bold(duration)
  }

  const getCleanName = (fileName: string) =>
    fileName
      // Trim off `static/`
      .replace(/^static\//, '')
      // Re-add `static/` for root files
      .replace(/^<buildId>/, 'static')
      // Remove file hash
      .replace(/(?:^|[.-])([0-9a-z]{6})[0-9a-z]{14}(?=\.)/, '.$1')

  // Check if we have a custom app.
  const hasCustomApp =
    pagesDir && (await findPageFile(pagesDir, '/_app', pageExtensions, false))

  const filterAndSortList = (list: ReadonlyArray<string>) =>
    list
      .slice()
      .filter(
        (e) =>
          !(
            e === '/_document' ||
            e === '/_error' ||
            (!hasCustomApp && e === '/_app')
          )
      )
      .sort((a, b) => a.localeCompare(b))

  // Collect all the symbols we use so we can print the icons out.
  const usedSymbols = new Set()

  const messages: [string, string, string][] = []

  const stats = await computeFromManifest(
    { build: buildManifest, app: appBuildManifest },
    distPath,
    gzipSize,
    pageInfos
  )

  const printFileTree = async ({
    list,
    routerType,
  }: {
    list: ReadonlyArray<string>
    routerType: ROUTER_TYPE
  }) => {
    messages.push(
      [
        routerType === 'app' ? 'Route (app)' : 'Route (pages)',
        'Size',
        'First Load JS',
      ].map((entry) => chalk.underline(entry)) as [string, string, string]
    )

    filterAndSortList(list).forEach((item, i, arr) => {
      const border =
        i === 0
          ? arr.length === 1
            ? '─'
            : '┌'
          : i === arr.length - 1
          ? '└'
          : '├'

      const pageInfo = pageInfos.get(item)
      const ampFirst = buildManifest.ampFirstPages.includes(item)
      const totalDuration =
        (pageInfo?.pageDuration || 0) +
        (pageInfo?.ssgPageDurations?.reduce((a, b) => a + (b || 0), 0) || 0)

      const symbol =
        item === '/_app' || item === '/_app.server'
          ? ' '
          : pageInfo?.static
          ? '○'
          : pageInfo?.isSsg
          ? '●'
          : isEdgeRuntime(pageInfo?.runtime)
          ? 'ℇ'
          : 'λ'

      usedSymbols.add(symbol)

      if (pageInfo?.initialRevalidateSeconds) usedSymbols.add('ISR')

      messages.push([
        `${border} ${symbol} ${
          pageInfo?.initialRevalidateSeconds
            ? `${item} (ISR: ${pageInfo?.initialRevalidateSeconds} Seconds)`
            : item
        }${
          totalDuration > MIN_DURATION
            ? ` (${getPrettyDuration(totalDuration)})`
            : ''
        }`,
        pageInfo
          ? ampFirst
            ? chalk.cyan('AMP')
            : pageInfo.size >= 0
            ? prettyBytes(pageInfo.size)
            : ''
          : '',
        pageInfo
          ? ampFirst
            ? chalk.cyan('AMP')
            : pageInfo.size >= 0
            ? getPrettySize(pageInfo.totalSize)
            : ''
          : '',
      ])

      const uniqueCssFiles =
        buildManifest.pages[item]?.filter(
          (file) =>
            file.endsWith('.css') &&
            stats.router[routerType]?.unique.files.includes(file)
        ) || []

      if (uniqueCssFiles.length > 0) {
        const contSymbol = i === arr.length - 1 ? ' ' : '├'

        uniqueCssFiles.forEach((file, index, { length }) => {
          const innerSymbol = index === length - 1 ? '└' : '├'
          const size = stats.sizes.get(file)
          messages.push([
            `${contSymbol}   ${innerSymbol} ${getCleanName(file)}`,
            typeof size === 'number' ? prettyBytes(size) : '',
            '',
          ])
        })
      }

      if (pageInfo?.ssgPageRoutes?.length) {
        const totalRoutes = pageInfo.ssgPageRoutes.length
        const contSymbol = i === arr.length - 1 ? ' ' : '├'

        let routes: { route: string; duration: number; avgDuration?: number }[]
        if (
          pageInfo.ssgPageDurations &&
          pageInfo.ssgPageDurations.some((d) => d > MIN_DURATION)
        ) {
          const previewPages = totalRoutes === 8 ? 8 : Math.min(totalRoutes, 7)
          const routesWithDuration = pageInfo.ssgPageRoutes
            .map((route, idx) => ({
              route,
              duration: pageInfo.ssgPageDurations![idx] || 0,
            }))
            .sort(({ duration: a }, { duration: b }) =>
              // Sort by duration
              // keep too small durations in original order at the end
              a <= MIN_DURATION && b <= MIN_DURATION ? 0 : b - a
            )
          routes = routesWithDuration.slice(0, previewPages)
          const remainingRoutes = routesWithDuration.slice(previewPages)
          if (remainingRoutes.length) {
            const remaining = remainingRoutes.length
            const avgDuration = Math.round(
              remainingRoutes.reduce(
                (total, { duration }) => total + duration,
                0
              ) / remainingRoutes.length
            )
            routes.push({
              route: `[+${remaining} more paths]`,
              duration: 0,
              avgDuration,
            })
          }
        } else {
          const previewPages = totalRoutes === 4 ? 4 : Math.min(totalRoutes, 3)
          routes = pageInfo.ssgPageRoutes
            .slice(0, previewPages)
            .map((route) => ({ route, duration: 0 }))
          if (totalRoutes > previewPages) {
            const remaining = totalRoutes - previewPages
            routes.push({ route: `[+${remaining} more paths]`, duration: 0 })
          }
        }

        routes.forEach(
          ({ route, duration, avgDuration }, index, { length }) => {
            const innerSymbol = index === length - 1 ? '└' : '├'
            messages.push([
              `${contSymbol}   ${innerSymbol} ${route}${
                duration > MIN_DURATION
                  ? ` (${getPrettyDuration(duration)})`
                  : ''
              }${
                avgDuration && avgDuration > MIN_DURATION
                  ? ` (avg ${getPrettyDuration(avgDuration)})`
                  : ''
              }`,
              '',
              '',
            ])
          }
        )
      }
    })

    const sharedFilesSize = stats.router[routerType]?.common.size.total
    const sharedFiles = stats.router[routerType]?.common.files ?? []

    messages.push([
      '+ First Load JS shared by all',
      typeof sharedFilesSize === 'number' ? getPrettySize(sharedFilesSize) : '',
      '',
    ])
    const sharedCssFiles: string[] = []
    ;[
      ...sharedFiles
        .filter((file) => {
          if (file.endsWith('.css')) {
            sharedCssFiles.push(file)
            return false
          }
          return true
        })
        .map((e) => e.replace(buildId, '<buildId>'))
        .sort(),
      ...sharedCssFiles.map((e) => e.replace(buildId, '<buildId>')).sort(),
    ].forEach((fileName, index, { length }) => {
      const innerSymbol = index === length - 1 ? '└' : '├'

      const originalName = fileName.replace('<buildId>', buildId)
      const cleanName = getCleanName(fileName)
      const size = stats.sizes.get(originalName)

      messages.push([
        `  ${innerSymbol} ${cleanName}`,
        typeof size === 'number' ? prettyBytes(size) : '',
        '',
      ])
    })
  }

  // If enabled, then print the tree for the app directory.
  if (lists.app && stats.router.app) {
    await printFileTree({
      routerType: 'app',
      list: lists.app,
    })

    messages.push(['', '', ''])
  }

  pageInfos.set('/404', {
    ...(pageInfos.get('/404') || pageInfos.get('/_error')),
    static: useStatic404,
  } as any)

  if (!lists.pages.includes('/404')) {
    lists.pages = [...lists.pages, '/404']
  }

  // Print the tree view for the pages directory.
  await printFileTree({
    routerType: 'pages',
    list: lists.pages,
  })

  const middlewareInfo = middlewareManifest.middleware?.['/']
  if (middlewareInfo?.files.length > 0) {
    const middlewareSizes = await Promise.all(
      middlewareInfo.files
        .map((dep) => `${distPath}/${dep}`)
        .map(gzipSize ? fsStatGzip : fsStat)
    )

    messages.push(['', '', ''])
    messages.push(['ƒ Middleware', getPrettySize(sum(middlewareSizes)), ''])
  }

  console.log(
    textTable(messages, {
      align: ['l', 'l', 'r'],
      stringLength: (str) => stripAnsi(str).length,
    })
  )

  console.log()
  console.log(
    textTable(
      [
        usedSymbols.has('ℇ') && [
          'ℇ',
          '(Streaming)',
          `server-side renders with streaming (uses React 18 SSR streaming or Server Components)`,
        ],
        usedSymbols.has('λ') && [
          'λ',
          '(Server)',
          `server-side renders at runtime (uses ${chalk.cyan(
            'getInitialProps'
          )} or ${chalk.cyan('getServerSideProps')})`,
        ],
        usedSymbols.has('○') && [
          '○',
          '(Static)',
          'automatically rendered as static HTML (uses no initial props)',
        ],
        usedSymbols.has('●') && [
          '●',
          '(SSG)',
          `automatically generated as static HTML + JSON (uses ${chalk.cyan(
            'getStaticProps'
          )})`,
        ],
        usedSymbols.has('ISR') && [
          '',
          '(ISR)',
          `incremental static regeneration (uses revalidate in ${chalk.cyan(
            'getStaticProps'
          )})`,
        ],
      ].filter((x) => x) as [string, string, string][],
      {
        align: ['l', 'l', 'l'],
        stringLength: (str) => stripAnsi(str).length,
      }
    )
  )

  console.log()
}

export function printCustomRoutes({
  redirects,
  rewrites,
  headers,
}: CustomRoutes) {
  const printRoutes = (
    routes: Redirect[] | Rewrite[] | Header[],
    type: 'Redirects' | 'Rewrites' | 'Headers'
  ) => {
    const isRedirects = type === 'Redirects'
    const isHeaders = type === 'Headers'
    console.log(chalk.underline(type))
    console.log()

    /*
        ┌ source
        ├ permanent/statusCode
        └ destination
     */
    const routesStr = (routes as any[])
      .map((route: { source: string }) => {
        let routeStr = `┌ source: ${route.source}\n`

        if (!isHeaders) {
          const r = route as Rewrite
          routeStr += `${isRedirects ? '├' : '└'} destination: ${
            r.destination
          }\n`
        }
        if (isRedirects) {
          const r = route as Redirect
          routeStr += `└ ${
            r.statusCode
              ? `status: ${r.statusCode}`
              : `permanent: ${r.permanent}`
          }\n`
        }

        if (isHeaders) {
          const r = route as Header
          routeStr += `└ headers:\n`

          for (let i = 0; i < r.headers.length; i++) {
            const header = r.headers[i]
            const last = i === headers.length - 1

            routeStr += `  ${last ? '└' : '├'} ${header.key}: ${header.value}\n`
          }
        }

        return routeStr
      })
      .join('\n')

    console.log(routesStr, '\n')
  }

  if (redirects.length) {
    printRoutes(redirects, 'Redirects')
  }
  if (headers.length) {
    printRoutes(headers, 'Headers')
  }

  const combinedRewrites = [
    ...rewrites.beforeFiles,
    ...rewrites.afterFiles,
    ...rewrites.fallback,
  ]
  if (combinedRewrites.length) {
    printRoutes(combinedRewrites, 'Rewrites')
  }
}

export async function getJsPageSizeInKb(
  routerType: ROUTER_TYPE,
  page: string,
  distPath: string,
  buildManifest: BuildManifest,
  appBuildManifest?: AppBuildManifest,
  gzipSize: boolean = true,
  cachedStats?: ComputeFilesManifestResult
): Promise<[number, number]> {
  const pageManifest = routerType === 'pages' ? buildManifest : appBuildManifest
  if (!pageManifest) {
    throw new Error('expected appBuildManifest with an "app" pageType')
  }

  // If stats was not provided, then compute it again.
  const stats =
    cachedStats ??
    (await computeFromManifest(
      { build: buildManifest, app: appBuildManifest },
      distPath,
      gzipSize
    ))

  const pageData = stats.router[routerType]
  if (!pageData) {
    // This error shouldn't happen and represents an error in Next.js.
    throw new Error('expected "app" manifest data with an "app" pageType')
  }

  const pagePath =
    routerType === 'pages'
      ? denormalizePagePath(page)
      : denormalizeAppPagePath(page)

  const fnFilterJs = (entry: string) => entry.endsWith('.js')

  const pageFiles = (pageManifest.pages[pagePath] ?? []).filter(fnFilterJs)
  const appFiles = (pageManifest.pages['/_app'] ?? []).filter(fnFilterJs)

  const fnMapRealPath = (dep: string) => `${distPath}/${dep}`

  const allFilesReal = unique(pageFiles, appFiles).map(fnMapRealPath)
  const selfFilesReal = difference(
    // Find the files shared by the pages files and the unique files...
    intersect(pageFiles, pageData.unique.files),
    // but without the common files.
    pageData.common.files
  ).map(fnMapRealPath)

  const getSize = gzipSize ? fsStatGzip : fsStat

  // Try to get the file size from the page data if available, otherwise do a
  // raw compute.
  const getCachedSize = async (file: string) => {
    const key = file.slice(distPath.length + 1)
    const size: number | undefined = stats.sizes.get(key)

    // If the size wasn't in the stats bundle, then get it from the file
    // directly.
    if (typeof size !== 'number') {
      return getSize(file)
    }

    return size
  }

  try {
    // Doesn't use `Promise.all`, as we'd double compute duplicate files. This
    // function is memoized, so the second one will instantly resolve.
    const allFilesSize = sum(await Promise.all(allFilesReal.map(getCachedSize)))
    const selfFilesSize = sum(
      await Promise.all(selfFilesReal.map(getCachedSize))
    )

    return [selfFilesSize, allFilesSize]
  } catch {}
  return [-1, -1]
}

export async function buildStaticPaths({
  page,
  getStaticPaths,
  staticPathsResult,
  configFileName,
  locales,
  defaultLocale,
  appDir,
}: {
  page: string
  getStaticPaths?: GetStaticPaths
  staticPathsResult?: UnwrapPromise<ReturnType<GetStaticPaths>>
  configFileName: string
  locales?: string[]
  defaultLocale?: string
  appDir?: boolean
}): Promise<
  Omit<UnwrapPromise<ReturnType<GetStaticPaths>>, 'paths'> & {
    paths: string[]
    encodedPaths: string[]
  }
> {
  const prerenderPaths = new Set<string>()
  const encodedPrerenderPaths = new Set<string>()
  const _routeRegex = getRouteRegex(page)
  const _routeMatcher = getRouteMatcher(_routeRegex)

  // Get the default list of allowed params.
  const _validParamKeys = Object.keys(_routeMatcher(page))

  if (!staticPathsResult) {
    if (getStaticPaths) {
      staticPathsResult = await getStaticPaths({ locales, defaultLocale })
    } else {
      throw new Error(
        `invariant: attempted to buildStaticPaths without "staticPathsResult" or "getStaticPaths" ${page}`
      )
    }
  }

  const expectedReturnVal =
    `Expected: { paths: [], fallback: boolean }\n` +
    `See here for more info: https://nextjs.org/docs/messages/invalid-getstaticpaths-value`

  if (
    !staticPathsResult ||
    typeof staticPathsResult !== 'object' ||
    Array.isArray(staticPathsResult)
  ) {
    throw new Error(
      `Invalid value returned from getStaticPaths in ${page}. Received ${typeof staticPathsResult} ${expectedReturnVal}`
    )
  }

  const invalidStaticPathKeys = Object.keys(staticPathsResult).filter(
    (key) => !(key === 'paths' || key === 'fallback')
  )

  if (invalidStaticPathKeys.length > 0) {
    throw new Error(
      `Extra keys returned from getStaticPaths in ${page} (${invalidStaticPathKeys.join(
        ', '
      )}) ${expectedReturnVal}`
    )
  }

  if (
    !(
      typeof staticPathsResult.fallback === 'boolean' ||
      staticPathsResult.fallback === 'blocking'
    )
  ) {
    throw new Error(
      `The \`fallback\` key must be returned from getStaticPaths in ${page}.\n` +
        expectedReturnVal
    )
  }

  const toPrerender = staticPathsResult.paths

  if (!Array.isArray(toPrerender)) {
    throw new Error(
      `Invalid \`paths\` value returned from getStaticPaths in ${page}.\n` +
        `\`paths\` must be an array of strings or objects of shape { params: [key: string]: string }`
    )
  }

  toPrerender.forEach((entry) => {
    // For a string-provided path, we must make sure it matches the dynamic
    // route.
    if (typeof entry === 'string') {
      entry = removeTrailingSlash(entry)

      const localePathResult = normalizeLocalePath(entry, locales)
      let cleanedEntry = entry

      if (localePathResult.detectedLocale) {
        cleanedEntry = entry.slice(localePathResult.detectedLocale.length + 1)
      } else if (defaultLocale) {
        entry = `/${defaultLocale}${entry}`
      }

      const result = _routeMatcher(cleanedEntry)
      if (!result) {
        throw new Error(
          `The provided path \`${cleanedEntry}\` does not match the page: \`${page}\`.`
        )
      }

      // If leveraging the string paths variant the entry should already be
      // encoded so we decode the segments ensuring we only escape path
      // delimiters
      prerenderPaths.add(
        entry
          .split('/')
          .map((segment) =>
            escapePathDelimiters(decodeURIComponent(segment), true)
          )
          .join('/')
      )
      encodedPrerenderPaths.add(entry)
    }
    // For the object-provided path, we must make sure it specifies all
    // required keys.
    else {
      const invalidKeys = Object.keys(entry).filter(
        (key) => key !== 'params' && key !== 'locale'
      )

      if (invalidKeys.length) {
        throw new Error(
          `Additional keys were returned from \`getStaticPaths\` in page "${page}". ` +
            `URL Parameters intended for this dynamic route must be nested under the \`params\` key, i.e.:` +
            `\n\n\treturn { params: { ${_validParamKeys
              .map((k) => `${k}: ...`)
              .join(', ')} } }` +
            `\n\nKeys that need to be moved: ${invalidKeys.join(', ')}.\n`
        )
      }

      const { params = {} } = entry
      let builtPage = page
      let encodedBuiltPage = page

      _validParamKeys.forEach((validParamKey) => {
        const { repeat, optional } = _routeRegex.groups[validParamKey]
        let paramValue = params[validParamKey]
        if (
          optional &&
          params.hasOwnProperty(validParamKey) &&
          (paramValue === null ||
            paramValue === undefined ||
            (paramValue as any) === false)
        ) {
          paramValue = []
        }
        if (
          (repeat && !Array.isArray(paramValue)) ||
          (!repeat && typeof paramValue !== 'string')
        ) {
          throw new Error(
            `A required parameter (${validParamKey}) was not provided as ${
              repeat ? 'an array' : 'a string'
            } in ${
              appDir ? 'generateStaticParams' : 'getStaticPaths'
            } for ${page}`
          )
        }
        let replaced = `[${repeat ? '...' : ''}${validParamKey}]`
        if (optional) {
          replaced = `[${replaced}]`
        }
        builtPage = builtPage
          .replace(
            replaced,
            repeat
              ? (paramValue as string[])
                  .map((segment) => escapePathDelimiters(segment, true))
                  .join('/')
              : escapePathDelimiters(paramValue as string, true)
          )
          .replace(/(?!^)\/$/, '')

        encodedBuiltPage = encodedBuiltPage
          .replace(
            replaced,
            repeat
              ? (paramValue as string[]).map(encodeURIComponent).join('/')
              : encodeURIComponent(paramValue as string)
          )
          .replace(/(?!^)\/$/, '')
      })

      if (entry.locale && !locales?.includes(entry.locale)) {
        throw new Error(
          `Invalid locale returned from getStaticPaths for ${page}, the locale ${entry.locale} is not specified in ${configFileName}`
        )
      }
      const curLocale = entry.locale || defaultLocale || ''

      prerenderPaths.add(
        `${curLocale ? `/${curLocale}` : ''}${
          curLocale && builtPage === '/' ? '' : builtPage
        }`
      )
      encodedPrerenderPaths.add(
        `${curLocale ? `/${curLocale}` : ''}${
          curLocale && encodedBuiltPage === '/' ? '' : encodedBuiltPage
        }`
      )
    }
  })

  return {
    paths: [...prerenderPaths],
    fallback: staticPathsResult.fallback,
    encodedPaths: [...encodedPrerenderPaths],
  }
}

export type AppConfig = {
  revalidate?: number | false
  dynamicParams?: true | false
  dynamic?: 'auto' | 'error' | 'force-static' | 'force-dynamic'
  fetchCache?: 'force-cache' | 'only-cache'
  preferredRegion?: string
}
type GenerateParams = Array<{
  config?: AppConfig
  segmentPath: string
  getStaticPaths?: GetStaticPaths
  generateStaticParams?: any
  isLayout?: boolean
}>

export const collectAppConfig = (mod: any): AppConfig | undefined => {
  let hasConfig = false

  const config: AppConfig = {}
  if (typeof mod?.revalidate !== 'undefined') {
    config.revalidate = mod.revalidate
    hasConfig = true
  }
  if (typeof mod?.dynamicParams !== 'undefined') {
    config.dynamicParams = mod.dynamicParams
    hasConfig = true
  }
  if (typeof mod?.dynamic !== 'undefined') {
    config.dynamic = mod.dynamic
    hasConfig = true
  }
  if (typeof mod?.fetchCache !== 'undefined') {
    config.fetchCache = mod.fetchCache
    hasConfig = true
  }
  if (typeof mod?.preferredRegion !== 'undefined') {
    config.preferredRegion = mod.preferredRegion
    hasConfig = true
  }

  return hasConfig ? config : undefined
}

export const collectGenerateParams = async (
  segment: any,
  parentSegments: string[] = [],
  generateParams: GenerateParams = []
): Promise<GenerateParams> => {
  if (!Array.isArray(segment)) return generateParams
  const isLayout = !!segment[2]?.layout
  const mod = await (isLayout
    ? segment[2]?.layout?.[0]?.()
    : segment[2]?.page?.[0]?.())
  const config = collectAppConfig(mod)

  const isClientComponent = isClientReference(mod)

  const result = {
    isLayout,
    segmentPath: `/${parentSegments.join('/')}${
      segment[0] && parentSegments.length > 0 ? '/' : ''
    }${segment[0]}`,
    config,
    getStaticPaths: isClientComponent ? undefined : mod?.getStaticPaths,
    generateStaticParams: isClientComponent
      ? undefined
      : mod?.generateStaticParams,
  }

  if (segment[0]) {
    parentSegments.push(segment[0])
  }

  if (result.config || result.generateStaticParams || result.getStaticPaths) {
    generateParams.push(result)
  }
  return collectGenerateParams(
    segment[1]?.children,
    parentSegments,
    generateParams
  )
}

export async function buildAppStaticPaths({
  page,
  configFileName,
  generateParams,
}: {
  page: string
  configFileName: string
  generateParams: GenerateParams
}) {
  const pageEntry = generateParams[generateParams.length - 1]

  // if the page has legacy getStaticPaths we call it like normal
  if (typeof pageEntry?.getStaticPaths === 'function') {
    return buildStaticPaths({
      page,
      configFileName,
      getStaticPaths: pageEntry.getStaticPaths,
    })
  } else {
    // if generateStaticParams is being used we iterate over them
    // collecting them from each level
    type Params = Array<Record<string, string | string[]>>
    let hadGenerateParams = false

    const buildParams = async (
      paramsItems: Params = [{}],
      idx = 0
    ): Promise<Params> => {
      const curGenerate = generateParams[idx]

      if (idx === generateParams.length) {
        return paramsItems
      }
      if (
        typeof curGenerate.generateStaticParams !== 'function' &&
        idx < generateParams.length
      ) {
        return buildParams(paramsItems, idx + 1)
      }
      hadGenerateParams = true

      const newParams = []

      for (const params of paramsItems) {
        const result = await curGenerate.generateStaticParams({ params })
        // TODO: validate the result is valid here or wait for
        // buildStaticPaths to validate?
        for (const item of result) {
          newParams.push({ ...params, ...item })
        }
      }

      if (idx < generateParams.length) {
        return buildParams(newParams, idx + 1)
      }
      return newParams
    }
    const builtParams = await buildParams()
    const fallback = !generateParams.some(
      // TODO: check complementary configs that can impact
      // dynamicParams behavior
      (generate) => generate.config?.dynamicParams === false
    )

    if (!hadGenerateParams) {
      return {
        paths: undefined,
        fallback:
          process.env.NODE_ENV === 'production' && isDynamicRoute(page)
            ? true
            : undefined,
        encodedPaths: undefined,
      }
    }

    return buildStaticPaths({
      staticPathsResult: {
        fallback,
        paths: builtParams.map((params) => ({ params })),
      },
      page,
      configFileName,
      appDir: true,
    })
  }
}

export async function isPageStatic({
  page,
  distDir,
  configFileName,
  runtimeEnvConfig,
  httpAgentOptions,
  enableUndici,
  locales,
  defaultLocale,
  parentId,
  pageRuntime,
  edgeInfo,
  pageType,
  hasServerComponents,
  originalAppPath,
}: {
  page: string
  distDir: string
  configFileName: string
  runtimeEnvConfig: any
  httpAgentOptions: NextConfigComplete['httpAgentOptions']
  enableUndici?: NextConfigComplete['experimental']['enableUndici']
  locales?: string[]
  defaultLocale?: string
  parentId?: any
  edgeInfo?: any
  pageType?: 'pages' | 'app'
  pageRuntime: ServerRuntime
  hasServerComponents?: boolean
  originalAppPath?: string
}): Promise<{
  isStatic?: boolean
  isAmpOnly?: boolean
  isHybridAmp?: boolean
  hasServerProps?: boolean
  hasStaticProps?: boolean
  prerenderRoutes?: string[]
  encodedPrerenderRoutes?: string[]
  prerenderFallback?: boolean | 'blocking'
  isNextImageImported?: boolean
  traceIncludes?: string[]
  traceExcludes?: string[]
  appConfig?: AppConfig
}> {
  const isPageStaticSpan = trace('is-page-static-utils', parentId)
  return isPageStaticSpan
    .traceAsyncFn(async () => {
      require('../shared/lib/runtime-config').setConfig(runtimeEnvConfig)
      setHttpClientAndAgentOptions({
        httpAgentOptions,
        experimental: { enableUndici },
      })

      let componentsResult: LoadComponentsReturnType
      let prerenderRoutes: Array<string> | undefined
      let encodedPrerenderRoutes: Array<string> | undefined
      let prerenderFallback: boolean | 'blocking' | undefined
      let appConfig: AppConfig = {}
      let isClientComponent: boolean = false

      if (isEdgeRuntime(pageRuntime)) {
        const runtime = await getRuntimeContext({
          paths: edgeInfo.files.map((file: string) => path.join(distDir, file)),
          env: edgeInfo.env,
          edgeFunctionEntry: {
            ...edgeInfo,
            wasm: (edgeInfo.wasm ?? []).map((binding: AssetBinding) => ({
              ...binding,
              filePath: path.join(distDir, binding.filePath),
            })),
          },
          name: edgeInfo.name,
          useCache: true,
          distDir,
        })
        const mod =
          runtime.context._ENTRIES[`middleware_${edgeInfo.name}`].ComponentMod

        isClientComponent = isClientReference(mod)
        componentsResult = {
          Component: mod.default,
          ComponentMod: mod,
          pageConfig: mod.config || {},
          // @ts-expect-error this is not needed during require
          buildManifest: {},
          reactLoadableManifest: {},
          getServerSideProps: mod.getServerSideProps,
          getStaticPaths: mod.getStaticPaths,
          getStaticProps: mod.getStaticProps,
        }
      } else {
        componentsResult = await loadComponents({
          distDir,
          pathname: originalAppPath || page,
          hasServerComponents: !!hasServerComponents,
          isAppPath: pageType === 'app',
        })
      }
      const Comp = componentsResult.Component || {}
      let staticPathsResult:
        | UnwrapPromise<ReturnType<GetStaticPaths>>
        | undefined

      if (pageType === 'app') {
        isClientComponent = isClientReference(componentsResult.ComponentMod)
        const tree = componentsResult.ComponentMod.tree
        const generateParams = await collectGenerateParams(tree)

        appConfig = generateParams.reduce(
          (builtConfig: AppConfig, curGenParams): AppConfig => {
            const {
              dynamic,
              fetchCache,
              preferredRegion,
              revalidate: curRevalidate,
            } = curGenParams?.config || {}

            // TODO: should conflicting configs here throw an error
            // e.g. if layout defines one region but page defines another
            if (typeof builtConfig.preferredRegion === 'undefined') {
              builtConfig.preferredRegion = preferredRegion
            }
            if (typeof builtConfig.dynamic === 'undefined') {
              builtConfig.dynamic = dynamic
            }
            if (typeof builtConfig.fetchCache === 'undefined') {
              builtConfig.fetchCache = fetchCache
            }

            // any revalidate number overrides false
            // shorter revalidate overrides longer (initially)
            if (typeof builtConfig.revalidate === 'undefined') {
              builtConfig.revalidate = curRevalidate
            }
            if (
              typeof curRevalidate === 'number' &&
              (typeof builtConfig.revalidate !== 'number' ||
                curRevalidate < builtConfig.revalidate)
            ) {
              builtConfig.revalidate = curRevalidate
            }
            return builtConfig
          },
          {}
        )

        if (appConfig.dynamic === 'force-dynamic') {
          appConfig.revalidate = 0
        }

        if (isDynamicRoute(page)) {
          ;({
            paths: prerenderRoutes,
            fallback: prerenderFallback,
            encodedPaths: encodedPrerenderRoutes,
          } = await buildAppStaticPaths({
            page,
            configFileName,
            generateParams,
          }))
        }
      } else {
        if (!Comp || !isValidElementType(Comp) || typeof Comp === 'string') {
          throw new Error('INVALID_DEFAULT_EXPORT')
        }
      }

      const hasGetInitialProps = !!(Comp as any).getInitialProps
      const hasStaticProps = !!componentsResult.getStaticProps
      const hasStaticPaths = !!componentsResult.getStaticPaths
      const hasServerProps = !!componentsResult.getServerSideProps
      const hasLegacyServerProps = !!(await componentsResult.ComponentMod
        .unstable_getServerProps)
      const hasLegacyStaticProps = !!(await componentsResult.ComponentMod
        .unstable_getStaticProps)
      const hasLegacyStaticPaths = !!(await componentsResult.ComponentMod
        .unstable_getStaticPaths)
      const hasLegacyStaticParams = !!(await componentsResult.ComponentMod
        .unstable_getStaticParams)

      if (hasLegacyStaticParams) {
        throw new Error(
          `unstable_getStaticParams was replaced with getStaticPaths. Please update your code.`
        )
      }

      if (hasLegacyStaticPaths) {
        throw new Error(
          `unstable_getStaticPaths was replaced with getStaticPaths. Please update your code.`
        )
      }

      if (hasLegacyStaticProps) {
        throw new Error(
          `unstable_getStaticProps was replaced with getStaticProps. Please update your code.`
        )
      }

      if (hasLegacyServerProps) {
        throw new Error(
          `unstable_getServerProps was replaced with getServerSideProps. Please update your code.`
        )
      }

      // A page cannot be prerendered _and_ define a data requirement. That's
      // contradictory!
      if (hasGetInitialProps && hasStaticProps) {
        throw new Error(SSG_GET_INITIAL_PROPS_CONFLICT)
      }

      if (hasGetInitialProps && hasServerProps) {
        throw new Error(SERVER_PROPS_GET_INIT_PROPS_CONFLICT)
      }

      if (hasStaticProps && hasServerProps) {
        throw new Error(SERVER_PROPS_SSG_CONFLICT)
      }

      const pageIsDynamic = isDynamicRoute(page)
      // A page cannot have static parameters if it is not a dynamic page.
      if (hasStaticProps && hasStaticPaths && !pageIsDynamic) {
        throw new Error(
          `getStaticPaths can only be used with dynamic pages, not '${page}'.` +
            `\nLearn more: https://nextjs.org/docs/routing/dynamic-routes`
        )
      }

      if (hasStaticProps && pageIsDynamic && !hasStaticPaths) {
        throw new Error(
          `getStaticPaths is required for dynamic SSG pages and is missing for '${page}'.` +
            `\nRead more: https://nextjs.org/docs/messages/invalid-getstaticpaths-value`
        )
      }

      if ((hasStaticProps && hasStaticPaths) || staticPathsResult) {
        ;({
          paths: prerenderRoutes,
          fallback: prerenderFallback,
          encodedPaths: encodedPrerenderRoutes,
        } = await buildStaticPaths({
          page,
          locales,
          defaultLocale,
          configFileName,
          staticPathsResult,
          getStaticPaths: componentsResult.getStaticPaths!,
        }))
      }

      const isNextImageImported = (globalThis as any).__NEXT_IMAGE_IMPORTED
<<<<<<< HEAD
      const config: PageConfig = componentsResult.pageConfig

      if (config.unstable_includeFiles || config.unstable_excludeFiles) {
        Log.warn(
          `unstable_includeFiles/unstable_excludeFiles has been removed in favor of the option in next.config.js.\nSee more info here: https://nextjs.org/docs/advanced-features/output-file-tracing#caveats`
        )
      }
=======
      const config: PageConfig = isClientComponent
        ? {}
        : componentsResult.pageConfig
>>>>>>> 93ee752d

      return {
        isStatic: !hasStaticProps && !hasGetInitialProps && !hasServerProps,
        isHybridAmp: config.amp === 'hybrid',
        isAmpOnly: config.amp === true,
        prerenderRoutes,
        prerenderFallback,
        encodedPrerenderRoutes,
        hasStaticProps,
        hasServerProps,
        isNextImageImported,
        appConfig,
      }
    })
    .catch((err) => {
      if (err.message === 'INVALID_DEFAULT_EXPORT') {
        throw err
      }
      console.error(err)
      throw new Error(`Failed to collect page data for ${page}`)
    })
}

export async function hasCustomGetInitialProps(
  page: string,
  distDir: string,
  runtimeEnvConfig: any,
  checkingApp: boolean
): Promise<boolean> {
  require('../shared/lib/runtime-config').setConfig(runtimeEnvConfig)

  const components = await loadComponents({
    distDir,
    pathname: page,
    hasServerComponents: false,
    isAppPath: false,
  })
  let mod = components.ComponentMod

  if (checkingApp) {
    mod = (await mod._app) || mod.default || mod
  } else {
    mod = mod.default || mod
  }
  mod = await mod
  return mod.getInitialProps !== mod.origGetInitialProps
}

export async function getNamedExports(
  page: string,
  distDir: string,
  runtimeEnvConfig: any
): Promise<Array<string>> {
  require('../shared/lib/runtime-config').setConfig(runtimeEnvConfig)
  const components = await loadComponents({
    distDir,
    pathname: page,
    hasServerComponents: false,
    isAppPath: false,
  })
  let mod = components.ComponentMod

  return Object.keys(mod)
}

export function detectConflictingPaths(
  combinedPages: string[],
  ssgPages: Set<string>,
  additionalSsgPaths: Map<string, string[]>
) {
  const conflictingPaths = new Map<
    string,
    Array<{
      path: string
      page: string
    }>
  >()

  const dynamicSsgPages = [...ssgPages].filter((page) => isDynamicRoute(page))

  additionalSsgPaths.forEach((paths, pathsPage) => {
    paths.forEach((curPath) => {
      const lowerPath = curPath.toLowerCase()
      let conflictingPage = combinedPages.find(
        (page) => page.toLowerCase() === lowerPath
      )

      if (conflictingPage) {
        conflictingPaths.set(lowerPath, [
          { path: curPath, page: pathsPage },
          { path: conflictingPage, page: conflictingPage },
        ])
      } else {
        let conflictingPath: string | undefined

        conflictingPage = dynamicSsgPages.find((page) => {
          if (page === pathsPage) return false

          conflictingPath = additionalSsgPaths
            .get(page)
            ?.find((compPath) => compPath.toLowerCase() === lowerPath)
          return conflictingPath
        })

        if (conflictingPage && conflictingPath) {
          conflictingPaths.set(lowerPath, [
            { path: curPath, page: pathsPage },
            { path: conflictingPath, page: conflictingPage },
          ])
        }
      }
    })
  })

  if (conflictingPaths.size > 0) {
    let conflictingPathsOutput = ''

    conflictingPaths.forEach((pathItems) => {
      pathItems.forEach((pathItem, idx) => {
        const isDynamic = pathItem.page !== pathItem.path

        if (idx > 0) {
          conflictingPathsOutput += 'conflicts with '
        }

        conflictingPathsOutput += `path: "${pathItem.path}"${
          isDynamic ? ` from page: "${pathItem.page}" ` : ' '
        }`
      })
      conflictingPathsOutput += '\n'
    })

    Log.error(
      'Conflicting paths returned from getStaticPaths, paths must be unique per page.\n' +
        'See more info here: https://nextjs.org/docs/messages/conflicting-ssg-paths\n\n' +
        conflictingPathsOutput
    )
    process.exit(1)
  }
}

export async function copyTracedFiles(
  dir: string,
  distDir: string,
  pageKeys: readonly string[],
  appPageKeys: readonly string[] | undefined,
  tracingRoot: string,
  serverConfig: { [key: string]: any },
  middlewareManifest: MiddlewareManifest
) {
  const outputPath = path.join(distDir, 'standalone')
  let moduleType = false
  try {
    const packageJsonPath = path.join(distDir, '../package.json')
    const packageJson = JSON.parse(await fs.readFile(packageJsonPath, 'utf8'))
    moduleType = packageJson.type === 'module'
  } catch {}
  const copiedFiles = new Set()
  await recursiveDelete(outputPath)

  async function handleTraceFiles(traceFilePath: string) {
    const traceData = JSON.parse(await fs.readFile(traceFilePath, 'utf8')) as {
      files: string[]
    }
    const copySema = new Sema(10, { capacity: traceData.files.length })
    const traceFileDir = path.dirname(traceFilePath)

    await Promise.all(
      traceData.files.map(async (relativeFile) => {
        await copySema.acquire()

        const tracedFilePath = path.join(traceFileDir, relativeFile)
        const fileOutputPath = path.join(
          outputPath,
          path.relative(tracingRoot, tracedFilePath)
        )

        if (!copiedFiles.has(fileOutputPath)) {
          copiedFiles.add(fileOutputPath)

          await fs.mkdir(path.dirname(fileOutputPath), { recursive: true })
          const symlink = await fs.readlink(tracedFilePath).catch(() => null)

          if (symlink) {
            try {
              await fs.symlink(symlink, fileOutputPath)
            } catch (e: any) {
              if (e.code !== 'EEXIST') {
                throw e
              }
            }
          } else {
            await fs.copyFile(tracedFilePath, fileOutputPath)
          }
        }

        await copySema.release()
      })
    )
  }

  for (const middleware of Object.values(middlewareManifest.middleware) || []) {
    if (isMiddlewareFilename(middleware.name)) {
      for (const file of middleware.files) {
        const originalPath = path.join(distDir, file)
        const fileOutputPath = path.join(
          outputPath,
          path.relative(tracingRoot, distDir),
          file
        )
        await fs.mkdir(path.dirname(fileOutputPath), { recursive: true })
        await fs.copyFile(originalPath, fileOutputPath)
      }
    }
  }

  for (const page of Object.values(middlewareManifest.functions)) {
    for (const file of page.files) {
      const originalPath = path.join(distDir, file)
      const fileOutputPath = path.join(
        outputPath,
        path.relative(tracingRoot, distDir),
        file
      )
      await fs.mkdir(path.dirname(fileOutputPath), { recursive: true })
      await fs.copyFile(originalPath, fileOutputPath)
    }
    for (const file of [...(page.wasm ?? []), ...(page.assets ?? [])]) {
      const originalPath = path.join(distDir, file.filePath)
      const fileOutputPath = path.join(
        outputPath,
        path.relative(tracingRoot, distDir),
        file.filePath
      )
      await fs.mkdir(path.dirname(fileOutputPath), { recursive: true })
      await fs.copyFile(originalPath, fileOutputPath)
    }
  }

  for (const page of pageKeys) {
    if (middlewareManifest.functions.hasOwnProperty(page)) {
      continue
    }
    const pageFile = path.join(
      distDir,
      'server',
      'pages',
      `${normalizePagePath(page)}.js`
    )
    const pageTraceFile = `${pageFile}.nft.json`
    await handleTraceFiles(pageTraceFile).catch((err) => {
      Log.warn(`Failed to copy traced files for ${pageFile}`, err)
    })
  }
  if (appPageKeys) {
    for (const page of appPageKeys) {
      if (middlewareManifest.functions.hasOwnProperty(page)) {
        continue
      }
      const pageFile = path.join(distDir, 'server', 'app', `${page}.js`)
      const pageTraceFile = `${pageFile}.nft.json`
      await handleTraceFiles(pageTraceFile).catch((err) => {
        Log.warn(`Failed to copy traced files for ${pageFile}`, err)
      })
    }
  }
  await handleTraceFiles(path.join(distDir, 'next-server.js.nft.json'))
  const serverOutputPath = path.join(
    outputPath,
    path.relative(tracingRoot, dir),
    'server.js'
  )
  await fs.mkdir(path.dirname(serverOutputPath), { recursive: true })
  await fs.writeFile(
    serverOutputPath,
    `${
      moduleType
        ? `import Server from 'next/dist/server/next-server.js'
import http from 'http'
import path from 'path'
import { fileURLToPath } from 'url'
const __dirname = fileURLToPath(new URL('.', import.meta.url))
const NextServer = Server.default`
        : `
const NextServer = require('next/dist/server/next-server').default
const http = require('http')
const path = require('path')`
    }
process.env.NODE_ENV = 'production'
process.chdir(__dirname)

// Make sure commands gracefully respect termination signals (e.g. from Docker)
// Allow the graceful termination to be manually configurable
if (!process.env.NEXT_MANUAL_SIG_HANDLE) {
  process.on('SIGTERM', () => process.exit(0))
  process.on('SIGINT', () => process.exit(0))
}

let handler

const server = http.createServer(async (req, res) => {
  try {
    await handler(req, res)
  } catch (err) {
    console.error(err);
    res.statusCode = 500
    res.end('internal server error')
  }
})
const currentPort = parseInt(process.env.PORT, 10) || 3000
const hostname = process.env.HOSTNAME || 'localhost'

server.listen(currentPort, (err) => {
  if (err) {
    console.error("Failed to start server", err)
    process.exit(1)
  }
  const nextServer = new NextServer({
    hostname,
    port: currentPort,
    dir: path.join(__dirname),
    dev: false,
    customServer: false,
    conf: ${JSON.stringify({
      ...serverConfig,
      distDir: `./${path.relative(dir, distDir)}`,
    })},
  })
  handler = nextServer.getRequestHandler()

  console.log(
    'Listening on port',
    currentPort,
    'url: http://' + hostname + ':' + currentPort
  )
})`
  )
}

export function isReservedPage(page: string) {
  return RESERVED_PAGE.test(page)
}

export function isCustomErrorPage(page: string) {
  return page === '/404' || page === '/500'
}

export function isMiddlewareFile(file: string) {
  return (
    file === `/${MIDDLEWARE_FILENAME}` || file === `/src/${MIDDLEWARE_FILENAME}`
  )
}

export function getPossibleMiddlewareFilenames(
  folder: string,
  extensions: string[]
) {
  return extensions.map((extension) =>
    path.join(folder, `${MIDDLEWARE_FILENAME}.${extension}`)
  )
}

export class NestedMiddlewareError extends Error {
  constructor(
    nestedFileNames: string[],
    mainDir: string,
    pagesOrAppDir: string
  ) {
    super(
      `Nested Middleware is not allowed, found:\n` +
        `${nestedFileNames.map((file) => `pages${file}`).join('\n')}\n` +
        `Please move your code to a single file at ${path.join(
          path.posix.sep,
          path.relative(mainDir, path.resolve(pagesOrAppDir, '..')),
          'middleware'
        )} instead.\n` +
        `Read More - https://nextjs.org/docs/messages/nested-middleware`
    )
  }
}

export function getSupportedBrowsers(
  dir: string,
  isDevelopment: boolean,
  config: NextConfigComplete
): string[] | undefined {
  let browsers: any
  try {
    const browsersListConfig = browserslist.loadConfig({
      path: dir,
      env: isDevelopment ? 'development' : 'production',
    })
    // Running `browserslist` resolves `extends` and other config features into a list of browsers
    if (browsersListConfig && browsersListConfig.length > 0) {
      browsers = browserslist(browsersListConfig)
    }
  } catch {}

  // When user has browserslist use that target
  if (browsers && browsers.length > 0) {
    return browsers
  }

  // When the user sets `legacyBrowsers: true`, we pass undefined
  // to SWC which is basically ES5 and matches the default behavior
  // prior to Next.js 13
  return config.experimental.legacyBrowsers
    ? undefined
    : MODERN_BROWSERSLIST_TARGET
}<|MERGE_RESOLUTION|>--- conflicted
+++ resolved
@@ -1466,19 +1466,15 @@
       }
 
       const isNextImageImported = (globalThis as any).__NEXT_IMAGE_IMPORTED
-<<<<<<< HEAD
-      const config: PageConfig = componentsResult.pageConfig
+      const config: PageConfig = isClientComponent
+        ? {}
+        : componentsResult.pageConfig
 
       if (config.unstable_includeFiles || config.unstable_excludeFiles) {
         Log.warn(
           `unstable_includeFiles/unstable_excludeFiles has been removed in favor of the option in next.config.js.\nSee more info here: https://nextjs.org/docs/advanced-features/output-file-tracing#caveats`
         )
       }
-=======
-      const config: PageConfig = isClientComponent
-        ? {}
-        : componentsResult.pageConfig
->>>>>>> 93ee752d
 
       return {
         isStatic: !hasStaticProps && !hasGetInitialProps && !hasServerProps,
