--- conflicted
+++ resolved
@@ -66,13 +66,9 @@
        */
       parallelRoutes: Map<string, ChildSegmentMap>
     }
-<<<<<<< HEAD
-interface NavigateOptions {
-  /** @internal */
-=======
 
 export interface NavigateOptions {
->>>>>>> f2dfa1a9
+  /** @internal */
   forceOptimisticNavigation?: boolean
 }
 
