--- conflicted
+++ resolved
@@ -63,26 +63,24 @@
   instrumentation?: InstrumentationDefinition
 }
 
-<<<<<<< HEAD
-type ManifestName = | typeof MIDDLEWARE_MANIFEST
-| typeof BUILD_MANIFEST
-| typeof APP_BUILD_MANIFEST
-| typeof PAGES_MANIFEST
-| typeof WEBPACK_STATS
-| typeof APP_PATHS_MANIFEST
-| `${typeof SERVER_REFERENCE_MANIFEST}.json`
-| `${typeof NEXT_FONT_MANIFEST}.json`
-| typeof REACT_LOADABLE_MANIFEST
-
-const getManifestPath = (page: string, distDir: string, name: ManifestName, type: string, firstCall: boolean) => {
-=======
+type ManifestName =
+  | typeof MIDDLEWARE_MANIFEST
+  | typeof BUILD_MANIFEST
+  | typeof APP_BUILD_MANIFEST
+  | typeof PAGES_MANIFEST
+  | typeof WEBPACK_STATS
+  | typeof APP_PATHS_MANIFEST
+  | `${typeof SERVER_REFERENCE_MANIFEST}.json`
+  | `${typeof NEXT_FONT_MANIFEST}.json`
+  | typeof REACT_LOADABLE_MANIFEST
+
 const getManifestPath = (
   page: string,
   distDir: string,
-  name: string,
-  type: string
+  name: ManifestName,
+  type: string,
+  firstCall: boolean
 ) => {
->>>>>>> 929e3060
   let manifestPath = posix.join(
     distDir,
     `server`,
@@ -95,16 +93,24 @@
     name
   )
 
-  if(firstCall) {
+  if (firstCall) {
     const isSitemapRoute = /[\\/]sitemap(.xml)?\/route$/.test(page)
     // Check the ambiguity of /sitemap and /sitemap.xml
     if (isSitemapRoute && !existsSync(manifestPath)) {
-      manifestPath = getManifestPath(page.replace(/\/sitemap\/route$/, '/sitemap.xml/route'), distDir, name, type, false)
+      manifestPath = getManifestPath(
+        page.replace(/\/sitemap\/route$/, '/sitemap.xml/route'),
+        distDir,
+        name,
+        type,
+        false
+      )
     }
     // existsSync is faster than using the async version
-    if(!existsSync(manifestPath) && page.endsWith('/route')) {
+    if (!existsSync(manifestPath) && page.endsWith('/route')) {
       // TODO: Improve implementation of metadata routes, currently it requires this extra check for the variants of the files that can be written.
-      let metadataPage = addRouteSuffix(addMetadataIdToRoute(removeRouteSuffix(page)))
+      let metadataPage = addRouteSuffix(
+        addMetadataIdToRoute(removeRouteSuffix(page))
+      )
       manifestPath = getManifestPath(metadataPage, distDir, name, type, false)
     }
   }
@@ -114,36 +120,12 @@
 
 async function readPartialManifest<T>(
   distDir: string,
-  name:
-    ManifestName,
+  name: ManifestName,
   pageName: string,
   type: 'pages' | 'app' | 'middleware' | 'instrumentation' = 'pages'
 ): Promise<T> {
   const page = pageName
-<<<<<<< HEAD
   const manifestPath = getManifestPath(page, distDir, name, type, true)
-=======
-  const isSitemapRoute = /[\\/]sitemap(.xml)?\/route$/.test(page)
-  let manifestPath = getManifestPath(page, distDir, name, type)
-
-  // Check the ambiguity of /sitemap and /sitemap.xml
-  if (isSitemapRoute && !existsSync(manifestPath)) {
-    manifestPath = getManifestPath(
-      pageName.replace(/\/sitemap\/route$/, '/sitemap.xml/route'),
-      distDir,
-      name,
-      type
-    )
-  }
-  // existsSync is faster than using the async version
-  if (!existsSync(manifestPath) && page.endsWith('/route')) {
-    // TODO: Improve implementation of metadata routes, currently it requires this extra check for the variants of the files that can be written.
-    let metadataPage = addRouteSuffix(
-      addMetadataIdToRoute(removeRouteSuffix(page))
-    )
-    manifestPath = getManifestPath(metadataPage, distDir, name, type)
-  }
->>>>>>> 929e3060
   return JSON.parse(await readFile(posix.join(manifestPath), 'utf-8')) as T
 }
 
@@ -608,10 +590,16 @@
     pageName: string,
     type: 'pages' | 'app' | 'middleware' | 'instrumentation'
   ): Promise<boolean> {
-    const middlewareManifestPath = getManifestPath(pageName, this.distDir, MIDDLEWARE_MANIFEST, type, true)
+    const middlewareManifestPath = getManifestPath(
+      pageName,
+      this.distDir,
+      MIDDLEWARE_MANIFEST,
+      type,
+      true
+    )
 
     // middlewareManifest is actually "edge manifest" and not all routes are edge runtime. If it is not written we skip it.
-    if(!existsSync(middlewareManifestPath)) {
+    if (!existsSync(middlewareManifestPath)) {
       return false
     }
 
