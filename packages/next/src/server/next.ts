--- conflicted
+++ resolved
@@ -345,156 +345,10 @@
   if (options.customServer !== false) {
     const dir = resolve(options.dir || '.')
 
-<<<<<<< HEAD
-    let didWebSocketSetup = false
-    let serverPort: number = 0
-    let fetchHostname: string | undefined
-
-    function setupWebSocketHandler(
-      customServer?: import('http').Server,
-      _req?: IncomingMessage
-    ) {
-      if (!didWebSocketSetup) {
-        didWebSocketSetup = true
-        customServer = customServer || (_req?.socket as any)?.server
-
-        if (!customServer) {
-          // this is very unlikely to happen but show an error in case
-          // it does somehow
-          console.error(
-            `Invalid IncomingMessage received, make sure http.createServer is being used to handle requests.`
-          )
-        } else {
-          customServer.on('upgrade', async (req, socket, head) => {
-            if (shouldUseStandaloneMode) {
-              await proxyRequest(
-                req,
-                socket as any,
-                url.parse(
-                  `http://${fetchHostname}:${serverPort}${req.url}`,
-                  true
-                ),
-                head
-              )
-            }
-          })
-        }
-      }
-    }
-    return new Proxy(
-      {},
-      {
-        get: function (_, propKey) {
-          switch (propKey) {
-            case 'prepare':
-              return async () => {
-                shouldUseStandaloneMode = true
-                server[SYMBOL_SET_STANDALONE_MODE]()
-                const isNodeDebugging = checkIsNodeDebugging()
-                const routerWorker = await createRouterWorker(
-                  require.resolve('./lib/router-server'),
-                  isNodeDebugging
-                )
-
-                const initResult = await routerWorker.initialize({
-                  dir,
-                  port: options.port || 3000,
-                  hostname: options.hostname || 'localhost',
-                  isNodeDebugging: !!isNodeDebugging,
-                  workerType: 'router',
-                  dev: !!options.dev,
-                  minimalMode: options.minimalMode,
-                })
-                fetchHostname = initResult.hostname
-                serverPort = initResult.port
-              }
-            case 'getRequestHandler': {
-              return () => {
-                let handler: RequestHandler
-                return async (req: IncomingMessage, res: ServerResponse) => {
-                  if (shouldUseStandaloneMode) {
-                    setupWebSocketHandler(options.httpServer, req)
-                    const parsedUrl = url.parse(
-                      `http://${fetchHostname}:${serverPort}${req.url}`,
-                      true
-                    )
-                    if ((req?.socket as TLSSocket)?.encrypted) {
-                      req.headers['x-forwarded-proto'] = 'https'
-                    }
-                    addRequestMeta(req, '__NEXT_INIT_QUERY', parsedUrl.query)
-
-                    await proxyRequest(req, res, parsedUrl, undefined, req)
-                    return
-                  }
-                  handler = handler || server.getRequestHandler()
-                  return handler(req, res)
-                }
-              }
-            }
-            case 'render': {
-              return async (
-                req: IncomingMessage,
-                res: ServerResponse,
-                pathname: string,
-                query?: NextParsedUrlQuery,
-                parsedUrl?: NextUrlWithParsedQuery
-              ) => {
-                if (shouldUseStandaloneMode) {
-                  setupWebSocketHandler(options.httpServer, req)
-
-                  if (!pathname.startsWith('/')) {
-                    console.error(`Cannot render page with path "${pathname}"`)
-                    pathname = `/${pathname}`
-                  }
-                  pathname = pathname === '/index' ? '/' : pathname
-
-                  req.url = formatUrl({
-                    ...parsedUrl,
-                    pathname,
-                    query,
-                  })
-
-                  if ((req?.socket as TLSSocket)?.encrypted) {
-                    req.headers['x-forwarded-proto'] = 'https'
-                  }
-                  addRequestMeta(
-                    req,
-                    '__NEXT_INIT_QUERY',
-                    parsedUrl?.query || query || {}
-                  )
-
-                  await proxyRequest(
-                    req,
-                    res,
-                    url.parse(
-                      `http://${fetchHostname}:${serverPort}${req.url}`,
-                      true
-                    ),
-                    undefined,
-                    req
-                  )
-                  return
-                }
-
-                return server.render(req, res, pathname, query, parsedUrl)
-              }
-            }
-            default: {
-              const method = server[propKey as keyof NextServer]
-              if (typeof method === 'function') {
-                return method.bind(server)
-              }
-            }
-          }
-        },
-      }
-    ) as any
-=======
     return new NextCustomServer({
       ...options,
       dir,
     })
->>>>>>> 261db496
   }
 
   // When the caller is Next.js internals (i.e. render worker, start server, etc)
