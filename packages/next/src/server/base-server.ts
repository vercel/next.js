import type { __ApiPreviewProps } from './api-utils'
import type { DomainLocale } from './config'
import type { FontManifest, FontConfig } from './font-utils'
import type { LoadComponentsReturnType } from './load-components'
import type { RouteMatchFn } from '../shared/lib/router/utils/route-matcher'
import type { MiddlewareRouteMatch } from '../shared/lib/router/utils/middleware-route-matcher'
import type { Params } from '../shared/lib/router/utils/route-matcher'
import type { NextConfig, NextConfigComplete } from './config-shared'
import type { NextParsedUrlQuery, NextUrlWithParsedQuery } from './request-meta'
import type { ParsedUrlQuery } from 'querystring'
import type { RenderOpts, RenderOptsPartial } from './render'
import type { ResponseCacheBase, ResponseCacheEntry } from './response-cache'
import type { UrlWithParsedQuery } from 'url'
import {
  NormalizeError,
  DecodeError,
  normalizeRepeatedSlashes,
  MissingStaticPage,
} from '../shared/lib/utils'
import type { PreviewData, ServerRuntime, SizeLimit } from 'next/types'
import type { PagesManifest } from '../build/webpack/plugins/pages-manifest-plugin'
import type { OutgoingHttpHeaders } from 'http2'
import type { BaseNextRequest, BaseNextResponse } from './base-http'
import type { PayloadOptions } from './send-payload'
import type { PrerenderManifest } from '../build'
import type { ClientReferenceManifest } from '../build/webpack/plugins/flight-manifest-plugin'
import type { NextFontManifest } from '../build/webpack/plugins/next-font-manifest-plugin'
import type { PagesRouteModule } from './future/route-modules/pages/module'
import type { AppPageRouteModule } from './future/route-modules/app-page/module'
import type { NodeNextRequest, NodeNextResponse } from './base-http/node'
import type { AppRouteRouteMatch } from './future/route-matches/app-route-route-match'
import type { RouteDefinition } from './future/route-definitions/route-definition'
import type { WebNextRequest, WebNextResponse } from './base-http/web'
import type { PagesAPIRouteMatch } from './future/route-matches/pages-api-route-match'

import { format as formatUrl, parse as parseUrl } from 'url'
import { getRedirectStatus } from '../lib/redirect-status'
import { isEdgeRuntime } from '../lib/is-edge-runtime'
import {
  APP_PATHS_MANIFEST,
  NEXT_BUILTIN_DOCUMENT,
  PAGES_MANIFEST,
  STATIC_STATUS_PAGES,
  TEMPORARY_REDIRECT_STATUS,
} from '../shared/lib/constants'
import { isDynamicRoute } from '../shared/lib/router/utils'
import {
  setLazyProp,
  getCookieParser,
  checkIsOnDemandRevalidate,
} from './api-utils'
import { setConfig } from '../shared/lib/runtime-config'

import { setRevalidateHeaders } from './send-payload/revalidate-headers'
import { execOnce } from '../shared/lib/utils'
import { isBlockedPage } from './utils'
import { isBot } from '../shared/lib/router/utils/is-bot'
import RenderResult from './render-result'
import { removeTrailingSlash } from '../shared/lib/router/utils/remove-trailing-slash'
import { denormalizePagePath } from '../shared/lib/page-path/denormalize-page-path'
import * as Log from '../build/output/log'
import escapePathDelimiters from '../shared/lib/router/utils/escape-path-delimiters'
import { getUtils } from './server-utils'
import isError, { getProperError } from '../lib/is-error'
import {
  addRequestMeta,
  getRequestMeta,
  removeRequestMeta,
} from './request-meta'

import { ImageConfigComplete } from '../shared/lib/image-config'
import { removePathPrefix } from '../shared/lib/router/utils/remove-path-prefix'
import {
  normalizeAppPath,
  normalizeRscPath,
} from '../shared/lib/router/utils/app-paths'
import { getHostname } from '../shared/lib/get-hostname'
import { parseUrl as parseUrlUtil } from '../shared/lib/router/utils/parse-url'
import { getNextPathnameInfo } from '../shared/lib/router/utils/get-next-pathname-info'
import { MiddlewareMatcher } from '../build/analysis/get-page-static-info'
import {
  RSC,
  RSC_VARY_HEADER,
  FLIGHT_PARAMETERS,
  NEXT_RSC_UNION_QUERY,
} from '../client/components/app-router-headers'
import {
  MatchOptions,
  RouteMatcherManager,
} from './future/route-matcher-managers/route-matcher-manager'
import {
  RouteHandlerManager,
  type RouteHandlerManagerContext,
} from './future/route-handler-managers/route-handler-manager'
import { LocaleRouteNormalizer } from './future/normalizers/locale-route-normalizer'
import { DefaultRouteMatcherManager } from './future/route-matcher-managers/default-route-matcher-manager'
import { AppPageRouteMatcherProvider } from './future/route-matcher-providers/app-page-route-matcher-provider'
import { AppRouteRouteMatcherProvider } from './future/route-matcher-providers/app-route-route-matcher-provider'
import { PagesAPIRouteMatcherProvider } from './future/route-matcher-providers/pages-api-route-matcher-provider'
import { PagesRouteMatcherProvider } from './future/route-matcher-providers/pages-route-matcher-provider'
import { ServerManifestLoader } from './future/route-matcher-providers/helpers/manifest-loaders/server-manifest-loader'
import { getTracer, SpanKind } from './lib/trace/tracer'
import { BaseServerSpan } from './lib/trace/constants'
import { I18NProvider } from './future/helpers/i18n-provider'
import { sendResponse } from './send-response'
import { RouteKind } from './future/route-kind'
import { handleInternalServerErrorResponse } from './future/route-modules/helpers/response-handlers'
import {
  fromNodeOutgoingHttpHeaders,
  toNodeOutgoingHttpHeaders,
} from './web/utils'
import { NEXT_QUERY_PARAM_PREFIX } from '../lib/constants'
import {
  isRouteMatch,
  parsedUrlQueryToParams,
  type RouteMatch,
} from './future/route-matches/route-match'
import { normalizeLocalePath } from '../shared/lib/i18n/normalize-locale-path'
import { signalFromNodeResponse } from './web/spec-extension/adapters/next-request'

export type FindComponentsResult = {
  components: LoadComponentsReturnType
  query: NextParsedUrlQuery
}

export interface RoutingItem {
  page: string
  match: RouteMatchFn
  re?: RegExp
}

export interface MiddlewareRoutingItem {
  page: string
  match: MiddlewareRouteMatch
  matchers?: MiddlewareMatcher[]
}

export interface Options {
  /**
   * Object containing the configuration next.config.js
   */
  conf: NextConfig
  /**
   * Set to false when the server was created by Next.js
   */
  customServer?: boolean
  /**
   * Tells if Next.js is running in dev mode
   */
  dev?: boolean
  /**
   * Where the Next project is located
   */
  dir?: string
  /**
   * Tells if Next.js is at the platform-level
   */
  minimalMode?: boolean
  /**
   * Hide error messages containing server information
   */
  quiet?: boolean
  /**
   * The hostname the server is running behind
   */
  hostname?: string
  /**
   * The port the server is running behind
   */
  port?: number
  /**
   * The HTTP Server that Next.js is running behind
   */
  httpServer?: import('http').Server

  _routerWorker?: boolean
  _renderWorker?: boolean

  isNodeDebugging?: 'brk' | boolean
}

export interface BaseRequestHandler {
  (
    req: BaseNextRequest,
    res: BaseNextResponse,
    parsedUrl?: NextUrlWithParsedQuery | undefined
  ): Promise<void>
}

export type RequestContext = {
  req: BaseNextRequest
  res: BaseNextResponse
  pathname: string
  query: NextParsedUrlQuery
  renderOpts: RenderOptsPartial
}

export class NoFallbackError extends Error {}

// Internal wrapper around build errors at development
// time, to prevent us from propagating or logging them
export class WrappedBuildError extends Error {
  innerError: Error

  constructor(innerError: Error) {
    super()
    this.innerError = innerError
  }
}

type ResponsePayload = {
  type: 'html' | 'json' | 'rsc'
  body: RenderResult
  revalidateOptions?: any
}

export default abstract class Server<ServerOptions extends Options = Options> {
  protected readonly dir: string
  protected readonly quiet: boolean
  protected readonly nextConfig: NextConfigComplete
  protected readonly distDir: string
  protected readonly publicDir: string
  protected readonly hasStaticDir: boolean
  protected readonly hasAppDir: boolean
  protected readonly pagesManifest?: PagesManifest
  protected readonly appPathsManifest?: PagesManifest
  protected readonly buildId: string
  protected readonly minimalMode: boolean
  protected readonly renderOpts: {
    deploymentId?: string
    poweredByHeader: boolean
    buildId: string
    generateEtags: boolean
    runtimeConfig?: { [key: string]: any }
    assetPrefix?: string
    canonicalBase: string
    dev?: boolean
    previewProps: __ApiPreviewProps
    customServer?: boolean
    ampOptimizerConfig?: { [key: string]: any }
    basePath: string
    optimizeFonts: FontConfig
    images: ImageConfigComplete
    fontManifest?: FontManifest
    disableOptimizedLoading?: boolean
    optimizeCss: any
    nextConfigOutput: 'standalone' | 'export'
    nextScriptWorkers: any
    locale?: string
    locales?: string[]
    defaultLocale?: string
    domainLocales?: DomainLocale[]
    distDir: string
    runtime?: ServerRuntime
    serverComponents?: boolean
    crossOrigin?: 'anonymous' | 'use-credentials' | '' | undefined
    supportsDynamicHTML?: boolean
    isBot?: boolean
    clientReferenceManifest?: ClientReferenceManifest
    serverActionsBodySizeLimit?: SizeLimit
    serverActionsManifest?: any
    nextFontManifest?: NextFontManifest
    renderServerComponentData?: boolean
    serverComponentProps?: any
    largePageDataBytes?: number
    appDirDevErrorLogger?: (err: any) => Promise<void>
    strictNextHead: boolean
  }
  protected serverOptions: ServerOptions
  private responseCache: ResponseCacheBase
  protected appPathRoutes?: Record<string, string[]>
  protected clientReferenceManifest?: ClientReferenceManifest
  protected nextFontManifest?: NextFontManifest
  public readonly hostname?: string
  public readonly port?: number

  protected abstract getPublicDir(): string
  protected abstract getHasStaticDir(): boolean
  protected abstract getHasAppDir(dev: boolean): boolean
  protected abstract getPagesManifest(): PagesManifest | undefined
  protected abstract getAppPathsManifest(): PagesManifest | undefined
  protected abstract getBuildId(): string

  protected abstract findPageComponents(params: {
    pathname: string
    query: NextParsedUrlQuery
    params: Params
    isAppPath: boolean
    sriEnabled?: boolean
    appPaths?: string[] | null
    shouldEnsure: boolean
  }): Promise<FindComponentsResult | null>
  protected abstract getFontManifest(): FontManifest | undefined
  protected abstract getPrerenderManifest(): PrerenderManifest
  protected abstract getNextFontManifest(): NextFontManifest | undefined
  protected abstract attachRequestMeta(
    req: BaseNextRequest,
    parsedUrl: NextUrlWithParsedQuery
  ): void
  protected abstract getFallback(page: string): Promise<string>
  protected abstract hasPage(pathname: string): Promise<boolean>

  protected abstract sendRenderResult(
    req: BaseNextRequest,
    res: BaseNextResponse,
    options: {
      result: RenderResult
      type: 'html' | 'json' | 'rsc'
      generateEtags: boolean
      poweredByHeader: boolean
      options?: PayloadOptions
    }
  ): Promise<void>

  protected abstract runApi(
    req: BaseNextRequest,
    res: BaseNextResponse,
    query: ParsedUrlQuery,
    match: PagesAPIRouteMatch
  ): Promise<boolean>

  protected abstract renderHTML(
    req: BaseNextRequest,
    res: BaseNextResponse,
    pathname: string,
    query: NextParsedUrlQuery,
    renderOpts: RenderOpts
  ): Promise<RenderResult>

  protected abstract getIncrementalCache(options: {
    requestHeaders: Record<string, undefined | string | string[]>
    requestProtocol: 'http' | 'https'
  }): import('./lib/incremental-cache').IncrementalCache

  protected abstract getResponseCache(options: {
    dev: boolean
  }): ResponseCacheBase

  protected abstract loadEnvConfig(params: {
    dev: boolean
    forceReload?: boolean
  }): void

  // TODO-APP: (wyattjoh): Make protected again. Used for turbopack in route-resolver.ts right now.
  public readonly matchers: RouteMatcherManager
  protected readonly handlers: RouteHandlerManager
  protected readonly i18nProvider?: I18NProvider
  protected readonly localeNormalizer?: LocaleRouteNormalizer
  protected readonly isRenderWorker?: boolean

  public constructor(options: ServerOptions) {
    const {
      dir = '.',
      quiet = false,
      conf,
      dev = false,
      minimalMode = false,
      customServer = true,
      hostname,
      port,
    } = options
    this.serverOptions = options
    this.isRenderWorker = options._renderWorker

    this.dir =
      process.env.NEXT_RUNTIME === 'edge' ? dir : require('path').resolve(dir)

    this.quiet = quiet
    this.loadEnvConfig({ dev })

    // TODO: should conf be normalized to prevent missing
    // values from causing issues as this can be user provided
    this.nextConfig = conf as NextConfigComplete
    this.hostname = hostname
    this.port = port
    this.distDir =
      process.env.NEXT_RUNTIME === 'edge'
        ? this.nextConfig.distDir
        : require('path').join(this.dir, this.nextConfig.distDir)
    this.publicDir = this.getPublicDir()
    this.hasStaticDir = !minimalMode && this.getHasStaticDir()

    this.i18nProvider = this.nextConfig.i18n?.locales
      ? new I18NProvider(this.nextConfig.i18n)
      : undefined

    // Configure the locale normalizer, it's used for routes inside `pages/`.
    this.localeNormalizer = this.i18nProvider
      ? new LocaleRouteNormalizer(this.i18nProvider)
      : undefined

    // Only serverRuntimeConfig needs the default
    // publicRuntimeConfig gets it's default in client/index.js
    const {
      serverRuntimeConfig = {},
      publicRuntimeConfig,
      assetPrefix,
      generateEtags,
    } = this.nextConfig

    this.buildId = this.getBuildId()
    this.minimalMode = minimalMode || !!process.env.NEXT_PRIVATE_MINIMAL_MODE

    this.hasAppDir =
      !!this.nextConfig.experimental.appDir && this.getHasAppDir(dev)
    const serverComponents = this.hasAppDir

    this.nextFontManifest = this.getNextFontManifest()

    if (process.env.NEXT_RUNTIME !== 'edge') {
      if (this.nextConfig.experimental.deploymentId) {
        process.env.NEXT_DEPLOYMENT_ID =
          this.nextConfig.experimental.deploymentId
      }
    }

    this.renderOpts = {
      deploymentId: this.nextConfig.experimental.deploymentId,
      strictNextHead: !!this.nextConfig.experimental.strictNextHead,
      poweredByHeader: this.nextConfig.poweredByHeader,
      canonicalBase: this.nextConfig.amp.canonicalBase || '',
      buildId: this.buildId,
      generateEtags,
      previewProps: this.getPrerenderManifest().preview,
      customServer: customServer === true ? true : undefined,
      ampOptimizerConfig: this.nextConfig.experimental.amp?.optimizer,
      basePath: this.nextConfig.basePath,
      images: this.nextConfig.images,
      optimizeFonts: this.nextConfig.optimizeFonts as FontConfig,
      fontManifest:
        (this.nextConfig.optimizeFonts as FontConfig) && !dev
          ? this.getFontManifest()
          : undefined,
      optimizeCss: this.nextConfig.experimental.optimizeCss,
      nextConfigOutput: this.nextConfig.output,
      nextScriptWorkers: this.nextConfig.experimental.nextScriptWorkers,
      disableOptimizedLoading:
        this.nextConfig.experimental.disableOptimizedLoading,
      domainLocales: this.nextConfig.i18n?.domains,
      distDir: this.distDir,
      serverComponents,
      crossOrigin: this.nextConfig.crossOrigin
        ? this.nextConfig.crossOrigin
        : undefined,
      largePageDataBytes: this.nextConfig.experimental.largePageDataBytes,
      // Only the `publicRuntimeConfig` key is exposed to the client side
      // It'll be rendered as part of __NEXT_DATA__ on the client side
      runtimeConfig:
        Object.keys(publicRuntimeConfig).length > 0
          ? publicRuntimeConfig
          : undefined,
    }

    // Initialize next/config with the environment configuration
    setConfig({
      serverRuntimeConfig,
      publicRuntimeConfig,
    })

    this.pagesManifest = this.getPagesManifest()
    this.appPathsManifest = this.getAppPathsManifest()
    this.appPathRoutes = this.getAppPathRoutes()

    // Configure the routes.
    const { matchers, handlers } = this.getRoutes()
    this.matchers = matchers
    this.handlers = handlers

    // Start route compilation. We don't wait for the routes to finish loading
    // because we use the `waitTillReady` promise below in `handleRequest` to
    // wait. Also we can't `await` in the constructor.
    matchers.reload()
    this.setAssetPrefix(assetPrefix)
    this.responseCache = this.getResponseCache({ dev })
  }

  protected async normalizeNextData(
    _req: BaseNextRequest,
    _res: BaseNextResponse,
    _parsedUrl: NextUrlWithParsedQuery
  ): Promise<{ finished: boolean }> {
    return { finished: false }
  }

  protected async handleNextImageRequest(
    _req: BaseNextRequest,
    _res: BaseNextResponse,
    _parsedUrl: NextUrlWithParsedQuery
  ): Promise<{ finished: boolean }> {
    return { finished: false }
  }

  protected async handleCatchallRenderRequest(
    _req: BaseNextRequest,
    _res: BaseNextResponse,
    _parsedUrl: NextUrlWithParsedQuery
  ): Promise<{ finished: boolean }> {
    return { finished: false }
  }

  protected async handleCatchallMiddlewareRequest(
    _req: BaseNextRequest,
    _res: BaseNextResponse,
    _parsedUrl: NextUrlWithParsedQuery
  ): Promise<{ finished: boolean }> {
    return { finished: false }
  }

  protected getRoutes(): {
    matchers: RouteMatcherManager
    handlers: RouteHandlerManager
  } {
    // Create a new manifest loader that get's the manifests from the server.
    const manifestLoader = new ServerManifestLoader((name) => {
      switch (name) {
        case PAGES_MANIFEST:
          return this.getPagesManifest() ?? null
        case APP_PATHS_MANIFEST:
          return this.getAppPathsManifest() ?? null
        default:
          return null
      }
    })

    // Configure the matchers and handlers.
    const matchers: RouteMatcherManager = new DefaultRouteMatcherManager()
    const handlers = new RouteHandlerManager()

    // Match pages under `pages/`.
    matchers.push(
      new PagesRouteMatcherProvider(
        this.distDir,
        manifestLoader,
        this.i18nProvider
      )
    )

    // Match api routes under `pages/api/`.
    matchers.push(
      new PagesAPIRouteMatcherProvider(
        this.distDir,
        manifestLoader,
        this.i18nProvider
      )
    )

    // If the app directory is enabled, then add the app matchers and handlers.
    if (this.hasAppDir) {
      // Match app pages under `app/`.
      matchers.push(
        new AppPageRouteMatcherProvider(this.distDir, manifestLoader)
      )
      matchers.push(
        new AppRouteRouteMatcherProvider(this.distDir, manifestLoader)
      )
    }

    return { matchers, handlers }
  }

  public logError(err: Error): void {
    if (this.quiet) return
    console.error(err)
  }

  public async handleRequest(
    req: BaseNextRequest,
    res: BaseNextResponse,
    parsedUrl?: NextUrlWithParsedQuery
  ): Promise<void> {
    await this.prepare()
    const method = req.method.toUpperCase()
    return getTracer().trace(
      BaseServerSpan.handleRequest,
      {
        spanName: `${method} ${req.url}`,
        kind: SpanKind.SERVER,
        attributes: {
          'http.method': method,
          'http.target': req.url,
        },
      },
      async (span) =>
        this.handleRequestImpl(req, res, parsedUrl).finally(() => {
          if (!span) return
          span.setAttributes({
            'http.status_code': res.statusCode,
          })
          const rootSpanAttributes = getTracer().getRootSpanAttributes()
          // We were unable to get attributes, probably OTEL is not enabled
          if (!rootSpanAttributes) return

          if (
            rootSpanAttributes.get('next.span_type') !==
            BaseServerSpan.handleRequest
          ) {
            console.warn(
              `Unexpected root span type '${rootSpanAttributes.get(
                'next.span_type'
              )}'. Please report this Next.js issue https://github.com/vercel/next.js`
            )
            return
          }

          const route = rootSpanAttributes.get('next.route')
          if (route) {
            const newName = `${method} ${route}`
            span.setAttributes({
              'next.route': route,
              'http.route': route,
              'next.span_name': newName,
            })
            span.updateName(newName)
          }
        })
    )
  }

  private async handleRequestImpl(
    req: BaseNextRequest,
    res: BaseNextResponse,
    parsedUrl?: NextUrlWithParsedQuery
  ): Promise<void> {
    try {
      // Wait for the matchers to be ready.
      await this.matchers.waitTillReady()

      // ensure cookies set in middleware are merged and
      // not overridden by API routes/getServerSideProps
      const _res = (res as any).originalResponse || res
      const origSetHeader = _res.setHeader.bind(_res)

      _res.setHeader = (name: string, val: string | string[]) => {
        if (name.toLowerCase() === 'set-cookie') {
          const middlewareValue = getRequestMeta(req, '_nextMiddlewareCookie')

          if (
            !middlewareValue ||
            !Array.isArray(val) ||
            !val.every((item, idx) => item === middlewareValue[idx])
          ) {
            val = [
              // TODO: (wyattjoh) find out why this is called multiple times resulting in duplicate cookies being added
              ...new Set([
                ...(middlewareValue || []),
                ...(typeof val === 'string'
                  ? [val]
                  : Array.isArray(val)
                  ? val
                  : []),
              ]),
            ]
          }
        }
        return origSetHeader(name, val)
      }

      const urlParts = (req.url || '').split('?')
      const urlNoQuery = urlParts[0]

      // this normalizes repeated slashes in the path e.g. hello//world ->
      // hello/world or backslashes to forward slashes, this does not
      // handle trailing slash as that is handled the same as a next.config.js
      // redirect
      if (urlNoQuery?.match(/(\\|\/\/)/)) {
        const cleanUrl = normalizeRepeatedSlashes(req.url!)
        res.redirect(cleanUrl, 308).body(cleanUrl).send()
        return
      }

      setLazyProp({ req: req as any }, 'cookies', getCookieParser(req.headers))

      // Parse url if parsedUrl not provided
      if (!parsedUrl || typeof parsedUrl !== 'object') {
        parsedUrl = parseUrl(req.url!, true)
      }

      // Parse the querystring ourselves if the user doesn't handle querystring parsing
      if (typeof parsedUrl.query === 'string') {
        parsedUrl.query = Object.fromEntries(
          new URLSearchParams(parsedUrl.query)
        )
      }
      // in minimal mode we detect RSC revalidate if the .rsc
      // path is requested
      if (this.minimalMode) {
        if (req.url.endsWith('.rsc')) {
          parsedUrl.query.__nextDataReq = '1'
        } else if (req.headers['x-now-route-matches']) {
          for (const param of FLIGHT_PARAMETERS) {
            delete req.headers[param.toString().toLowerCase()]
          }
        }
      }

      req.url = normalizeRscPath(req.url, this.hasAppDir)
      parsedUrl.pathname = normalizeRscPath(
        parsedUrl.pathname || '',
        this.hasAppDir
      )

      this.attachRequestMeta(req, parsedUrl)

      const domainLocale = this.i18nProvider?.detectDomainLocale(
        getHostname(parsedUrl, req.headers)
      )

      const defaultLocale =
        domainLocale?.defaultLocale || this.nextConfig.i18n?.defaultLocale
      parsedUrl.query.__nextDefaultLocale = defaultLocale

      const url = parseUrlUtil(req.url.replace(/^\/+/, '/'))
      const pathnameInfo = getNextPathnameInfo(url.pathname, {
        nextConfig: this.nextConfig,
        i18nProvider: this.i18nProvider,
      })
      url.pathname = pathnameInfo.pathname

      if (pathnameInfo.basePath) {
        req.url = removePathPrefix(req.url!, this.nextConfig.basePath)
        addRequestMeta(req, '_nextHadBasePath', true)
      }

      const useMatchedPathHeader =
        this.minimalMode && typeof req.headers['x-matched-path'] === 'string'

      // TODO: merge handling with x-invoke-path
      if (useMatchedPathHeader) {
        try {
          if (this.hasAppDir) {
            // ensure /index path is normalized for prerender
            // in minimal mode
            if (req.url.match(/^\/index($|\?)/)) {
              req.url = req.url.replace(/^\/index/, '/')
            }
            parsedUrl.pathname =
              parsedUrl.pathname === '/index' ? '/' : parsedUrl.pathname
          }
          // x-matched-path is the source of truth, it tells what page
          // should be rendered because we don't process rewrites in minimalMode
          let matchedPath = normalizeRscPath(
            new URL(req.headers['x-matched-path'] as string, 'http://localhost')
              .pathname,
            this.hasAppDir
          )

          let urlPathname = new URL(req.url, 'http://localhost').pathname

          // For ISR  the URL is normalized to the prerenderPath so if
          // it's a data request the URL path will be the data URL,
          // basePath is already stripped by this point
          if (urlPathname.startsWith(`/_next/data/`)) {
            parsedUrl.query.__nextDataReq = '1'
          }

          const normalizedUrlPath = this.stripNextDataPath(urlPathname)
          matchedPath = this.stripNextDataPath(matchedPath, false)

          // Perform locale detection and normalization.
          const localeAnalysisResult = this.i18nProvider?.analyze(matchedPath, {
            defaultLocale,
          })

          // The locale result will be defined even if the locale was not
          // detected for the request because it will be inferred from the
          // default locale.
          if (localeAnalysisResult) {
            parsedUrl.query.__nextLocale = localeAnalysisResult.detectedLocale

            // If the detected locale was inferred from the default locale, we
            // need to modify the metadata on the request to indicate that.
            if (localeAnalysisResult.inferredFromDefault) {
              parsedUrl.query.__nextInferredLocaleFromDefault = '1'
            } else {
              delete parsedUrl.query.__nextInferredLocaleFromDefault
            }
          }

          // TODO: check if this is needed any more?
          matchedPath = denormalizePagePath(matchedPath)

          let srcPathname = matchedPath
          const match = await this.matchers.match(matchedPath, {
            i18n: localeAnalysisResult,
          })

          // Update the source pathname to the matched page's pathname.
          if (match) srcPathname = match.definition.pathname

          // The page is dynamic if the params are defined.
          const pageIsDynamic = typeof match?.params !== 'undefined'

          // The rest of this function can't handle i18n properly, so ensure we
          // restore the pathname with the locale information stripped from it
          // now that we're done matching if we're using i18n.
          if (localeAnalysisResult) {
            matchedPath = localeAnalysisResult.pathname
          }

          const utils = getUtils({
            pageIsDynamic,
            page: srcPathname,
            i18n: this.nextConfig.i18n,
            basePath: this.nextConfig.basePath,
            rewrites: this.getRoutesManifest()?.rewrites || {
              beforeFiles: [],
              afterFiles: [],
              fallback: [],
            },
            caseSensitive: !!this.nextConfig.experimental.caseSensitiveRoutes,
          })

          // Ensure parsedUrl.pathname includes locale before processing
          // rewrites or they won't match correctly.
          if (defaultLocale && !pathnameInfo.locale) {
            parsedUrl.pathname = `/${defaultLocale}${parsedUrl.pathname}`
          }

          const pathnameBeforeRewrite = parsedUrl.pathname
          const rewriteParams = utils.handleRewrites(req, parsedUrl)
          const rewriteParamKeys = Object.keys(rewriteParams)
          const didRewrite = pathnameBeforeRewrite !== parsedUrl.pathname

          if (didRewrite) {
            addRequestMeta(req, '_nextRewroteUrl', parsedUrl.pathname!)
            addRequestMeta(req, '_nextDidRewrite', true)
          }
          const routeParamKeys = new Set<string>()

          for (const key of Object.keys(parsedUrl.query)) {
            const value = parsedUrl.query[key]

            if (
              key !== NEXT_QUERY_PARAM_PREFIX &&
              key.startsWith(NEXT_QUERY_PARAM_PREFIX)
            ) {
              const normalizedKey = key.substring(
                NEXT_QUERY_PARAM_PREFIX.length
              )
              parsedUrl.query[normalizedKey] = value

              routeParamKeys.add(normalizedKey)
              delete parsedUrl.query[key]
            }
          }

          // interpolate dynamic params and normalize URL if needed
          if (pageIsDynamic) {
            let params: ParsedUrlQuery | false = {}

            let paramsResult = utils.normalizeDynamicRouteParams(
              parsedUrl.query
            )

            // for prerendered ISR paths we attempt parsing the route
            // params from the URL directly as route-matches may not
            // contain the correct values due to the filesystem path
            // matching before the dynamic route has been matched
            if (
              !paramsResult.hasValidParams &&
              pageIsDynamic &&
              !isDynamicRoute(normalizedUrlPath)
            ) {
              let matcherParams = utils.dynamicRouteMatcher?.(normalizedUrlPath)

              if (matcherParams) {
                utils.normalizeDynamicRouteParams(matcherParams)
                Object.assign(paramsResult.params, matcherParams)
                paramsResult.hasValidParams = true
              }
            }

            if (paramsResult.hasValidParams) {
              params = paramsResult.params
            }

            if (
              req.headers['x-now-route-matches'] &&
              isDynamicRoute(matchedPath) &&
              !paramsResult.hasValidParams
            ) {
              const opts: Record<string, string> = {}
              const routeParams = utils.getParamsFromRouteMatches(
                req,
                opts,
                parsedUrl.query.__nextLocale || ''
              )

              // If this returns a locale, it means that the locale was detected
              // from the pathname.
              if (opts.locale) {
                parsedUrl.query.__nextLocale = opts.locale

                // As the locale was parsed from the pathname, we should mark
                // that the locale was not inferred as the default.
                delete parsedUrl.query.__nextInferredLocaleFromDefault
              }
              paramsResult = utils.normalizeDynamicRouteParams(
                routeParams,
                true
              )

              if (paramsResult.hasValidParams) {
                params = paramsResult.params
              }
            }

            // handle the actual dynamic route name being requested
            if (
              pageIsDynamic &&
              utils.defaultRouteMatches &&
              normalizedUrlPath === srcPathname &&
              !paramsResult.hasValidParams &&
              !utils.normalizeDynamicRouteParams({ ...params }, true)
                .hasValidParams
            ) {
              params = utils.defaultRouteMatches
            }

            if (params) {
              matchedPath = utils.interpolateDynamicPath(srcPathname, params)
              req.url = utils.interpolateDynamicPath(req.url!, params)
            }
          }

          if (pageIsDynamic || didRewrite) {
            utils.normalizeVercelUrl(req, true, [
              ...rewriteParamKeys,
              ...Object.keys(utils.defaultRouteRegex?.groups || {}),
            ])
          }
          for (const key of routeParamKeys) {
            delete parsedUrl.query[key]
          }
          parsedUrl.pathname = matchedPath
          url.pathname = parsedUrl.pathname
        } catch (err) {
          if (err instanceof DecodeError || err instanceof NormalizeError) {
            res.statusCode = 400
            return this.renderError(null, req, res, '/_error', {})
          }
          throw err
        }
      }

      if (
        // Edge runtime always has minimal mode enabled.
        process.env.NEXT_RUNTIME !== 'edge' &&
        !this.minimalMode &&
        defaultLocale
      ) {
        const { getLocaleRedirect } =
          require('../shared/lib/i18n/get-locale-redirect') as typeof import('../shared/lib/i18n/get-locale-redirect')
        const redirect = getLocaleRedirect({
          defaultLocale,
          domainLocale,
          headers: req.headers,
          nextConfig: this.nextConfig,
          pathLocale: pathnameInfo.locale,
          urlParsed: {
            ...url,
            pathname: pathnameInfo.locale
              ? `/${pathnameInfo.locale}${url.pathname}`
              : url.pathname,
          },
        })

        if (redirect) {
          return res
            .redirect(redirect, TEMPORARY_REDIRECT_STATUS)
            .body(redirect)
            .send()
        }
      }

      addRequestMeta(req, '__nextIsLocaleDomain', Boolean(domainLocale))

      if (pathnameInfo.locale) {
        req.url = formatUrl(url)
        addRequestMeta(req, '__nextStrippedLocale', true)
      }

      // If we aren't in minimal mode or there is no locale in the query
      // string, add the locale to the query string.
      if (!this.minimalMode || !parsedUrl.query.__nextLocale) {
        // If the locale is in the pathname, add it to the query string.
        if (pathnameInfo.locale) {
          parsedUrl.query.__nextLocale = pathnameInfo.locale
        }
        // If the default locale is available, add it to the query string and
        // mark it as inferred rather than implicit.
        else if (defaultLocale) {
          parsedUrl.query.__nextLocale = defaultLocale
          parsedUrl.query.__nextInferredLocaleFromDefault = '1'
        }
      }

      // set incremental cache to request meta so it can
      // be passed down for edge functions and the fetch disk
      // cache can be leveraged locally
      if (
        !(this.serverOptions as any).webServerConfig &&
        !getRequestMeta(req, '_nextIncrementalCache')
      ) {
        let protocol: 'http:' | 'https:' = 'https:'

        try {
          const parsedFullUrl = new URL(
            getRequestMeta(req, '__NEXT_INIT_URL') || '/',
            'http://n'
          )
          protocol = parsedFullUrl.protocol as 'https:' | 'http:'
        } catch (_) {}

        const incrementalCache = this.getIncrementalCache({
          requestHeaders: Object.assign({}, req.headers),
          requestProtocol: protocol.substring(0, protocol.length - 1) as
            | 'http'
            | 'https',
        })
        addRequestMeta(req, '_nextIncrementalCache', incrementalCache)
        ;(globalThis as any).__incrementalCache = incrementalCache
      }

      // when x-invoke-path is specified we can short short circuit resolving
      // we only honor this header if we are inside of a render worker to
      // prevent external users coercing the routing path
      const invokePath = req.headers['x-invoke-path'] as string
      const useInvokePath =
        !useMatchedPathHeader &&
        process.env.NEXT_RUNTIME !== 'edge' &&
<<<<<<< HEAD
        matchedPath
      ) {
=======
        process.env.__NEXT_PRIVATE_RENDER_WORKER &&
        invokePath

      if (useInvokePath) {
>>>>>>> c5308eb4
        if (req.headers['x-invoke-status']) {
          const invokeQuery = req.headers['x-invoke-query']

          if (typeof invokeQuery === 'string') {
            Object.assign(
              parsedUrl.query,
              JSON.parse(decodeURIComponent(invokeQuery))
            )
          }

          res.statusCode = Number(req.headers['x-invoke-status'])
          let err = null

          if (typeof req.headers['x-invoke-error'] === 'string') {
            const invokeError = JSON.parse(
              req.headers['x-invoke-error'] || '{}'
            )
            err = new Error(invokeError.message)
          }

          return this.renderError(err, req, res, '/_error', parsedUrl.query)
        }

        const parsedMatchedPath = new URL(invokePath || '/', 'http://n')
        const invokePathnameInfo = getNextPathnameInfo(
          parsedMatchedPath.pathname,
          {
            nextConfig: this.nextConfig,
            parseData: false,
          }
        )

        if (invokePathnameInfo.locale) {
          parsedUrl.query.__nextLocale = invokePathnameInfo.locale
        }

        if (parsedUrl.pathname !== parsedMatchedPath.pathname) {
          parsedUrl.pathname = parsedMatchedPath.pathname
          addRequestMeta(req, '_nextRewroteUrl', invokePathnameInfo.pathname)
          addRequestMeta(req, '_nextDidRewrite', true)
        }
        const normalizeResult = normalizeLocalePath(
          removePathPrefix(parsedUrl.pathname, this.nextConfig.basePath || ''),
          this.nextConfig.i18n?.locales || []
        )

        if (normalizeResult.detectedLocale) {
          parsedUrl.query.__nextLocale = normalizeResult.detectedLocale
        }
        parsedUrl.pathname = normalizeResult.pathname

        for (const key of Object.keys(parsedUrl.query)) {
          if (!key.startsWith('__next') && !key.startsWith('_next')) {
            delete parsedUrl.query[key]
          }
        }
        const invokeQuery = req.headers['x-invoke-query']

        if (typeof invokeQuery === 'string') {
          Object.assign(
            parsedUrl.query,
            JSON.parse(decodeURIComponent(invokeQuery))
          )
        }

        if (parsedUrl.pathname.startsWith('/_next/image')) {
          const imageResult = await this.handleNextImageRequest(
            req,
            res,
            parsedUrl
          )

          if (imageResult.finished) {
            return
          }
        }
        const nextDataResult = await this.normalizeNextData(req, res, parsedUrl)

        if (nextDataResult.finished) {
          return
        }
        await this.handleCatchallRenderRequest(req, res, parsedUrl)
        return
      }

      if (
        process.env.NEXT_RUNTIME !== 'edge' &&
        req.headers['x-middleware-invoke']
      ) {
        const nextDataResult = await this.normalizeNextData(req, res, parsedUrl)

        if (nextDataResult.finished) {
          return
        }
        const result = await this.handleCatchallMiddlewareRequest(
          req,
          res,
          parsedUrl
        )
        if (!result.finished) {
          res.setHeader('x-middleware-next', '1')
          res.body('')
          res.send()
        }
        return
      }

      // ensure we strip the basePath when not using an invoke header
      if (!(useMatchedPathHeader || useInvokePath) && pathnameInfo.basePath) {
        parsedUrl.pathname = removePathPrefix(
          parsedUrl.pathname,
          pathnameInfo.basePath
        )
      }

      res.statusCode = 200
      return await this.run(req, res, parsedUrl)
    } catch (err: any) {
      if (
        (err && typeof err === 'object' && err.code === 'ERR_INVALID_URL') ||
        err instanceof DecodeError ||
        err instanceof NormalizeError
      ) {
        res.statusCode = 400
        return this.renderError(null, req, res, '/_error', {})
      }

      if (this.minimalMode || this.renderOpts.dev) {
        throw err
      }
      this.logError(getProperError(err))
      res.statusCode = 500
      res.body('Internal Server Error').send()
    }
  }

  public getRequestHandler(): BaseRequestHandler {
    return this.handleRequest.bind(this)
  }

  protected async handleUpgrade(
    _req: BaseNextRequest,
    _socket: any,
    _head?: any
  ): Promise<void> {}

  public setAssetPrefix(prefix?: string): void {
    this.renderOpts.assetPrefix = prefix ? prefix.replace(/\/$/, '') : ''
  }

  protected prepared: boolean = false
  protected preparedPromise: Promise<void> | null = null
  /**
   * Runs async initialization of server.
   * It is idempotent, won't fire underlying initialization more than once.
   */
  public async prepare(): Promise<void> {
    if (this.prepared) return

    if (this.preparedPromise === null) {
      this.preparedPromise = this.prepareImpl().then(() => {
        this.prepared = true
        this.preparedPromise = null
      })
    }
    return this.preparedPromise
  }
  protected async prepareImpl(): Promise<void> {}

  // Backwards compatibility
  protected async close(): Promise<void> {}

  protected getAppPathRoutes(): Record<string, string[]> {
    const appPathRoutes: Record<string, string[]> = {}

    Object.keys(this.appPathsManifest || {}).forEach((entry) => {
      const normalizedPath = normalizeAppPath(entry)
      if (!appPathRoutes[normalizedPath]) {
        appPathRoutes[normalizedPath] = []
      }
      appPathRoutes[normalizedPath].push(entry)
    })
    return appPathRoutes
  }

  protected async run(
    req: BaseNextRequest,
    res: BaseNextResponse,
    parsedUrl: UrlWithParsedQuery
  ): Promise<void> {
    return getTracer().trace(BaseServerSpan.run, async () =>
      this.runImpl(req, res, parsedUrl)
    )
  }

  private async runImpl(
    req: BaseNextRequest,
    res: BaseNextResponse,
    parsedUrl: UrlWithParsedQuery
  ): Promise<void> {
    await this.handleCatchallRenderRequest(req, res, parsedUrl)
  }

  private async pipe(
    fn: (ctx: RequestContext) => Promise<ResponsePayload | null>,
    partialContext: Omit<RequestContext, 'renderOpts'>
  ): Promise<void> {
    return getTracer().trace(BaseServerSpan.pipe, async () =>
      this.pipeImpl(fn, partialContext)
    )
  }

  private async pipeImpl(
    fn: (ctx: RequestContext) => Promise<ResponsePayload | null>,
    partialContext: Omit<RequestContext, 'renderOpts'>
  ): Promise<void> {
    const isBotRequest = isBot(partialContext.req.headers['user-agent'] || '')
    const ctx: RequestContext = {
      ...partialContext,
      renderOpts: {
        ...this.renderOpts,
        supportsDynamicHTML: !isBotRequest,
        isBot: !!isBotRequest,
      },
    }
    const payload = await fn(ctx)
    if (payload === null) {
      return
    }
    const { req, res } = ctx
    const { body, type, revalidateOptions } = payload
    if (!res.sent) {
      const { generateEtags, poweredByHeader, dev } = this.renderOpts
      if (dev) {
        // In dev, we should not cache pages for any reason.
        res.setHeader('Cache-Control', 'no-store, must-revalidate')
      }
      return this.sendRenderResult(req, res, {
        result: body,
        type,
        generateEtags,
        poweredByHeader,
        options: revalidateOptions,
      })
    }
  }

  private async getStaticHTML(
    fn: (ctx: RequestContext) => Promise<ResponsePayload | null>,
    partialContext: Omit<RequestContext, 'renderOpts'>
  ): Promise<string | null> {
    const ctx: RequestContext = {
      ...partialContext,
      renderOpts: {
        ...this.renderOpts,
        supportsDynamicHTML: false,
      },
    }
    const payload = await fn(ctx)
    if (payload === null) {
      return null
    }
    return payload.body.toUnchunkedString()
  }

  public async render(
    req: BaseNextRequest,
    res: BaseNextResponse,
    pathname: string,
    query: NextParsedUrlQuery = {},
    parsedUrl?: NextUrlWithParsedQuery,
    internalRender = false
  ): Promise<void> {
    return getTracer().trace(BaseServerSpan.render, async () =>
      this.renderImpl(req, res, pathname, query, parsedUrl, internalRender)
    )
  }

  private async renderImpl(
    req: BaseNextRequest,
    res: BaseNextResponse,
    pathname: string,
    query: NextParsedUrlQuery = {},
    parsedUrl?: NextUrlWithParsedQuery,
    internalRender = false
  ): Promise<void> {
    if (!pathname.startsWith('/')) {
      console.warn(
        `Cannot render page with path "${pathname}", did you mean "/${pathname}"?. See more info here: https://nextjs.org/docs/messages/render-no-starting-slash`
      )
    }

    if (
      this.renderOpts.customServer &&
      pathname === '/index' &&
      !(await this.hasPage('/index'))
    ) {
      // maintain backwards compatibility for custom server
      // (see custom-server integration tests)
      pathname = '/'
    }

    // we allow custom servers to call render for all URLs
    // so check if we need to serve a static _next file or not.
    // we don't modify the URL for _next/data request but still
    // call render so we special case this to prevent an infinite loop
    if (
      !internalRender &&
      !this.minimalMode &&
      !query.__nextDataReq &&
      (req.url?.match(/^\/_next\//) ||
        (this.hasStaticDir && req.url!.match(/^\/static\//)))
    ) {
      return this.handleRequest(req, res, parsedUrl)
    }

    if (isBlockedPage(pathname)) {
      return this.render404(req, res, parsedUrl)
    }

    return this.pipe((ctx) => this.renderToResponse(ctx), {
      req,
      res,
      pathname,
      query,
    })
  }

  protected async getStaticPaths({
    pathname,
  }: {
    pathname: string
    requestHeaders: import('./lib/incremental-cache').IncrementalCache['requestHeaders']
    originalAppPath?: string
  }): Promise<{
    staticPaths?: string[]
    fallbackMode?: 'static' | 'blocking' | false
  }> {
    // `staticPaths` is intentionally set to `undefined` as it should've
    // been caught when checking disk data.
    const staticPaths = undefined

    // Read whether or not fallback should exist from the manifest.
    const fallbackField =
      this.getPrerenderManifest().dynamicRoutes[pathname]?.fallback

    return {
      staticPaths,
      fallbackMode:
        typeof fallbackField === 'string'
          ? 'static'
          : fallbackField === null
          ? 'blocking'
          : fallbackField,
    }
  }

  private async renderToResponseWithComponents(
    requestContext: RequestContext,
    findComponentsResult: FindComponentsResult
  ): Promise<ResponsePayload | null> {
    return getTracer().trace(
      BaseServerSpan.renderToResponseWithComponents,
      async () =>
        this.renderToResponseWithComponentsImpl(
          requestContext,
          findComponentsResult
        )
    )
  }

  private async renderToResponseWithComponentsImpl(
    { req, res, pathname, renderOpts: opts }: RequestContext,
    { components, query }: FindComponentsResult
  ): Promise<ResponsePayload | null> {
    const is404Page = pathname === '/404'
    const is500Page = pathname === '/500'
    const isAppPath = components.isAppPath
    const hasServerProps = !!components.getServerSideProps
    let hasStaticPaths = !!components.getStaticPaths

    const hasGetInitialProps = !!components.Component?.getInitialProps
    let isSSG = !!components.getStaticProps

    // Compute the iSSG cache key. We use the rewroteUrl since
    // pages with fallback: false are allowed to be rewritten to
    // and we need to look up the path by the rewritten path
    let urlPathname = parseUrl(req.url || '').pathname || '/'

    let resolvedUrlPathname =
      getRequestMeta(req, '_nextRewroteUrl') || urlPathname

    let staticPaths: string[] | undefined
    let fallbackMode: false | undefined | 'blocking' | 'static'

    if (isAppPath) {
      const pathsResult = await this.getStaticPaths({
        pathname,
        originalAppPath: components.pathname,
        requestHeaders: req.headers,
      })

      staticPaths = pathsResult.staticPaths
      fallbackMode = pathsResult.fallbackMode

      const hasFallback = typeof fallbackMode !== 'undefined'

      if (hasFallback) {
        hasStaticPaths = true
      }

      if (
        hasFallback ||
        staticPaths?.includes(resolvedUrlPathname) ||
        // this signals revalidation in deploy environments
        // TODO: make this more generic
        req.headers['x-now-route-matches']
      ) {
        isSSG = true
      } else if (!this.renderOpts.dev) {
        const manifest = this.getPrerenderManifest()
        isSSG =
          isSSG || !!manifest.routes[pathname === '/index' ? '/' : pathname]
      }
    }

    // Toggle whether or not this is a Data request
    let isDataReq =
      !!(
        query.__nextDataReq ||
        (req.headers['x-nextjs-data'] &&
          (this.serverOptions as any).webServerConfig)
      ) &&
      (isSSG || hasServerProps)

    // when we are handling a middleware prefetch and it doesn't
    // resolve to a static data route we bail early to avoid
    // unexpected SSR invocations
    if (
      !isSSG &&
      req.headers['x-middleware-prefetch'] &&
      !(is404Page || pathname === '/_error')
    ) {
      res.setHeader('x-middleware-skip', '1')
      res.body('{}').send()
      return null
    }

    delete query.__nextDataReq

    // normalize req.url for SSG paths as it is not exposed
    // to getStaticProps and the asPath should not expose /_next/data
    if (
      isSSG &&
      this.minimalMode &&
      req.headers['x-matched-path'] &&
      req.url.startsWith('/_next/data')
    ) {
      req.url = this.stripNextDataPath(req.url)
    }

    if (
      !!req.headers['x-nextjs-data'] &&
      (!res.statusCode || res.statusCode === 200)
    ) {
      res.setHeader(
        'x-nextjs-matched-path',
        `${query.__nextLocale ? `/${query.__nextLocale}` : ''}${pathname}`
      )
    }

    // Don't delete headers[RSC] yet, it still needs to be used in renderToHTML later
    const isFlightRequest = Boolean(req.headers[RSC.toLowerCase()])

    // For pages we need to ensure the correct Vary header is set too, to avoid
    // caching issues when navigating between pages and app
    if (!isAppPath && isFlightRequest) {
      res.setHeader('vary', RSC_VARY_HEADER)
    }

    // we need to ensure the status code if /404 is visited directly
    if (is404Page && !isDataReq && !isFlightRequest) {
      res.statusCode = 404
    }

    // ensure correct status is set when visiting a status page
    // directly e.g. /500
    if (STATIC_STATUS_PAGES.includes(pathname)) {
      res.statusCode = parseInt(pathname.slice(1), 10)
    }

    // static pages can only respond to GET/HEAD
    // requests so ensure we respond with 405 for
    // invalid requests
    if (
      !is404Page &&
      !is500Page &&
      pathname !== '/_error' &&
      req.method !== 'HEAD' &&
      req.method !== 'GET' &&
      (typeof components.Component === 'string' || isSSG)
    ) {
      res.statusCode = 405
      res.setHeader('Allow', ['GET', 'HEAD'])
      await this.renderError(null, req, res, pathname)
      return null
    }

    // handle static page
    if (typeof components.Component === 'string') {
      return {
        type: 'html',
        // TODO: Static pages should be serialized as RenderResult
        body: RenderResult.fromStatic(components.Component),
      }
    }

    if (!query.amp) {
      delete query.amp
    }

    if (opts.supportsDynamicHTML === true) {
      const isBotRequest = isBot(req.headers['user-agent'] || '')
      const isSupportedDocument =
        typeof components.Document?.getInitialProps !== 'function' ||
        // The built-in `Document` component also supports dynamic HTML for concurrent mode.
        NEXT_BUILTIN_DOCUMENT in components.Document

      // Disable dynamic HTML in cases that we know it won't be generated,
      // so that we can continue generating a cache key when possible.
      // TODO-APP: should the first render for a dynamic app path
      // be static so we can collect revalidate and populate the
      // cache if there are no dynamic data requirements
      opts.supportsDynamicHTML =
        !isSSG && !isBotRequest && !query.amp && isSupportedDocument
      opts.isBot = isBotRequest
    }

    // In development, we always want to generate dynamic HTML.
    if (
      !isDataReq &&
      isAppPath &&
      opts.dev &&
      opts.supportsDynamicHTML === false
    ) {
      opts.supportsDynamicHTML = true
    }

    const defaultLocale = isSSG
      ? this.nextConfig.i18n?.defaultLocale
      : query.__nextDefaultLocale

    const locale = query.__nextLocale
    const locales = this.nextConfig.i18n?.locales

    let previewData: PreviewData
    let isPreviewMode = false

    if (hasServerProps || isSSG) {
      // For the edge runtime, we don't support preview mode in SSG.
      if (process.env.NEXT_RUNTIME !== 'edge') {
        const { tryGetPreviewData } =
          require('./api-utils/node') as typeof import('./api-utils/node')
        previewData = tryGetPreviewData(req, res, this.renderOpts.previewProps)
        isPreviewMode = previewData !== false
      }
    }

    if (isAppPath) {
      res.setHeader('vary', RSC_VARY_HEADER)

      // We don't clear RSC headers in development since SSG doesn't apply
      // These headers are cleared for SSG as we need to always generate the
      // full RSC response for ISR
      if (
        !this.renderOpts.dev &&
        !isPreviewMode &&
        isSSG &&
        req.headers[RSC.toLowerCase()]
      ) {
        if (!this.minimalMode) {
          isDataReq = true
        }
        // strip header so we generate HTML still
        if (
          !isEdgeRuntime(opts.runtime) ||
          (this.serverOptions as any).webServerConfig
        ) {
          for (const param of FLIGHT_PARAMETERS) {
            delete req.headers[param.toString().toLowerCase()]
          }
        }
      }
    }

    let isOnDemandRevalidate = false
    let revalidateOnlyGenerated = false

    if (isSSG) {
      ;({ isOnDemandRevalidate, revalidateOnlyGenerated } =
        checkIsOnDemandRevalidate(req, this.renderOpts.previewProps))
    }

    if (isSSG && this.minimalMode && req.headers['x-matched-path']) {
      // the url value is already correct when the matched-path header is set
      resolvedUrlPathname = urlPathname
    }

    urlPathname = removeTrailingSlash(urlPathname)
    resolvedUrlPathname = removeTrailingSlash(resolvedUrlPathname)
    if (this.localeNormalizer) {
      resolvedUrlPathname = this.localeNormalizer.normalize(resolvedUrlPathname)
    }

    const handleRedirect = (pageData: any) => {
      const redirect = {
        destination: pageData.pageProps.__N_REDIRECT,
        statusCode: pageData.pageProps.__N_REDIRECT_STATUS,
        basePath: pageData.pageProps.__N_REDIRECT_BASE_PATH,
      }
      const statusCode = getRedirectStatus(redirect)
      const { basePath } = this.nextConfig

      if (
        basePath &&
        redirect.basePath !== false &&
        redirect.destination.startsWith('/')
      ) {
        redirect.destination = `${basePath}${redirect.destination}`
      }

      if (redirect.destination.startsWith('/')) {
        redirect.destination = normalizeRepeatedSlashes(redirect.destination)
      }

      res
        .redirect(redirect.destination, statusCode)
        .body(redirect.destination)
        .send()
    }

    // remove /_next/data prefix from urlPathname so it matches
    // for direct page visit and /_next/data visit
    if (isDataReq) {
      resolvedUrlPathname = this.stripNextDataPath(resolvedUrlPathname)
      urlPathname = this.stripNextDataPath(urlPathname)
    }

    let ssgCacheKey =
      isPreviewMode || !isSSG || opts.supportsDynamicHTML
        ? null // Preview mode, on-demand revalidate, flight request can bypass the cache
        : `${locale ? `/${locale}` : ''}${
            (pathname === '/' || resolvedUrlPathname === '/') && locale
              ? ''
              : resolvedUrlPathname
          }${query.amp ? '.amp' : ''}`

    if ((is404Page || is500Page) && isSSG) {
      ssgCacheKey = `${locale ? `/${locale}` : ''}${pathname}${
        query.amp ? '.amp' : ''
      }`
    }

    if (ssgCacheKey) {
      // we only encode path delimiters for path segments from
      // getStaticPaths so we need to attempt decoding the URL
      // to match against and only escape the path delimiters
      // this allows non-ascii values to be handled e.g. Japanese characters

      // TODO: investigate adding this handling for non-SSG pages so
      // non-ascii names work there also
      ssgCacheKey = ssgCacheKey
        .split('/')
        .map((seg) => {
          try {
            seg = escapePathDelimiters(decodeURIComponent(seg), true)
          } catch (_) {
            // An improperly encoded URL was provided
            throw new DecodeError('failed to decode param')
          }
          return seg
        })
        .join('/')

      // ensure /index and / is normalized to one key
      ssgCacheKey =
        ssgCacheKey === '/index' && pathname === '/' ? '/' : ssgCacheKey
    }
    let protocol: 'http:' | 'https:' = 'https:'

    try {
      const parsedFullUrl = new URL(
        getRequestMeta(req, '__NEXT_INIT_URL') || '/',
        'http://n'
      )
      protocol = parsedFullUrl.protocol as 'https:' | 'http:'
    } catch (_) {}

    // use existing incrementalCache instance if available
    const incrementalCache =
      (globalThis as any).__incrementalCache ||
      this.getIncrementalCache({
        requestHeaders: Object.assign({}, req.headers),
        requestProtocol: protocol.substring(0, protocol.length - 1) as
          | 'http'
          | 'https',
      })

    const doRender: () => Promise<ResponseCacheEntry | null> = async () => {
      // In development, we always want to generate dynamic HTML.
      const supportsDynamicHTML =
        (!isDataReq && opts.dev) || !(isSSG || hasStaticPaths)

      let headers: OutgoingHttpHeaders | undefined

      const origQuery = parseUrl(req.url || '', true).query

      // clear any dynamic route params so they aren't in
      // the resolvedUrl
      if (opts.params) {
        Object.keys(opts.params).forEach((key) => {
          delete origQuery[key]
        })
      }
      const hadTrailingSlash =
        urlPathname !== '/' && this.nextConfig.trailingSlash

      const resolvedUrl = formatUrl({
        pathname: `${resolvedUrlPathname}${hadTrailingSlash ? '/' : ''}`,
        // make sure to only add query values from original URL
        query: origQuery,
      })

      const renderOpts: RenderOpts = {
        ...components,
        ...opts,
        ...(isAppPath && this.nextConfig.experimental.appDir
          ? {
              incrementalCache,
              isRevalidate: isSSG,
              originalPathname: components.ComponentMod.originalPathname,
              serverActionsBodySizeLimit:
                this.nextConfig.experimental.serverActionsBodySizeLimit,
            }
          : {}),
        isDataReq,
        resolvedUrl,
        locale,
        locales,
        defaultLocale,
        // For getServerSideProps and getInitialProps we need to ensure we use the original URL
        // and not the resolved URL to prevent a hydration mismatch on
        // asPath
        resolvedAsPath:
          hasServerProps || hasGetInitialProps
            ? formatUrl({
                // we use the original URL pathname less the _next/data prefix if
                // present
                pathname: `${urlPathname}${hadTrailingSlash ? '/' : ''}`,
                query: origQuery,
              })
            : resolvedUrl,

        supportsDynamicHTML,
        isOnDemandRevalidate,
        isDraftMode: isPreviewMode,
      }

      // Legacy render methods will return a render result that needs to be
      // served by the server.
      let result: RenderResult

      // Get the match for the page if it exists.
      const match: RouteMatch<RouteDefinition<RouteKind>> | undefined =
        getRequestMeta(req, '_nextMatch') ??
        // If the match can't be found, rely on the loaded route module. This
        // should only be required during development when we add FS routes.
        ((this.renderOpts.dev || process.env.NEXT_RUNTIME === 'edge') &&
        components.routeModule
          ? {
              definition: components.routeModule.definition,
              params: opts.params
                ? parsedUrlQueryToParams(opts.params)
                : undefined,
            }
          : undefined)

      if (
        match &&
        isRouteMatch<AppRouteRouteMatch>(match, RouteKind.APP_ROUTE)
      ) {
        const context: RouteHandlerManagerContext = {
          params: match.params,
          prerenderManifest: this.getPrerenderManifest(),
          staticGenerationContext: {
            originalPathname: components.ComponentMod.originalPathname,
            supportsDynamicHTML,
            incrementalCache,
            isRevalidate: isSSG,
          },
        }

        try {
          // Handle the match and collect the response if it's a static response.
          const response = await this.handlers.handle(
            match,
            req,
            context,
            signalFromNodeResponse((res as NodeNextResponse).originalResponse)
          )

          ;(req as any).fetchMetrics = (
            context.staticGenerationContext as any
          ).fetchMetrics

          const cacheTags = (context.staticGenerationContext as any).fetchTags

          // If the request is for a static response, we can cache it so long
          // as it's not edge.
          if (isSSG && process.env.NEXT_RUNTIME !== 'edge') {
            const blob = await response.blob()

            // Copy the headers from the response.
            headers = toNodeOutgoingHttpHeaders(response.headers)

            if (cacheTags) {
              headers['x-next-cache-tags'] = cacheTags
            }

            if (!headers['content-type'] && blob.type) {
              headers['content-type'] = blob.type
            }

            const revalidate =
              context.staticGenerationContext.store?.revalidate ?? false

            // Create the cache entry for the response.
            const cacheEntry: ResponseCacheEntry = {
              value: {
                kind: 'ROUTE',
                status: response.status,
                body: Buffer.from(await blob.arrayBuffer()),
                headers,
              },
              revalidate,
            }

            return cacheEntry
          }

          // Send the response now that we have copied it into the cache.
          await sendResponse(req, res, response)

          return null
        } catch (err) {
          // If this is during static generation, throw the error again.
          if (isSSG) throw err

          Log.error(err)

          // Otherwise, send a 500 response.
          await sendResponse(req, res, handleInternalServerErrorResponse())

          return null
        }
      }
      // If we've matched a page while not in edge where the module exports a
      // `routeModule`, then we should be able to render it using the provided
      // `render` method.
      else if (
        match &&
        isRouteMatch(match, RouteKind.PAGES) &&
        components.routeModule
      ) {
        const module = components.routeModule as PagesRouteModule

        // Due to the way we pass data by mutating `renderOpts`, we can't extend
        // the object here but only updating its `clientReferenceManifest` and
        // `nextFontManifest` properties.
        // https://github.com/vercel/next.js/blob/df7cbd904c3bd85f399d1ce90680c0ecf92d2752/packages/next/server/render.tsx#L947-L952
        renderOpts.nextFontManifest = this.nextFontManifest
        renderOpts.clientReferenceManifest = components.clientReferenceManifest

        // Call the built-in render method on the module.
        result = await module.render(
          (req as NodeNextRequest).originalRequest ?? (req as WebNextRequest),
          (res as NodeNextResponse).originalResponse ??
            (res as WebNextResponse),
          { page: pathname, params: match.params, query, renderOpts }
        )
      } else if (
        match &&
        isRouteMatch(match, RouteKind.APP_PAGE) &&
        components.routeModule
      ) {
        const module = components.routeModule as AppPageRouteModule

        // Due to the way we pass data by mutating `renderOpts`, we can't extend the
        // object here but only updating its `nextFontManifest` field.
        // https://github.com/vercel/next.js/blob/df7cbd904c3bd85f399d1ce90680c0ecf92d2752/packages/next/server/render.tsx#L947-L952
        renderOpts.nextFontManifest = this.nextFontManifest

        // Call the built-in render method on the module.
        result = await module.render(
          (req as NodeNextRequest).originalRequest ?? (req as WebNextRequest),
          (res as NodeNextResponse).originalResponse ??
            (res as WebNextResponse),
          { page: pathname, params: match.params, query, renderOpts }
        )
      } else {
        // If we didn't match a page, we should fallback to using the legacy
        // render method.
        result = await this.renderHTML(req, res, pathname, query, renderOpts)
      }

      const { metadata } = result

      // Add any fetch tags that were on the page to the response headers.
      const cacheTags = (renderOpts as any).fetchTags
      if (cacheTags) {
        headers = {
          'x-next-cache-tags': cacheTags,
        }
      }

      // Pull any fetch metrics from the render onto the request.
      ;(req as any).fetchMetrics = (renderOpts as any).fetchMetrics

      // we don't throw static to dynamic errors in dev as isSSG
      // is a best guess in dev since we don't have the prerender pass
      // to know whether the path is actually static or not
      if (
        isAppPath &&
        isSSG &&
        metadata.revalidate === 0 &&
        !this.renderOpts.dev
      ) {
        const staticBailoutInfo: {
          stack?: string
          description?: string
        } = metadata.staticBailoutInfo || {}

        const err = new Error(
          `Page changed from static to dynamic at runtime ${urlPathname}${
            staticBailoutInfo.description
              ? `, reason: ${staticBailoutInfo.description}`
              : ``
          }` +
            `\nsee more here https://nextjs.org/docs/messages/app-static-to-dynamic-error`
        )

        if (staticBailoutInfo.stack) {
          const stack = staticBailoutInfo.stack as string
          err.stack = err.message + stack.substring(stack.indexOf('\n'))
        }

        throw err
      }

      // Based on the metadata, we can determine what kind of cache result we
      // should return.

      // Handle `isNotFound`.
      if (metadata.isNotFound) {
        return { value: null, revalidate: metadata.revalidate }
      }

      // Handle `isRedirect`.
      if (metadata.isRedirect) {
        return {
          value: {
            kind: 'REDIRECT',
            props: metadata.pageData,
          },
          revalidate: metadata.revalidate,
        }
      }

      // Handle `isNull`.
      if (result.isNull) {
        return null
      }

      // We now have a valid HTML result that we can return to the user.
      return {
        value: {
          kind: 'PAGE',
          html: result,
          pageData: metadata.pageData,
          headers,
        },
        revalidate: metadata.revalidate,
      }
    }

    const cacheEntry = await this.responseCache.get(
      ssgCacheKey,
      async (hasResolved, hadCache): Promise<ResponseCacheEntry | null> => {
        const isProduction = !this.renderOpts.dev
        const isDynamicPathname = isDynamicRoute(pathname)
        const didRespond = hasResolved || res.sent

        if (!staticPaths) {
          ;({ staticPaths, fallbackMode } = hasStaticPaths
            ? await this.getStaticPaths({
                pathname,
                requestHeaders: req.headers,
              })
            : { staticPaths: undefined, fallbackMode: false })
        }

        if (
          fallbackMode === 'static' &&
          isBot(req.headers['user-agent'] || '')
        ) {
          fallbackMode = 'blocking'
        }

        // skip on-demand revalidate if cache is not present and
        // revalidate-if-generated is set
        if (
          isOnDemandRevalidate &&
          revalidateOnlyGenerated &&
          !hadCache &&
          !this.minimalMode
        ) {
          await this.render404(req, res)
          return null
        }

        if (hadCache?.isStale === -1) {
          isOnDemandRevalidate = true
        }

        // only allow on-demand revalidate for fallback: true/blocking
        // or for prerendered fallback: false paths
        if (isOnDemandRevalidate && (fallbackMode !== false || hadCache)) {
          fallbackMode = 'blocking'
        }

        // We use `ssgCacheKey` here as it is normalized to match the encoding
        // from getStaticPaths along with including the locale.
        //
        // We use the `resolvedUrlPathname` for the development case when this
        // is an app path since it doesn't include locale information.
        let staticPathKey =
          ssgCacheKey ?? (opts.dev && isAppPath ? resolvedUrlPathname : null)
        if (staticPathKey && query.amp) {
          staticPathKey = staticPathKey.replace(/\.amp$/, '')
        }

        const isPageIncludedInStaticPaths =
          staticPathKey && staticPaths?.includes(staticPathKey)

        // When we did not respond from cache, we need to choose to block on
        // rendering or return a skeleton.
        //
        // - Data requests always block.
        // - Blocking mode fallback always blocks.
        // - Preview mode toggles all pages to be resolved in a blocking manner.
        // - Non-dynamic pages should block (though this is an impossible
        //   case in production).
        // - Dynamic pages should return their skeleton if not defined in
        //   getStaticPaths, then finish the data request on the client-side.
        //
        if (
          process.env.NEXT_RUNTIME !== 'edge' &&
          !this.minimalMode &&
          fallbackMode !== 'blocking' &&
          staticPathKey &&
          !didRespond &&
          !isPreviewMode &&
          isDynamicPathname &&
          (isProduction || !staticPaths || !isPageIncludedInStaticPaths)
        ) {
          if (
            // In development, fall through to render to handle missing
            // getStaticPaths.
            (isProduction || (staticPaths && staticPaths?.length > 0)) &&
            // When fallback isn't present, abort this render so we 404
            fallbackMode !== 'static'
          ) {
            throw new NoFallbackError()
          }

          if (!isDataReq) {
            // Production already emitted the fallback as static HTML.
            if (isProduction) {
              const html = await this.getFallback(
                locale ? `/${locale}${pathname}` : pathname
              )
              return {
                value: {
                  kind: 'PAGE',
                  html: RenderResult.fromStatic(html),
                  pageData: {},
                },
              }
            }
            // We need to generate the fallback on-demand for development.
            else {
              query.__nextFallback = 'true'
              const result = await doRender()
              if (!result) {
                return null
              }
              // Prevent caching this result
              delete result.revalidate
              return result
            }
          }
        }

        const result = await doRender()
        if (!result) {
          return null
        }

        return {
          ...result,
          revalidate:
            result.revalidate !== undefined
              ? result.revalidate
              : /* default to minimum revalidate (this should be an invariant) */ 1,
        }
      },
      {
        incrementalCache,
        isOnDemandRevalidate: isOnDemandRevalidate,
        isPrefetch: req.headers.purpose === 'prefetch',
      }
    )

    if (!cacheEntry) {
      if (ssgCacheKey && !(isOnDemandRevalidate && revalidateOnlyGenerated)) {
        // A cache entry might not be generated if a response is written
        // in `getInitialProps` or `getServerSideProps`, but those shouldn't
        // have a cache key. If we do have a cache key but we don't end up
        // with a cache entry, then either Next.js or the application has a
        // bug that needs fixing.
        throw new Error('invariant: cache entry required but not generated')
      }
      return null
    }

    if (isSSG && !this.minimalMode) {
      // set x-nextjs-cache header to match the header
      // we set for the image-optimizer
      res.setHeader(
        'x-nextjs-cache',
        isOnDemandRevalidate
          ? 'REVALIDATED'
          : cacheEntry.isMiss
          ? 'MISS'
          : cacheEntry.isStale
          ? 'STALE'
          : 'HIT'
      )
    }

    const { revalidate, value: cachedData } = cacheEntry
    const revalidateOptions: any =
      typeof revalidate !== 'undefined' &&
      (!this.renderOpts.dev || (hasServerProps && !isDataReq))
        ? {
            // When the page is 404 cache-control should not be added unless
            // we are rendering the 404 page for notFound: true which should
            // cache according to revalidate correctly
            private: isPreviewMode || (is404Page && cachedData),
            stateful: !isSSG,
            revalidate,
          }
        : undefined

    if (!cachedData) {
      if (revalidateOptions) {
        setRevalidateHeaders(res, revalidateOptions)
      }
      if (isDataReq) {
        res.statusCode = 404
        res.body('{"notFound":true}').send()
        return null
      } else {
        if (this.renderOpts.dev) {
          query.__nextNotFoundSrcPage = pathname
        }
        await this.render404(req, res, { pathname, query }, false)
        return null
      }
    } else if (cachedData.kind === 'REDIRECT') {
      if (revalidateOptions) {
        setRevalidateHeaders(res, revalidateOptions)
      }
      if (isDataReq) {
        return {
          type: 'json',
          body: RenderResult.fromStatic(
            // @TODO: Handle flight data.
            JSON.stringify(cachedData.props)
          ),
          revalidateOptions,
        }
      } else {
        await handleRedirect(cachedData.props)
        return null
      }
    } else if (cachedData.kind === 'IMAGE') {
      throw new Error('invariant SSG should not return an image cache value')
    } else if (cachedData.kind === 'ROUTE') {
      const headers = { ...cachedData.headers }

      if (!(this.minimalMode && isSSG)) {
        delete headers['x-next-cache-tags']
      }

      await sendResponse(
        req,
        res,
        new Response(cachedData.body, {
          headers: fromNodeOutgoingHttpHeaders(headers),
          status: cachedData.status || 200,
        })
      )
      return null
    } else {
      if (isAppPath) {
        if (
          this.minimalMode &&
          isSSG &&
          cachedData.headers?.['x-next-cache-tags']
        ) {
          res.setHeader(
            'x-next-cache-tags',
            cachedData.headers['x-next-cache-tags'] as string
          )
        }
        if (isDataReq && typeof cachedData.pageData !== 'string') {
          throw new Error(
            'invariant: Expected pageData to be a string for app data request but received ' +
              typeof cachedData.pageData +
              '. This is a bug in Next.js.'
          )
        }

        return {
          type: isDataReq ? 'rsc' : 'html',
          body: isDataReq
            ? RenderResult.fromStatic(cachedData.pageData as string)
            : cachedData.html,
          revalidateOptions,
        }
      }

      return {
        type: isDataReq ? 'json' : 'html',
        body: isDataReq
          ? RenderResult.fromStatic(JSON.stringify(cachedData.pageData))
          : cachedData.html,
        revalidateOptions,
      }
    }
  }

  private stripNextDataPath(path: string, stripLocale = true) {
    if (path.includes(this.buildId)) {
      const splitPath = path.substring(
        path.indexOf(this.buildId) + this.buildId.length
      )

      path = denormalizePagePath(splitPath.replace(/\.json$/, ''))
    }

    if (this.localeNormalizer && stripLocale) {
      return this.localeNormalizer.normalize(path)
    }
    return path
  }

  // map the route to the actual bundle name
  protected getOriginalAppPaths(route: string) {
    if (this.hasAppDir) {
      const originalAppPath = this.appPathRoutes?.[route]

      if (!originalAppPath) {
        return null
      }

      return originalAppPath
    }
    return null
  }

  protected async renderPageComponent(
    ctx: RequestContext,
    bubbleNoFallback: boolean
  ) {
    const { query, pathname } = ctx

    const appPaths = this.getOriginalAppPaths(pathname)
    const isAppPath = Array.isArray(appPaths)

    let page = pathname
    if (isAppPath) {
      // the last item in the array is the root page, if there are parallel routes
      page = appPaths[appPaths.length - 1]
    }

    const result = await this.findPageComponents({
      pathname: page,
      query,
      params: ctx.renderOpts.params || {},
      isAppPath,
      sriEnabled: !!this.nextConfig.experimental.sri?.algorithm,
      appPaths,
      // Ensuring for loading page component routes is done via the matcher.
      shouldEnsure: false,
    })
    if (result) {
      try {
        return await this.renderToResponseWithComponents(ctx, result)
      } catch (err) {
        const isNoFallbackError = err instanceof NoFallbackError

        if (!isNoFallbackError || (isNoFallbackError && bubbleNoFallback)) {
          throw err
        }
      }
    }
    return false
  }

  private async renderToResponse(
    ctx: RequestContext
  ): Promise<ResponsePayload | null> {
    return getTracer().trace(
      BaseServerSpan.renderToResponse,
      {
        spanName: `rendering page`,
        attributes: {
          'next.route': ctx.pathname,
        },
      },
      async () => {
        return this.renderToResponseImpl(ctx)
      }
    )
  }

  protected getMiddleware(): MiddlewareRoutingItem | undefined {
    return undefined
  }

  protected getRoutesManifest():
    | {
        dynamicRoutes: {
          page: string
          regex: string
          namedRegex?: string
          routeKeys?: { [key: string]: string }
        }
        rewrites: {
          beforeFiles: any[]
          afterFiles: any[]
          fallback: any[]
        }
      }
    | undefined {
    return undefined
  }

  private async renderToResponseImpl(
    ctx: RequestContext
  ): Promise<ResponsePayload | null> {
    const { res, query, pathname } = ctx
    let page = pathname
    const bubbleNoFallback = !!query._nextBubbleNoFallback
    delete query[NEXT_RSC_UNION_QUERY]
    delete query._nextBubbleNoFallback

    const options: MatchOptions = {
      i18n: this.i18nProvider?.fromQuery(pathname, query),
    }

    try {
      for await (const match of this.matchers.matchAll(pathname, options)) {
        // when a specific invoke-output is meant to be matched
        // ensure a prior dynamic route/page doesn't take priority
        const invokeOutput = ctx.req.headers['x-invoke-output']
        if (
          !this.minimalMode &&
          this.isRenderWorker &&
          typeof invokeOutput === 'string' &&
          isDynamicRoute(invokeOutput || '') &&
          invokeOutput !== match.definition.pathname
        ) {
          continue
        }

        const result = await this.renderPageComponent(
          {
            ...ctx,
            // Use the overridden pathname if available, otherwise use the
            // original pathname.
            pathname:
              match.definition.pathnameOverride || match.definition.pathname,
            renderOpts: {
              ...ctx.renderOpts,
              params: match.params,
            },
          },
          bubbleNoFallback
        )
        if (result !== false) return result
      }

      // currently edge functions aren't receiving the x-matched-path
      // header so we need to fallback to matching the current page
      // when we weren't able to match via dynamic route to handle
      // the rewrite case
      // @ts-expect-error extended in child class web-server
      if (this.serverOptions.webServerConfig) {
        // @ts-expect-error extended in child class web-server
        ctx.pathname = this.serverOptions.webServerConfig.page
        const result = await this.renderPageComponent(ctx, bubbleNoFallback)
        if (result !== false) return result
      }
    } catch (error) {
      const err = getProperError(error)

      if (error instanceof MissingStaticPage) {
        console.error(
          'Invariant: failed to load static page',
          JSON.stringify(
            {
              page,
              url: ctx.req.url,
              matchedPath: ctx.req.headers['x-matched-path'],
              initUrl: getRequestMeta(ctx.req, '__NEXT_INIT_URL'),
              didRewrite: getRequestMeta(ctx.req, '_nextDidRewrite'),
              rewroteUrl: getRequestMeta(ctx.req, '_nextRewroteUrl'),
            },
            null,
            2
          )
        )
        throw err
      }

      if (err instanceof NoFallbackError && bubbleNoFallback) {
        throw err
      }
      if (err instanceof DecodeError || err instanceof NormalizeError) {
        res.statusCode = 400
        return await this.renderErrorToResponse(ctx, err)
      }

      res.statusCode = 500

      // if pages/500 is present we still need to trigger
      // /_error `getInitialProps` to allow reporting error
      if (await this.hasPage('/500')) {
        ctx.query.__nextCustomErrorRender = '1'
        await this.renderErrorToResponse(ctx, err)
        delete ctx.query.__nextCustomErrorRender
      }

      const isWrappedError = err instanceof WrappedBuildError

      if (!isWrappedError) {
        if (
          (this.minimalMode && process.env.NEXT_RUNTIME !== 'edge') ||
          this.renderOpts.dev
        ) {
          if (isError(err)) err.page = page
          throw err
        }
        this.logError(getProperError(err))
      }
      const response = await this.renderErrorToResponse(
        ctx,
        isWrappedError ? (err as WrappedBuildError).innerError : err
      )
      return response
    }

    if (
      this.getMiddleware() &&
      !!ctx.req.headers['x-nextjs-data'] &&
      (!res.statusCode || res.statusCode === 200 || res.statusCode === 404)
    ) {
      res.setHeader(
        'x-nextjs-matched-path',
        `${query.__nextLocale ? `/${query.__nextLocale}` : ''}${pathname}`
      )
      res.statusCode = 200
      res.setHeader('content-type', 'application/json')
      res.body('{}')
      res.send()
      return null
    }

    res.statusCode = 404
    return this.renderErrorToResponse(ctx, null)
  }

  public async renderToHTML(
    req: BaseNextRequest,
    res: BaseNextResponse,
    pathname: string,
    query: ParsedUrlQuery = {}
  ): Promise<string | null> {
    return getTracer().trace(BaseServerSpan.renderToHTML, async () => {
      return this.renderToHTMLImpl(req, res, pathname, query)
    })
  }

  private async renderToHTMLImpl(
    req: BaseNextRequest,
    res: BaseNextResponse,
    pathname: string,
    query: ParsedUrlQuery = {}
  ): Promise<string | null> {
    return this.getStaticHTML((ctx) => this.renderToResponse(ctx), {
      req,
      res,
      pathname,
      query,
    })
  }

  public async renderError(
    err: Error | null,
    req: BaseNextRequest,
    res: BaseNextResponse,
    pathname: string,
    query: NextParsedUrlQuery = {},
    setHeaders = true
  ): Promise<void> {
    return getTracer().trace(BaseServerSpan.renderError, async () => {
      return this.renderErrorImpl(err, req, res, pathname, query, setHeaders)
    })
  }

  private async renderErrorImpl(
    err: Error | null,
    req: BaseNextRequest,
    res: BaseNextResponse,
    pathname: string,
    query: NextParsedUrlQuery = {},
    setHeaders = true
  ): Promise<void> {
    if (setHeaders) {
      res.setHeader(
        'Cache-Control',
        'no-cache, no-store, max-age=0, must-revalidate'
      )
    }

    return this.pipe(
      async (ctx) => {
        const response = await this.renderErrorToResponse(ctx, err)
        if (this.minimalMode && res.statusCode === 500) {
          throw err
        }
        return response
      },
      { req, res, pathname, query }
    )
  }

  private customErrorNo404Warn = execOnce(() => {
    Log.warn(
      `You have added a custom /_error page without a custom /404 page. This prevents the 404 page from being auto statically optimized.\nSee here for info: https://nextjs.org/docs/messages/custom-error-no-custom-404`
    )
  })

  private async renderErrorToResponse(
    ctx: RequestContext,
    err: Error | null
  ): Promise<ResponsePayload | null> {
    return getTracer().trace(BaseServerSpan.renderErrorToResponse, async () => {
      return this.renderErrorToResponseImpl(ctx, err)
    })
  }

  protected async renderErrorToResponseImpl(
    ctx: RequestContext,
    err: Error | null
  ): Promise<ResponsePayload | null> {
    // Short-circuit favicon.ico in development to avoid compiling 404 page when the app has no favicon.ico.
    // Since favicon.ico is automatically requested by the browser.
    if (this.renderOpts.dev && ctx.pathname === '/favicon.ico') {
      return {
        type: 'html',
        body: new RenderResult(''),
      }
    }
    const { res, query } = ctx

    try {
      let result: null | FindComponentsResult = null

      const is404 = res.statusCode === 404
      let using404Page = false

      if (is404) {
        if (this.hasAppDir) {
          // Use the not-found entry in app directory
          result = await this.findPageComponents({
            pathname: this.renderOpts.dev ? '/not-found' : '/_not-found',
            query,
            params: {},
            isAppPath: true,
            shouldEnsure: true,
          })
          using404Page = result !== null
        }

        if (!result && (await this.hasPage('/404'))) {
          result = await this.findPageComponents({
            pathname: '/404',
            query,
            params: {},
            isAppPath: false,
            // Ensuring can't be done here because you never "match" a 404 route.
            shouldEnsure: true,
          })
          using404Page = result !== null
        }
      }
      let statusPage = `/${res.statusCode}`

      if (
        !ctx.query.__nextCustomErrorRender &&
        !result &&
        STATIC_STATUS_PAGES.includes(statusPage)
      ) {
        // skip ensuring /500 in dev mode as it isn't used and the
        // dev overlay is used instead
        if (statusPage !== '/500' || !this.renderOpts.dev) {
          result = await this.findPageComponents({
            pathname: statusPage,
            query,
            params: {},
            isAppPath: false,
            // Ensuring can't be done here because you never "match" a 500
            // route.
            shouldEnsure: true,
          })
        }
      }

      if (!result) {
        result = await this.findPageComponents({
          pathname: '/_error',
          query,
          params: {},
          isAppPath: false,
          // Ensuring can't be done here because you never "match" an error
          // route.
          shouldEnsure: true,
        })
        statusPage = '/_error'
      }

      if (
        process.env.NODE_ENV !== 'production' &&
        !using404Page &&
        (await this.hasPage('/_error')) &&
        !(await this.hasPage('/404'))
      ) {
        this.customErrorNo404Warn()
      }

      if (!result) {
        // this can occur when a project directory has been moved/deleted
        // which is handled in the parent process in development
        if (this.renderOpts.dev) {
          return {
            type: 'html',
            // wait for dev-server to restart before refreshing
            body: RenderResult.fromStatic(
              `
              <pre>missing required error components, refreshing...</pre>
              <script>
                async function check() {
                  const res = await fetch(location.href).catch(() => ({}))

                  if (res.status === 200) {
                    location.reload()
                  } else {
                    setTimeout(check, 1000)
                  }
                }
                check()
              </script>`
            ),
          }
        }

        throw new WrappedBuildError(
          new Error('missing required error components')
        )
      }

      // If the page has a route module, use it for the new match. If it doesn't
      // have a route module, remove the match.
      if (result.components.routeModule) {
        addRequestMeta(ctx.req, '_nextMatch', {
          definition: result.components.routeModule.definition,
          params: undefined,
        })
      } else {
        removeRequestMeta(ctx.req, '_nextMatch')
      }

      try {
        return await this.renderToResponseWithComponents(
          {
            ...ctx,
            pathname: statusPage,
            renderOpts: {
              ...ctx.renderOpts,
              err,
            },
          },
          result
        )
      } catch (maybeFallbackError) {
        if (maybeFallbackError instanceof NoFallbackError) {
          throw new Error('invariant: failed to render error page')
        }
        throw maybeFallbackError
      }
    } catch (error) {
      const renderToHtmlError = getProperError(error)
      const isWrappedError = renderToHtmlError instanceof WrappedBuildError
      if (!isWrappedError) {
        this.logError(renderToHtmlError)
      }
      res.statusCode = 500
      const fallbackComponents = await this.getFallbackErrorComponents()

      if (fallbackComponents) {
        // There was an error, so use it's definition from the route module
        // to add the match to the request.
        addRequestMeta(ctx.req, '_nextMatch', {
          definition: fallbackComponents.routeModule!.definition,
          params: undefined,
        })

        return this.renderToResponseWithComponents(
          {
            ...ctx,
            pathname: '/_error',
            renderOpts: {
              ...ctx.renderOpts,
              // We render `renderToHtmlError` here because `err` is
              // already captured in the stacktrace.
              err: isWrappedError
                ? renderToHtmlError.innerError
                : renderToHtmlError,
            },
          },
          {
            query,
            components: fallbackComponents,
          }
        )
      }
      return {
        type: 'html',
        body: RenderResult.fromStatic('Internal Server Error'),
      }
    }
  }

  public async renderErrorToHTML(
    err: Error | null,
    req: BaseNextRequest,
    res: BaseNextResponse,
    pathname: string,
    query: ParsedUrlQuery = {}
  ): Promise<string | null> {
    return this.getStaticHTML((ctx) => this.renderErrorToResponse(ctx, err), {
      req,
      res,
      pathname,
      query,
    })
  }

  protected async getFallbackErrorComponents(): Promise<LoadComponentsReturnType | null> {
    // The development server will provide an implementation for this
    return null
  }

  public async render404(
    req: BaseNextRequest,
    res: BaseNextResponse,
    parsedUrl?: Pick<NextUrlWithParsedQuery, 'pathname' | 'query'>,
    setHeaders = true
  ): Promise<void> {
    const { pathname, query } = parsedUrl ? parsedUrl : parseUrl(req.url!, true)

    if (this.nextConfig.i18n) {
      query.__nextLocale ||= this.nextConfig.i18n.defaultLocale
      query.__nextDefaultLocale ||= this.nextConfig.i18n.defaultLocale
    }

    res.statusCode = 404
    return this.renderError(null, req, res, pathname!, query, setHeaders)
  }
}<|MERGE_RESOLUTION|>--- conflicted
+++ resolved
@@ -1029,15 +1029,9 @@
       const useInvokePath =
         !useMatchedPathHeader &&
         process.env.NEXT_RUNTIME !== 'edge' &&
-<<<<<<< HEAD
-        matchedPath
-      ) {
-=======
-        process.env.__NEXT_PRIVATE_RENDER_WORKER &&
         invokePath
 
       if (useInvokePath) {
->>>>>>> c5308eb4
         if (req.headers['x-invoke-status']) {
           const invokeQuery = req.headers['x-invoke-query']
 
