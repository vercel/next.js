import type { __ApiPreviewProps } from './api-utils'
import type { FontManifest, FontConfig } from './font-utils'
import type { LoadComponentsReturnType } from './load-components'
import type { MiddlewareRouteMatch } from '../shared/lib/router/utils/middleware-route-matcher'
import type { Params } from '../shared/lib/router/utils/route-matcher'
import type { NextConfig, NextConfigComplete } from './config-shared'
import type {
  NextParsedUrlQuery,
  NextUrlWithParsedQuery,
  RequestMeta,
} from './request-meta'
import type { ParsedUrlQuery } from 'querystring'
import type { RenderOptsPartial as PagesRenderOptsPartial } from './render'
import type { RenderOptsPartial as AppRenderOptsPartial } from './app-render/types'
import type {
  ResponseCacheBase,
  ResponseCacheEntry,
  ResponseGenerator,
} from './response-cache'
import type { UrlWithParsedQuery } from 'url'
import {
  NormalizeError,
  DecodeError,
  normalizeRepeatedSlashes,
  MissingStaticPage,
} from '../shared/lib/utils'
import type { PreviewData } from '../types'
import type { PagesManifest } from '../build/webpack/plugins/pages-manifest-plugin'
import type { BaseNextRequest, BaseNextResponse } from './base-http'
import type {
  ManifestRewriteRoute,
  ManifestRoute,
  PrerenderManifest,
} from '../build'
import type { ClientReferenceManifest } from '../build/webpack/plugins/flight-manifest-plugin'
import type { NextFontManifest } from '../build/webpack/plugins/next-font-manifest-plugin'
import type { AppPageRouteModule } from './future/route-modules/app-page/module'
import type { PagesAPIRouteMatch } from './future/route-matches/pages-api-route-match'
import type { AppRouteRouteHandlerContext } from './future/route-modules/app-route/module'
import type {
  Server as HTTPServer,
  IncomingMessage,
  ServerResponse as HTTPServerResponse,
} from 'http'
import type { MiddlewareMatcher } from '../build/analysis/get-page-static-info'
import type { TLSSocket } from 'tls'
import type { PathnameNormalizer } from './future/normalizers/request/pathname-normalizer'

import { format as formatUrl, parse as parseUrl } from 'url'
import { formatHostname } from './lib/format-hostname'
import { getRedirectStatus } from '../lib/redirect-status'
import { isEdgeRuntime } from '../lib/is-edge-runtime'
import {
  APP_PATHS_MANIFEST,
  NEXT_BUILTIN_DOCUMENT,
  PAGES_MANIFEST,
  STATIC_STATUS_PAGES,
  UNDERSCORE_NOT_FOUND_ROUTE,
  UNDERSCORE_NOT_FOUND_ROUTE_ENTRY,
} from '../shared/lib/constants'
import { isDynamicRoute } from '../shared/lib/router/utils'
import { checkIsOnDemandRevalidate } from './api-utils'
import { setConfig } from '../shared/lib/runtime-config.external'
import {
  formatRevalidate,
  type Revalidate,
  type SwrDelta,
} from './lib/revalidate'
import { execOnce } from '../shared/lib/utils'
import { isBlockedPage } from './utils'
import { isBot } from '../shared/lib/router/utils/is-bot'
import RenderResult from './render-result'
import { removeTrailingSlash } from '../shared/lib/router/utils/remove-trailing-slash'
import { denormalizePagePath } from '../shared/lib/page-path/denormalize-page-path'
import * as Log from '../build/output/log'
import escapePathDelimiters from '../shared/lib/router/utils/escape-path-delimiters'
import { getUtils } from './server-utils'
import isError, { getProperError } from '../lib/is-error'
import {
  addRequestMeta,
  getRequestMeta,
  removeRequestMeta,
  setRequestMeta,
} from './request-meta'
import { removePathPrefix } from '../shared/lib/router/utils/remove-path-prefix'
import { normalizeAppPath } from '../shared/lib/router/utils/app-paths'
import { getHostname } from '../shared/lib/get-hostname'
import { parseUrl as parseUrlUtil } from '../shared/lib/router/utils/parse-url'
import { getNextPathnameInfo } from '../shared/lib/router/utils/get-next-pathname-info'
import {
  RSC_HEADER,
  NEXT_RSC_UNION_QUERY,
  NEXT_ROUTER_PREFETCH_HEADER,
  NEXT_DID_POSTPONE_HEADER,
  NEXT_URL,
  NEXT_ROUTER_STATE_TREE,
} from '../client/components/app-router-headers'
import type {
  MatchOptions,
  RouteMatcherManager,
} from './future/route-matcher-managers/route-matcher-manager'
import { LocaleRouteNormalizer } from './future/normalizers/locale-route-normalizer'
import { DefaultRouteMatcherManager } from './future/route-matcher-managers/default-route-matcher-manager'
import { AppPageRouteMatcherProvider } from './future/route-matcher-providers/app-page-route-matcher-provider'
import { AppRouteRouteMatcherProvider } from './future/route-matcher-providers/app-route-route-matcher-provider'
import { PagesAPIRouteMatcherProvider } from './future/route-matcher-providers/pages-api-route-matcher-provider'
import { PagesRouteMatcherProvider } from './future/route-matcher-providers/pages-route-matcher-provider'
import { ServerManifestLoader } from './future/route-matcher-providers/helpers/manifest-loaders/server-manifest-loader'
import { getTracer, isBubbledError, SpanKind } from './lib/trace/tracer'
import { BaseServerSpan } from './lib/trace/constants'
import { I18NProvider } from './future/helpers/i18n-provider'
import { sendResponse } from './send-response'
import {
  handleBadRequestResponse,
  handleInternalServerErrorResponse,
} from './future/route-modules/helpers/response-handlers'
import {
  fromNodeOutgoingHttpHeaders,
  normalizeNextQueryParam,
  toNodeOutgoingHttpHeaders,
} from './web/utils'
import { CACHE_ONE_YEAR, NEXT_CACHE_TAGS_HEADER } from '../lib/constants'
import { normalizeLocalePath } from '../shared/lib/i18n/normalize-locale-path'
import {
  NextRequestAdapter,
  signalFromNodeResponse,
} from './web/spec-extension/adapters/next-request'
import { matchNextDataPathname } from './lib/match-next-data-pathname'
import getRouteFromAssetPath from '../shared/lib/router/utils/get-route-from-asset-path'
import { stripInternalHeaders } from './internal-utils'
import { RSCPathnameNormalizer } from './future/normalizers/request/rsc'
import { PostponedPathnameNormalizer } from './future/normalizers/request/postponed'
import { ActionPathnameNormalizer } from './future/normalizers/request/action'
import { stripFlightHeaders } from './app-render/strip-flight-headers'
import {
  isAppPageRouteModule,
  isAppRouteRouteModule,
  isPagesRouteModule,
} from './future/route-modules/checks'
import { PrefetchRSCPathnameNormalizer } from './future/normalizers/request/prefetch-rsc'
import { NextDataPathnameNormalizer } from './future/normalizers/request/next-data'
import { getIsServerAction } from './lib/server-action-request-meta'
import { isInterceptionRouteAppPath } from './future/helpers/interception-routes'
import { toRoute } from './lib/to-route'
import type { DeepReadonly } from '../shared/lib/deep-readonly'
import { isNodeNextRequest, isNodeNextResponse } from './base-http/helpers'
import { patchSetHeaderWithCookieSupport } from './lib/patch-set-header'
import { checkIsAppPPREnabled } from './lib/experimental/ppr'
import {
  getBuiltinRequestContext,
  type WaitUntil,
} from './after/builtin-request-context'

export type FindComponentsResult = {
  components: LoadComponentsReturnType
  query: NextParsedUrlQuery
}

export interface MiddlewareRoutingItem {
  page: string
  match: MiddlewareRouteMatch
  matchers?: MiddlewareMatcher[]
}

export type RouteHandler<
  ServerRequest extends BaseNextRequest = BaseNextRequest,
  ServerResponse extends BaseNextResponse = BaseNextResponse,
> = (
  req: ServerRequest,
  res: ServerResponse,
  parsedUrl: NextUrlWithParsedQuery
) => PromiseLike<boolean> | boolean

/**
 * The normalized route manifest is the same as the route manifest, but with
 * the rewrites normalized to the object shape that the router expects.
 */
export type NormalizedRouteManifest = {
  readonly dynamicRoutes: ReadonlyArray<ManifestRoute>
  readonly rewrites: {
    readonly beforeFiles: ReadonlyArray<ManifestRewriteRoute>
    readonly afterFiles: ReadonlyArray<ManifestRewriteRoute>
    readonly fallback: ReadonlyArray<ManifestRewriteRoute>
  }
}

export interface Options {
  /**
   * Object containing the configuration next.config.js
   */
  conf: NextConfig
  /**
   * Set to false when the server was created by Next.js
   */
  customServer?: boolean
  /**
   * Tells if Next.js is running in dev mode
   */
  dev?: boolean
  /**
   * Enables the experimental testing mode.
   */
  experimentalTestProxy?: boolean

  /**
   * Whether or not the dev server is running in experimental HTTPS mode
   */
  experimentalHttpsServer?: boolean
  /**
   * Where the Next project is located
   */
  dir?: string
  /**
   * Tells if Next.js is at the platform-level
   */
  minimalMode?: boolean
  /**
   * Hide error messages containing server information
   */
  quiet?: boolean
  /**
   * The hostname the server is running behind
   */
  hostname?: string
  /**
   * The port the server is running behind
   */
  port?: number
  /**
   * The HTTP Server that Next.js is running behind
   */
  httpServer?: HTTPServer

  isNodeDebugging?: 'brk' | boolean
}

export type RenderOpts = PagesRenderOptsPartial & AppRenderOptsPartial

export type LoadedRenderOpts = RenderOpts &
  LoadComponentsReturnType &
  RequestLifecycleOpts

export type RequestLifecycleOpts = {
  waitUntil: ((promise: Promise<any>) => void) | undefined
  onClose: ((callback: () => void) => void) | undefined
}

type BaseRenderOpts = RenderOpts & {
  poweredByHeader: boolean
  generateEtags: boolean
  previewProps: __ApiPreviewProps
}

/**
 * The public interface for rendering with the server programmatically. This
 * would typically only allow the base request or response to extend it, but
 * because this can be programmatically accessed, we assume that it could also
 * be the base Node.js request and response types.
 */
export interface BaseRequestHandler<
  ServerRequest extends BaseNextRequest | IncomingMessage = BaseNextRequest,
  ServerResponse extends
    | BaseNextResponse
    | HTTPServerResponse = BaseNextResponse,
> {
  (
    req: ServerRequest,
    res: ServerResponse,
    parsedUrl?: NextUrlWithParsedQuery | undefined
  ): Promise<void> | void
}

export type RequestContext<
  ServerRequest extends BaseNextRequest = BaseNextRequest,
  ServerResponse extends BaseNextResponse = BaseNextResponse,
> = {
  req: ServerRequest
  res: ServerResponse
  pathname: string
  query: NextParsedUrlQuery
  renderOpts: RenderOpts
}

export type FallbackMode = false | undefined | 'blocking' | 'static'

export class NoFallbackError extends Error {}

// Internal wrapper around build errors at development
// time, to prevent us from propagating or logging them
export class WrappedBuildError extends Error {
  innerError: Error

  constructor(innerError: Error) {
    super()
    this.innerError = innerError
  }
}

type ResponsePayload = {
  type: 'html' | 'json' | 'rsc'
  body: RenderResult
  revalidate?: Revalidate
}

export type NextEnabledDirectories = {
  readonly pages: boolean
  readonly app: boolean
}

export default abstract class Server<
  ServerOptions extends Options = Options,
  ServerRequest extends BaseNextRequest = BaseNextRequest,
  ServerResponse extends BaseNextResponse = BaseNextResponse,
> {
  public readonly hostname?: string
  public readonly fetchHostname?: string
  public readonly port?: number
  protected readonly dir: string
  protected readonly quiet: boolean
  protected readonly nextConfig: NextConfigComplete
  protected readonly distDir: string
  protected readonly publicDir: string
  protected readonly hasStaticDir: boolean
  protected readonly pagesManifest?: PagesManifest
  protected readonly appPathsManifest?: PagesManifest
  protected readonly buildId: string
  protected readonly minimalMode: boolean
  protected readonly renderOpts: BaseRenderOpts
  protected readonly serverOptions: Readonly<ServerOptions>
  protected readonly appPathRoutes?: Record<string, string[]>
  protected readonly clientReferenceManifest?: DeepReadonly<ClientReferenceManifest>
  protected interceptionRoutePatterns: RegExp[]
  protected nextFontManifest?: DeepReadonly<NextFontManifest>
  private readonly responseCache: ResponseCacheBase

  protected abstract getPublicDir(): string
  protected abstract getHasStaticDir(): boolean
  protected abstract getPagesManifest(): PagesManifest | undefined
  protected abstract getAppPathsManifest(): PagesManifest | undefined
  protected abstract getBuildId(): string
  protected abstract getinterceptionRoutePatterns(): RegExp[]

  protected readonly enabledDirectories: NextEnabledDirectories
  protected abstract getEnabledDirectories(dev: boolean): NextEnabledDirectories

  protected readonly experimentalTestProxy?: boolean

  protected abstract findPageComponents(params: {
    page: string
    query: NextParsedUrlQuery
    params: Params
    isAppPath: boolean
    // The following parameters are used in the development server's
    // implementation.
    sriEnabled?: boolean
    appPaths?: ReadonlyArray<string> | null
    shouldEnsure?: boolean
    url?: string
  }): Promise<FindComponentsResult | null>
  protected abstract getFontManifest(): DeepReadonly<FontManifest> | undefined
  protected abstract getPrerenderManifest(): DeepReadonly<PrerenderManifest>
  protected abstract getNextFontManifest():
    | DeepReadonly<NextFontManifest>
    | undefined
  protected abstract attachRequestMeta(
    req: ServerRequest,
    parsedUrl: NextUrlWithParsedQuery
  ): void
  protected abstract getFallback(page: string): Promise<string>
  protected abstract hasPage(pathname: string): Promise<boolean>

  protected abstract sendRenderResult(
    req: ServerRequest,
    res: ServerResponse,
    options: {
      result: RenderResult
      type: 'html' | 'json' | 'rsc'
      generateEtags: boolean
      poweredByHeader: boolean
      revalidate?: Revalidate
      swrDelta?: SwrDelta
    }
  ): Promise<void>

  protected abstract runApi(
    req: ServerRequest,
    res: ServerResponse,
    query: ParsedUrlQuery,
    match: PagesAPIRouteMatch
  ): Promise<boolean>

  protected abstract renderHTML(
    req: ServerRequest,
    res: ServerResponse,
    pathname: string,
    query: NextParsedUrlQuery,
    renderOpts: LoadedRenderOpts
  ): Promise<RenderResult>

  protected abstract getPrefetchRsc(pathname: string): Promise<string | null>

  protected abstract getIncrementalCache(options: {
    requestHeaders: Record<string, undefined | string | string[]>
    requestProtocol: 'http' | 'https'
  }): Promise<import('./lib/incremental-cache').IncrementalCache>

  protected abstract getResponseCache(options: {
    dev: boolean
  }): ResponseCacheBase

  protected abstract loadEnvConfig(params: {
    dev: boolean
    forceReload?: boolean
  }): void

  // TODO-APP: (wyattjoh): Make protected again. Used for turbopack in route-resolver.ts right now.
  public readonly matchers: RouteMatcherManager
  protected readonly i18nProvider?: I18NProvider
  protected readonly localeNormalizer?: LocaleRouteNormalizer

  protected readonly normalizers: {
    readonly action: ActionPathnameNormalizer | undefined
    readonly postponed: PostponedPathnameNormalizer | undefined
    readonly rsc: RSCPathnameNormalizer | undefined
    readonly prefetchRSC: PrefetchRSCPathnameNormalizer | undefined
    readonly data: NextDataPathnameNormalizer | undefined
  }

  public constructor(options: ServerOptions) {
    const {
      dir = '.',
      quiet = false,
      conf,
      dev = false,
      minimalMode = false,
      customServer = true,
      hostname,
      port,
      experimentalTestProxy,
    } = options

    this.experimentalTestProxy = experimentalTestProxy
    this.serverOptions = options

    this.dir =
      process.env.NEXT_RUNTIME === 'edge' ? dir : require('path').resolve(dir)

    this.quiet = quiet
    this.loadEnvConfig({ dev })

    // TODO: should conf be normalized to prevent missing
    // values from causing issues as this can be user provided
    this.nextConfig = conf as NextConfigComplete
    this.hostname = hostname
    if (this.hostname) {
      // we format the hostname so that it can be fetched
      this.fetchHostname = formatHostname(this.hostname)
    }
    this.port = port
    this.distDir =
      process.env.NEXT_RUNTIME === 'edge'
        ? this.nextConfig.distDir
        : require('path').join(this.dir, this.nextConfig.distDir)
    this.publicDir = this.getPublicDir()
    this.hasStaticDir = !minimalMode && this.getHasStaticDir()

    this.i18nProvider = this.nextConfig.i18n?.locales
      ? new I18NProvider(this.nextConfig.i18n)
      : undefined

    // Configure the locale normalizer, it's used for routes inside `pages/`.
    this.localeNormalizer = this.i18nProvider
      ? new LocaleRouteNormalizer(this.i18nProvider)
      : undefined

    // Only serverRuntimeConfig needs the default
    // publicRuntimeConfig gets it's default in client/index.js
    const {
      serverRuntimeConfig = {},
      publicRuntimeConfig,
      assetPrefix,
      generateEtags,
    } = this.nextConfig

    this.buildId = this.getBuildId()
    // this is a hack to avoid Webpack knowing this is equal to this.minimalMode
    // because we replace this.minimalMode to true in production bundles.
    const minimalModeKey = 'minimalMode'
    this[minimalModeKey] =
      minimalMode || !!process.env.NEXT_PRIVATE_MINIMAL_MODE

    this.enabledDirectories = this.getEnabledDirectories(dev)

    const isAppPPREnabled =
      this.enabledDirectories.app &&
      checkIsAppPPREnabled(this.nextConfig.experimental.ppr)

    this.normalizers = {
      // We should normalize the pathname from the RSC prefix only in minimal
      // mode as otherwise that route is not exposed external to the server as
      // we instead only rely on the headers.
      postponed:
        isAppPPREnabled && this.minimalMode
          ? new PostponedPathnameNormalizer()
          : undefined,
      rsc:
        this.enabledDirectories.app && this.minimalMode
          ? new RSCPathnameNormalizer()
          : undefined,
      prefetchRSC:
        isAppPPREnabled && this.minimalMode
          ? new PrefetchRSCPathnameNormalizer()
          : undefined,
      data: this.enabledDirectories.pages
        ? new NextDataPathnameNormalizer(this.buildId)
        : undefined,
      action:
        this.enabledDirectories.app && this.minimalMode
          ? new ActionPathnameNormalizer()
          : undefined,
    }

    this.nextFontManifest = this.getNextFontManifest()

    if (process.env.NEXT_RUNTIME !== 'edge') {
      process.env.NEXT_DEPLOYMENT_ID = this.nextConfig.deploymentId || ''
    }

    this.renderOpts = {
      supportsDynamicResponse: true,
      trailingSlash: this.nextConfig.trailingSlash,
      deploymentId: this.nextConfig.deploymentId,
      strictNextHead: this.nextConfig.experimental.strictNextHead ?? true,
      poweredByHeader: this.nextConfig.poweredByHeader,
      canonicalBase: this.nextConfig.amp.canonicalBase || '',
      buildId: this.buildId,
      generateEtags,
      previewProps: this.getPrerenderManifest().preview,
      customServer: customServer === true ? true : undefined,
      ampOptimizerConfig: this.nextConfig.experimental.amp?.optimizer,
      basePath: this.nextConfig.basePath,
      images: this.nextConfig.images,
      optimizeFonts: this.nextConfig.optimizeFonts as FontConfig,
      fontManifest:
        (this.nextConfig.optimizeFonts as FontConfig) && !dev
          ? this.getFontManifest()
          : undefined,
      optimizeCss: this.nextConfig.experimental.optimizeCss,
      nextConfigOutput: this.nextConfig.output,
      nextScriptWorkers: this.nextConfig.experimental.nextScriptWorkers,
      disableOptimizedLoading:
        this.nextConfig.experimental.disableOptimizedLoading,
      domainLocales: this.nextConfig.i18n?.domains,
      distDir: this.distDir,
      serverComponents: this.enabledDirectories.app,
      enableTainting: this.nextConfig.experimental.taint,
      crossOrigin: this.nextConfig.crossOrigin
        ? this.nextConfig.crossOrigin
        : undefined,
      largePageDataBytes: this.nextConfig.experimental.largePageDataBytes,
      // Only the `publicRuntimeConfig` key is exposed to the client side
      // It'll be rendered as part of __NEXT_DATA__ on the client side
      runtimeConfig:
        Object.keys(publicRuntimeConfig).length > 0
          ? publicRuntimeConfig
          : undefined,

      // @ts-expect-error internal field not publicly exposed
      isExperimentalCompile: this.nextConfig.experimental.isExperimentalCompile,
      experimental: {
        isAppPPREnabled,
        swrDelta: this.nextConfig.swrDelta,
        clientTraceMetadata: this.nextConfig.experimental.clientTraceMetadata,
        after: this.nextConfig.experimental.after ?? false,
      },
    }

    // Initialize next/config with the environment configuration
    setConfig({
      serverRuntimeConfig,
      publicRuntimeConfig,
    })

    this.pagesManifest = this.getPagesManifest()
    this.appPathsManifest = this.getAppPathsManifest()
    this.appPathRoutes = this.getAppPathRoutes()
    this.interceptionRoutePatterns = this.getinterceptionRoutePatterns()

    // Configure the routes.
    this.matchers = this.getRouteMatchers()

    // Start route compilation. We don't wait for the routes to finish loading
    // because we use the `waitTillReady` promise below in `handleRequest` to
    // wait. Also we can't `await` in the constructor.
    void this.matchers.reload()

    this.setAssetPrefix(assetPrefix)
    this.responseCache = this.getResponseCache({ dev })
  }

  protected reloadMatchers() {
    return this.matchers.reload()
  }

  private handleRSCRequest: RouteHandler<ServerRequest, ServerResponse> = (
    req,
    _res,
    parsedUrl
  ) => {
    if (!parsedUrl.pathname) return false

    if (this.normalizers.prefetchRSC?.match(parsedUrl.pathname)) {
      parsedUrl.pathname = this.normalizers.prefetchRSC.normalize(
        parsedUrl.pathname,
        true
      )

      // Mark the request as a router prefetch request.
      req.headers[RSC_HEADER.toLowerCase()] = '1'
      req.headers[NEXT_ROUTER_PREFETCH_HEADER.toLowerCase()] = '1'
      addRequestMeta(req, 'isRSCRequest', true)
      addRequestMeta(req, 'isPrefetchRSCRequest', true)
    } else if (this.normalizers.rsc?.match(parsedUrl.pathname)) {
      parsedUrl.pathname = this.normalizers.rsc.normalize(
        parsedUrl.pathname,
        true
      )

      // Mark the request as a RSC request.
      req.headers[RSC_HEADER.toLowerCase()] = '1'
      addRequestMeta(req, 'isRSCRequest', true)
    } else if (req.headers['x-now-route-matches']) {
      // If we didn't match, return with the flight headers stripped. If in
      // minimal mode we didn't match based on the path, this can't be a RSC
      // request. This is because Vercel only sends this header during
      // revalidation requests and we want the cache to instead depend on the
      // request path for flight information.
      stripFlightHeaders(req.headers)

      return false
    } else if (req.headers[RSC_HEADER.toLowerCase()] === '1') {
      addRequestMeta(req, 'isRSCRequest', true)

      if (req.headers[NEXT_ROUTER_PREFETCH_HEADER.toLowerCase()] === '1') {
        addRequestMeta(req, 'isPrefetchRSCRequest', true)
      }
    } else {
      // Otherwise just return without doing anything.
      return false
    }

    if (req.url) {
      const parsed = parseUrl(req.url)
      parsed.pathname = parsedUrl.pathname
      req.url = formatUrl(parsed)
    }

    return false
  }

  private handleNextDataRequest: RouteHandler<ServerRequest, ServerResponse> =
    async (req, res, parsedUrl) => {
      const middleware = this.getMiddleware()
      const params = matchNextDataPathname(parsedUrl.pathname)

      // ignore for non-next data URLs
      if (!params || !params.path) {
        return false
      }

      if (params.path[0] !== this.buildId) {
        // Ignore if its a middleware request when we aren't on edge.
        if (
          process.env.NEXT_RUNTIME !== 'edge' &&
          req.headers['x-middleware-invoke']
        ) {
          return false
        }

        // Make sure to 404 if the buildId isn't correct
        await this.render404(req, res, parsedUrl)
        return true
      }

      // remove buildId from URL
      params.path.shift()

      const lastParam = params.path[params.path.length - 1]

      // show 404 if it doesn't end with .json
      if (typeof lastParam !== 'string' || !lastParam.endsWith('.json')) {
        await this.render404(req, res, parsedUrl)
        return true
      }

      // re-create page's pathname
      let pathname = `/${params.path.join('/')}`
      pathname = getRouteFromAssetPath(pathname, '.json')

      // ensure trailing slash is normalized per config
      if (middleware) {
        if (this.nextConfig.trailingSlash && !pathname.endsWith('/')) {
          pathname += '/'
        }
        if (
          !this.nextConfig.trailingSlash &&
          pathname.length > 1 &&
          pathname.endsWith('/')
        ) {
          pathname = pathname.substring(0, pathname.length - 1)
        }
      }

      if (this.i18nProvider) {
        // Remove the port from the hostname if present.
        const hostname = req?.headers.host?.split(':', 1)[0].toLowerCase()

        const domainLocale = this.i18nProvider.detectDomainLocale(hostname)
        const defaultLocale =
          domainLocale?.defaultLocale ?? this.i18nProvider.config.defaultLocale

        const localePathResult = this.i18nProvider.analyze(pathname)

        // If the locale is detected from the path, we need to remove it
        // from the pathname.
        if (localePathResult.detectedLocale) {
          pathname = localePathResult.pathname
        }

        // Update the query with the detected locale and default locale.
        parsedUrl.query.__nextLocale = localePathResult.detectedLocale
        parsedUrl.query.__nextDefaultLocale = defaultLocale

        // If the locale is not detected from the path, we need to mark that
        // it was not inferred from default.
        if (!localePathResult.detectedLocale) {
          delete parsedUrl.query.__nextInferredLocaleFromDefault
        }

        // If no locale was detected and we don't have middleware, we need
        // to render a 404 page.
        if (!localePathResult.detectedLocale && !middleware) {
          parsedUrl.query.__nextLocale = defaultLocale
          await this.render404(req, res, parsedUrl)
          return true
        }
      }

      parsedUrl.pathname = pathname
      parsedUrl.query.__nextDataReq = '1'

      return false
    }

  protected handleNextImageRequest: RouteHandler<
    ServerRequest,
    ServerResponse
  > = () => false

  protected handleCatchallRenderRequest: RouteHandler<
    ServerRequest,
    ServerResponse
  > = () => false

  protected handleCatchallMiddlewareRequest: RouteHandler<
    ServerRequest,
    ServerResponse
  > = () => false

  protected getRouteMatchers(): RouteMatcherManager {
    // Create a new manifest loader that get's the manifests from the server.
    const manifestLoader = new ServerManifestLoader((name) => {
      switch (name) {
        case PAGES_MANIFEST:
          return this.getPagesManifest() ?? null
        case APP_PATHS_MANIFEST:
          return this.getAppPathsManifest() ?? null
        default:
          return null
      }
    })

    // Configure the matchers and handlers.
    const matchers: RouteMatcherManager = new DefaultRouteMatcherManager()

    // Match pages under `pages/`.
    matchers.push(
      new PagesRouteMatcherProvider(
        this.distDir,
        manifestLoader,
        this.i18nProvider
      )
    )

    // Match api routes under `pages/api/`.
    matchers.push(
      new PagesAPIRouteMatcherProvider(
        this.distDir,
        manifestLoader,
        this.i18nProvider
      )
    )

    // If the app directory is enabled, then add the app matchers and handlers.
    if (this.enabledDirectories.app) {
      // Match app pages under `app/`.
      matchers.push(
        new AppPageRouteMatcherProvider(this.distDir, manifestLoader)
      )
      matchers.push(
        new AppRouteRouteMatcherProvider(this.distDir, manifestLoader)
      )
    }

    return matchers
  }

  public logError(err: Error): void {
    if (this.quiet) return
    Log.error(err)
  }

  public async handleRequest(
    req: ServerRequest,
    res: ServerResponse,
    parsedUrl?: NextUrlWithParsedQuery
  ): Promise<void> {
    await this.prepare()
    const method = req.method.toUpperCase()

    const tracer = getTracer()
    return tracer.withPropagatedContext(req.headers, () => {
      return tracer.trace(
        BaseServerSpan.handleRequest,
        {
          spanName: `${method} ${req.url}`,
          kind: SpanKind.SERVER,
          attributes: {
            'http.method': method,
            'http.target': req.url,
          },
        },
        async (span) =>
          this.handleRequestImpl(req, res, parsedUrl).finally(() => {
            if (!span) return

            const isRSCRequest = isRSCRequestCheck(req) ?? false

            span.setAttributes({
              'http.status_code': res.statusCode,
              'next.rsc': isRSCRequest,
            })

            const rootSpanAttributes = tracer.getRootSpanAttributes()
            // We were unable to get attributes, probably OTEL is not enabled
            if (!rootSpanAttributes) return

            if (
              rootSpanAttributes.get('next.span_type') !==
              BaseServerSpan.handleRequest
            ) {
              console.warn(
                `Unexpected root span type '${rootSpanAttributes.get(
                  'next.span_type'
                )}'. Please report this Next.js issue https://github.com/vercel/next.js`
              )
              return
            }

            const route = rootSpanAttributes.get('next.route')
            if (route) {
              const name = isRSCRequest
                ? `RSC ${method} ${route}`
                : `${method} ${route}`

              span.setAttributes({
                'next.route': route,
                'http.route': route,
                'next.span_name': name,
              })
              span.updateName(name)
            } else {
              span.updateName(
                isRSCRequest
                  ? `RSC ${method} ${req.url}`
                  : `${method} ${req.url}`
              )
            }
          })
      )
    })
  }

  private async handleRequestImpl(
    req: ServerRequest,
    res: ServerResponse,
    parsedUrl?: NextUrlWithParsedQuery
  ): Promise<void> {
    try {
      // Wait for the matchers to be ready.
      await this.matchers.waitTillReady()

      // ensure cookies set in middleware are merged and
      // not overridden by API routes/getServerSideProps
      patchSetHeaderWithCookieSupport(
        req,
        isNodeNextResponse(res) ? res.originalResponse : res
      )

      const urlParts = (req.url || '').split('?', 1)
      const urlNoQuery = urlParts[0]

      // this normalizes repeated slashes in the path e.g. hello//world ->
      // hello/world or backslashes to forward slashes, this does not
      // handle trailing slash as that is handled the same as a next.config.js
      // redirect
      if (urlNoQuery?.match(/(\\|\/\/)/)) {
        const cleanUrl = normalizeRepeatedSlashes(req.url!)
        res.redirect(cleanUrl, 308).body(cleanUrl).send()
        return
      }

      // Parse url if parsedUrl not provided
      if (!parsedUrl || typeof parsedUrl !== 'object') {
        if (!req.url) {
          throw new Error('Invariant: url can not be undefined')
        }

        parsedUrl = parseUrl(req.url!, true)
      }

      if (!parsedUrl.pathname) {
        throw new Error("Invariant: pathname can't be empty")
      }

      // Parse the querystring ourselves if the user doesn't handle querystring parsing
      if (typeof parsedUrl.query === 'string') {
        parsedUrl.query = Object.fromEntries(
          new URLSearchParams(parsedUrl.query)
        )
      }

      const { originalRequest = null } = isNodeNextRequest(req) ? req : {}
      const xForwardedProto = originalRequest?.headers['x-forwarded-proto']
      const isHttps = xForwardedProto
        ? xForwardedProto === 'https'
        : !!(originalRequest?.socket as TLSSocket)?.encrypted

      req.headers['x-forwarded-host'] ??= req.headers['host'] ?? this.hostname
      req.headers['x-forwarded-port'] ??= this.port
        ? this.port.toString()
        : isHttps
          ? '443'
          : '80'
      req.headers['x-forwarded-proto'] ??= isHttps ? 'https' : 'http'
      req.headers['x-forwarded-for'] ??= originalRequest?.socket?.remoteAddress

      // This should be done before any normalization of the pathname happens as
      // it captures the initial URL.
      this.attachRequestMeta(req, parsedUrl)

      let finished = await this.handleRSCRequest(req, res, parsedUrl)
      if (finished) return

      const domainLocale = this.i18nProvider?.detectDomainLocale(
        getHostname(parsedUrl, req.headers)
      )

      const defaultLocale =
        domainLocale?.defaultLocale || this.nextConfig.i18n?.defaultLocale
      parsedUrl.query.__nextDefaultLocale = defaultLocale

      const url = parseUrlUtil(req.url.replace(/^\/+/, '/'))
      const pathnameInfo = getNextPathnameInfo(url.pathname, {
        nextConfig: this.nextConfig,
        i18nProvider: this.i18nProvider,
      })
      url.pathname = pathnameInfo.pathname

      if (pathnameInfo.basePath) {
        req.url = removePathPrefix(req.url!, this.nextConfig.basePath)
      }

      const useMatchedPathHeader =
        this.minimalMode && typeof req.headers['x-matched-path'] === 'string'

      // TODO: merge handling with x-invoke-path
      if (useMatchedPathHeader) {
        try {
          if (this.enabledDirectories.app) {
            // ensure /index path is normalized for prerender
            // in minimal mode
            if (req.url.match(/^\/index($|\?)/)) {
              req.url = req.url.replace(/^\/index/, '/')
            }
            parsedUrl.pathname =
              parsedUrl.pathname === '/index' ? '/' : parsedUrl.pathname
          }

          // x-matched-path is the source of truth, it tells what page
          // should be rendered because we don't process rewrites in minimalMode
          let { pathname: matchedPath } = new URL(
            req.headers['x-matched-path'] as string,
            'http://localhost'
          )

          let { pathname: urlPathname } = new URL(req.url, 'http://localhost')

          // For ISR the URL is normalized to the prerenderPath so if
          // it's a data request the URL path will be the data URL,
          // basePath is already stripped by this point
          if (this.normalizers.data?.match(urlPathname)) {
            parsedUrl.query.__nextDataReq = '1'
          }
          // In minimal mode, if PPR is enabled, then we should check to see if
          // the matched path is a postponed path, and if it is, handle it.
          else if (
            this.normalizers.postponed?.match(matchedPath) &&
            req.method === 'POST'
          ) {
            // Decode the postponed state from the request body, it will come as
            // an array of buffers, so collect them and then concat them to form
            // the string.
            const body: Array<Buffer> = []
            for await (const chunk of req.body) {
              body.push(chunk)
            }
            const postponed = Buffer.concat(body).toString('utf8')

            addRequestMeta(req, 'postponed', postponed)

            // If the request does not have the `x-now-route-matches` header,
            // it means that the request has it's exact path specified in the
            // `x-matched-path` header. In this case, we should update the
            // pathname to the matched path.
            if (!req.headers['x-now-route-matches']) {
              urlPathname = this.normalizers.postponed.normalize(
                matchedPath,
                true
              )
            }
          }

          matchedPath = this.normalize(matchedPath)
          const normalizedUrlPath = this.stripNextDataPath(urlPathname)

          // Perform locale detection and normalization.
          const localeAnalysisResult = this.i18nProvider?.analyze(matchedPath, {
            defaultLocale,
          })

          // The locale result will be defined even if the locale was not
          // detected for the request because it will be inferred from the
          // default locale.
          if (localeAnalysisResult) {
            parsedUrl.query.__nextLocale = localeAnalysisResult.detectedLocale

            // If the detected locale was inferred from the default locale, we
            // need to modify the metadata on the request to indicate that.
            if (localeAnalysisResult.inferredFromDefault) {
              parsedUrl.query.__nextInferredLocaleFromDefault = '1'
            } else {
              delete parsedUrl.query.__nextInferredLocaleFromDefault
            }
          }

          // TODO: check if this is needed any more?
          matchedPath = denormalizePagePath(matchedPath)

          let srcPathname = matchedPath
          let pageIsDynamic = isDynamicRoute(srcPathname)

          if (!pageIsDynamic) {
            const match = await this.matchers.match(srcPathname, {
              i18n: localeAnalysisResult,
            })

            // Update the source pathname to the matched page's pathname.
            if (match) {
              srcPathname = match.definition.pathname
              // The page is dynamic if the params are defined.
              pageIsDynamic = typeof match.params !== 'undefined'
            }
          }

          // The rest of this function can't handle i18n properly, so ensure we
          // restore the pathname with the locale information stripped from it
          // now that we're done matching if we're using i18n.
          if (localeAnalysisResult) {
            matchedPath = localeAnalysisResult.pathname
          }

          const utils = getUtils({
            pageIsDynamic,
            page: srcPathname,
            i18n: this.nextConfig.i18n,
            basePath: this.nextConfig.basePath,
            rewrites: this.getRoutesManifest()?.rewrites || {
              beforeFiles: [],
              afterFiles: [],
              fallback: [],
            },
            caseSensitive: !!this.nextConfig.experimental.caseSensitiveRoutes,
          })

          // Ensure parsedUrl.pathname includes locale before processing
          // rewrites or they won't match correctly.
          if (defaultLocale && !pathnameInfo.locale) {
            parsedUrl.pathname = `/${defaultLocale}${parsedUrl.pathname}`
          }

          const pathnameBeforeRewrite = parsedUrl.pathname
          const rewriteParams = utils.handleRewrites(req, parsedUrl)
          const rewriteParamKeys = Object.keys(rewriteParams)
          const didRewrite = pathnameBeforeRewrite !== parsedUrl.pathname

          if (didRewrite && parsedUrl.pathname) {
            addRequestMeta(req, 'rewroteURL', parsedUrl.pathname)
          }
          const routeParamKeys = new Set<string>()

          for (const key of Object.keys(parsedUrl.query)) {
            const value = parsedUrl.query[key]

            normalizeNextQueryParam(key, (normalizedKey) => {
              if (!parsedUrl) return // typeguard

              parsedUrl.query[normalizedKey] = value
              routeParamKeys.add(normalizedKey)
              delete parsedUrl.query[key]
            })
          }

          // interpolate dynamic params and normalize URL if needed
          if (pageIsDynamic) {
            let params: ParsedUrlQuery | false = {}

            let paramsResult = utils.normalizeDynamicRouteParams(
              parsedUrl.query
            )

            // for prerendered ISR paths we attempt parsing the route
            // params from the URL directly as route-matches may not
            // contain the correct values due to the filesystem path
            // matching before the dynamic route has been matched
            if (
              !paramsResult.hasValidParams &&
              pageIsDynamic &&
              !isDynamicRoute(normalizedUrlPath)
            ) {
              let matcherParams = utils.dynamicRouteMatcher?.(normalizedUrlPath)

              if (matcherParams) {
                utils.normalizeDynamicRouteParams(matcherParams)
                Object.assign(paramsResult.params, matcherParams)
                paramsResult.hasValidParams = true
              }
            }

            if (paramsResult.hasValidParams) {
              params = paramsResult.params
            }

            if (
              req.headers['x-now-route-matches'] &&
              isDynamicRoute(matchedPath) &&
              !paramsResult.hasValidParams
            ) {
              const opts: Record<string, string> = {}
              const routeParams = utils.getParamsFromRouteMatches(
                req,
                opts,
                parsedUrl.query.__nextLocale || ''
              )

              // If this returns a locale, it means that the locale was detected
              // from the pathname.
              if (opts.locale) {
                parsedUrl.query.__nextLocale = opts.locale

                // As the locale was parsed from the pathname, we should mark
                // that the locale was not inferred as the default.
                delete parsedUrl.query.__nextInferredLocaleFromDefault
              }
              paramsResult = utils.normalizeDynamicRouteParams(
                routeParams,
                true
              )

              if (paramsResult.hasValidParams) {
                params = paramsResult.params
              }
            }

            // handle the actual dynamic route name being requested
            if (
              pageIsDynamic &&
              utils.defaultRouteMatches &&
              normalizedUrlPath === srcPathname &&
              !paramsResult.hasValidParams &&
              !utils.normalizeDynamicRouteParams({ ...params }, true)
                .hasValidParams
            ) {
              params = utils.defaultRouteMatches
            }

            if (params) {
              matchedPath = utils.interpolateDynamicPath(srcPathname, params)
              req.url = utils.interpolateDynamicPath(req.url!, params)
            }
          }

          if (pageIsDynamic || didRewrite) {
            utils.normalizeVercelUrl(req, true, [
              ...rewriteParamKeys,
              ...Object.keys(utils.defaultRouteRegex?.groups || {}),
            ])
          }
          for (const key of routeParamKeys) {
            delete parsedUrl.query[key]
          }
          parsedUrl.pathname = matchedPath
          url.pathname = parsedUrl.pathname

          finished = await this.normalizeAndAttachMetadata(req, res, parsedUrl)
          if (finished) return
        } catch (err) {
          if (err instanceof DecodeError || err instanceof NormalizeError) {
            res.statusCode = 400
            return this.renderError(null, req, res, '/_error', {})
          }
          throw err
        }
      }

      addRequestMeta(req, 'isLocaleDomain', Boolean(domainLocale))

      if (pathnameInfo.locale) {
        req.url = formatUrl(url)
        addRequestMeta(req, 'didStripLocale', true)
      }

      // If we aren't in minimal mode or there is no locale in the query
      // string, add the locale to the query string.
      if (!this.minimalMode || !parsedUrl.query.__nextLocale) {
        // If the locale is in the pathname, add it to the query string.
        if (pathnameInfo.locale) {
          parsedUrl.query.__nextLocale = pathnameInfo.locale
        }
        // If the default locale is available, add it to the query string and
        // mark it as inferred rather than implicit.
        else if (defaultLocale) {
          parsedUrl.query.__nextLocale = defaultLocale
          parsedUrl.query.__nextInferredLocaleFromDefault = '1'
        }
      }

      // set incremental cache to request meta so it can
      // be passed down for edge functions and the fetch disk
      // cache can be leveraged locally
      if (
        !(this.serverOptions as any).webServerConfig &&
        !getRequestMeta(req, 'incrementalCache')
      ) {
        let protocol: 'http:' | 'https:' = 'https:'

        try {
          const parsedFullUrl = new URL(
            getRequestMeta(req, 'initURL') || '/',
            'http://n'
          )
          protocol = parsedFullUrl.protocol as 'https:' | 'http:'
        } catch {}

        const incrementalCache = await this.getIncrementalCache({
          requestHeaders: Object.assign({}, req.headers),
          requestProtocol: protocol.substring(0, protocol.length - 1) as
            | 'http'
            | 'https',
        })
        incrementalCache.resetRequestCache()
        addRequestMeta(req, 'incrementalCache', incrementalCache)
        ;(globalThis as any).__incrementalCache = incrementalCache
      }

      // when x-invoke-path is specified we can short short circuit resolving
      // we only honor this header if we are inside of a render worker to
      // prevent external users coercing the routing path
      const invokePath = req.headers['x-invoke-path'] as string
      const useInvokePath =
        !useMatchedPathHeader &&
        process.env.NEXT_RUNTIME !== 'edge' &&
        invokePath

      if (useInvokePath) {
        if (req.headers['x-invoke-status']) {
          const invokeQuery = req.headers['x-invoke-query']

          if (typeof invokeQuery === 'string') {
            Object.assign(
              parsedUrl.query,
              JSON.parse(decodeURIComponent(invokeQuery))
            )
          }

          res.statusCode = Number(req.headers['x-invoke-status'])
          let err: Error | null = null

          if (typeof req.headers['x-invoke-error'] === 'string') {
            const invokeError = JSON.parse(
              req.headers['x-invoke-error'] || '{}'
            )
            err = new Error(invokeError.message)
          }

          return this.renderError(err, req, res, '/_error', parsedUrl.query)
        }

        const parsedMatchedPath = new URL(invokePath || '/', 'http://n')
        const invokePathnameInfo = getNextPathnameInfo(
          parsedMatchedPath.pathname,
          {
            nextConfig: this.nextConfig,
            parseData: false,
          }
        )

        if (invokePathnameInfo.locale) {
          parsedUrl.query.__nextLocale = invokePathnameInfo.locale
        }

        if (parsedUrl.pathname !== parsedMatchedPath.pathname) {
          parsedUrl.pathname = parsedMatchedPath.pathname
          addRequestMeta(req, 'rewroteURL', invokePathnameInfo.pathname)
        }
        const normalizeResult = normalizeLocalePath(
          removePathPrefix(parsedUrl.pathname, this.nextConfig.basePath || ''),
          this.nextConfig.i18n?.locales || []
        )

        if (normalizeResult.detectedLocale) {
          parsedUrl.query.__nextLocale = normalizeResult.detectedLocale
        }
        parsedUrl.pathname = normalizeResult.pathname

        for (const key of Object.keys(parsedUrl.query)) {
          if (!key.startsWith('__next') && !key.startsWith('_next')) {
            delete parsedUrl.query[key]
          }
        }
        const invokeQuery = req.headers['x-invoke-query']

        if (typeof invokeQuery === 'string') {
          Object.assign(
            parsedUrl.query,
            JSON.parse(decodeURIComponent(invokeQuery))
          )
        }

        finished = await this.normalizeAndAttachMetadata(req, res, parsedUrl)
        if (finished) return

        await this.handleCatchallRenderRequest(req, res, parsedUrl)
        return
      }

      if (
        process.env.NEXT_RUNTIME !== 'edge' &&
        req.headers['x-middleware-invoke']
      ) {
        finished = await this.normalizeAndAttachMetadata(req, res, parsedUrl)
        if (finished) return

        finished = await this.handleCatchallMiddlewareRequest(
          req,
          res,
          parsedUrl
        )
        if (finished) return

        const err = new Error()
        ;(err as any).result = {
          response: new Response(null, {
            headers: {
              'x-middleware-next': '1',
            },
          }),
        }
        ;(err as any).bubble = true
        throw err
      }

      // This wasn't a request via the matched path or the invoke path, so
      // prepare for a legacy run by removing the base path.

      // ensure we strip the basePath when not using an invoke header
      if (!useMatchedPathHeader && pathnameInfo.basePath) {
        parsedUrl.pathname = removePathPrefix(
          parsedUrl.pathname,
          pathnameInfo.basePath
        )
      }

      res.statusCode = 200
      return await this.run(req, res, parsedUrl)
    } catch (err: any) {
      if (err instanceof NoFallbackError) {
        throw err
      }

      if (
        (err && typeof err === 'object' && err.code === 'ERR_INVALID_URL') ||
        err instanceof DecodeError ||
        err instanceof NormalizeError
      ) {
        res.statusCode = 400
        return this.renderError(null, req, res, '/_error', {})
      }

      if (
        this.minimalMode ||
        this.renderOpts.dev ||
        (isBubbledError(err) && err.bubble)
      ) {
        throw err
      }
      this.logError(getProperError(err))
      res.statusCode = 500
      res.body('Internal Server Error').send()
    }
  }

  /**
   * Normalizes a pathname without attaching any metadata from any matched
   * normalizer.
   *
   * @param pathname the pathname to normalize
   * @returns the normalized pathname
   */
  private normalize = (pathname: string) => {
    const normalizers: Array<PathnameNormalizer> = []

    if (this.normalizers.data) {
      normalizers.push(this.normalizers.data)
    }

    if (this.normalizers.postponed) {
      normalizers.push(this.normalizers.postponed)
    }

    // We have to put the prefetch normalizer before the RSC normalizer
    // because the RSC normalizer will match the prefetch RSC routes too.
    if (this.normalizers.prefetchRSC) {
      normalizers.push(this.normalizers.prefetchRSC)
    }

    if (this.normalizers.rsc) {
      normalizers.push(this.normalizers.rsc)
    }

    if (this.normalizers.action) {
      normalizers.push(this.normalizers.action)
    }

    for (const normalizer of normalizers) {
      if (!normalizer.match(pathname)) continue

      return normalizer.normalize(pathname, true)
    }

    return pathname
  }

  private normalizeAndAttachMetadata: RouteHandler<
    ServerRequest,
    ServerResponse
  > = async (req, res, url) => {
    let finished = await this.handleNextImageRequest(req, res, url)
    if (finished) return true

    if (this.enabledDirectories.pages) {
      finished = await this.handleNextDataRequest(req, res, url)
      if (finished) return true
    }

    return false
  }

  /**
   * @internal - this method is internal to Next.js and should not be used directly by end-users
   */
  public getRequestHandlerWithMetadata(
    meta: RequestMeta
  ): BaseRequestHandler<ServerRequest, ServerResponse> {
    const handler = this.getRequestHandler()
    return (req, res, parsedUrl) => {
      setRequestMeta(req, meta)
      return handler(req, res, parsedUrl)
    }
  }

  public getRequestHandler(): BaseRequestHandler<
    ServerRequest,
    ServerResponse
  > {
    return this.handleRequest.bind(this)
  }

  protected abstract handleUpgrade(
    req: ServerRequest,
    socket: any,
    head?: any
  ): Promise<void>

  public setAssetPrefix(prefix?: string): void {
    this.renderOpts.assetPrefix = prefix ? prefix.replace(/\/$/, '') : ''
  }

  protected prepared: boolean = false
  protected preparedPromise: Promise<void> | null = null
  /**
   * Runs async initialization of server.
   * It is idempotent, won't fire underlying initialization more than once.
   */
  public async prepare(): Promise<void> {
    if (this.prepared) return

    if (this.preparedPromise === null) {
      this.preparedPromise = this.prepareImpl().then(() => {
        this.prepared = true
        this.preparedPromise = null
      })
    }
    return this.preparedPromise
  }
  protected async prepareImpl(): Promise<void> {}

  // Backwards compatibility
  protected async close(): Promise<void> {}

  protected getAppPathRoutes(): Record<string, string[]> {
    const appPathRoutes: Record<string, string[]> = {}

    Object.keys(this.appPathsManifest || {}).forEach((entry) => {
      const normalizedPath = normalizeAppPath(entry)
      if (!appPathRoutes[normalizedPath]) {
        appPathRoutes[normalizedPath] = []
      }
      appPathRoutes[normalizedPath].push(entry)
    })
    return appPathRoutes
  }

  protected async run(
    req: ServerRequest,
    res: ServerResponse,
    parsedUrl: UrlWithParsedQuery
  ): Promise<void> {
    return getTracer().trace(BaseServerSpan.run, async () =>
      this.runImpl(req, res, parsedUrl)
    )
  }

  private async runImpl(
    req: ServerRequest,
    res: ServerResponse,
    parsedUrl: UrlWithParsedQuery
  ): Promise<void> {
    await this.handleCatchallRenderRequest(req, res, parsedUrl)
  }

  private async pipe(
    fn: (
      ctx: RequestContext<ServerRequest, ServerResponse>
    ) => Promise<ResponsePayload | null>,
    partialContext: Omit<
      RequestContext<ServerRequest, ServerResponse>,
      'renderOpts'
    >
  ): Promise<void> {
    return getTracer().trace(BaseServerSpan.pipe, async () =>
      this.pipeImpl(fn, partialContext)
    )
  }

  private async pipeImpl(
    fn: (
      ctx: RequestContext<ServerRequest, ServerResponse>
    ) => Promise<ResponsePayload | null>,
    partialContext: Omit<
      RequestContext<ServerRequest, ServerResponse>,
      'renderOpts'
    >
  ): Promise<void> {
    const isBotRequest = isBot(partialContext.req.headers['user-agent'] || '')
    const ctx: RequestContext<ServerRequest, ServerResponse> = {
      ...partialContext,
      renderOpts: {
        ...this.renderOpts,
        supportsDynamicResponse: !isBotRequest,
        isBot: !!isBotRequest,
      },
    }
    const payload = await fn(ctx)
    if (payload === null) {
      return
    }
    const { req, res } = ctx
    const originalStatus = res.statusCode
    const { body, type } = payload
    let { revalidate } = payload
    if (!res.sent) {
      const { generateEtags, poweredByHeader, dev } = this.renderOpts

      // In dev, we should not cache pages for any reason.
      if (dev) {
        res.setHeader('Cache-Control', 'no-store, must-revalidate')
        revalidate = undefined
      }

      await this.sendRenderResult(req, res, {
        result: body,
        type,
        generateEtags,
        poweredByHeader,
        revalidate,
        swrDelta: this.nextConfig.swrDelta,
      })
      res.statusCode = originalStatus
    }
  }

  private async getStaticHTML(
    fn: (
      ctx: RequestContext<ServerRequest, ServerResponse>
    ) => Promise<ResponsePayload | null>,
    partialContext: Omit<
      RequestContext<ServerRequest, ServerResponse>,
      'renderOpts'
    >
  ): Promise<string | null> {
    const ctx: RequestContext<ServerRequest, ServerResponse> = {
      ...partialContext,
      renderOpts: {
        ...this.renderOpts,
        supportsDynamicResponse: false,
      },
    }
    const payload = await fn(ctx)
    if (payload === null) {
      return null
    }
    return payload.body.toUnchunkedString()
  }

  public async render(
    req: ServerRequest,
    res: ServerResponse,
    pathname: string,
    query: NextParsedUrlQuery = {},
    parsedUrl?: NextUrlWithParsedQuery,
    internalRender = false
  ): Promise<void> {
    return getTracer().trace(BaseServerSpan.render, async () =>
      this.renderImpl(req, res, pathname, query, parsedUrl, internalRender)
    )
  }

  private getWaitUntil(): WaitUntil | undefined {
    const builtinRequestContext = getBuiltinRequestContext()
    if (builtinRequestContext) {
      // the platform provided a request context.
      // use the `waitUntil` from there, whether actually present or not --
      // if not present, `unstable_after` will error.
      return builtinRequestContext.waitUntil
    }

    if (process.env.__NEXT_TEST_MODE) {
      // we're in a test, use a no-op.
      return Server.noopWaitUntil
    }

    if (this.minimalMode || process.env.NEXT_RUNTIME === 'edge') {
      // we're built for a serverless environment, and `waitUntil` is not available,
      // but using a noop would likely lead to incorrect behavior,
      // because we have no way of keeping the invocation alive.
      // return nothing, and `unstable_after` will error if used.
      return undefined
    }

    // we're in `next start` or `next dev`. noop is fine for both.
    return Server.noopWaitUntil
  }

  private static noopWaitUntil(promise: Promise<any>) {
    promise.catch((err: unknown) => {
      console.error(err)
    })
  }

  private async renderImpl(
    req: ServerRequest,
    res: ServerResponse,
    pathname: string,
    query: NextParsedUrlQuery = {},
    parsedUrl?: NextUrlWithParsedQuery,
    internalRender = false
  ): Promise<void> {
    if (!pathname.startsWith('/')) {
      console.warn(
        `Cannot render page with path "${pathname}", did you mean "/${pathname}"?. See more info here: https://nextjs.org/docs/messages/render-no-starting-slash`
      )
    }

    if (
      this.renderOpts.customServer &&
      pathname === '/index' &&
      !(await this.hasPage('/index'))
    ) {
      // maintain backwards compatibility for custom server
      // (see custom-server integration tests)
      pathname = '/'
    }

    // we allow custom servers to call render for all URLs
    // so check if we need to serve a static _next file or not.
    // we don't modify the URL for _next/data request but still
    // call render so we special case this to prevent an infinite loop
    if (
      !internalRender &&
      !this.minimalMode &&
      !query.__nextDataReq &&
      (req.url?.match(/^\/_next\//) ||
        (this.hasStaticDir && req.url!.match(/^\/static\//)))
    ) {
      return this.handleRequest(req, res, parsedUrl)
    }

    if (isBlockedPage(pathname)) {
      return this.render404(req, res, parsedUrl)
    }

    return this.pipe((ctx) => this.renderToResponse(ctx), {
      req,
      res,
      pathname,
      query,
    })
  }

  protected async getStaticPaths({
    pathname,
  }: {
    pathname: string
    requestHeaders: import('./lib/incremental-cache').IncrementalCache['requestHeaders']
    page: string
    isAppPath: boolean
  }): Promise<{
    staticPaths?: string[]
    fallbackMode?: 'static' | 'blocking' | false
  }> {
    // Read whether or not fallback should exist from the manifest.
    const fallbackField =
      this.getPrerenderManifest().dynamicRoutes[pathname]?.fallback

    return {
      // `staticPaths` is intentionally set to `undefined` as it should've
      // been caught when checking disk data.
      staticPaths: undefined,
      fallbackMode:
        typeof fallbackField === 'string'
          ? 'static'
          : fallbackField === null
            ? 'blocking'
            : fallbackField,
    }
  }

  private async renderToResponseWithComponents(
    requestContext: RequestContext<ServerRequest, ServerResponse>,
    findComponentsResult: FindComponentsResult
  ): Promise<ResponsePayload | null> {
    return getTracer().trace(
      BaseServerSpan.renderToResponseWithComponents,
      async () =>
        this.renderToResponseWithComponentsImpl(
          requestContext,
          findComponentsResult
        )
    )
  }

  protected stripInternalHeaders(req: ServerRequest): void {
    // Skip stripping internal headers in test mode while the header stripping
    // has been explicitly disabled. This allows tests to verify internal
    // routing behavior.
    if (
      process.env.__NEXT_TEST_MODE &&
      process.env.__NEXT_NO_STRIP_INTERNAL_HEADERS === '1'
    ) {
      return
    }

    // Strip the internal headers from both the request and the original
    // request.
    stripInternalHeaders(req.headers)

    if (
      // The type check here ensures that `req` is correctly typed, and the
      // environment variable check provides dead code elimination.
      process.env.NEXT_RUNTIME !== 'edge' &&
      isNodeNextRequest(req)
    ) {
      stripInternalHeaders(req.originalRequest.headers)
    }
  }

  protected pathCouldBeIntercepted(resolvedPathname: string): boolean {
    return (
      isInterceptionRouteAppPath(resolvedPathname) ||
      this.interceptionRoutePatterns.some((regexp) => {
        return regexp.test(resolvedPathname)
      })
    )
  }

  protected setVaryHeader(
    req: ServerRequest,
    res: ServerResponse,
    isAppPath: boolean,
    resolvedPathname: string
  ): void {
    const baseVaryHeader = `${RSC_HEADER}, ${NEXT_ROUTER_STATE_TREE}, ${NEXT_ROUTER_PREFETCH_HEADER}`
    const isRSCRequest = isRSCRequestCheck(req)

    let addedNextUrlToVary = false

    if (isAppPath && this.pathCouldBeIntercepted(resolvedPathname)) {
      // Interception route responses can vary based on the `Next-URL` header.
      // We use the Vary header to signal this behavior to the client to properly cache the response.
      res.setHeader('vary', `${baseVaryHeader}, ${NEXT_URL}`)
      addedNextUrlToVary = true
    } else if (isAppPath || isRSCRequest) {
      // We don't need to include `Next-URL` in the Vary header for non-interception routes since it won't affect the response.
      // We also set this header for pages to avoid caching issues when navigating between pages and app.
      res.setHeader('vary', baseVaryHeader)
    }

    if (!addedNextUrlToVary) {
      // Remove `Next-URL` from the request headers we determined it wasn't necessary to include in the Vary header.
      // This is to avoid any dependency on the `Next-URL` header being present when preparing the response.
      delete req.headers[NEXT_URL]
    }
  }

  private async renderToResponseWithComponentsImpl(
    {
      req,
      res,
      pathname,
      renderOpts: opts,
    }: RequestContext<ServerRequest, ServerResponse>,
    { components, query }: FindComponentsResult
  ): Promise<ResponsePayload | null> {
    if (pathname === UNDERSCORE_NOT_FOUND_ROUTE) {
      pathname = '/404'
    }
    const is404Page = pathname === '/404'

    // Strip the internal headers.
    this.stripInternalHeaders(req)

    const is500Page = pathname === '/500'
    const isAppPath = components.isAppPath === true

    const hasServerProps = !!components.getServerSideProps
    let hasStaticPaths = !!components.getStaticPaths
    const isServerAction = getIsServerAction(req)
    const hasGetInitialProps = !!components.Component?.getInitialProps
    let isSSG = !!components.getStaticProps

    // Compute the iSSG cache key. We use the rewroteUrl since
    // pages with fallback: false are allowed to be rewritten to
    // and we need to look up the path by the rewritten path
    let urlPathname = parseUrl(req.url || '').pathname || '/'

    let resolvedUrlPathname = getRequestMeta(req, 'rewroteURL') || urlPathname

    this.setVaryHeader(req, res, isAppPath, resolvedUrlPathname)

    let staticPaths: string[] | undefined

    let fallbackMode: FallbackMode
    let hasFallback = false
    const isDynamic = isDynamicRoute(components.page)

    const prerenderManifest = this.getPrerenderManifest()

    if (isAppPath && isDynamic) {
      const pathsResult = await this.getStaticPaths({
        pathname,
        page: components.page,
        isAppPath,
        requestHeaders: req.headers,
      })

      staticPaths = pathsResult.staticPaths
      fallbackMode = pathsResult.fallbackMode
      hasFallback = typeof fallbackMode !== 'undefined'

      if (this.nextConfig.output === 'export') {
        const page = components.page

        if (fallbackMode !== 'static') {
          throw new Error(
            `Page "${page}" is missing exported function "generateStaticParams()", which is required with "output: export" config.`
          )
        }
        const resolvedWithoutSlash = removeTrailingSlash(resolvedUrlPathname)
        if (!staticPaths?.includes(resolvedWithoutSlash)) {
          throw new Error(
            `Page "${page}" is missing param "${resolvedWithoutSlash}" in "generateStaticParams()", which is required with "output: export" config.`
          )
        }
      }

      if (hasFallback) {
        hasStaticPaths = true
      }
    }

    if (
      hasFallback ||
      staticPaths?.includes(resolvedUrlPathname) ||
      // this signals revalidation in deploy environments
      // TODO: make this more generic
      req.headers['x-now-route-matches']
    ) {
      isSSG = true
    } else if (!this.renderOpts.dev) {
      isSSG ||= !!prerenderManifest.routes[toRoute(pathname)]
    }

    // Toggle whether or not this is a Data request
    const isNextDataRequest =
      !!(
        query.__nextDataReq ||
        (req.headers['x-nextjs-data'] &&
          (this.serverOptions as any).webServerConfig)
      ) &&
      (isSSG || hasServerProps)

    /**
     * If true, this indicates that the request being made is for an app
     * prefetch request.
     */
    const isPrefetchRSCRequest =
      (req.headers[NEXT_ROUTER_PREFETCH_HEADER.toLowerCase()] === '1' ||
        getRequestMeta(req, 'isPrefetchRSCRequest')) ??
      false

    // when we are handling a middleware prefetch and it doesn't
    // resolve to a static data route we bail early to avoid
    // unexpected SSR invocations
    if (
      !isSSG &&
      req.headers['x-middleware-prefetch'] &&
      !(is404Page || pathname === '/_error')
    ) {
      res.setHeader('x-matched-path', pathname)
      res.setHeader('x-middleware-skip', '1')
      res.setHeader(
        'cache-control',
        'private, no-cache, no-store, max-age=0, must-revalidate'
      )
      res.body('{}').send()
      return null
    }

    delete query.__nextDataReq

    // normalize req.url for SSG paths as it is not exposed
    // to getStaticProps and the asPath should not expose /_next/data
    if (
      isSSG &&
      this.minimalMode &&
      req.headers['x-matched-path'] &&
      req.url.startsWith('/_next/data')
    ) {
      req.url = this.stripNextDataPath(req.url)
    }

    if (
      !!req.headers['x-nextjs-data'] &&
      (!res.statusCode || res.statusCode === 200)
    ) {
      res.setHeader(
        'x-nextjs-matched-path',
        `${query.__nextLocale ? `/${query.__nextLocale}` : ''}${pathname}`
      )
    }

    // Don't delete headers[RSC] yet, it still needs to be used in renderToHTML later
    const isRSCRequest = isRSCRequestCheck(req)

    const { routeModule } = components

    /**
     * If the route being rendered is an app page, and the ppr feature has been
     * enabled, then the given route _could_ support PPR.
     */
    const couldSupportPPR: boolean =
      typeof routeModule !== 'undefined' &&
      isAppPageRouteModule(routeModule) &&
      this.renderOpts.experimental.isAppPPREnabled

    // If this is a request that's rendering an app page that support's PPR,
    // then if we're in development mode (or using the experimental test
    // proxy) and the query parameter is set, then we should render the
    // skeleton. We assume that if the page _could_ support it, we should
    // show the skeleton in development. Ideally we would check the appConfig
    // to see if this page has it enabled or not, but that would require
    // plumbing the appConfig through to the server during development.
    const isDebugPPRSkeleton =
      query.__nextppronly &&
      couldSupportPPR &&
      (this.renderOpts.dev || this.experimentalTestProxy)
        ? true
        : false

    // This page supports PPR if it has `experimentalPPR` set to `true` in the
    // prerender manifest and this is an app page.
    const isRoutePPREnabled: boolean =
      couldSupportPPR &&
      ((
        prerenderManifest.routes[pathname] ??
        prerenderManifest.dynamicRoutes[pathname]
      )?.experimentalPPR === true ||
        isDebugPPRSkeleton)

    // If we're in minimal mode, then try to get the postponed information from
    // the request metadata. If available, use it for resuming the postponed
    // render.
    const minimalPostponed = isRoutePPREnabled
      ? getRequestMeta(req, 'postponed')
      : undefined

    // If PPR is enabled, and this is a RSC request (but not a prefetch), then
    // we can use this fact to only generate the flight data for the request
    // because we can't cache the HTML (as it's also dynamic).
    const isDynamicRSCRequest =
      isRoutePPREnabled && isRSCRequest && !isPrefetchRSCRequest

    // we need to ensure the status code if /404 is visited directly
    if (is404Page && !isNextDataRequest && !isRSCRequest) {
      res.statusCode = 404
    }

    // ensure correct status is set when visiting a status page
    // directly e.g. /500
    if (STATIC_STATUS_PAGES.includes(pathname)) {
      res.statusCode = parseInt(pathname.slice(1), 10)
    }

    if (
      // Server actions can use non-GET/HEAD methods.
      !isServerAction &&
      // Resume can use non-GET/HEAD methods.
      !minimalPostponed &&
      !is404Page &&
      !is500Page &&
      pathname !== '/_error' &&
      req.method !== 'HEAD' &&
      req.method !== 'GET' &&
      (typeof components.Component === 'string' || isSSG)
    ) {
      res.statusCode = 405
      res.setHeader('Allow', ['GET', 'HEAD'])
      await this.renderError(null, req, res, pathname)
      return null
    }

    // handle static page
    if (typeof components.Component === 'string') {
      return {
        type: 'html',
        // TODO: Static pages should be serialized as RenderResult
        body: RenderResult.fromStatic(components.Component),
      }
    }

    // Ensure that if the `amp` query parameter is falsy that we remove it from
    // the query object. This ensures it won't be found by the `in` operator.
    if ('amp' in query && !query.amp) delete query.amp

    if (opts.supportsDynamicResponse === true) {
      const isBotRequest = isBot(req.headers['user-agent'] || '')
      const isSupportedDocument =
        typeof components.Document?.getInitialProps !== 'function' ||
        // The built-in `Document` component also supports dynamic HTML for concurrent mode.
        NEXT_BUILTIN_DOCUMENT in components.Document

      // Disable dynamic HTML in cases that we know it won't be generated,
      // so that we can continue generating a cache key when possible.
      // TODO-APP: should the first render for a dynamic app path
      // be static so we can collect revalidate and populate the
      // cache if there are no dynamic data requirements
      opts.supportsDynamicResponse =
        !isSSG && !isBotRequest && !query.amp && isSupportedDocument
      opts.isBot = isBotRequest
    }

    // In development, we always want to generate dynamic HTML.
    if (!isNextDataRequest && isAppPath && opts.dev) {
      opts.supportsDynamicResponse = true
    }

    const defaultLocale = isSSG
      ? this.nextConfig.i18n?.defaultLocale
      : query.__nextDefaultLocale

    const locale = query.__nextLocale
    const locales = this.nextConfig.i18n?.locales

    let previewData: PreviewData
    let isPreviewMode = false

    if (hasServerProps || isSSG || isAppPath) {
      // For the edge runtime, we don't support preview mode in SSG.
      if (process.env.NEXT_RUNTIME !== 'edge') {
        const { tryGetPreviewData } =
          require('./api-utils/node/try-get-preview-data') as typeof import('./api-utils/node/try-get-preview-data')
        previewData = tryGetPreviewData(req, res, this.renderOpts.previewProps)
        isPreviewMode = previewData !== false
      }
    }

    // If this is a request for an app path that should be statically generated
    // and we aren't in the edge runtime, strip the flight headers so it will
    // generate the static response.
    if (
      isAppPath &&
      !opts.dev &&
      !isPreviewMode &&
      isSSG &&
      isRSCRequest &&
      !isDynamicRSCRequest &&
      (!isEdgeRuntime(opts.runtime) ||
        (this.serverOptions as any).webServerConfig)
    ) {
      stripFlightHeaders(req.headers)
    }

    let isOnDemandRevalidate = false
    let revalidateOnlyGenerated = false

    if (isSSG) {
      ;({ isOnDemandRevalidate, revalidateOnlyGenerated } =
        checkIsOnDemandRevalidate(req, this.renderOpts.previewProps))
    }

    if (isSSG && this.minimalMode && req.headers['x-matched-path']) {
      // the url value is already correct when the matched-path header is set
      resolvedUrlPathname = urlPathname
    }

    urlPathname = removeTrailingSlash(urlPathname)
    resolvedUrlPathname = removeTrailingSlash(resolvedUrlPathname)
    if (this.localeNormalizer) {
      resolvedUrlPathname = this.localeNormalizer.normalize(resolvedUrlPathname)
    }

    const handleRedirect = (pageData: any) => {
      const redirect = {
        destination: pageData.pageProps.__N_REDIRECT,
        statusCode: pageData.pageProps.__N_REDIRECT_STATUS,
        basePath: pageData.pageProps.__N_REDIRECT_BASE_PATH,
      }
      const statusCode = getRedirectStatus(redirect)
      const { basePath } = this.nextConfig

      if (
        basePath &&
        redirect.basePath !== false &&
        redirect.destination.startsWith('/')
      ) {
        redirect.destination = `${basePath}${redirect.destination}`
      }

      if (redirect.destination.startsWith('/')) {
        redirect.destination = normalizeRepeatedSlashes(redirect.destination)
      }

      res
        .redirect(redirect.destination, statusCode)
        .body(redirect.destination)
        .send()
    }

    // remove /_next/data prefix from urlPathname so it matches
    // for direct page visit and /_next/data visit
    if (isNextDataRequest) {
      resolvedUrlPathname = this.stripNextDataPath(resolvedUrlPathname)
      urlPathname = this.stripNextDataPath(urlPathname)
    }

    let ssgCacheKey: string | null = null
    if (
      !isPreviewMode &&
      isSSG &&
      !opts.supportsDynamicResponse &&
      !isServerAction &&
      !minimalPostponed &&
      !isDynamicRSCRequest
    ) {
      ssgCacheKey = `${locale ? `/${locale}` : ''}${
        (pathname === '/' || resolvedUrlPathname === '/') && locale
          ? ''
          : resolvedUrlPathname
      }${query.amp ? '.amp' : ''}`
    }

    if ((is404Page || is500Page) && isSSG) {
      ssgCacheKey = `${locale ? `/${locale}` : ''}${pathname}${
        query.amp ? '.amp' : ''
      }`
    }

    if (ssgCacheKey) {
      // we only encode path delimiters for path segments from
      // getStaticPaths so we need to attempt decoding the URL
      // to match against and only escape the path delimiters
      // this allows non-ascii values to be handled e.g. Japanese characters

      // TODO: investigate adding this handling for non-SSG pages so
      // non-ascii names work there also
      ssgCacheKey = ssgCacheKey
        .split('/')
        .map((seg) => {
          try {
            seg = escapePathDelimiters(decodeURIComponent(seg), true)
          } catch (_) {
            // An improperly encoded URL was provided
            throw new DecodeError('failed to decode param')
          }
          return seg
        })
        .join('/')

      // ensure /index and / is normalized to one key
      ssgCacheKey =
        ssgCacheKey === '/index' && pathname === '/' ? '/' : ssgCacheKey
    }
    let protocol: 'http:' | 'https:' = 'https:'

    try {
      const parsedFullUrl = new URL(
        getRequestMeta(req, 'initURL') || '/',
        'http://n'
      )
      protocol = parsedFullUrl.protocol as 'https:' | 'http:'
    } catch {}

    // use existing incrementalCache instance if available
    const incrementalCache =
      (globalThis as any).__incrementalCache ||
      (await this.getIncrementalCache({
        requestHeaders: Object.assign({}, req.headers),
        requestProtocol: protocol.substring(0, protocol.length - 1) as
          | 'http'
          | 'https',
      }))

    // TODO: investigate, this is not safe across multiple concurrent requests
    incrementalCache?.resetRequestCache()

    type Renderer = (context: {
      /**
       * The postponed data for this render. This is only provided when resuming
       * a render that has been postponed.
       */
      postponed: string | undefined
    }) => Promise<ResponseCacheEntry | null>

    const doRender: Renderer = async ({ postponed }) => {
      // In development, we always want to generate dynamic HTML.
      let supportsDynamicResponse: boolean =
        // If we're in development, we always support dynamic HTML, unless it's
        // a data request, in which case we only produce static HTML.
        (!isNextDataRequest && opts.dev === true) ||
        // If this is not SSG or does not have static paths, then it supports
        // dynamic HTML.
        (!isSSG && !hasStaticPaths) ||
        // If this request has provided postponed data, it supports dynamic
        // HTML.
        typeof postponed === 'string' ||
        // If this is a dynamic RSC request, then this render supports dynamic
        // HTML (it's dynamic).
        isDynamicRSCRequest

      const origQuery = parseUrl(req.url || '', true).query

      // clear any dynamic route params so they aren't in
      // the resolvedUrl
      if (opts.params) {
        Object.keys(opts.params).forEach((key) => {
          delete origQuery[key]
        })
      }
      const hadTrailingSlash =
        urlPathname !== '/' && this.nextConfig.trailingSlash

      const resolvedUrl = formatUrl({
        pathname: `${resolvedUrlPathname}${hadTrailingSlash ? '/' : ''}`,
        // make sure to only add query values from original URL
        query: origQuery,
      })
      const renderOpts: LoadedRenderOpts = {
        ...components,
        ...opts,
        ...(isAppPath
          ? {
              incrementalCache,
              // This is a revalidation request if the request is for a static
              // page and it is not being resumed from a postponed render and
              // it is not a dynamic RSC request then it is a revalidation
              // request.
              isRevalidate: isSSG && !postponed && !isDynamicRSCRequest,
              originalPathname: components.ComponentMod.originalPathname,
              serverActions: this.nextConfig.experimental.serverActions,
            }
          : {}),
        isNextDataRequest,
        resolvedUrl,
        locale,
        locales,
        defaultLocale,
        // For getServerSideProps and getInitialProps we need to ensure we use the original URL
        // and not the resolved URL to prevent a hydration mismatch on
        // asPath
        resolvedAsPath:
          hasServerProps || hasGetInitialProps
            ? formatUrl({
                // we use the original URL pathname less the _next/data prefix if
                // present
                pathname: `${urlPathname}${hadTrailingSlash ? '/' : ''}`,
                query: origQuery,
              })
            : resolvedUrl,
        experimental: {
          ...opts.experimental,
          isRoutePPREnabled,
        },
        supportsDynamicResponse,
        isOnDemandRevalidate,
        isDraftMode: isPreviewMode,
        isServerAction,
        postponed,
        waitUntil: this.getWaitUntil(),
        onClose: res.onClose.bind(res),
      }

      if (isDebugPPRSkeleton) {
        supportsDynamicResponse = false
        renderOpts.nextExport = true
        renderOpts.supportsDynamicResponse = false
        renderOpts.isStaticGeneration = true
        renderOpts.isRevalidate = true
        renderOpts.isDebugPPRSkeleton = true
      }

      // Legacy render methods will return a render result that needs to be
      // served by the server.
      let result: RenderResult

      if (routeModule) {
        if (isAppRouteRouteModule(routeModule)) {
          if (
            // The type check here ensures that `req` is correctly typed, and the
            // environment variable check provides dead code elimination.
            process.env.NEXT_RUNTIME === 'edge' ||
            !isNodeNextRequest(req) ||
            !isNodeNextResponse(res)
          ) {
            throw new Error(
              'Invariant: App Route Route Modules cannot be used in the edge runtime'
            )
          }

          const context: AppRouteRouteHandlerContext = {
            params: opts.params,
            prerenderManifest,
            renderOpts: {
              experimental: {
                after: renderOpts.experimental.after,
              },
              originalPathname: components.ComponentMod.originalPathname,
              supportsDynamicResponse,
              incrementalCache,
              isRevalidate: isSSG,
              waitUntil: this.getWaitUntil(),
              onClose: res.onClose.bind(res),
            },
          }

          try {
            const request = NextRequestAdapter.fromNodeNextRequest(
              req,
              signalFromNodeResponse(res.originalResponse)
            )

            const response = await routeModule.handle(request, context)

            ;(req as any).fetchMetrics = (
              context.renderOpts as any
            ).fetchMetrics

            const cacheTags = (context.renderOpts as any).fetchTags

            // If the request is for a static response, we can cache it so long
            // as it's not edge.
            if (isSSG) {
              const blob = await response.blob()

              // Copy the headers from the response.
              const headers = toNodeOutgoingHttpHeaders(response.headers)

              if (cacheTags) {
                headers[NEXT_CACHE_TAGS_HEADER] = cacheTags
              }

              if (!headers['content-type'] && blob.type) {
                headers['content-type'] = blob.type
              }

              const revalidate = context.renderOpts.store?.revalidate ?? false

              // Create the cache entry for the response.
              const cacheEntry: ResponseCacheEntry = {
                value: {
                  kind: 'ROUTE',
                  status: response.status,
                  body: Buffer.from(await blob.arrayBuffer()),
                  headers,
                },
                revalidate,
              }

              return cacheEntry
            }

            // Send the response now that we have copied it into the cache.
            await sendResponse(
              req,
              res,
              response,
              context.renderOpts.pendingWaitUntil
            )
            return null
          } catch (err) {
            // If this is during static generation, throw the error again.
            if (isSSG) throw err

            Log.error(err)

            // Otherwise, send a 500 response.
            await sendResponse(req, res, handleInternalServerErrorResponse())

            return null
          }
        } else if (
          isPagesRouteModule(routeModule) ||
          isAppPageRouteModule(routeModule)
        ) {
          // An OPTIONS request to a page handler is invalid.
          if (req.method === 'OPTIONS' && !is404Page) {
            await sendResponse(req, res, handleBadRequestResponse())
            return null
          }

          if (isPagesRouteModule(routeModule)) {
            // Due to the way we pass data by mutating `renderOpts`, we can't extend
            // the object here but only updating its `clientReferenceManifest` and
            // `nextFontManifest` properties.
            // https://github.com/vercel/next.js/blob/df7cbd904c3bd85f399d1ce90680c0ecf92d2752/packages/next/server/render.tsx#L947-L952
            renderOpts.nextFontManifest = this.nextFontManifest
            renderOpts.clientReferenceManifest =
              components.clientReferenceManifest

            const request = isNodeNextRequest(req) ? req.originalRequest : req
            const response = isNodeNextResponse(res)
              ? res.originalResponse
              : res

            // Call the built-in render method on the module.
            result = await routeModule.render(
              // TODO: fix this type
              // @ts-expect-error - preexisting accepted this
              request,
              response,
              {
                page: pathname,
                params: opts.params,
                query,
                renderOpts,
              }
            )
          } else {
            const module = components.routeModule as AppPageRouteModule

            // Due to the way we pass data by mutating `renderOpts`, we can't extend the
            // object here but only updating its `nextFontManifest` field.
            // https://github.com/vercel/next.js/blob/df7cbd904c3bd85f399d1ce90680c0ecf92d2752/packages/next/server/render.tsx#L947-L952
            renderOpts.nextFontManifest = this.nextFontManifest

            // Call the built-in render method on the module.
            result = await module.render(req, res, {
              page: is404Page ? '/404' : pathname,
              params: opts.params,
              query,
              renderOpts,
            })
          }
        } else {
          throw new Error('Invariant: Unknown route module type')
        }
      } else {
        // If we didn't match a page, we should fallback to using the legacy
        // render method.
        result = await this.renderHTML(req, res, pathname, query, renderOpts)
      }

      const { metadata } = result

      const {
        headers = {},
        // Add any fetch tags that were on the page to the response headers.
        fetchTags: cacheTags,
      } = metadata

      if (cacheTags) {
        headers[NEXT_CACHE_TAGS_HEADER] = cacheTags
      }

      // Pull any fetch metrics from the render onto the request.
      ;(req as any).fetchMetrics = metadata.fetchMetrics

      // we don't throw static to dynamic errors in dev as isSSG
      // is a best guess in dev since we don't have the prerender pass
      // to know whether the path is actually static or not
      if (
        isAppPath &&
        isSSG &&
        metadata.revalidate === 0 &&
        !this.renderOpts.dev &&
        !isRoutePPREnabled
      ) {
        const staticBailoutInfo = metadata.staticBailoutInfo

        const err = new Error(
          `Page changed from static to dynamic at runtime ${urlPathname}${
            staticBailoutInfo?.description
              ? `, reason: ${staticBailoutInfo.description}`
              : ``
          }` +
            `\nsee more here https://nextjs.org/docs/messages/app-static-to-dynamic-error`
        )

        if (staticBailoutInfo?.stack) {
          const stack = staticBailoutInfo.stack
          err.stack = err.message + stack.substring(stack.indexOf('\n'))
        }

        throw err
      }

      // Based on the metadata, we can determine what kind of cache result we
      // should return.

      // Handle `isNotFound`.
      if ('isNotFound' in metadata && metadata.isNotFound) {
        return { value: null, revalidate: metadata.revalidate }
      }

      // Handle `isRedirect`.
      if (metadata.isRedirect) {
        return {
          value: {
            kind: 'REDIRECT',
            props: metadata.pageData ?? metadata.flightData,
          },
          revalidate: metadata.revalidate,
        }
      }

      // Handle `isNull`.
      if (result.isNull) {
        return null
      }

      // We now have a valid HTML result that we can return to the user.
      return {
        value: {
          kind: 'PAGE',
          html: result,
          pageData: metadata.pageData ?? metadata.flightData,
          postponed: metadata.postponed,
          headers,
          status: isAppPath ? res.statusCode : undefined,
        },
        revalidate: metadata.revalidate,
      }
    }

    const responseGenerator: ResponseGenerator = async (
      hasResolved,
      previousCacheEntry,
      isRevalidating
    ): Promise<ResponseCacheEntry | null> => {
      const isProduction = !this.renderOpts.dev
      const didRespond = hasResolved || res.sent

      if (!staticPaths) {
        ;({ staticPaths, fallbackMode } = hasStaticPaths
          ? await this.getStaticPaths({
              pathname,
              requestHeaders: req.headers,
              isAppPath,
              page: components.page,
            })
          : { staticPaths: undefined, fallbackMode: false })
      }

      if (fallbackMode === 'static' && isBot(req.headers['user-agent'] || '')) {
        fallbackMode = 'blocking'
      }

      // skip on-demand revalidate if cache is not present and
      // revalidate-if-generated is set
      if (
        isOnDemandRevalidate &&
        revalidateOnlyGenerated &&
        !previousCacheEntry &&
        !this.minimalMode
      ) {
        await this.render404(req, res)
        return null
      }

      if (previousCacheEntry?.isStale === -1) {
        isOnDemandRevalidate = true
      }

      // only allow on-demand revalidate for fallback: true/blocking
      // or for prerendered fallback: false paths
      if (
        isOnDemandRevalidate &&
        (fallbackMode !== false || previousCacheEntry)
      ) {
        fallbackMode = 'blocking'
      }

      // We use `ssgCacheKey` here as it is normalized to match the encoding
      // from getStaticPaths along with including the locale.
      //
      // We use the `resolvedUrlPathname` for the development case when this
      // is an app path since it doesn't include locale information.
      let staticPathKey =
        ssgCacheKey ?? (opts.dev && isAppPath ? resolvedUrlPathname : null)
      if (staticPathKey && query.amp) {
        staticPathKey = staticPathKey.replace(/\.amp$/, '')
      }

      const isPageIncludedInStaticPaths =
        staticPathKey && staticPaths?.includes(staticPathKey)

      if ((this.nextConfig.experimental as any).isExperimentalCompile) {
        fallbackMode = 'blocking'
      }

      // When we did not respond from cache, we need to choose to block on
      // rendering or return a skeleton.
      //
      // - Data requests always block.
      // - Blocking mode fallback always blocks.
      // - Preview mode toggles all pages to be resolved in a blocking manner.
      // - Non-dynamic pages should block (though this is an impossible
      //   case in production).
      // - Dynamic pages should return their skeleton if not defined in
      //   getStaticPaths, then finish the data request on the client-side.
      //
      if (
        process.env.NEXT_RUNTIME !== 'edge' &&
        !this.minimalMode &&
        fallbackMode !== 'blocking' &&
        staticPathKey &&
        !didRespond &&
        !isPreviewMode &&
        isDynamic &&
        (isProduction || !staticPaths || !isPageIncludedInStaticPaths)
      ) {
        if (
          // In development, fall through to render to handle missing
          // getStaticPaths.
          (isProduction || (staticPaths && staticPaths?.length > 0)) &&
          // When fallback isn't present, abort this render so we 404
          fallbackMode !== 'static'
        ) {
          throw new NoFallbackError()
        }

        if (!isNextDataRequest) {
          // Production already emitted the fallback as static HTML.
          if (isProduction) {
            const html = await this.getFallback(
              locale ? `/${locale}${pathname}` : pathname
            )

            return {
              value: {
                kind: 'PAGE',
                html: RenderResult.fromStatic(html),
                postponed: undefined,
                status: undefined,
                headers: undefined,
                pageData: {},
              },
            }
          }
          // We need to generate the fallback on-demand for development.
          else {
            query.__nextFallback = 'true'

            // We pass `undefined` as there cannot be a postponed state in
            // development.
            const result = await doRender({ postponed: undefined })
            if (!result) {
              return null
            }
            // Prevent caching this result
            delete result.revalidate
            return result
          }
        }
      }

      const result = await doRender({
        // Only requests that aren't revalidating can be resumed. If we have the
        // minimal postponed data, then we should resume the render with it.
        postponed:
          !isOnDemandRevalidate && !isRevalidating && minimalPostponed
            ? minimalPostponed
            : undefined,
      })
      if (!result) {
        return null
      }

      return {
        ...result,
        revalidate:
          result.revalidate !== undefined
            ? result.revalidate
            : /* default to minimum revalidate (this should be an invariant) */ 1,
      }
    }

    const cacheEntry = await this.responseCache.get(
      ssgCacheKey,
      responseGenerator,
      {
        routeKind: routeModule?.definition.kind,
        incrementalCache,
        isOnDemandRevalidate,
        isPrefetch: req.headers.purpose === 'prefetch',
      }
    )

    if (!cacheEntry) {
      if (ssgCacheKey && !(isOnDemandRevalidate && revalidateOnlyGenerated)) {
        // A cache entry might not be generated if a response is written
        // in `getInitialProps` or `getServerSideProps`, but those shouldn't
        // have a cache key. If we do have a cache key but we don't end up
        // with a cache entry, then either Next.js or the application has a
        // bug that needs fixing.
        throw new Error('invariant: cache entry required but not generated')
      }
      return null
    }

    const didPostpone =
      cacheEntry.value?.kind === 'PAGE' &&
      typeof cacheEntry.value.postponed === 'string'

    if (
      isSSG &&
      !this.minimalMode &&
      // We don't want to send a cache header for requests that contain dynamic
      // data. If this is a Dynamic RSC request or wasn't a Prefetch RSC
      // request, then we should set the cache header.
      !isDynamicRSCRequest &&
      (!didPostpone || isPrefetchRSCRequest)
    ) {
      // set x-nextjs-cache header to match the header
      // we set for the image-optimizer
      res.setHeader(
        'x-nextjs-cache',
        isOnDemandRevalidate
          ? 'REVALIDATED'
          : cacheEntry.isMiss
            ? 'MISS'
            : cacheEntry.isStale
              ? 'STALE'
              : 'HIT'
      )
    }

    const { value: cachedData } = cacheEntry

    // If the cache value is an image, we should error early.
    if (cachedData?.kind === 'IMAGE') {
      throw new Error('invariant SSG should not return an image cache value')
    }

    // Coerce the revalidate parameter from the render.
    let revalidate: Revalidate | undefined

    // If this is a resume request in minimal mode it is streamed with dynamic
    // content and should not be cached.
    if (minimalPostponed) {
      revalidate = 0
    }

    // If this is in minimal mode and this is a flight request that isn't a
    // prefetch request while PPR is enabled, it cannot be cached as it contains
    // dynamic content.
    else if (
      this.minimalMode &&
      isRSCRequest &&
      !isPrefetchRSCRequest &&
      isRoutePPREnabled
    ) {
      revalidate = 0
    } else if (
      typeof cacheEntry.revalidate !== 'undefined' &&
      (!this.renderOpts.dev || (hasServerProps && !isNextDataRequest))
    ) {
      // If this is a preview mode request, we shouldn't cache it. We also don't
      // cache 404 pages.
      if (isPreviewMode || (is404Page && !isNextDataRequest)) {
        revalidate = 0
      }

      // If this isn't SSG, then we should set change the header only if it is
      // not set already.
      else if (!isSSG) {
        if (!res.getHeader('Cache-Control')) {
          revalidate = 0
        }
      }

      // If the cache entry has a revalidate value that's a number, use it.
      else if (typeof cacheEntry.revalidate === 'number') {
        if (cacheEntry.revalidate < 1) {
          throw new Error(
            `Invariant: invalid Cache-Control duration provided: ${cacheEntry.revalidate} < 1`
          )
        }

        revalidate = cacheEntry.revalidate
      }
      // Otherwise if the revalidate value is false, then we should use the cache
      // time of one year.
      else if (cacheEntry.revalidate === false) {
        revalidate = CACHE_ONE_YEAR
      }
    }

    cacheEntry.revalidate = revalidate

    // If there's a callback for `onCacheEntry`, call it with the cache entry
    // and the revalidate options.
    const onCacheEntry = getRequestMeta(req, 'onCacheEntry')
    if (onCacheEntry) {
      const finished = await onCacheEntry(cacheEntry, {
        url: getRequestMeta(req, 'initURL'),
      })
      if (finished) {
        // TODO: maybe we have to end the request?
        return null
      }
    }

    if (!cachedData) {
      if (cacheEntry.revalidate) {
        res.setHeader(
          'Cache-Control',
          formatRevalidate({
            revalidate: cacheEntry.revalidate,
            swrDelta: this.nextConfig.swrDelta,
          })
        )
      }
      if (isNextDataRequest) {
        res.statusCode = 404
        res.body('{"notFound":true}').send()
        return null
      }

      if (this.renderOpts.dev) {
        query.__nextNotFoundSrcPage = pathname
      }

      await this.render404(req, res, { pathname, query }, false)
      return null
    } else if (cachedData.kind === 'REDIRECT') {
      if (cacheEntry.revalidate) {
        res.setHeader(
          'Cache-Control',
          formatRevalidate({
            revalidate: cacheEntry.revalidate,
            swrDelta: this.nextConfig.swrDelta,
          })
        )
      }

      if (isNextDataRequest) {
        return {
          type: 'json',
          body: RenderResult.fromStatic(
            // @TODO: Handle flight data.
            JSON.stringify(cachedData.props)
          ),
          revalidate: cacheEntry.revalidate,
        }
      } else {
        await handleRedirect(cachedData.props)
        return null
      }
    } else if (cachedData.kind === 'ROUTE') {
      const headers = { ...cachedData.headers }

      if (!(this.minimalMode && isSSG)) {
        delete headers[NEXT_CACHE_TAGS_HEADER]
      }

      await sendResponse(
        req,
        res,
        new Response(cachedData.body, {
          headers: fromNodeOutgoingHttpHeaders(headers),
          status: cachedData.status || 200,
        })
      )
      return null
    } else if (isAppPath) {
      // If the request has a postponed state and it's a resume request we
      // should error.
      if (cachedData.postponed && minimalPostponed) {
        throw new Error(
          'Invariant: postponed state should not be present on a resume request'
        )
      }

      if (cachedData.headers) {
        const headers = { ...cachedData.headers }

        if (!this.minimalMode || !isSSG) {
          delete headers[NEXT_CACHE_TAGS_HEADER]
        }

        for (let [key, value] of Object.entries(headers)) {
          if (typeof value === 'undefined') continue

          if (Array.isArray(value)) {
            for (const v of value) {
              res.appendHeader(key, v)
            }
          } else if (typeof value === 'number') {
            value = value.toString()
            res.appendHeader(key, value)
          } else {
            res.appendHeader(key, value)
          }
        }
      }

      if (
        this.minimalMode &&
        isSSG &&
        cachedData.headers?.[NEXT_CACHE_TAGS_HEADER]
      ) {
        res.setHeader(
          NEXT_CACHE_TAGS_HEADER,
          cachedData.headers[NEXT_CACHE_TAGS_HEADER] as string
        )
      }

      // If the request is a data request, then we shouldn't set the status code
      // from the response because it should always be 200. This should be gated
      // behind the experimental PPR flag.
      if (cachedData.status && (!isRSCRequest || !isRoutePPREnabled)) {
        res.statusCode = cachedData.status
      }

      // Mark that the request did postpone if this is a data request.
      if (cachedData.postponed && isRSCRequest) {
        res.setHeader(NEXT_DID_POSTPONE_HEADER, '1')
      }

      // we don't go through this block when preview mode is true
      // as preview mode is a dynamic request (bypasses cache) and doesn't
      // generate both HTML and payloads in the same request so continue to just
      // return the generated payload
      if (isRSCRequest && !isPreviewMode) {
        // If this is a dynamic RSC request, then stream the response.
<<<<<<< HEAD
        if (isDynamicRSCRequest) {
          if (cachedData.pageData) {
            throw new Error('Invariant: Expected pageData to be undefined')
          }

=======
        if (typeof cachedData.pageData !== 'string') {
>>>>>>> 7d19bdc2
          if (cachedData.postponed) {
            throw new Error('Invariant: Expected postponed to be undefined')
          }

          return {
            type: 'rsc',
            body: cachedData.html,
            // Dynamic RSC responses cannot be cached, even if they're
            // configured with `force-static` because we have no way of
            // distinguishing between `force-static` and pages that have no
            // postponed state.
            // TODO: distinguish `force-static` from pages with no postponed state (static)
            revalidate: isDynamicRSCRequest ? 0 : cacheEntry.revalidate,
          }
        }

<<<<<<< HEAD
        if (typeof cachedData.pageData !== 'string') {
          throw new Error(
            `Invariant: expected pageData to be a string, got ${typeof cachedData.pageData}`
          )
        }

=======
>>>>>>> 7d19bdc2
        // As this isn't a prefetch request, we should serve the static flight
        // data.
        return {
          type: 'rsc',
          body: RenderResult.fromStatic(cachedData.pageData),
          revalidate: cacheEntry.revalidate,
        }
      }

      // This is a request for HTML data.
      let body = cachedData.html

      // If there's no postponed state, we should just serve the HTML. This
      // should also be the case for a resume request because it's completed
      // as a server render (rather than a static render).
      if (!cachedData.postponed || this.minimalMode) {
        return {
          type: 'html',
          body,
          revalidate: cacheEntry.revalidate,
        }
      }

      // If we're debugging the skeleton, we should just serve the HTML without
      // resuming the render. The returned HTML will be the static shell.
      if (isDebugPPRSkeleton) {
        return { type: 'html', body, revalidate: 0 }
      }

      // This request has postponed, so let's create a new transformer that the
      // dynamic data can pipe to that will attach the dynamic data to the end
      // of the response.
      const transformer = new TransformStream<Uint8Array, Uint8Array>()
      body.chain(transformer.readable)

      // Perform the render again, but this time, provide the postponed state.
      // We don't await because we want the result to start streaming now, and
      // we've already chained the transformer's readable to the render result.
      doRender({ postponed: cachedData.postponed })
        .then(async (result) => {
          if (!result) {
            throw new Error('Invariant: expected a result to be returned')
          }

          if (result.value?.kind !== 'PAGE') {
            throw new Error(
              `Invariant: expected a page response, got ${result.value?.kind}`
            )
          }

          // Pipe the resume result to the transformer.
          await result.value.html.pipeTo(transformer.writable)
        })
        .catch((err) => {
          // An error occurred during piping or preparing the render, abort
          // the transformers writer so we can terminate the stream.
          transformer.writable.abort(err).catch((e) => {
            console.error("couldn't abort transformer", e)
          })
        })

      return {
        type: 'html',
        body,
        // We don't want to cache the response if it has postponed data because
        // the response being sent to the client it's dynamic parts are streamed
        // to the client on the same request.
        revalidate: 0,
      }
<<<<<<< HEAD
    } else if (isDataReq) {
=======
    } else if (isNextDataRequest) {
>>>>>>> 7d19bdc2
      return {
        type: 'json',
        body: RenderResult.fromStatic(JSON.stringify(cachedData.pageData)),
        revalidate: cacheEntry.revalidate,
      }
    } else {
      return {
        type: 'html',
        body: cachedData.html,
        revalidate: cacheEntry.revalidate,
      }
    }
  }

  private stripNextDataPath(path: string, stripLocale = true) {
    if (path.includes(this.buildId)) {
      const splitPath = path.substring(
        path.indexOf(this.buildId) + this.buildId.length
      )

      path = denormalizePagePath(splitPath.replace(/\.json$/, ''))
    }

    if (this.localeNormalizer && stripLocale) {
      return this.localeNormalizer.normalize(path)
    }
    return path
  }

  // map the route to the actual bundle name
  protected getOriginalAppPaths(route: string) {
    if (this.enabledDirectories.app) {
      const originalAppPath = this.appPathRoutes?.[route]

      if (!originalAppPath) {
        return null
      }

      return originalAppPath
    }
    return null
  }

  protected async renderPageComponent(
    ctx: RequestContext<ServerRequest, ServerResponse>,
    bubbleNoFallback: boolean
  ) {
    const { query, pathname } = ctx

    const appPaths = this.getOriginalAppPaths(pathname)
    const isAppPath = Array.isArray(appPaths)

    let page = pathname
    if (isAppPath) {
      // the last item in the array is the root page, if there are parallel routes
      page = appPaths[appPaths.length - 1]
    }

    const result = await this.findPageComponents({
      page,
      query,
      params: ctx.renderOpts.params || {},
      isAppPath,
      sriEnabled: !!this.nextConfig.experimental.sri?.algorithm,
      appPaths,
      // Ensuring for loading page component routes is done via the matcher.
      shouldEnsure: false,
    })
    if (result) {
      getTracer().getRootSpanAttributes()?.set('next.route', pathname)
      try {
        return await this.renderToResponseWithComponents(ctx, result)
      } catch (err) {
        const isNoFallbackError = err instanceof NoFallbackError

        if (!isNoFallbackError || (isNoFallbackError && bubbleNoFallback)) {
          throw err
        }
      }
    }
    return false
  }

  private async renderToResponse(
    ctx: RequestContext<ServerRequest, ServerResponse>
  ): Promise<ResponsePayload | null> {
    return getTracer().trace(
      BaseServerSpan.renderToResponse,
      {
        spanName: `rendering page`,
        attributes: {
          'next.route': ctx.pathname,
        },
      },
      async () => {
        return this.renderToResponseImpl(ctx)
      }
    )
  }

  protected abstract getMiddleware(): MiddlewareRoutingItem | undefined
  protected abstract getFallbackErrorComponents(
    url?: string
  ): Promise<LoadComponentsReturnType | null>
  protected abstract getRoutesManifest(): NormalizedRouteManifest | undefined

  private async renderToResponseImpl(
    ctx: RequestContext<ServerRequest, ServerResponse>
  ): Promise<ResponsePayload | null> {
    const { res, query, pathname } = ctx
    let page = pathname
    const bubbleNoFallback = !!query._nextBubbleNoFallback
    delete query[NEXT_RSC_UNION_QUERY]
    delete query._nextBubbleNoFallback

    const options: MatchOptions = {
      i18n: this.i18nProvider?.fromQuery(pathname, query),
    }

    try {
      for await (const match of this.matchers.matchAll(pathname, options)) {
        // when a specific invoke-output is meant to be matched
        // ensure a prior dynamic route/page doesn't take priority
        const invokeOutput = ctx.req.headers['x-invoke-output']
        if (
          !this.minimalMode &&
          typeof invokeOutput === 'string' &&
          isDynamicRoute(invokeOutput || '') &&
          invokeOutput !== match.definition.pathname
        ) {
          continue
        }

        const result = await this.renderPageComponent(
          {
            ...ctx,
            pathname: match.definition.pathname,
            renderOpts: {
              ...ctx.renderOpts,
              params: match.params,
            },
          },
          bubbleNoFallback
        )
        if (result !== false) return result
      }

      // currently edge functions aren't receiving the x-matched-path
      // header so we need to fallback to matching the current page
      // when we weren't able to match via dynamic route to handle
      // the rewrite case
      // @ts-expect-error extended in child class web-server
      if (this.serverOptions.webServerConfig) {
        // @ts-expect-error extended in child class web-server
        ctx.pathname = this.serverOptions.webServerConfig.page
        const result = await this.renderPageComponent(ctx, bubbleNoFallback)
        if (result !== false) return result
      }
    } catch (error) {
      const err = getProperError(error)

      if (error instanceof MissingStaticPage) {
        console.error(
          'Invariant: failed to load static page',
          JSON.stringify(
            {
              page,
              url: ctx.req.url,
              matchedPath: ctx.req.headers['x-matched-path'],
              initUrl: getRequestMeta(ctx.req, 'initURL'),
              didRewrite: !!getRequestMeta(ctx.req, 'rewroteURL'),
              rewroteUrl: getRequestMeta(ctx.req, 'rewroteURL'),
            },
            null,
            2
          )
        )
        throw err
      }

      if (err instanceof NoFallbackError && bubbleNoFallback) {
        throw err
      }
      if (err instanceof DecodeError || err instanceof NormalizeError) {
        res.statusCode = 400
        return await this.renderErrorToResponse(ctx, err)
      }

      res.statusCode = 500

      // if pages/500 is present we still need to trigger
      // /_error `getInitialProps` to allow reporting error
      if (await this.hasPage('/500')) {
        ctx.query.__nextCustomErrorRender = '1'
        await this.renderErrorToResponse(ctx, err)
        delete ctx.query.__nextCustomErrorRender
      }

      const isWrappedError = err instanceof WrappedBuildError

      if (!isWrappedError) {
        if (
          (this.minimalMode && process.env.NEXT_RUNTIME !== 'edge') ||
          this.renderOpts.dev
        ) {
          if (isError(err)) err.page = page
          throw err
        }
        this.logError(getProperError(err))
      }
      const response = await this.renderErrorToResponse(
        ctx,
        isWrappedError ? (err as WrappedBuildError).innerError : err
      )
      return response
    }

    if (
      this.getMiddleware() &&
      !!ctx.req.headers['x-nextjs-data'] &&
      (!res.statusCode || res.statusCode === 200 || res.statusCode === 404)
    ) {
      res.setHeader(
        'x-nextjs-matched-path',
        `${query.__nextLocale ? `/${query.__nextLocale}` : ''}${pathname}`
      )
      res.statusCode = 200
      res.setHeader('content-type', 'application/json')
      res.body('{}')
      res.send()
      return null
    }

    res.statusCode = 404
    return this.renderErrorToResponse(ctx, null)
  }

  public async renderToHTML(
    req: ServerRequest,
    res: ServerResponse,
    pathname: string,
    query: ParsedUrlQuery = {}
  ): Promise<string | null> {
    return getTracer().trace(BaseServerSpan.renderToHTML, async () => {
      return this.renderToHTMLImpl(req, res, pathname, query)
    })
  }

  private async renderToHTMLImpl(
    req: ServerRequest,
    res: ServerResponse,
    pathname: string,
    query: ParsedUrlQuery = {}
  ): Promise<string | null> {
    return this.getStaticHTML((ctx) => this.renderToResponse(ctx), {
      req,
      res,
      pathname,
      query,
    })
  }

  public async renderError(
    err: Error | null,
    req: ServerRequest,
    res: ServerResponse,
    pathname: string,
    query: NextParsedUrlQuery = {},
    setHeaders = true
  ): Promise<void> {
    return getTracer().trace(BaseServerSpan.renderError, async () => {
      return this.renderErrorImpl(err, req, res, pathname, query, setHeaders)
    })
  }

  private async renderErrorImpl(
    err: Error | null,
    req: ServerRequest,
    res: ServerResponse,
    pathname: string,
    query: NextParsedUrlQuery = {},
    setHeaders = true
  ): Promise<void> {
    if (setHeaders) {
      res.setHeader(
        'Cache-Control',
        'no-cache, no-store, max-age=0, must-revalidate'
      )
    }

    return this.pipe(
      async (ctx) => {
        const response = await this.renderErrorToResponse(ctx, err)
        if (this.minimalMode && res.statusCode === 500) {
          throw err
        }
        return response
      },
      { req, res, pathname, query }
    )
  }

  private customErrorNo404Warn = execOnce(() => {
    Log.warn(
      `You have added a custom /_error page without a custom /404 page. This prevents the 404 page from being auto statically optimized.\nSee here for info: https://nextjs.org/docs/messages/custom-error-no-custom-404`
    )
  })

  private async renderErrorToResponse(
    ctx: RequestContext<ServerRequest, ServerResponse>,
    err: Error | null
  ): Promise<ResponsePayload | null> {
    return getTracer().trace(BaseServerSpan.renderErrorToResponse, async () => {
      return this.renderErrorToResponseImpl(ctx, err)
    })
  }

  protected async renderErrorToResponseImpl(
    ctx: RequestContext<ServerRequest, ServerResponse>,
    err: Error | null
  ): Promise<ResponsePayload | null> {
    // Short-circuit favicon.ico in development to avoid compiling 404 page when the app has no favicon.ico.
    // Since favicon.ico is automatically requested by the browser.
    if (this.renderOpts.dev && ctx.pathname === '/favicon.ico') {
      return {
        type: 'html',
        body: RenderResult.fromStatic(''),
      }
    }
    const { res, query } = ctx

    try {
      let result: null | FindComponentsResult = null

      const is404 = res.statusCode === 404
      let using404Page = false

      if (is404) {
        if (this.enabledDirectories.app) {
          // Use the not-found entry in app directory
          result = await this.findPageComponents({
            page: UNDERSCORE_NOT_FOUND_ROUTE_ENTRY,
            query,
            params: {},
            isAppPath: true,
            shouldEnsure: true,
            url: ctx.req.url,
          })
          using404Page = result !== null
        }

        if (!result && (await this.hasPage('/404'))) {
          result = await this.findPageComponents({
            page: '/404',
            query,
            params: {},
            isAppPath: false,
            // Ensuring can't be done here because you never "match" a 404 route.
            shouldEnsure: true,
            url: ctx.req.url,
          })
          using404Page = result !== null
        }
      }
      let statusPage = `/${res.statusCode}`

      if (
        !ctx.query.__nextCustomErrorRender &&
        !result &&
        STATIC_STATUS_PAGES.includes(statusPage)
      ) {
        // skip ensuring /500 in dev mode as it isn't used and the
        // dev overlay is used instead
        if (statusPage !== '/500' || !this.renderOpts.dev) {
          result = await this.findPageComponents({
            page: statusPage,
            query,
            params: {},
            isAppPath: false,
            // Ensuring can't be done here because you never "match" a 500
            // route.
            shouldEnsure: true,
            url: ctx.req.url,
          })
        }
      }

      if (!result) {
        result = await this.findPageComponents({
          page: '/_error',
          query,
          params: {},
          isAppPath: false,
          // Ensuring can't be done here because you never "match" an error
          // route.
          shouldEnsure: true,
          url: ctx.req.url,
        })
        statusPage = '/_error'
      }

      if (
        process.env.NODE_ENV !== 'production' &&
        !using404Page &&
        (await this.hasPage('/_error')) &&
        !(await this.hasPage('/404'))
      ) {
        this.customErrorNo404Warn()
      }

      if (!result) {
        // this can occur when a project directory has been moved/deleted
        // which is handled in the parent process in development
        if (this.renderOpts.dev) {
          return {
            type: 'html',
            // wait for dev-server to restart before refreshing
            body: RenderResult.fromStatic(
              `
              <pre>missing required error components, refreshing...</pre>
              <script>
                async function check() {
                  const res = await fetch(location.href).catch(() => ({}))

                  if (res.status === 200) {
                    location.reload()
                  } else {
                    setTimeout(check, 1000)
                  }
                }
                check()
              </script>`
            ),
          }
        }

        throw new WrappedBuildError(
          new Error('missing required error components')
        )
      }

      // If the page has a route module, use it for the new match. If it doesn't
      // have a route module, remove the match.
      if (result.components.routeModule) {
        addRequestMeta(ctx.req, 'match', {
          definition: result.components.routeModule.definition,
          params: undefined,
        })
      } else {
        removeRequestMeta(ctx.req, 'match')
      }

      try {
        return await this.renderToResponseWithComponents(
          {
            ...ctx,
            pathname: statusPage,
            renderOpts: {
              ...ctx.renderOpts,
              err,
            },
          },
          result
        )
      } catch (maybeFallbackError) {
        if (maybeFallbackError instanceof NoFallbackError) {
          throw new Error('invariant: failed to render error page')
        }
        throw maybeFallbackError
      }
    } catch (error) {
      const renderToHtmlError = getProperError(error)
      const isWrappedError = renderToHtmlError instanceof WrappedBuildError
      if (!isWrappedError) {
        this.logError(renderToHtmlError)
      }
      res.statusCode = 500
      const fallbackComponents = await this.getFallbackErrorComponents(
        ctx.req.url
      )

      if (fallbackComponents) {
        // There was an error, so use it's definition from the route module
        // to add the match to the request.
        addRequestMeta(ctx.req, 'match', {
          definition: fallbackComponents.routeModule!.definition,
          params: undefined,
        })

        return this.renderToResponseWithComponents(
          {
            ...ctx,
            pathname: '/_error',
            renderOpts: {
              ...ctx.renderOpts,
              // We render `renderToHtmlError` here because `err` is
              // already captured in the stacktrace.
              err: isWrappedError
                ? renderToHtmlError.innerError
                : renderToHtmlError,
            },
          },
          {
            query,
            components: fallbackComponents,
          }
        )
      }
      return {
        type: 'html',
        body: RenderResult.fromStatic('Internal Server Error'),
      }
    }
  }

  public async renderErrorToHTML(
    err: Error | null,
    req: ServerRequest,
    res: ServerResponse,
    pathname: string,
    query: ParsedUrlQuery = {}
  ): Promise<string | null> {
    return this.getStaticHTML((ctx) => this.renderErrorToResponse(ctx, err), {
      req,
      res,
      pathname,
      query,
    })
  }

  public async render404(
    req: ServerRequest,
    res: ServerResponse,
    parsedUrl?: Pick<NextUrlWithParsedQuery, 'pathname' | 'query'>,
    setHeaders = true
  ): Promise<void> {
    const { pathname, query } = parsedUrl ? parsedUrl : parseUrl(req.url!, true)

    if (this.nextConfig.i18n) {
      query.__nextLocale ||= this.nextConfig.i18n.defaultLocale
      query.__nextDefaultLocale ||= this.nextConfig.i18n.defaultLocale
    }

    res.statusCode = 404
    return this.renderError(null, req, res, pathname!, query, setHeaders)
  }
}

export function isRSCRequestCheck(req: BaseNextRequest): boolean {
  return getRequestMeta(req, 'isRSCRequest') === true
}<|MERGE_RESOLUTION|>--- conflicted
+++ resolved
@@ -3014,15 +3014,7 @@
       // return the generated payload
       if (isRSCRequest && !isPreviewMode) {
         // If this is a dynamic RSC request, then stream the response.
-<<<<<<< HEAD
-        if (isDynamicRSCRequest) {
-          if (cachedData.pageData) {
-            throw new Error('Invariant: Expected pageData to be undefined')
-          }
-
-=======
         if (typeof cachedData.pageData !== 'string') {
->>>>>>> 7d19bdc2
           if (cachedData.postponed) {
             throw new Error('Invariant: Expected postponed to be undefined')
           }
@@ -3039,15 +3031,6 @@
           }
         }
 
-<<<<<<< HEAD
-        if (typeof cachedData.pageData !== 'string') {
-          throw new Error(
-            `Invariant: expected pageData to be a string, got ${typeof cachedData.pageData}`
-          )
-        }
-
-=======
->>>>>>> 7d19bdc2
         // As this isn't a prefetch request, we should serve the static flight
         // data.
         return {
@@ -3117,11 +3100,7 @@
         // to the client on the same request.
         revalidate: 0,
       }
-<<<<<<< HEAD
-    } else if (isDataReq) {
-=======
     } else if (isNextDataRequest) {
->>>>>>> 7d19bdc2
       return {
         type: 'json',
         body: RenderResult.fromStatic(JSON.stringify(cachedData.pageData)),
