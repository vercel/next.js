--- conflicted
+++ resolved
@@ -50,17 +50,8 @@
   TEMPORARY_REDIRECT_STATUS,
 } from '../shared/lib/constants'
 import { isDynamicRoute } from '../shared/lib/router/utils'
-<<<<<<< HEAD
-import {
-  setLazyProp,
-  getCookieParser,
-  checkIsOnDemandRevalidate,
-} from './api-utils'
+import { checkIsOnDemandRevalidate } from './api-utils'
 import { setConfig } from '../shared/lib/runtime-config.external'
-=======
-import { checkIsOnDemandRevalidate } from './api-utils'
-import { setConfig } from '../shared/lib/runtime-config.shared-runtime'
->>>>>>> 4385efac
 
 import { setRevalidateHeaders } from './send-payload/revalidate-headers'
 import { execOnce } from '../shared/lib/utils'
