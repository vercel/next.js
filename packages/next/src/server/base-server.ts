import type { __ApiPreviewProps } from './api-utils'
import type { FontManifest, FontConfig } from './font-utils'
import type { LoadComponentsReturnType } from './load-components'
import type { MiddlewareRouteMatch } from '../shared/lib/router/utils/middleware-route-matcher'
import type { Params } from '../client/components/params'
import type { NextConfig, NextConfigComplete } from './config-shared'
import type {
  NextParsedUrlQuery,
  NextUrlWithParsedQuery,
  RequestMeta,
} from './request-meta'
import type { ParsedUrlQuery } from 'querystring'
import type { RenderOptsPartial as PagesRenderOptsPartial } from './render'
import type {
  RenderOptsPartial as AppRenderOptsPartial,
  ServerOnInstrumentationRequestError,
} from './app-render/types'
import {
  type CachedAppPageValue,
  type CachedPageValue,
  type ServerComponentsHmrCache,
  type ResponseCacheBase,
  type ResponseCacheEntry,
  type ResponseGenerator,
  CachedRouteKind,
  type CachedRedirectValue,
} from './response-cache'
import type { UrlWithParsedQuery } from 'url'
import {
  NormalizeError,
  DecodeError,
  normalizeRepeatedSlashes,
  MissingStaticPage,
} from '../shared/lib/utils'
import type { PreviewData } from '../types'
import type { PagesManifest } from '../build/webpack/plugins/pages-manifest-plugin'
import type { BaseNextRequest, BaseNextResponse } from './base-http'
import type {
  ManifestRewriteRoute,
  ManifestRoute,
  PrerenderManifest,
} from '../build'
import type { ClientReferenceManifest } from '../build/webpack/plugins/flight-manifest-plugin'
import type { NextFontManifest } from '../build/webpack/plugins/next-font-manifest-plugin'
import type { AppPageRouteModule } from './route-modules/app-page/module'
import type { PagesAPIRouteMatch } from './route-matches/pages-api-route-match'
import type { AppRouteRouteHandlerContext } from './route-modules/app-route/module'
import type {
  Server as HTTPServer,
  IncomingMessage,
  ServerResponse as HTTPServerResponse,
} from 'http'
import type { MiddlewareMatcher } from '../build/analysis/get-page-static-info'
import type { TLSSocket } from 'tls'
import type { PathnameNormalizer } from './normalizers/request/pathname-normalizer'
import type { InstrumentationModule } from './instrumentation/types'

import { format as formatUrl, parse as parseUrl } from 'url'
import { formatHostname } from './lib/format-hostname'
import { getRedirectStatus } from '../lib/redirect-status'
import { isEdgeRuntime } from '../lib/is-edge-runtime'
import {
  APP_PATHS_MANIFEST,
  NEXT_BUILTIN_DOCUMENT,
  PAGES_MANIFEST,
  STATIC_STATUS_PAGES,
  UNDERSCORE_NOT_FOUND_ROUTE,
  UNDERSCORE_NOT_FOUND_ROUTE_ENTRY,
} from '../shared/lib/constants'
import { isDynamicRoute } from '../shared/lib/router/utils'
import { checkIsOnDemandRevalidate } from './api-utils'
import { setConfig } from '../shared/lib/runtime-config.external'
import {
  formatRevalidate,
  type Revalidate,
  type SwrDelta,
} from './lib/revalidate'
import { execOnce } from '../shared/lib/utils'
import { isBlockedPage } from './utils'
import { isBot } from '../shared/lib/router/utils/is-bot'
import RenderResult from './render-result'
import { removeTrailingSlash } from '../shared/lib/router/utils/remove-trailing-slash'
import { denormalizePagePath } from '../shared/lib/page-path/denormalize-page-path'
import * as Log from '../build/output/log'
import escapePathDelimiters from '../shared/lib/router/utils/escape-path-delimiters'
import { getUtils } from './server-utils'
import isError, { getProperError } from '../lib/is-error'
import {
  addRequestMeta,
  getRequestMeta,
  removeRequestMeta,
  setRequestMeta,
} from './request-meta'
import { removePathPrefix } from '../shared/lib/router/utils/remove-path-prefix'
import { normalizeAppPath } from '../shared/lib/router/utils/app-paths'
import { getHostname } from '../shared/lib/get-hostname'
import { parseUrl as parseUrlUtil } from '../shared/lib/router/utils/parse-url'
import { getNextPathnameInfo } from '../shared/lib/router/utils/get-next-pathname-info'
import {
  RSC_HEADER,
  NEXT_RSC_UNION_QUERY,
  NEXT_ROUTER_PREFETCH_HEADER,
  NEXT_DID_POSTPONE_HEADER,
  NEXT_URL,
  NEXT_ROUTER_STATE_TREE_HEADER,
  NEXT_IS_PRERENDER_HEADER,
} from '../client/components/app-router-headers'
import type {
  MatchOptions,
  RouteMatcherManager,
} from './route-matcher-managers/route-matcher-manager'
import { LocaleRouteNormalizer } from './normalizers/locale-route-normalizer'
import { DefaultRouteMatcherManager } from './route-matcher-managers/default-route-matcher-manager'
import { AppPageRouteMatcherProvider } from './route-matcher-providers/app-page-route-matcher-provider'
import { AppRouteRouteMatcherProvider } from './route-matcher-providers/app-route-route-matcher-provider'
import { PagesAPIRouteMatcherProvider } from './route-matcher-providers/pages-api-route-matcher-provider'
import { PagesRouteMatcherProvider } from './route-matcher-providers/pages-route-matcher-provider'
import { ServerManifestLoader } from './route-matcher-providers/helpers/manifest-loaders/server-manifest-loader'
import { getTracer, isBubbledError, SpanKind } from './lib/trace/tracer'
import { BaseServerSpan } from './lib/trace/constants'
import { I18NProvider } from './lib/i18n-provider'
import { sendResponse } from './send-response'
import {
  handleBadRequestResponse,
  handleInternalServerErrorResponse,
} from './route-modules/helpers/response-handlers'
import {
  fromNodeOutgoingHttpHeaders,
  normalizeNextQueryParam,
  toNodeOutgoingHttpHeaders,
} from './web/utils'
import { CACHE_ONE_YEAR, NEXT_CACHE_TAGS_HEADER } from '../lib/constants'
import { normalizeLocalePath } from '../shared/lib/i18n/normalize-locale-path'
import {
  NextRequestAdapter,
  signalFromNodeResponse,
} from './web/spec-extension/adapters/next-request'
import { matchNextDataPathname } from './lib/match-next-data-pathname'
import getRouteFromAssetPath from '../shared/lib/router/utils/get-route-from-asset-path'
import { RSCPathnameNormalizer } from './normalizers/request/rsc'
import { PostponedPathnameNormalizer } from './normalizers/request/postponed'
import { ActionPathnameNormalizer } from './normalizers/request/action'
import { stripFlightHeaders } from './app-render/strip-flight-headers'
import {
  isAppPageRouteModule,
  isAppRouteRouteModule,
  isPagesRouteModule,
} from './route-modules/checks'
import { PrefetchRSCPathnameNormalizer } from './normalizers/request/prefetch-rsc'
import { NextDataPathnameNormalizer } from './normalizers/request/next-data'
import { getIsServerAction } from './lib/server-action-request-meta'
import { isInterceptionRouteAppPath } from './lib/interception-routes'
import { toRoute } from './lib/to-route'
import type { DeepReadonly } from '../shared/lib/deep-readonly'
import { isNodeNextRequest, isNodeNextResponse } from './base-http/helpers'
import { patchSetHeaderWithCookieSupport } from './lib/patch-set-header'
import { checkIsAppPPREnabled } from './lib/experimental/ppr'
import {
  getBuiltinRequestContext,
  type WaitUntil,
} from './after/builtin-request-context'
import { ENCODED_TAGS } from './stream-utils/encodedTags'
import { NextRequestHint } from './web/adapter'
<<<<<<< HEAD
import { getRevalidateReason } from './instrumentation/utils'
=======
import { RouteKind } from './route-kind'
import type { RouteModule } from './route-modules/route-module'
>>>>>>> ca735270

export type FindComponentsResult = {
  components: LoadComponentsReturnType
  query: NextParsedUrlQuery
}

export interface MiddlewareRoutingItem {
  page: string
  match: MiddlewareRouteMatch
  matchers?: MiddlewareMatcher[]
}

export type RouteHandler<
  ServerRequest extends BaseNextRequest = BaseNextRequest,
  ServerResponse extends BaseNextResponse = BaseNextResponse,
> = (
  req: ServerRequest,
  res: ServerResponse,
  parsedUrl: NextUrlWithParsedQuery
) => PromiseLike<boolean> | boolean

/**
 * The normalized route manifest is the same as the route manifest, but with
 * the rewrites normalized to the object shape that the router expects.
 */
export type NormalizedRouteManifest = {
  readonly dynamicRoutes: ReadonlyArray<ManifestRoute>
  readonly rewrites: {
    readonly beforeFiles: ReadonlyArray<ManifestRewriteRoute>
    readonly afterFiles: ReadonlyArray<ManifestRewriteRoute>
    readonly fallback: ReadonlyArray<ManifestRewriteRoute>
  }
}

export interface Options {
  /**
   * Object containing the configuration next.config.js
   */
  conf: NextConfig
  /**
   * Set to false when the server was created by Next.js
   */
  customServer?: boolean
  /**
   * Tells if Next.js is running in dev mode
   */
  dev?: boolean
  /**
   * Enables the experimental testing mode.
   */
  experimentalTestProxy?: boolean

  /**
   * Whether or not the dev server is running in experimental HTTPS mode
   */
  experimentalHttpsServer?: boolean
  /**
   * Where the Next project is located
   */
  dir?: string
  /**
   * Tells if Next.js is at the platform-level
   */
  minimalMode?: boolean
  /**
   * Hide error messages containing server information
   */
  quiet?: boolean
  /**
   * The hostname the server is running behind
   */
  hostname?: string
  /**
   * The port the server is running behind
   */
  port?: number
  /**
   * The HTTP Server that Next.js is running behind
   */
  httpServer?: HTTPServer
}

export type RenderOpts = PagesRenderOptsPartial & AppRenderOptsPartial

export type LoadedRenderOpts = RenderOpts &
  LoadComponentsReturnType &
  RequestLifecycleOpts

export type RequestLifecycleOpts = {
  waitUntil: ((promise: Promise<any>) => void) | undefined
  onClose: ((callback: () => void) => void) | undefined
}

type BaseRenderOpts = RenderOpts & {
  poweredByHeader: boolean
  generateEtags: boolean
  previewProps: __ApiPreviewProps
}

/**
 * The public interface for rendering with the server programmatically. This
 * would typically only allow the base request or response to extend it, but
 * because this can be programmatically accessed, we assume that it could also
 * be the base Node.js request and response types.
 */
export interface BaseRequestHandler<
  ServerRequest extends BaseNextRequest | IncomingMessage = BaseNextRequest,
  ServerResponse extends
    | BaseNextResponse
    | HTTPServerResponse = BaseNextResponse,
> {
  (
    req: ServerRequest,
    res: ServerResponse,
    parsedUrl?: NextUrlWithParsedQuery | undefined
  ): Promise<void> | void
}

export type RequestContext<
  ServerRequest extends BaseNextRequest = BaseNextRequest,
  ServerResponse extends BaseNextResponse = BaseNextResponse,
> = {
  req: ServerRequest
  res: ServerResponse
  pathname: string
  query: NextParsedUrlQuery
  renderOpts: RenderOpts
}

export type FallbackMode = false | undefined | 'blocking' | 'static'

export class NoFallbackError extends Error {}

// Internal wrapper around build errors at development
// time, to prevent us from propagating or logging them
export class WrappedBuildError extends Error {
  innerError: Error

  constructor(innerError: Error) {
    super()
    this.innerError = innerError
  }
}

type ResponsePayload = {
  type: 'html' | 'json' | 'rsc'
  body: RenderResult
  revalidate?: Revalidate
}

export type NextEnabledDirectories = {
  readonly pages: boolean
  readonly app: boolean
}

export default abstract class Server<
  ServerOptions extends Options = Options,
  ServerRequest extends BaseNextRequest = BaseNextRequest,
  ServerResponse extends BaseNextResponse = BaseNextResponse,
> {
  public readonly hostname?: string
  public readonly fetchHostname?: string
  public readonly port?: number
  protected readonly dir: string
  protected readonly quiet: boolean
  protected readonly nextConfig: NextConfigComplete
  protected readonly distDir: string
  protected readonly publicDir: string
  protected readonly hasStaticDir: boolean
  protected readonly pagesManifest?: PagesManifest
  protected readonly appPathsManifest?: PagesManifest
  protected readonly buildId: string
  protected readonly minimalMode: boolean
  protected readonly renderOpts: BaseRenderOpts
  protected readonly serverOptions: Readonly<ServerOptions>
  protected readonly appPathRoutes?: Record<string, string[]>
  protected readonly clientReferenceManifest?: DeepReadonly<ClientReferenceManifest>
  protected interceptionRoutePatterns: RegExp[]
  protected nextFontManifest?: DeepReadonly<NextFontManifest>
  protected instrumentation: InstrumentationModule | undefined
  private readonly responseCache: ResponseCacheBase

  protected abstract getPublicDir(): string
  protected abstract getHasStaticDir(): boolean
  protected abstract getPagesManifest(): PagesManifest | undefined
  protected abstract getAppPathsManifest(): PagesManifest | undefined
  protected abstract getBuildId(): string
  protected abstract getinterceptionRoutePatterns(): RegExp[]

  protected readonly enabledDirectories: NextEnabledDirectories
  protected abstract getEnabledDirectories(dev: boolean): NextEnabledDirectories

  protected readonly experimentalTestProxy?: boolean

  protected abstract findPageComponents(params: {
    page: string
    query: NextParsedUrlQuery
    params: Params
    isAppPath: boolean
    // The following parameters are used in the development server's
    // implementation.
    sriEnabled?: boolean
    appPaths?: ReadonlyArray<string> | null
    shouldEnsure?: boolean
    url?: string
  }): Promise<FindComponentsResult | null>
  protected abstract getFontManifest(): DeepReadonly<FontManifest> | undefined
  protected abstract getPrerenderManifest(): DeepReadonly<PrerenderManifest>
  protected abstract getNextFontManifest():
    | DeepReadonly<NextFontManifest>
    | undefined
  protected abstract attachRequestMeta(
    req: ServerRequest,
    parsedUrl: NextUrlWithParsedQuery
  ): void
  protected abstract getFallback(page: string): Promise<string>
  protected abstract hasPage(pathname: string): Promise<boolean>

  protected abstract sendRenderResult(
    req: ServerRequest,
    res: ServerResponse,
    options: {
      result: RenderResult
      type: 'html' | 'json' | 'rsc'
      generateEtags: boolean
      poweredByHeader: boolean
      revalidate?: Revalidate
      swrDelta?: SwrDelta
    }
  ): Promise<void>

  protected abstract runApi(
    req: ServerRequest,
    res: ServerResponse,
    query: ParsedUrlQuery,
    match: PagesAPIRouteMatch
  ): Promise<boolean>

  protected abstract renderHTML(
    req: ServerRequest,
    res: ServerResponse,
    pathname: string,
    query: NextParsedUrlQuery,
    renderOpts: LoadedRenderOpts
  ): Promise<RenderResult>

  protected abstract getIncrementalCache(options: {
    requestHeaders: Record<string, undefined | string | string[]>
    requestProtocol: 'http' | 'https'
  }): Promise<import('./lib/incremental-cache').IncrementalCache>

  protected abstract getResponseCache(options: {
    dev: boolean
  }): ResponseCacheBase

  protected getServerComponentsHmrCache():
    | ServerComponentsHmrCache
    | undefined {
    return this.nextConfig.experimental.serverComponentsHmrCache
      ? (globalThis as any).__serverComponentsHmrCache
      : undefined
  }

  protected abstract loadEnvConfig(params: {
    dev: boolean
    forceReload?: boolean
  }): void

  // TODO-APP: (wyattjoh): Make protected again. Used for turbopack in route-resolver.ts right now.
  public readonly matchers: RouteMatcherManager
  protected readonly i18nProvider?: I18NProvider
  protected readonly localeNormalizer?: LocaleRouteNormalizer

  protected readonly normalizers: {
    readonly action: ActionPathnameNormalizer | undefined
    readonly postponed: PostponedPathnameNormalizer | undefined
    readonly rsc: RSCPathnameNormalizer | undefined
    readonly prefetchRSC: PrefetchRSCPathnameNormalizer | undefined
    readonly data: NextDataPathnameNormalizer | undefined
  }

  private readonly isAppPPREnabled: boolean

  public constructor(options: ServerOptions) {
    const {
      dir = '.',
      quiet = false,
      conf,
      dev = false,
      minimalMode = false,
      customServer = true,
      hostname,
      port,
      experimentalTestProxy,
    } = options

    this.experimentalTestProxy = experimentalTestProxy
    this.serverOptions = options

    this.dir =
      process.env.NEXT_RUNTIME === 'edge' ? dir : require('path').resolve(dir)

    this.quiet = quiet
    this.loadEnvConfig({ dev })

    // TODO: should conf be normalized to prevent missing
    // values from causing issues as this can be user provided
    this.nextConfig = conf as NextConfigComplete
    this.hostname = hostname
    if (this.hostname) {
      // we format the hostname so that it can be fetched
      this.fetchHostname = formatHostname(this.hostname)
    }
    this.port = port
    this.distDir =
      process.env.NEXT_RUNTIME === 'edge'
        ? this.nextConfig.distDir
        : require('path').join(this.dir, this.nextConfig.distDir)
    this.publicDir = this.getPublicDir()
    this.hasStaticDir = !minimalMode && this.getHasStaticDir()

    this.i18nProvider = this.nextConfig.i18n?.locales
      ? new I18NProvider(this.nextConfig.i18n)
      : undefined

    // Configure the locale normalizer, it's used for routes inside `pages/`.
    this.localeNormalizer = this.i18nProvider
      ? new LocaleRouteNormalizer(this.i18nProvider)
      : undefined

    // Only serverRuntimeConfig needs the default
    // publicRuntimeConfig gets it's default in client/index.js
    const {
      serverRuntimeConfig = {},
      publicRuntimeConfig,
      assetPrefix,
      generateEtags,
    } = this.nextConfig

    this.buildId = this.getBuildId()
    // this is a hack to avoid Webpack knowing this is equal to this.minimalMode
    // because we replace this.minimalMode to true in production bundles.
    const minimalModeKey = 'minimalMode'
    this[minimalModeKey] =
      minimalMode || !!process.env.NEXT_PRIVATE_MINIMAL_MODE

    this.enabledDirectories = this.getEnabledDirectories(dev)

    this.isAppPPREnabled =
      this.enabledDirectories.app &&
      checkIsAppPPREnabled(this.nextConfig.experimental.ppr)

    this.normalizers = {
      // We should normalize the pathname from the RSC prefix only in minimal
      // mode as otherwise that route is not exposed external to the server as
      // we instead only rely on the headers.
      postponed:
        this.isAppPPREnabled && this.minimalMode
          ? new PostponedPathnameNormalizer()
          : undefined,
      rsc:
        this.enabledDirectories.app && this.minimalMode
          ? new RSCPathnameNormalizer()
          : undefined,
      prefetchRSC:
        this.isAppPPREnabled && this.minimalMode
          ? new PrefetchRSCPathnameNormalizer()
          : undefined,
      data: this.enabledDirectories.pages
        ? new NextDataPathnameNormalizer(this.buildId)
        : undefined,
      action:
        this.enabledDirectories.app && this.minimalMode
          ? new ActionPathnameNormalizer()
          : undefined,
    }

    this.nextFontManifest = this.getNextFontManifest()

    if (process.env.NEXT_RUNTIME !== 'edge') {
      process.env.NEXT_DEPLOYMENT_ID = this.nextConfig.deploymentId || ''
    }

    this.renderOpts = {
      supportsDynamicResponse: true,
      trailingSlash: this.nextConfig.trailingSlash,
      deploymentId: this.nextConfig.deploymentId,
      strictNextHead: this.nextConfig.experimental.strictNextHead ?? true,
      poweredByHeader: this.nextConfig.poweredByHeader,
      canonicalBase: this.nextConfig.amp.canonicalBase || '',
      buildId: this.buildId,
      generateEtags,
      previewProps: this.getPrerenderManifest().preview,
      customServer: customServer === true ? true : undefined,
      ampOptimizerConfig: this.nextConfig.experimental.amp?.optimizer,
      basePath: this.nextConfig.basePath,
      images: this.nextConfig.images,
      optimizeFonts: this.nextConfig.optimizeFonts as FontConfig,
      fontManifest:
        (this.nextConfig.optimizeFonts as FontConfig) && !dev
          ? this.getFontManifest()
          : undefined,
      optimizeCss: this.nextConfig.experimental.optimizeCss,
      nextConfigOutput: this.nextConfig.output,
      nextScriptWorkers: this.nextConfig.experimental.nextScriptWorkers,
      disableOptimizedLoading:
        this.nextConfig.experimental.disableOptimizedLoading,
      domainLocales: this.nextConfig.i18n?.domains,
      distDir: this.distDir,
      serverComponents: this.enabledDirectories.app,
      enableTainting: this.nextConfig.experimental.taint,
      crossOrigin: this.nextConfig.crossOrigin
        ? this.nextConfig.crossOrigin
        : undefined,
      largePageDataBytes: this.nextConfig.experimental.largePageDataBytes,
      // Only the `publicRuntimeConfig` key is exposed to the client side
      // It'll be rendered as part of __NEXT_DATA__ on the client side
      runtimeConfig:
        Object.keys(publicRuntimeConfig).length > 0
          ? publicRuntimeConfig
          : undefined,

      // @ts-expect-error internal field not publicly exposed
      isExperimentalCompile: this.nextConfig.experimental.isExperimentalCompile,
      experimental: {
        swrDelta: this.nextConfig.swrDelta,
        clientTraceMetadata: this.nextConfig.experimental.clientTraceMetadata,
        after: this.nextConfig.experimental.after ?? false,
      },
      onInstrumentationRequestError:
        this.instrumentationOnRequestError.bind(this),
      reactMaxHeadersLength: this.nextConfig.reactMaxHeadersLength,
    }

    // Initialize next/config with the environment configuration
    setConfig({
      serverRuntimeConfig,
      publicRuntimeConfig,
    })

    this.pagesManifest = this.getPagesManifest()
    this.appPathsManifest = this.getAppPathsManifest()
    this.appPathRoutes = this.getAppPathRoutes()
    this.interceptionRoutePatterns = this.getinterceptionRoutePatterns()

    // Configure the routes.
    this.matchers = this.getRouteMatchers()

    // Start route compilation. We don't wait for the routes to finish loading
    // because we use the `waitTillReady` promise below in `handleRequest` to
    // wait. Also we can't `await` in the constructor.
    void this.matchers.reload()

    this.setAssetPrefix(assetPrefix)
    this.responseCache = this.getResponseCache({ dev })
  }

  protected reloadMatchers() {
    return this.matchers.reload()
  }

  private handleRSCRequest: RouteHandler<ServerRequest, ServerResponse> = (
    req,
    _res,
    parsedUrl
  ) => {
    if (!parsedUrl.pathname) return false

    if (this.normalizers.prefetchRSC?.match(parsedUrl.pathname)) {
      parsedUrl.pathname = this.normalizers.prefetchRSC.normalize(
        parsedUrl.pathname,
        true
      )

      // Mark the request as a router prefetch request.
      req.headers[RSC_HEADER.toLowerCase()] = '1'
      req.headers[NEXT_ROUTER_PREFETCH_HEADER.toLowerCase()] = '1'
      addRequestMeta(req, 'isRSCRequest', true)
      addRequestMeta(req, 'isPrefetchRSCRequest', true)
    } else if (this.normalizers.rsc?.match(parsedUrl.pathname)) {
      parsedUrl.pathname = this.normalizers.rsc.normalize(
        parsedUrl.pathname,
        true
      )

      // Mark the request as a RSC request.
      req.headers[RSC_HEADER.toLowerCase()] = '1'
      addRequestMeta(req, 'isRSCRequest', true)
    } else if (req.headers['x-now-route-matches']) {
      // If we didn't match, return with the flight headers stripped. If in
      // minimal mode we didn't match based on the path, this can't be a RSC
      // request. This is because Vercel only sends this header during
      // revalidation requests and we want the cache to instead depend on the
      // request path for flight information.
      stripFlightHeaders(req.headers)

      return false
    } else if (req.headers[RSC_HEADER.toLowerCase()] === '1') {
      addRequestMeta(req, 'isRSCRequest', true)

      if (req.headers[NEXT_ROUTER_PREFETCH_HEADER.toLowerCase()] === '1') {
        addRequestMeta(req, 'isPrefetchRSCRequest', true)
      }
    } else {
      // Otherwise just return without doing anything.
      return false
    }

    if (req.url) {
      const parsed = parseUrl(req.url)
      parsed.pathname = parsedUrl.pathname
      req.url = formatUrl(parsed)
    }

    return false
  }

  private handleNextDataRequest: RouteHandler<ServerRequest, ServerResponse> =
    async (req, res, parsedUrl) => {
      const middleware = this.getMiddleware()
      const params = matchNextDataPathname(parsedUrl.pathname)

      // ignore for non-next data URLs
      if (!params || !params.path) {
        return false
      }

      if (params.path[0] !== this.buildId) {
        // Ignore if its a middleware request when we aren't on edge.
        if (
          process.env.NEXT_RUNTIME !== 'edge' &&
          getRequestMeta(req, 'middlewareInvoke')
        ) {
          return false
        }

        // Make sure to 404 if the buildId isn't correct
        await this.render404(req, res, parsedUrl)
        return true
      }

      // remove buildId from URL
      params.path.shift()

      const lastParam = params.path[params.path.length - 1]

      // show 404 if it doesn't end with .json
      if (typeof lastParam !== 'string' || !lastParam.endsWith('.json')) {
        await this.render404(req, res, parsedUrl)
        return true
      }

      // re-create page's pathname
      let pathname = `/${params.path.join('/')}`
      pathname = getRouteFromAssetPath(pathname, '.json')

      // ensure trailing slash is normalized per config
      if (middleware) {
        if (this.nextConfig.trailingSlash && !pathname.endsWith('/')) {
          pathname += '/'
        }
        if (
          !this.nextConfig.trailingSlash &&
          pathname.length > 1 &&
          pathname.endsWith('/')
        ) {
          pathname = pathname.substring(0, pathname.length - 1)
        }
      }

      if (this.i18nProvider) {
        // Remove the port from the hostname if present.
        const hostname = req?.headers.host?.split(':', 1)[0].toLowerCase()

        const domainLocale = this.i18nProvider.detectDomainLocale(hostname)
        const defaultLocale =
          domainLocale?.defaultLocale ?? this.i18nProvider.config.defaultLocale

        const localePathResult = this.i18nProvider.analyze(pathname)

        // If the locale is detected from the path, we need to remove it
        // from the pathname.
        if (localePathResult.detectedLocale) {
          pathname = localePathResult.pathname
        }

        // Update the query with the detected locale and default locale.
        parsedUrl.query.__nextLocale = localePathResult.detectedLocale
        parsedUrl.query.__nextDefaultLocale = defaultLocale

        // If the locale is not detected from the path, we need to mark that
        // it was not inferred from default.
        if (!localePathResult.detectedLocale) {
          delete parsedUrl.query.__nextInferredLocaleFromDefault
        }

        // If no locale was detected and we don't have middleware, we need
        // to render a 404 page.
        if (!localePathResult.detectedLocale && !middleware) {
          parsedUrl.query.__nextLocale = defaultLocale
          await this.render404(req, res, parsedUrl)
          return true
        }
      }

      parsedUrl.pathname = pathname
      parsedUrl.query.__nextDataReq = '1'

      return false
    }

  protected handleNextImageRequest: RouteHandler<
    ServerRequest,
    ServerResponse
  > = () => false

  protected handleCatchallRenderRequest: RouteHandler<
    ServerRequest,
    ServerResponse
  > = () => false

  protected handleCatchallMiddlewareRequest: RouteHandler<
    ServerRequest,
    ServerResponse
  > = () => false

  protected getRouteMatchers(): RouteMatcherManager {
    // Create a new manifest loader that get's the manifests from the server.
    const manifestLoader = new ServerManifestLoader((name) => {
      switch (name) {
        case PAGES_MANIFEST:
          return this.getPagesManifest() ?? null
        case APP_PATHS_MANIFEST:
          return this.getAppPathsManifest() ?? null
        default:
          return null
      }
    })

    // Configure the matchers and handlers.
    const matchers: RouteMatcherManager = new DefaultRouteMatcherManager()

    // Match pages under `pages/`.
    matchers.push(
      new PagesRouteMatcherProvider(
        this.distDir,
        manifestLoader,
        this.i18nProvider
      )
    )

    // Match api routes under `pages/api/`.
    matchers.push(
      new PagesAPIRouteMatcherProvider(
        this.distDir,
        manifestLoader,
        this.i18nProvider
      )
    )

    // If the app directory is enabled, then add the app matchers and handlers.
    if (this.enabledDirectories.app) {
      // Match app pages under `app/`.
      matchers.push(
        new AppPageRouteMatcherProvider(this.distDir, manifestLoader)
      )
      matchers.push(
        new AppRouteRouteMatcherProvider(this.distDir, manifestLoader)
      )
    }

    return matchers
  }

  protected async instrumentationOnRequestError(
    ...args: Parameters<ServerOnInstrumentationRequestError>
  ) {
    const [err, req, ctx] = args

    if (this.instrumentation) {
      try {
        await this.instrumentation.onRequestError?.(
          err,
          {
            path: req.url || '',
            method: req.method || 'GET',
            // Normalize middleware headers and other server request headers
            headers:
              req instanceof NextRequestHint
                ? Object.fromEntries(req.headers.entries())
                : req.headers,
          },
          ctx
        )
      } catch (handlerErr) {
        // Log the soft error and continue, since errors can thrown from react stream handler
        console.error('Error in instrumentation.onRequestError:', handlerErr)
      }
    }
  }

  public logError(err: Error): void {
    if (this.quiet) return
    Log.error(err)
  }

  public async handleRequest(
    req: ServerRequest,
    res: ServerResponse,
    parsedUrl?: NextUrlWithParsedQuery
  ): Promise<void> {
    await this.prepare()
    const method = req.method.toUpperCase()

    const tracer = getTracer()
    return tracer.withPropagatedContext(req.headers, () => {
      return tracer.trace(
        BaseServerSpan.handleRequest,
        {
          spanName: `${method} ${req.url}`,
          kind: SpanKind.SERVER,
          attributes: {
            'http.method': method,
            'http.target': req.url,
          },
        },
        async (span) =>
          this.handleRequestImpl(req, res, parsedUrl).finally(() => {
            if (!span) return

            const isRSCRequest = getRequestMeta(req, 'isRSCRequest') ?? false
            span.setAttributes({
              'http.status_code': res.statusCode,
              'next.rsc': isRSCRequest,
            })

            const rootSpanAttributes = tracer.getRootSpanAttributes()
            // We were unable to get attributes, probably OTEL is not enabled
            if (!rootSpanAttributes) return

            if (
              rootSpanAttributes.get('next.span_type') !==
              BaseServerSpan.handleRequest
            ) {
              console.warn(
                `Unexpected root span type '${rootSpanAttributes.get(
                  'next.span_type'
                )}'. Please report this Next.js issue https://github.com/vercel/next.js`
              )
              return
            }

            const route = rootSpanAttributes.get('next.route')
            if (route) {
              const name = isRSCRequest
                ? `RSC ${method} ${route}`
                : `${method} ${route}`

              span.setAttributes({
                'next.route': route,
                'http.route': route,
                'next.span_name': name,
              })
              span.updateName(name)
            } else {
              span.updateName(
                isRSCRequest
                  ? `RSC ${method} ${req.url}`
                  : `${method} ${req.url}`
              )
            }
          })
      )
    })
  }

  private async handleRequestImpl(
    req: ServerRequest,
    res: ServerResponse,
    parsedUrl?: NextUrlWithParsedQuery
  ): Promise<void> {
    try {
      // Wait for the matchers to be ready.
      await this.matchers.waitTillReady()

      // ensure cookies set in middleware are merged and
      // not overridden by API routes/getServerSideProps
      patchSetHeaderWithCookieSupport(
        req,
        isNodeNextResponse(res) ? res.originalResponse : res
      )

      const urlParts = (req.url || '').split('?', 1)
      const urlNoQuery = urlParts[0]

      // this normalizes repeated slashes in the path e.g. hello//world ->
      // hello/world or backslashes to forward slashes, this does not
      // handle trailing slash as that is handled the same as a next.config.js
      // redirect
      if (urlNoQuery?.match(/(\\|\/\/)/)) {
        const cleanUrl = normalizeRepeatedSlashes(req.url!)
        res.redirect(cleanUrl, 308).body(cleanUrl).send()
        return
      }

      // Parse url if parsedUrl not provided
      if (!parsedUrl || typeof parsedUrl !== 'object') {
        if (!req.url) {
          throw new Error('Invariant: url can not be undefined')
        }

        parsedUrl = parseUrl(req.url!, true)
      }

      if (!parsedUrl.pathname) {
        throw new Error("Invariant: pathname can't be empty")
      }

      // Parse the querystring ourselves if the user doesn't handle querystring parsing
      if (typeof parsedUrl.query === 'string') {
        parsedUrl.query = Object.fromEntries(
          new URLSearchParams(parsedUrl.query)
        )
      }

      // Update the `x-forwarded-*` headers.
      const { originalRequest = null } = isNodeNextRequest(req) ? req : {}
      const xForwardedProto = originalRequest?.headers['x-forwarded-proto']
      const isHttps = xForwardedProto
        ? xForwardedProto === 'https'
        : !!(originalRequest?.socket as TLSSocket)?.encrypted

      req.headers['x-forwarded-host'] ??= req.headers['host'] ?? this.hostname
      req.headers['x-forwarded-port'] ??= this.port
        ? this.port.toString()
        : isHttps
          ? '443'
          : '80'
      req.headers['x-forwarded-proto'] ??= isHttps ? 'https' : 'http'
      req.headers['x-forwarded-for'] ??= originalRequest?.socket?.remoteAddress

      // This should be done before any normalization of the pathname happens as
      // it captures the initial URL.
      this.attachRequestMeta(req, parsedUrl)

      let finished = await this.handleRSCRequest(req, res, parsedUrl)
      if (finished) return

      const domainLocale = this.i18nProvider?.detectDomainLocale(
        getHostname(parsedUrl, req.headers)
      )

      const defaultLocale =
        domainLocale?.defaultLocale || this.nextConfig.i18n?.defaultLocale
      parsedUrl.query.__nextDefaultLocale = defaultLocale

      const url = parseUrlUtil(req.url.replace(/^\/+/, '/'))
      const pathnameInfo = getNextPathnameInfo(url.pathname, {
        nextConfig: this.nextConfig,
        i18nProvider: this.i18nProvider,
      })
      url.pathname = pathnameInfo.pathname

      if (pathnameInfo.basePath) {
        req.url = removePathPrefix(req.url!, this.nextConfig.basePath)
      }

      const useMatchedPathHeader =
        this.minimalMode && typeof req.headers['x-matched-path'] === 'string'

      // TODO: merge handling with invokePath
      if (useMatchedPathHeader) {
        try {
          if (this.enabledDirectories.app) {
            // ensure /index path is normalized for prerender
            // in minimal mode
            if (req.url.match(/^\/index($|\?)/)) {
              req.url = req.url.replace(/^\/index/, '/')
            }
            parsedUrl.pathname =
              parsedUrl.pathname === '/index' ? '/' : parsedUrl.pathname
          }

          // x-matched-path is the source of truth, it tells what page
          // should be rendered because we don't process rewrites in minimalMode
          let { pathname: matchedPath } = new URL(
            req.headers['x-matched-path'] as string,
            'http://localhost'
          )

          let { pathname: urlPathname } = new URL(req.url, 'http://localhost')

          // For ISR the URL is normalized to the prerenderPath so if
          // it's a data request the URL path will be the data URL,
          // basePath is already stripped by this point
          if (this.normalizers.data?.match(urlPathname)) {
            parsedUrl.query.__nextDataReq = '1'
          }
          // In minimal mode, if PPR is enabled, then we should check to see if
          // the matched path is a postponed path, and if it is, handle it.
          else if (
            this.normalizers.postponed?.match(matchedPath) &&
            req.method === 'POST'
          ) {
            // Decode the postponed state from the request body, it will come as
            // an array of buffers, so collect them and then concat them to form
            // the string.
            const body: Array<Buffer> = []
            for await (const chunk of req.body) {
              body.push(chunk)
            }
            const postponed = Buffer.concat(body).toString('utf8')

            addRequestMeta(req, 'postponed', postponed)

            // If the request does not have the `x-now-route-matches` header,
            // it means that the request has it's exact path specified in the
            // `x-matched-path` header. In this case, we should update the
            // pathname to the matched path.
            if (!req.headers['x-now-route-matches']) {
              urlPathname = this.normalizers.postponed.normalize(
                matchedPath,
                true
              )
            }
          }

          matchedPath = this.normalize(matchedPath)
          const normalizedUrlPath = this.stripNextDataPath(urlPathname)

          // Perform locale detection and normalization.
          const localeAnalysisResult = this.i18nProvider?.analyze(matchedPath, {
            defaultLocale,
          })

          // The locale result will be defined even if the locale was not
          // detected for the request because it will be inferred from the
          // default locale.
          if (localeAnalysisResult) {
            parsedUrl.query.__nextLocale = localeAnalysisResult.detectedLocale

            // If the detected locale was inferred from the default locale, we
            // need to modify the metadata on the request to indicate that.
            if (localeAnalysisResult.inferredFromDefault) {
              parsedUrl.query.__nextInferredLocaleFromDefault = '1'
            } else {
              delete parsedUrl.query.__nextInferredLocaleFromDefault
            }
          }

          // TODO: check if this is needed any more?
          matchedPath = denormalizePagePath(matchedPath)

          let srcPathname = matchedPath
          let pageIsDynamic = isDynamicRoute(srcPathname)

          if (!pageIsDynamic) {
            const match = await this.matchers.match(srcPathname, {
              i18n: localeAnalysisResult,
            })

            // Update the source pathname to the matched page's pathname.
            if (match) {
              srcPathname = match.definition.pathname
              // The page is dynamic if the params are defined.
              pageIsDynamic = typeof match.params !== 'undefined'
            }
          }

          // The rest of this function can't handle i18n properly, so ensure we
          // restore the pathname with the locale information stripped from it
          // now that we're done matching if we're using i18n.
          if (localeAnalysisResult) {
            matchedPath = localeAnalysisResult.pathname
          }

          const utils = getUtils({
            pageIsDynamic,
            page: srcPathname,
            i18n: this.nextConfig.i18n,
            basePath: this.nextConfig.basePath,
            rewrites: this.getRoutesManifest()?.rewrites || {
              beforeFiles: [],
              afterFiles: [],
              fallback: [],
            },
            caseSensitive: !!this.nextConfig.experimental.caseSensitiveRoutes,
          })

          // Ensure parsedUrl.pathname includes locale before processing
          // rewrites or they won't match correctly.
          if (defaultLocale && !pathnameInfo.locale) {
            parsedUrl.pathname = `/${defaultLocale}${parsedUrl.pathname}`
          }

          const pathnameBeforeRewrite = parsedUrl.pathname
          const rewriteParams = utils.handleRewrites(req, parsedUrl)
          const rewriteParamKeys = Object.keys(rewriteParams)
          const didRewrite = pathnameBeforeRewrite !== parsedUrl.pathname

          if (didRewrite && parsedUrl.pathname) {
            addRequestMeta(req, 'rewroteURL', parsedUrl.pathname)
          }
          const routeParamKeys = new Set<string>()

          for (const key of Object.keys(parsedUrl.query)) {
            const value = parsedUrl.query[key]

            normalizeNextQueryParam(key, (normalizedKey) => {
              if (!parsedUrl) return // typeguard

              parsedUrl.query[normalizedKey] = value
              routeParamKeys.add(normalizedKey)
              delete parsedUrl.query[key]
            })
          }

          // interpolate dynamic params and normalize URL if needed
          if (pageIsDynamic) {
            let params: ParsedUrlQuery | false = {}

            let paramsResult = utils.normalizeDynamicRouteParams(
              parsedUrl.query
            )

            // for prerendered ISR paths we attempt parsing the route
            // params from the URL directly as route-matches may not
            // contain the correct values due to the filesystem path
            // matching before the dynamic route has been matched
            if (
              !paramsResult.hasValidParams &&
              !isDynamicRoute(normalizedUrlPath)
            ) {
              let matcherParams = utils.dynamicRouteMatcher?.(normalizedUrlPath)

              if (matcherParams) {
                utils.normalizeDynamicRouteParams(matcherParams)
                Object.assign(paramsResult.params, matcherParams)
                paramsResult.hasValidParams = true
              }
            }

            // if an action request is bypassing a prerender and we
            // don't have the params in the URL since it was prerendered
            // and matched during handle: 'filesystem' rather than dynamic route
            // resolving we need to parse the params from the matched-path.
            // Note: this is similar to above case but from match-path instead
            // of from the request URL since a rewrite could cause that to not
            // match the src pathname
            if (
              // we can have a collision with /index and a top-level /[slug]
              matchedPath !== '/index' &&
              !paramsResult.hasValidParams &&
              !isDynamicRoute(matchedPath)
            ) {
              let matcherParams = utils.dynamicRouteMatcher?.(matchedPath)

              if (matcherParams) {
                const curParamsResult =
                  utils.normalizeDynamicRouteParams(matcherParams)

                if (curParamsResult.hasValidParams) {
                  Object.assign(params, matcherParams)
                  paramsResult = curParamsResult
                }
              }
            }

            if (paramsResult.hasValidParams) {
              params = paramsResult.params
            }

            if (
              req.headers['x-now-route-matches'] &&
              isDynamicRoute(matchedPath) &&
              !paramsResult.hasValidParams
            ) {
              const opts: Record<string, string> = {}
              const routeParams = utils.getParamsFromRouteMatches(
                req,
                opts,
                parsedUrl.query.__nextLocale || ''
              )

              // If this returns a locale, it means that the locale was detected
              // from the pathname.
              if (opts.locale) {
                parsedUrl.query.__nextLocale = opts.locale

                // As the locale was parsed from the pathname, we should mark
                // that the locale was not inferred as the default.
                delete parsedUrl.query.__nextInferredLocaleFromDefault
              }
              paramsResult = utils.normalizeDynamicRouteParams(
                routeParams,
                true
              )

              if (paramsResult.hasValidParams) {
                params = paramsResult.params
              }
            }

            // handle the actual dynamic route name being requested
            if (
              utils.defaultRouteMatches &&
              normalizedUrlPath === srcPathname &&
              !paramsResult.hasValidParams &&
              !utils.normalizeDynamicRouteParams({ ...params }, true)
                .hasValidParams
            ) {
              params = utils.defaultRouteMatches
            }

            if (params) {
              matchedPath = utils.interpolateDynamicPath(srcPathname, params)
              req.url = utils.interpolateDynamicPath(req.url!, params)
            }
          }

          if (pageIsDynamic || didRewrite) {
            utils.normalizeVercelUrl(req, true, [
              ...rewriteParamKeys,
              ...Object.keys(utils.defaultRouteRegex?.groups || {}),
            ])
          }
          for (const key of routeParamKeys) {
            delete parsedUrl.query[key]
          }
          parsedUrl.pathname = matchedPath
          url.pathname = parsedUrl.pathname
          finished = await this.normalizeAndAttachMetadata(req, res, parsedUrl)
          if (finished) return
        } catch (err) {
          if (err instanceof DecodeError || err instanceof NormalizeError) {
            res.statusCode = 400
            return this.renderError(null, req, res, '/_error', {})
          }
          throw err
        }
      }

      addRequestMeta(req, 'isLocaleDomain', Boolean(domainLocale))

      if (pathnameInfo.locale) {
        req.url = formatUrl(url)
        addRequestMeta(req, 'didStripLocale', true)
      }

      // If we aren't in minimal mode or there is no locale in the query
      // string, add the locale to the query string.
      if (!this.minimalMode || !parsedUrl.query.__nextLocale) {
        // If the locale is in the pathname, add it to the query string.
        if (pathnameInfo.locale) {
          parsedUrl.query.__nextLocale = pathnameInfo.locale
        }
        // If the default locale is available, add it to the query string and
        // mark it as inferred rather than implicit.
        else if (defaultLocale) {
          parsedUrl.query.__nextLocale = defaultLocale
          parsedUrl.query.__nextInferredLocaleFromDefault = '1'
        }
      }

      // set incremental cache to request meta so it can
      // be passed down for edge functions and the fetch disk
      // cache can be leveraged locally
      if (
        !(this.serverOptions as any).webServerConfig &&
        !getRequestMeta(req, 'incrementalCache')
      ) {
        let protocol: 'http:' | 'https:' = 'https:'

        try {
          const parsedFullUrl = new URL(
            getRequestMeta(req, 'initURL') || '/',
            'http://n'
          )
          protocol = parsedFullUrl.protocol as 'https:' | 'http:'
        } catch {}

        const incrementalCache = await this.getIncrementalCache({
          requestHeaders: Object.assign({}, req.headers),
          requestProtocol: protocol.substring(0, protocol.length - 1) as
            | 'http'
            | 'https',
        })
        incrementalCache.resetRequestCache()
        addRequestMeta(req, 'incrementalCache', incrementalCache)
        ;(globalThis as any).__incrementalCache = incrementalCache
      }

      // set server components HMR cache to request meta so it can be passed
      // down for edge functions
      if (!getRequestMeta(req, 'serverComponentsHmrCache')) {
        addRequestMeta(
          req,
          'serverComponentsHmrCache',
          this.getServerComponentsHmrCache()
        )
      }

      // when invokePath is specified we can short short circuit resolving
      // we only honor this header if we are inside of a render worker to
      // prevent external users coercing the routing path
      const invokePath = getRequestMeta(req, 'invokePath')
      const useInvokePath =
        !useMatchedPathHeader &&
        process.env.NEXT_RUNTIME !== 'edge' &&
        invokePath

      if (useInvokePath) {
        const invokeStatus = getRequestMeta(req, 'invokeStatus')
        if (invokeStatus) {
          const invokeQuery = getRequestMeta(req, 'invokeQuery')

          if (invokeQuery) {
            Object.assign(parsedUrl.query, invokeQuery)
          }

          res.statusCode = invokeStatus
          let err: Error | null = getRequestMeta(req, 'invokeError') || null

          return this.renderError(err, req, res, '/_error', parsedUrl.query)
        }

        const parsedMatchedPath = new URL(invokePath || '/', 'http://n')
        const invokePathnameInfo = getNextPathnameInfo(
          parsedMatchedPath.pathname,
          {
            nextConfig: this.nextConfig,
            parseData: false,
          }
        )

        if (invokePathnameInfo.locale) {
          parsedUrl.query.__nextLocale = invokePathnameInfo.locale
        }

        if (parsedUrl.pathname !== parsedMatchedPath.pathname) {
          parsedUrl.pathname = parsedMatchedPath.pathname
          addRequestMeta(req, 'rewroteURL', invokePathnameInfo.pathname)
        }
        const normalizeResult = normalizeLocalePath(
          removePathPrefix(parsedUrl.pathname, this.nextConfig.basePath || ''),
          this.nextConfig.i18n?.locales || []
        )

        if (normalizeResult.detectedLocale) {
          parsedUrl.query.__nextLocale = normalizeResult.detectedLocale
        }
        parsedUrl.pathname = normalizeResult.pathname

        for (const key of Object.keys(parsedUrl.query)) {
          if (!key.startsWith('__next') && !key.startsWith('_next')) {
            delete parsedUrl.query[key]
          }
        }
        const invokeQuery = getRequestMeta(req, 'invokeQuery')

        if (invokeQuery) {
          Object.assign(parsedUrl.query, invokeQuery)
        }

        finished = await this.normalizeAndAttachMetadata(req, res, parsedUrl)
        if (finished) return

        await this.handleCatchallRenderRequest(req, res, parsedUrl)
        return
      }

      if (
        process.env.NEXT_RUNTIME !== 'edge' &&
        getRequestMeta(req, 'middlewareInvoke')
      ) {
        finished = await this.normalizeAndAttachMetadata(req, res, parsedUrl)
        if (finished) return

        finished = await this.handleCatchallMiddlewareRequest(
          req,
          res,
          parsedUrl
        )
        if (finished) return

        const err = new Error()
        ;(err as any).result = {
          response: new Response(null, {
            headers: {
              'x-middleware-next': '1',
            },
          }),
        }
        ;(err as any).bubble = true
        throw err
      }

      // This wasn't a request via the matched path or the invoke path, so
      // prepare for a legacy run by removing the base path.

      // ensure we strip the basePath when not using an invoke header
      if (!useMatchedPathHeader && pathnameInfo.basePath) {
        parsedUrl.pathname = removePathPrefix(
          parsedUrl.pathname,
          pathnameInfo.basePath
        )
      }

      res.statusCode = 200
      return await this.run(req, res, parsedUrl)
    } catch (err: any) {
      if (err instanceof NoFallbackError) {
        throw err
      }

      if (
        (err && typeof err === 'object' && err.code === 'ERR_INVALID_URL') ||
        err instanceof DecodeError ||
        err instanceof NormalizeError
      ) {
        res.statusCode = 400
        return this.renderError(null, req, res, '/_error', {})
      }

      if (
        this.minimalMode ||
        this.renderOpts.dev ||
        (isBubbledError(err) && err.bubble)
      ) {
        throw err
      }
      this.logError(getProperError(err))
      res.statusCode = 500
      res.body('Internal Server Error').send()
    }
  }

  /**
   * Normalizes a pathname without attaching any metadata from any matched
   * normalizer.
   *
   * @param pathname the pathname to normalize
   * @returns the normalized pathname
   */
  private normalize = (pathname: string) => {
    const normalizers: Array<PathnameNormalizer> = []

    if (this.normalizers.data) {
      normalizers.push(this.normalizers.data)
    }

    if (this.normalizers.postponed) {
      normalizers.push(this.normalizers.postponed)
    }

    // We have to put the prefetch normalizer before the RSC normalizer
    // because the RSC normalizer will match the prefetch RSC routes too.
    if (this.normalizers.prefetchRSC) {
      normalizers.push(this.normalizers.prefetchRSC)
    }

    if (this.normalizers.rsc) {
      normalizers.push(this.normalizers.rsc)
    }

    if (this.normalizers.action) {
      normalizers.push(this.normalizers.action)
    }

    for (const normalizer of normalizers) {
      if (!normalizer.match(pathname)) continue

      return normalizer.normalize(pathname, true)
    }

    return pathname
  }

  private normalizeAndAttachMetadata: RouteHandler<
    ServerRequest,
    ServerResponse
  > = async (req, res, url) => {
    let finished = await this.handleNextImageRequest(req, res, url)
    if (finished) return true

    if (this.enabledDirectories.pages) {
      finished = await this.handleNextDataRequest(req, res, url)
      if (finished) return true
    }

    return false
  }

  /**
   * @internal - this method is internal to Next.js and should not be used directly by end-users
   */
  public getRequestHandlerWithMetadata(
    meta: RequestMeta
  ): BaseRequestHandler<ServerRequest, ServerResponse> {
    const handler = this.getRequestHandler()
    return (req, res, parsedUrl) => {
      setRequestMeta(req, meta)
      return handler(req, res, parsedUrl)
    }
  }

  public getRequestHandler(): BaseRequestHandler<
    ServerRequest,
    ServerResponse
  > {
    return this.handleRequest.bind(this)
  }

  protected abstract handleUpgrade(
    req: ServerRequest,
    socket: any,
    head?: any
  ): Promise<void>

  public setAssetPrefix(prefix?: string): void {
    this.renderOpts.assetPrefix = prefix ? prefix.replace(/\/$/, '') : ''
  }

  protected prepared: boolean = false
  protected preparedPromise: Promise<void> | null = null
  /**
   * Runs async initialization of server.
   * It is idempotent, won't fire underlying initialization more than once.
   */
  public async prepare(): Promise<void> {
    if (this.prepared) return

    if (this.preparedPromise === null) {
      // Get instrumentation module
      this.instrumentation = await this.loadInstrumentationModule()
      this.preparedPromise = this.prepareImpl().then(() => {
        this.prepared = true
        this.preparedPromise = null
      })
    }
    return this.preparedPromise
  }
  protected async prepareImpl(): Promise<void> {}
  protected async loadInstrumentationModule(): Promise<any> {}

  // Backwards compatibility
  protected async close(): Promise<void> {}

  protected getAppPathRoutes(): Record<string, string[]> {
    const appPathRoutes: Record<string, string[]> = {}

    Object.keys(this.appPathsManifest || {}).forEach((entry) => {
      const normalizedPath = normalizeAppPath(entry)
      if (!appPathRoutes[normalizedPath]) {
        appPathRoutes[normalizedPath] = []
      }
      appPathRoutes[normalizedPath].push(entry)
    })
    return appPathRoutes
  }

  protected async run(
    req: ServerRequest,
    res: ServerResponse,
    parsedUrl: UrlWithParsedQuery
  ): Promise<void> {
    return getTracer().trace(BaseServerSpan.run, async () =>
      this.runImpl(req, res, parsedUrl)
    )
  }

  private async runImpl(
    req: ServerRequest,
    res: ServerResponse,
    parsedUrl: UrlWithParsedQuery
  ): Promise<void> {
    await this.handleCatchallRenderRequest(req, res, parsedUrl)
  }

  private async pipe(
    fn: (
      ctx: RequestContext<ServerRequest, ServerResponse>
    ) => Promise<ResponsePayload | null>,
    partialContext: Omit<
      RequestContext<ServerRequest, ServerResponse>,
      'renderOpts'
    >
  ): Promise<void> {
    return getTracer().trace(BaseServerSpan.pipe, async () =>
      this.pipeImpl(fn, partialContext)
    )
  }

  private async pipeImpl(
    fn: (
      ctx: RequestContext<ServerRequest, ServerResponse>
    ) => Promise<ResponsePayload | null>,
    partialContext: Omit<
      RequestContext<ServerRequest, ServerResponse>,
      'renderOpts'
    >
  ): Promise<void> {
    const isBotRequest = isBot(partialContext.req.headers['user-agent'] || '')
    const ctx: RequestContext<ServerRequest, ServerResponse> = {
      ...partialContext,
      renderOpts: {
        ...this.renderOpts,
        supportsDynamicResponse: !isBotRequest,
        isBot: !!isBotRequest,
      },
    }
    const payload = await fn(ctx)
    if (payload === null) {
      return
    }
    const { req, res } = ctx
    const originalStatus = res.statusCode
    const { body, type } = payload
    let { revalidate } = payload
    if (!res.sent) {
      const { generateEtags, poweredByHeader, dev } = this.renderOpts

      // In dev, we should not cache pages for any reason.
      if (dev) {
        res.setHeader('Cache-Control', 'no-store, must-revalidate')
        revalidate = undefined
      }

      await this.sendRenderResult(req, res, {
        result: body,
        type,
        generateEtags,
        poweredByHeader,
        revalidate,
        swrDelta: this.nextConfig.swrDelta,
      })
      res.statusCode = originalStatus
    }
  }

  private async getStaticHTML(
    fn: (
      ctx: RequestContext<ServerRequest, ServerResponse>
    ) => Promise<ResponsePayload | null>,
    partialContext: Omit<
      RequestContext<ServerRequest, ServerResponse>,
      'renderOpts'
    >
  ): Promise<string | null> {
    const ctx: RequestContext<ServerRequest, ServerResponse> = {
      ...partialContext,
      renderOpts: {
        ...this.renderOpts,
        supportsDynamicResponse: false,
      },
    }
    const payload = await fn(ctx)
    if (payload === null) {
      return null
    }
    return payload.body.toUnchunkedString()
  }

  public async render(
    req: ServerRequest,
    res: ServerResponse,
    pathname: string,
    query: NextParsedUrlQuery = {},
    parsedUrl?: NextUrlWithParsedQuery,
    internalRender = false
  ): Promise<void> {
    return getTracer().trace(BaseServerSpan.render, async () =>
      this.renderImpl(req, res, pathname, query, parsedUrl, internalRender)
    )
  }

  private getWaitUntil(): WaitUntil | undefined {
    const builtinRequestContext = getBuiltinRequestContext()
    if (builtinRequestContext) {
      // the platform provided a request context.
      // use the `waitUntil` from there, whether actually present or not --
      // if not present, `unstable_after` will error.
      return builtinRequestContext.waitUntil
    }

    if (process.env.__NEXT_TEST_MODE) {
      // we're in a test, use a no-op.
      return Server.noopWaitUntil
    }

    if (this.minimalMode || process.env.NEXT_RUNTIME === 'edge') {
      // we're built for a serverless environment, and `waitUntil` is not available,
      // but using a noop would likely lead to incorrect behavior,
      // because we have no way of keeping the invocation alive.
      // return nothing, and `unstable_after` will error if used.
      return undefined
    }

    // we're in `next start` or `next dev`. noop is fine for both.
    return Server.noopWaitUntil
  }

  private static noopWaitUntil(promise: Promise<any>) {
    promise.catch((err: unknown) => {
      console.error(err)
    })
  }

  private async renderImpl(
    req: ServerRequest,
    res: ServerResponse,
    pathname: string,
    query: NextParsedUrlQuery = {},
    parsedUrl?: NextUrlWithParsedQuery,
    internalRender = false
  ): Promise<void> {
    if (!pathname.startsWith('/')) {
      console.warn(
        `Cannot render page with path "${pathname}", did you mean "/${pathname}"?. See more info here: https://nextjs.org/docs/messages/render-no-starting-slash`
      )
    }

    if (
      this.renderOpts.customServer &&
      pathname === '/index' &&
      !(await this.hasPage('/index'))
    ) {
      // maintain backwards compatibility for custom server
      // (see custom-server integration tests)
      pathname = '/'
    }

    // we allow custom servers to call render for all URLs
    // so check if we need to serve a static _next file or not.
    // we don't modify the URL for _next/data request but still
    // call render so we special case this to prevent an infinite loop
    if (
      !internalRender &&
      !this.minimalMode &&
      !query.__nextDataReq &&
      (req.url?.match(/^\/_next\//) ||
        (this.hasStaticDir && req.url!.match(/^\/static\//)))
    ) {
      return this.handleRequest(req, res, parsedUrl)
    }

    if (isBlockedPage(pathname)) {
      return this.render404(req, res, parsedUrl)
    }

    return this.pipe((ctx) => this.renderToResponse(ctx), {
      req,
      res,
      pathname,
      query,
    })
  }

  protected async getStaticPaths({
    pathname,
  }: {
    pathname: string
    requestHeaders: import('./lib/incremental-cache').IncrementalCache['requestHeaders']
    page: string
    isAppPath: boolean
  }): Promise<{
    staticPaths?: string[]
    fallbackMode?: 'static' | 'blocking' | false
  }> {
    // Read whether or not fallback should exist from the manifest.
    const fallbackField =
      this.getPrerenderManifest().dynamicRoutes[pathname]?.fallback

    return {
      // `staticPaths` is intentionally set to `undefined` as it should've
      // been caught when checking disk data.
      staticPaths: undefined,
      fallbackMode:
        typeof fallbackField === 'string'
          ? 'static'
          : fallbackField === null
            ? 'blocking'
            : fallbackField,
    }
  }

  private async renderToResponseWithComponents(
    requestContext: RequestContext<ServerRequest, ServerResponse>,
    findComponentsResult: FindComponentsResult
  ): Promise<ResponsePayload | null> {
    return getTracer().trace(
      BaseServerSpan.renderToResponseWithComponents,
      async () =>
        this.renderToResponseWithComponentsImpl(
          requestContext,
          findComponentsResult
        )
    )
  }

  protected pathCouldBeIntercepted(resolvedPathname: string): boolean {
    return (
      isInterceptionRouteAppPath(resolvedPathname) ||
      this.interceptionRoutePatterns.some((regexp) => {
        return regexp.test(resolvedPathname)
      })
    )
  }

  protected setVaryHeader(
    req: ServerRequest,
    res: ServerResponse,
    isAppPath: boolean,
    resolvedPathname: string
  ): void {
    const baseVaryHeader = `${RSC_HEADER}, ${NEXT_ROUTER_STATE_TREE_HEADER}, ${NEXT_ROUTER_PREFETCH_HEADER}`
    const isRSCRequest = getRequestMeta(req, 'isRSCRequest') ?? false

    let addedNextUrlToVary = false

    if (isAppPath && this.pathCouldBeIntercepted(resolvedPathname)) {
      // Interception route responses can vary based on the `Next-URL` header.
      // We use the Vary header to signal this behavior to the client to properly cache the response.
      res.setHeader('vary', `${baseVaryHeader}, ${NEXT_URL}`)
      addedNextUrlToVary = true
    } else if (isAppPath || isRSCRequest) {
      // We don't need to include `Next-URL` in the Vary header for non-interception routes since it won't affect the response.
      // We also set this header for pages to avoid caching issues when navigating between pages and app.
      res.setHeader('vary', baseVaryHeader)
    }

    if (!addedNextUrlToVary) {
      // Remove `Next-URL` from the request headers we determined it wasn't necessary to include in the Vary header.
      // This is to avoid any dependency on the `Next-URL` header being present when preparing the response.
      delete req.headers[NEXT_URL]
    }
  }

  private async renderToResponseWithComponentsImpl(
    {
      req,
      res,
      pathname,
      renderOpts: opts,
    }: RequestContext<ServerRequest, ServerResponse>,
    { components, query }: FindComponentsResult
  ): Promise<ResponsePayload | null> {
    if (pathname === UNDERSCORE_NOT_FOUND_ROUTE) {
      pathname = '/404'
    }
    const is404Page = pathname === '/404'

    const is500Page = pathname === '/500'
    const isAppPath = components.isAppPath === true

    const hasServerProps = !!components.getServerSideProps
    let hasStaticPaths = !!components.getStaticPaths
    const isServerAction = getIsServerAction(req)
    const hasGetInitialProps = !!components.Component?.getInitialProps
    let isSSG = !!components.getStaticProps

    // Compute the iSSG cache key. We use the rewroteUrl since
    // pages with fallback: false are allowed to be rewritten to
    // and we need to look up the path by the rewritten path
    let urlPathname = parseUrl(req.url || '').pathname || '/'

    let resolvedUrlPathname = getRequestMeta(req, 'rewroteURL') || urlPathname

    this.setVaryHeader(req, res, isAppPath, resolvedUrlPathname)

    let staticPaths: string[] | undefined

    let fallbackMode: FallbackMode
    let hasFallback = false
    const isDynamic = isDynamicRoute(components.page)

    const prerenderManifest = this.getPrerenderManifest()

    if (isAppPath && isDynamic) {
      const pathsResult = await this.getStaticPaths({
        pathname,
        page: components.page,
        isAppPath,
        requestHeaders: req.headers,
      })

      staticPaths = pathsResult.staticPaths
      fallbackMode = pathsResult.fallbackMode
      hasFallback = typeof fallbackMode !== 'undefined'

      if (this.nextConfig.output === 'export') {
        const page = components.page

        if (fallbackMode !== 'static') {
          throw new Error(
            `Page "${page}" is missing exported function "generateStaticParams()", which is required with "output: export" config.`
          )
        }
        const resolvedWithoutSlash = removeTrailingSlash(resolvedUrlPathname)
        if (!staticPaths?.includes(resolvedWithoutSlash)) {
          throw new Error(
            `Page "${page}" is missing param "${resolvedWithoutSlash}" in "generateStaticParams()", which is required with "output: export" config.`
          )
        }
      }

      if (hasFallback) {
        hasStaticPaths = true
      }
    }

    if (
      hasFallback ||
      staticPaths?.includes(resolvedUrlPathname) ||
      // this signals revalidation in deploy environments
      // TODO: make this more generic
      req.headers['x-now-route-matches']
    ) {
      isSSG = true
    } else if (!this.renderOpts.dev) {
      isSSG ||= !!prerenderManifest.routes[toRoute(pathname)]
    }

    // Toggle whether or not this is a Data request
    const isNextDataRequest =
      !!(
        query.__nextDataReq ||
        (req.headers['x-nextjs-data'] &&
          (this.serverOptions as any).webServerConfig)
      ) &&
      (isSSG || hasServerProps)

    /**
     * If true, this indicates that the request being made is for an app
     * prefetch request.
     */
    const isPrefetchRSCRequest =
      getRequestMeta(req, 'isPrefetchRSCRequest') ?? false

    // NOTE: Don't delete headers[RSC] yet, it still needs to be used in renderToHTML later

    const isRSCRequest = getRequestMeta(req, 'isRSCRequest') ?? false

    // when we are handling a middleware prefetch and it doesn't
    // resolve to a static data route we bail early to avoid
    // unexpected SSR invocations
    if (
      !isSSG &&
      req.headers['x-middleware-prefetch'] &&
      !(is404Page || pathname === '/_error')
    ) {
      res.setHeader('x-matched-path', pathname)
      res.setHeader('x-middleware-skip', '1')
      res.setHeader(
        'cache-control',
        'private, no-cache, no-store, max-age=0, must-revalidate'
      )
      res.body('{}').send()
      return null
    }

    delete query.__nextDataReq

    // normalize req.url for SSG paths as it is not exposed
    // to getStaticProps and the asPath should not expose /_next/data
    if (
      isSSG &&
      this.minimalMode &&
      req.headers['x-matched-path'] &&
      req.url.startsWith('/_next/data')
    ) {
      req.url = this.stripNextDataPath(req.url)
    }

    if (
      !!req.headers['x-nextjs-data'] &&
      (!res.statusCode || res.statusCode === 200)
    ) {
      res.setHeader(
        'x-nextjs-matched-path',
        `${query.__nextLocale ? `/${query.__nextLocale}` : ''}${pathname}`
      )
    }

    let routeModule: RouteModule | undefined
    if (components.routeModule) {
      routeModule = components.routeModule
    }

    /**
     * If the route being rendered is an app page, and the ppr feature has been
     * enabled, then the given route _could_ support PPR.
     */
    const couldSupportPPR: boolean =
      this.isAppPPREnabled &&
      typeof routeModule !== 'undefined' &&
      isAppPageRouteModule(routeModule)

    // When enabled, this will allow the use of the `?__nextppronly` query to
    // enable debugging of the static shell.
    const hasDebugStaticShellQuery =
      process.env.__NEXT_EXPERIMENTAL_STATIC_SHELL_DEBUGGING === '1' &&
      typeof query.__nextppronly !== 'undefined' &&
      couldSupportPPR

    // This page supports PPR if it has `experimentalPPR` set to `true` in the
    // prerender manifest and this is an app page.
    const isRoutePPREnabled: boolean =
      couldSupportPPR &&
      // In production, we'd expect to see the `experimentalPPR` flag set in the
      // prerender manifest.
      ((
        prerenderManifest.routes[pathname] ??
        prerenderManifest.dynamicRoutes[pathname]
      )?.experimentalPPR === true ||
        // Ideally we'd want to check the appConfig to see if this page has PPR
        // enabled or not, but that would require plumbing the appConfig through
        // to the server during development. We assume that the page supports it
        // but only during development.
        (hasDebugStaticShellQuery &&
          (this.renderOpts.dev === true ||
            this.experimentalTestProxy === true)))

    const isDebugStaticShell: boolean =
      hasDebugStaticShellQuery && isRoutePPREnabled

    // We should enable debugging dynamic accesses when the static shell
    // debugging has been enabled and we're also in development mode.
    const isDebugDynamicAccesses =
      isDebugStaticShell && this.renderOpts.dev === true

    // If we're in minimal mode, then try to get the postponed information from
    // the request metadata. If available, use it for resuming the postponed
    // render.
    const minimalPostponed = isRoutePPREnabled
      ? getRequestMeta(req, 'postponed')
      : undefined

    // If PPR is enabled, and this is a RSC request (but not a prefetch), then
    // we can use this fact to only generate the flight data for the request
    // because we can't cache the HTML (as it's also dynamic).
    const isDynamicRSCRequest =
      isRoutePPREnabled && isRSCRequest && !isPrefetchRSCRequest

    // we need to ensure the status code if /404 is visited directly
    if (is404Page && !isNextDataRequest && !isRSCRequest) {
      res.statusCode = 404
    }

    // ensure correct status is set when visiting a status page
    // directly e.g. /500
    if (STATIC_STATUS_PAGES.includes(pathname)) {
      res.statusCode = parseInt(pathname.slice(1), 10)
    }

    if (
      // Server actions can use non-GET/HEAD methods.
      !isServerAction &&
      // Resume can use non-GET/HEAD methods.
      !minimalPostponed &&
      !is404Page &&
      !is500Page &&
      pathname !== '/_error' &&
      req.method !== 'HEAD' &&
      req.method !== 'GET' &&
      (typeof components.Component === 'string' || isSSG)
    ) {
      res.statusCode = 405
      res.setHeader('Allow', ['GET', 'HEAD'])
      await this.renderError(null, req, res, pathname)
      return null
    }

    // handle static page
    if (typeof components.Component === 'string') {
      return {
        type: 'html',
        // TODO: Static pages should be serialized as RenderResult
        body: RenderResult.fromStatic(components.Component),
      }
    }

    // Ensure that if the `amp` query parameter is falsy that we remove it from
    // the query object. This ensures it won't be found by the `in` operator.
    if ('amp' in query && !query.amp) delete query.amp

    if (opts.supportsDynamicResponse === true) {
      const isBotRequest = isBot(req.headers['user-agent'] || '')
      const isSupportedDocument =
        typeof components.Document?.getInitialProps !== 'function' ||
        // The built-in `Document` component also supports dynamic HTML for concurrent mode.
        NEXT_BUILTIN_DOCUMENT in components.Document

      // Disable dynamic HTML in cases that we know it won't be generated,
      // so that we can continue generating a cache key when possible.
      // TODO-APP: should the first render for a dynamic app path
      // be static so we can collect revalidate and populate the
      // cache if there are no dynamic data requirements
      opts.supportsDynamicResponse =
        !isSSG && !isBotRequest && !query.amp && isSupportedDocument
      opts.isBot = isBotRequest
    }

    // In development, we always want to generate dynamic HTML.
    if (!isNextDataRequest && isAppPath && opts.dev) {
      opts.supportsDynamicResponse = true
    }

    const defaultLocale = isSSG
      ? this.nextConfig.i18n?.defaultLocale
      : query.__nextDefaultLocale

    const locale = query.__nextLocale
    const locales = this.nextConfig.i18n?.locales

    let previewData: PreviewData
    let isPreviewMode = false

    if (hasServerProps || isSSG || isAppPath) {
      // For the edge runtime, we don't support preview mode in SSG.
      if (process.env.NEXT_RUNTIME !== 'edge') {
        const { tryGetPreviewData } =
          require('./api-utils/node/try-get-preview-data') as typeof import('./api-utils/node/try-get-preview-data')
        previewData = tryGetPreviewData(req, res, this.renderOpts.previewProps)
        isPreviewMode = previewData !== false
      }
    }

    // If this is a request for an app path that should be statically generated
    // and we aren't in the edge runtime, strip the flight headers so it will
    // generate the static response.
    if (
      isAppPath &&
      !opts.dev &&
      !isPreviewMode &&
      isSSG &&
      isRSCRequest &&
      !isDynamicRSCRequest &&
      (!isEdgeRuntime(opts.runtime) ||
        (this.serverOptions as any).webServerConfig)
    ) {
      stripFlightHeaders(req.headers)
    }

    let isOnDemandRevalidate = false
    let revalidateOnlyGenerated = false

    if (isSSG) {
      ;({ isOnDemandRevalidate, revalidateOnlyGenerated } =
        checkIsOnDemandRevalidate(req, this.renderOpts.previewProps))
    }

    if (isSSG && this.minimalMode && req.headers['x-matched-path']) {
      // the url value is already correct when the matched-path header is set
      resolvedUrlPathname = urlPathname
    }

    urlPathname = removeTrailingSlash(urlPathname)
    resolvedUrlPathname = removeTrailingSlash(resolvedUrlPathname)
    if (this.localeNormalizer) {
      resolvedUrlPathname = this.localeNormalizer.normalize(resolvedUrlPathname)
    }

    const handleRedirect = (pageData: any) => {
      const redirect = {
        destination: pageData.pageProps.__N_REDIRECT,
        statusCode: pageData.pageProps.__N_REDIRECT_STATUS,
        basePath: pageData.pageProps.__N_REDIRECT_BASE_PATH,
      }
      const statusCode = getRedirectStatus(redirect)
      const { basePath } = this.nextConfig

      if (
        basePath &&
        redirect.basePath !== false &&
        redirect.destination.startsWith('/')
      ) {
        redirect.destination = `${basePath}${redirect.destination}`
      }

      if (redirect.destination.startsWith('/')) {
        redirect.destination = normalizeRepeatedSlashes(redirect.destination)
      }

      res
        .redirect(redirect.destination, statusCode)
        .body(redirect.destination)
        .send()
    }

    // remove /_next/data prefix from urlPathname so it matches
    // for direct page visit and /_next/data visit
    if (isNextDataRequest) {
      resolvedUrlPathname = this.stripNextDataPath(resolvedUrlPathname)
      urlPathname = this.stripNextDataPath(urlPathname)
    }

    let ssgCacheKey: string | null = null
    if (
      !isPreviewMode &&
      isSSG &&
      !opts.supportsDynamicResponse &&
      !isServerAction &&
      !minimalPostponed &&
      !isDynamicRSCRequest
    ) {
      ssgCacheKey = `${locale ? `/${locale}` : ''}${
        (pathname === '/' || resolvedUrlPathname === '/') && locale
          ? ''
          : resolvedUrlPathname
      }${query.amp ? '.amp' : ''}`
    }

    if ((is404Page || is500Page) && isSSG) {
      ssgCacheKey = `${locale ? `/${locale}` : ''}${pathname}${
        query.amp ? '.amp' : ''
      }`
    }

    if (ssgCacheKey) {
      // we only encode path delimiters for path segments from
      // getStaticPaths so we need to attempt decoding the URL
      // to match against and only escape the path delimiters
      // this allows non-ascii values to be handled e.g. Japanese characters

      // TODO: investigate adding this handling for non-SSG pages so
      // non-ascii names work there also
      ssgCacheKey = ssgCacheKey
        .split('/')
        .map((seg) => {
          try {
            seg = escapePathDelimiters(decodeURIComponent(seg), true)
          } catch (_) {
            // An improperly encoded URL was provided
            throw new DecodeError('failed to decode param')
          }
          return seg
        })
        .join('/')

      // ensure /index and / is normalized to one key
      ssgCacheKey =
        ssgCacheKey === '/index' && pathname === '/' ? '/' : ssgCacheKey
    }
    let protocol: 'http:' | 'https:' = 'https:'

    try {
      const parsedFullUrl = new URL(
        getRequestMeta(req, 'initURL') || '/',
        'http://n'
      )
      protocol = parsedFullUrl.protocol as 'https:' | 'http:'
    } catch {}

    // use existing incrementalCache instance if available
    const incrementalCache =
      (globalThis as any).__incrementalCache ||
      (await this.getIncrementalCache({
        requestHeaders: Object.assign({}, req.headers),
        requestProtocol: protocol.substring(0, protocol.length - 1) as
          | 'http'
          | 'https',
      }))

    // TODO: investigate, this is not safe across multiple concurrent requests
    incrementalCache?.resetRequestCache()

    type RendererContext = {
      /**
       * The postponed data for this render. This is only provided when resuming
       * a render that has been postponed.
       */
      postponed: string | undefined
    }
    type Renderer = (
      context: RendererContext
    ) => Promise<ResponseCacheEntry | null>

    const doRender: Renderer = async ({ postponed }) => {
      // In development, we always want to generate dynamic HTML.
      let supportsDynamicResponse: boolean =
        // If we're in development, we always support dynamic HTML, unless it's
        // a data request, in which case we only produce static HTML.
        (!isNextDataRequest && opts.dev === true) ||
        // If this is not SSG or does not have static paths, then it supports
        // dynamic HTML.
        (!isSSG && !hasStaticPaths) ||
        // If this request has provided postponed data, it supports dynamic
        // HTML.
        typeof postponed === 'string' ||
        // If this is a dynamic RSC request, then this render supports dynamic
        // HTML (it's dynamic).
        isDynamicRSCRequest

      const origQuery = parseUrl(req.url || '', true).query

      // clear any dynamic route params so they aren't in
      // the resolvedUrl
      if (opts.params) {
        Object.keys(opts.params).forEach((key) => {
          delete origQuery[key]
        })
      }
      const hadTrailingSlash =
        urlPathname !== '/' && this.nextConfig.trailingSlash

      const resolvedUrl = formatUrl({
        pathname: `${resolvedUrlPathname}${hadTrailingSlash ? '/' : ''}`,
        // make sure to only add query values from original URL
        query: origQuery,
      })
      const renderOpts: LoadedRenderOpts = {
        ...components,
        ...opts,
        ...(isAppPath
          ? {
              incrementalCache,
              // This is a revalidation request if the request is for a static
              // page and it is not being resumed from a postponed render and
              // it is not a dynamic RSC request then it is a revalidation
              // request.
              isRevalidate: isSSG && !postponed && !isDynamicRSCRequest,
              serverActions: this.nextConfig.experimental.serverActions,
            }
          : {}),
        isNextDataRequest,
        resolvedUrl,
        locale,
        locales,
        defaultLocale,
        // For getServerSideProps and getInitialProps we need to ensure we use the original URL
        // and not the resolved URL to prevent a hydration mismatch on
        // asPath
        resolvedAsPath:
          hasServerProps || hasGetInitialProps
            ? formatUrl({
                // we use the original URL pathname less the _next/data prefix if
                // present
                pathname: `${urlPathname}${hadTrailingSlash ? '/' : ''}`,
                query: origQuery,
              })
            : resolvedUrl,
        experimental: {
          ...opts.experimental,
          isRoutePPREnabled,
        },
        supportsDynamicResponse,
        isOnDemandRevalidate,
        isDraftMode: isPreviewMode,
        isServerAction,
        postponed,
        waitUntil: this.getWaitUntil(),
        onClose: res.onClose.bind(res),
        // only available in dev
        setAppIsrStatus: (this as any).setAppIsrStatus,
      }

      if (isDebugStaticShell || isDebugDynamicAccesses) {
        supportsDynamicResponse = false
        renderOpts.nextExport = true
        renderOpts.supportsDynamicResponse = false
        renderOpts.isStaticGeneration = true
        renderOpts.isRevalidate = true
        renderOpts.isDebugStaticShell = isDebugStaticShell
        renderOpts.isDebugDynamicAccesses = isDebugDynamicAccesses
      }

      // Legacy render methods will return a render result that needs to be
      // served by the server.
      let result: RenderResult

      if (routeModule) {
        if (isAppRouteRouteModule(routeModule)) {
          if (
            // The type check here ensures that `req` is correctly typed, and the
            // environment variable check provides dead code elimination.
            process.env.NEXT_RUNTIME === 'edge' ||
            !isNodeNextRequest(req) ||
            !isNodeNextResponse(res)
          ) {
            throw new Error(
              'Invariant: App Route Route Modules cannot be used in the edge runtime'
            )
          }

          const context: AppRouteRouteHandlerContext = {
            params: opts.params,
            prerenderManifest,
            renderOpts: {
              experimental: {
                after: renderOpts.experimental.after,
              },
              supportsDynamicResponse,
              incrementalCache,
              isRevalidate: isSSG,
              waitUntil: this.getWaitUntil(),
              onClose: res.onClose.bind(res),
              onInstrumentationRequestError:
                this.renderOpts.onInstrumentationRequestError,
            },
          }

          try {
            const request = NextRequestAdapter.fromNodeNextRequest(
              req,
              signalFromNodeResponse(res.originalResponse)
            )

            const response = await routeModule.handle(request, context)

            ;(req as any).fetchMetrics = (
              context.renderOpts as any
            ).fetchMetrics

            const cacheTags = (context.renderOpts as any).fetchTags

            // If the request is for a static response, we can cache it so long
            // as it's not edge.
            if (isSSG) {
              const blob = await response.blob()

              // Copy the headers from the response.
              const headers = toNodeOutgoingHttpHeaders(response.headers)

              if (cacheTags) {
                headers[NEXT_CACHE_TAGS_HEADER] = cacheTags
              }

              if (!headers['content-type'] && blob.type) {
                headers['content-type'] = blob.type
              }

              const revalidate = context.renderOpts.store?.revalidate ?? false

              // Create the cache entry for the response.
              const cacheEntry: ResponseCacheEntry = {
                value: {
                  kind: CachedRouteKind.APP_ROUTE,
                  status: response.status,
                  body: Buffer.from(await blob.arrayBuffer()),
                  headers,
                },
                revalidate,
              }

              return cacheEntry
            }

            // Send the response now that we have copied it into the cache.
            await sendResponse(
              req,
              res,
              response,
              context.renderOpts.pendingWaitUntil
            )
            return null
          } catch (err) {
            // If this is during static generation, throw the error again.
            await this.instrumentationOnRequestError(err, req, {
              routerKind: 'App Router',
              routePath: pathname,
              routeType: 'route',
              revalidateReason: getRevalidateReason(renderOpts),
            })

            if (isSSG) throw err

            Log.error(err)

            // Otherwise, send a 500 response.
            await sendResponse(req, res, handleInternalServerErrorResponse())

            return null
          }
        } else if (
          isPagesRouteModule(routeModule) ||
          isAppPageRouteModule(routeModule)
        ) {
          // An OPTIONS request to a page handler is invalid.
          if (req.method === 'OPTIONS' && !is404Page) {
            await sendResponse(req, res, handleBadRequestResponse())
            return null
          }

          if (isPagesRouteModule(routeModule)) {
            // Due to the way we pass data by mutating `renderOpts`, we can't extend
            // the object here but only updating its `clientReferenceManifest` and
            // `nextFontManifest` properties.
            // https://github.com/vercel/next.js/blob/df7cbd904c3bd85f399d1ce90680c0ecf92d2752/packages/next/server/render.tsx#L947-L952
            renderOpts.nextFontManifest = this.nextFontManifest
            renderOpts.clientReferenceManifest =
              components.clientReferenceManifest

            const request = isNodeNextRequest(req) ? req.originalRequest : req
            const response = isNodeNextResponse(res)
              ? res.originalResponse
              : res

            // Call the built-in render method on the module.
            try {
              result = await routeModule.render(
                // TODO: fix this type
                // @ts-expect-error - preexisting accepted this
                request,
                response,
                {
                  page: pathname,
                  params: opts.params,
                  query,
                  renderOpts,
                }
              )
            } catch (err) {
              await this.instrumentationOnRequestError(err, req, {
                routerKind: 'Pages Router',
                routePath: pathname,
                routeType: 'render',
                revalidateReason: getRevalidateReason({
                  isRevalidate: isSSG,
                  isOnDemandRevalidate: renderOpts.isOnDemandRevalidate,
                }),
              })
              throw err
            }
          } else {
            const module = components.routeModule as AppPageRouteModule

            // Due to the way we pass data by mutating `renderOpts`, we can't extend the
            // object here but only updating its `nextFontManifest` field.
            // https://github.com/vercel/next.js/blob/df7cbd904c3bd85f399d1ce90680c0ecf92d2752/packages/next/server/render.tsx#L947-L952
            renderOpts.nextFontManifest = this.nextFontManifest

            // Call the built-in render method on the module.
            result = await module.render(req, res, {
              page: is404Page ? '/404' : pathname,
              params: opts.params,
              query,
              renderOpts,
              serverComponentsHmrCache: this.getServerComponentsHmrCache(),
            })
          }
        } else {
          throw new Error('Invariant: Unknown route module type')
        }
      } else {
        // If we didn't match a page, we should fallback to using the legacy
        // render method.
        result = await this.renderHTML(req, res, pathname, query, renderOpts)
      }

      const { metadata } = result

      const {
        headers = {},
        // Add any fetch tags that were on the page to the response headers.
        fetchTags: cacheTags,
      } = metadata

      if (cacheTags) {
        headers[NEXT_CACHE_TAGS_HEADER] = cacheTags
      }

      // Pull any fetch metrics from the render onto the request.
      ;(req as any).fetchMetrics = metadata.fetchMetrics

      // we don't throw static to dynamic errors in dev as isSSG
      // is a best guess in dev since we don't have the prerender pass
      // to know whether the path is actually static or not
      if (
        isAppPath &&
        isSSG &&
        metadata.revalidate === 0 &&
        !this.renderOpts.dev &&
        !isRoutePPREnabled
      ) {
        const staticBailoutInfo = metadata.staticBailoutInfo

        const err = new Error(
          `Page changed from static to dynamic at runtime ${urlPathname}${
            staticBailoutInfo?.description
              ? `, reason: ${staticBailoutInfo.description}`
              : ``
          }` +
            `\nsee more here https://nextjs.org/docs/messages/app-static-to-dynamic-error`
        )

        if (staticBailoutInfo?.stack) {
          const stack = staticBailoutInfo.stack
          err.stack = err.message + stack.substring(stack.indexOf('\n'))
        }

        throw err
      }

      // Based on the metadata, we can determine what kind of cache result we
      // should return.

      // Handle `isNotFound`.
      if ('isNotFound' in metadata && metadata.isNotFound) {
        return { value: null, revalidate: metadata.revalidate }
      }

      // Handle `isRedirect`.
      if (metadata.isRedirect) {
        return {
          value: {
            kind: CachedRouteKind.REDIRECT,
            props: metadata.pageData ?? metadata.flightData,
          } satisfies CachedRedirectValue,
          revalidate: metadata.revalidate,
        }
      }

      // Handle `isNull`.
      if (result.isNull) {
        return null
      }

      // We now have a valid HTML result that we can return to the user.
      if (isAppPath) {
        return {
          value: {
            kind: CachedRouteKind.APP_PAGE,
            html: result,
            headers,
            rscData: metadata.flightData,
            postponed: metadata.postponed,
            status: res.statusCode,
          } satisfies CachedAppPageValue,
          revalidate: metadata.revalidate,
        }
      }

      return {
        value: {
          kind: CachedRouteKind.PAGES,
          html: result,
          pageData: metadata.pageData ?? metadata.flightData,
          headers,
          status: isAppPath ? res.statusCode : undefined,
        } satisfies CachedPageValue,
        revalidate: metadata.revalidate,
      }
    }

    const responseGenerator: ResponseGenerator = async (
      hasResolved,
      previousCacheEntry,
      isRevalidating
    ): Promise<ResponseCacheEntry | null> => {
      const isProduction = !this.renderOpts.dev
      const didRespond = hasResolved || res.sent

      if (!staticPaths) {
        ;({ staticPaths, fallbackMode } = hasStaticPaths
          ? await this.getStaticPaths({
              pathname,
              requestHeaders: req.headers,
              isAppPath,
              page: components.page,
            })
          : { staticPaths: undefined, fallbackMode: false })
      }

      if (fallbackMode === 'static' && isBot(req.headers['user-agent'] || '')) {
        fallbackMode = 'blocking'
      }

      // skip on-demand revalidate if cache is not present and
      // revalidate-if-generated is set
      if (
        isOnDemandRevalidate &&
        revalidateOnlyGenerated &&
        !previousCacheEntry &&
        !this.minimalMode
      ) {
        await this.render404(req, res)
        return null
      }

      if (previousCacheEntry?.isStale === -1) {
        isOnDemandRevalidate = true
      }

      // only allow on-demand revalidate for fallback: true/blocking
      // or for prerendered fallback: false paths
      if (
        isOnDemandRevalidate &&
        (fallbackMode !== false || previousCacheEntry)
      ) {
        fallbackMode = 'blocking'
      }

      // We use `ssgCacheKey` here as it is normalized to match the encoding
      // from getStaticPaths along with including the locale.
      //
      // We use the `resolvedUrlPathname` for the development case when this
      // is an app path since it doesn't include locale information.
      let staticPathKey =
        ssgCacheKey ?? (opts.dev && isAppPath ? resolvedUrlPathname : null)
      if (staticPathKey && query.amp) {
        staticPathKey = staticPathKey.replace(/\.amp$/, '')
      }

      const isPageIncludedInStaticPaths =
        staticPathKey && staticPaths?.includes(staticPathKey)

      if ((this.nextConfig.experimental as any).isExperimentalCompile) {
        fallbackMode = 'blocking'
      }

      // When we did not respond from cache, we need to choose to block on
      // rendering or return a skeleton.
      //
      // - Data requests always block.
      // - Blocking mode fallback always blocks.
      // - Preview mode toggles all pages to be resolved in a blocking manner.
      // - Non-dynamic pages should block (though this is an impossible
      //   case in production).
      // - Dynamic pages should return their skeleton if not defined in
      //   getStaticPaths, then finish the data request on the client-side.
      //
      if (
        process.env.NEXT_RUNTIME !== 'edge' &&
        !this.minimalMode &&
        fallbackMode !== 'blocking' &&
        staticPathKey &&
        !didRespond &&
        !isPreviewMode &&
        isDynamic &&
        (isProduction || !staticPaths || !isPageIncludedInStaticPaths)
      ) {
        if (
          // In development, fall through to render to handle missing
          // getStaticPaths.
          (isProduction || (staticPaths && staticPaths?.length > 0)) &&
          // When fallback isn't present, abort this render so we 404
          fallbackMode !== 'static'
        ) {
          throw new NoFallbackError()
        }

        if (!isNextDataRequest) {
          // Production already emitted the fallback as static HTML.
          if (isProduction) {
            const html = await this.getFallback(
              locale ? `/${locale}${pathname}` : pathname
            )

            return {
              value: {
                kind: CachedRouteKind.PAGES,
                html: RenderResult.fromStatic(html),
                pageData: {},
                status: undefined,
                headers: undefined,
              },
            }
          }
          // We need to generate the fallback on-demand for development.
          else {
            query.__nextFallback = 'true'

            // We pass `undefined` as there cannot be a postponed state in
            // development.
            const result = await doRender({ postponed: undefined })
            if (!result) {
              return null
            }
            // Prevent caching this result
            delete result.revalidate
            return result
          }
        }
      }

      const context: RendererContext = {
        // Only requests that aren't revalidating can be resumed. If we have the
        // minimal postponed data, then we should resume the render with it.
        postponed:
          !isOnDemandRevalidate && !isRevalidating && minimalPostponed
            ? minimalPostponed
            : undefined,
      }

      // When we're in minimal mode, if we're trying to debug the static shell,
      // we should just return nothing instead of resuming the dynamic render.
      if (
        (isDebugStaticShell || isDebugDynamicAccesses) &&
        typeof context.postponed !== 'undefined'
      ) {
        return {
          revalidate: 1,
          value: {
            kind: CachedRouteKind.PAGES,
            html: RenderResult.fromStatic(''),
            pageData: {},
            headers: undefined,
            status: undefined,
          } satisfies CachedPageValue,
        }
      }

      // Perform the render.
      const result = await doRender(context)
      if (!result) return null

      return {
        ...result,
        revalidate:
          result.revalidate !== undefined
            ? result.revalidate
            : /* default to minimum revalidate (this should be an invariant) */ 1,
      }
    }

    const cacheEntry = await this.responseCache.get(
      ssgCacheKey,
      responseGenerator,
      {
        routeKind:
          // If the route module is not defined, we can assume it's a page being
          // rendered and thus check isAppPath.
          routeModule?.definition.kind ??
          (isAppPath ? RouteKind.APP_PAGE : RouteKind.PAGES),
        incrementalCache,
        isOnDemandRevalidate,
        isPrefetch: req.headers.purpose === 'prefetch',
        isRoutePPREnabled,
      }
    )

    if (!cacheEntry) {
      if (ssgCacheKey && !(isOnDemandRevalidate && revalidateOnlyGenerated)) {
        // A cache entry might not be generated if a response is written
        // in `getInitialProps` or `getServerSideProps`, but those shouldn't
        // have a cache key. If we do have a cache key but we don't end up
        // with a cache entry, then either Next.js or the application has a
        // bug that needs fixing.
        throw new Error('invariant: cache entry required but not generated')
      }
      return null
    }

    const didPostpone =
      cacheEntry.value?.kind === CachedRouteKind.APP_PAGE &&
      typeof cacheEntry.value.postponed === 'string'

    if (
      isSSG &&
      !this.minimalMode &&
      // We don't want to send a cache header for requests that contain dynamic
      // data. If this is a Dynamic RSC request or wasn't a Prefetch RSC
      // request, then we should set the cache header.
      !isDynamicRSCRequest &&
      (!didPostpone || isPrefetchRSCRequest)
    ) {
      // set x-nextjs-cache header to match the header
      // we set for the image-optimizer
      res.setHeader(
        'x-nextjs-cache',
        isOnDemandRevalidate
          ? 'REVALIDATED'
          : cacheEntry.isMiss
            ? 'MISS'
            : cacheEntry.isStale
              ? 'STALE'
              : 'HIT'
      )
      // Set a header used by the client router to signal the response is static
      // and should respect the `static` cache staleTime value.
      res.setHeader(NEXT_IS_PRERENDER_HEADER, '1')
    }

    const { value: cachedData } = cacheEntry

    // If the cache value is an image, we should error early.
    if (cachedData?.kind === CachedRouteKind.IMAGE) {
      throw new Error('invariant SSG should not return an image cache value')
    }

    // Coerce the revalidate parameter from the render.
    let revalidate: Revalidate | undefined

    // If this is a resume request in minimal mode it is streamed with dynamic
    // content and should not be cached.
    if (minimalPostponed) {
      revalidate = 0
    }

    // If this is in minimal mode and this is a flight request that isn't a
    // prefetch request while PPR is enabled, it cannot be cached as it contains
    // dynamic content.
    else if (
      this.minimalMode &&
      isRSCRequest &&
      !isPrefetchRSCRequest &&
      isRoutePPREnabled
    ) {
      revalidate = 0
    } else if (
      typeof cacheEntry.revalidate !== 'undefined' &&
      (!this.renderOpts.dev || (hasServerProps && !isNextDataRequest))
    ) {
      // If this is a preview mode request, we shouldn't cache it
      if (isPreviewMode) {
        revalidate = 0
      }

      // If this isn't SSG, then we should set change the header only if it is
      // not set already.
      else if (!isSSG) {
        if (!res.getHeader('Cache-Control')) {
          revalidate = 0
        }
      }

      // If we are rendering the 404 page we derive the cache-control
      // revalidate period from the value that trigged the not found
      // to be rendered. So if `getStaticProps` returns
      // { notFound: true, revalidate 60 } the revalidate period should
      // be 60 but if a static asset 404s directly it should have a revalidate
      // period of 0 so that it doesn't get cached unexpectedly by a CDN
      else if (is404Page) {
        const notFoundRevalidate = getRequestMeta(req, 'notFoundRevalidate')
        revalidate =
          typeof notFoundRevalidate === 'undefined' ? 0 : notFoundRevalidate
      }

      // If the cache entry has a revalidate value that's a number, use it.
      else if (typeof cacheEntry.revalidate === 'number') {
        if (cacheEntry.revalidate < 1) {
          throw new Error(
            `Invariant: invalid Cache-Control duration provided: ${cacheEntry.revalidate} < 1`
          )
        }

        revalidate = cacheEntry.revalidate
      }
      // Otherwise if the revalidate value is false, then we should use the cache
      // time of one year.
      else if (cacheEntry.revalidate === false) {
        revalidate = CACHE_ONE_YEAR
      }
    }

    cacheEntry.revalidate = revalidate

    // If there's a callback for `onCacheEntry`, call it with the cache entry
    // and the revalidate options.
    const onCacheEntry = getRequestMeta(req, 'onCacheEntry')
    if (onCacheEntry) {
      const finished = await onCacheEntry(
        {
          ...cacheEntry,
          // TODO: remove this when upstream doesn't
          // always expect this value to be "PAGE"
          value: {
            ...cacheEntry.value,
            kind:
              cacheEntry.value?.kind === CachedRouteKind.APP_PAGE
                ? 'PAGE'
                : cacheEntry.value?.kind,
          },
        },
        {
          url: getRequestMeta(req, 'initURL'),
        }
      )
      if (finished) {
        // TODO: maybe we have to end the request?
        return null
      }
    }

    if (!cachedData) {
      // add revalidate metadata before rendering 404 page
      // so that we can use this as source of truth for the
      // cache-control header instead of what the 404 page returns
      // for the revalidate value
      addRequestMeta(req, 'notFoundRevalidate', cacheEntry.revalidate)

      if (cacheEntry.revalidate) {
        res.setHeader(
          'Cache-Control',
          formatRevalidate({
            revalidate: cacheEntry.revalidate,
            swrDelta: this.nextConfig.swrDelta,
          })
        )
      }
      if (isNextDataRequest) {
        res.statusCode = 404
        res.body('{"notFound":true}').send()
        return null
      }

      if (this.renderOpts.dev) {
        query.__nextNotFoundSrcPage = pathname
      }
      await this.render404(req, res, { pathname, query }, false)
      return null
    } else if (cachedData.kind === CachedRouteKind.REDIRECT) {
      if (cacheEntry.revalidate) {
        res.setHeader(
          'Cache-Control',
          formatRevalidate({
            revalidate: cacheEntry.revalidate,
            swrDelta: this.nextConfig.swrDelta,
          })
        )
      }

      if (isNextDataRequest) {
        return {
          type: 'json',
          body: RenderResult.fromStatic(
            // @TODO: Handle flight data.
            JSON.stringify(cachedData.props)
          ),
          revalidate: cacheEntry.revalidate,
        }
      } else {
        await handleRedirect(cachedData.props)
        return null
      }
    } else if (cachedData.kind === CachedRouteKind.APP_ROUTE) {
      const headers = { ...cachedData.headers }

      if (!(this.minimalMode && isSSG)) {
        delete headers[NEXT_CACHE_TAGS_HEADER]
      }

      await sendResponse(
        req,
        res,
        new Response(cachedData.body, {
          headers: fromNodeOutgoingHttpHeaders(headers),
          status: cachedData.status || 200,
        })
      )
      return null
    } else if (cachedData.kind === CachedRouteKind.APP_PAGE) {
      // If the request has a postponed state and it's a resume request we
      // should error.
      if (cachedData.postponed && minimalPostponed) {
        throw new Error(
          'Invariant: postponed state should not be present on a resume request'
        )
      }

      if (cachedData.headers) {
        const headers = { ...cachedData.headers }

        if (!this.minimalMode || !isSSG) {
          delete headers[NEXT_CACHE_TAGS_HEADER]
        }

        for (let [key, value] of Object.entries(headers)) {
          if (typeof value === 'undefined') continue

          if (Array.isArray(value)) {
            for (const v of value) {
              res.appendHeader(key, v)
            }
          } else if (typeof value === 'number') {
            value = value.toString()
            res.appendHeader(key, value)
          } else {
            res.appendHeader(key, value)
          }
        }
      }

      if (
        this.minimalMode &&
        isSSG &&
        cachedData.headers?.[NEXT_CACHE_TAGS_HEADER]
      ) {
        res.setHeader(
          NEXT_CACHE_TAGS_HEADER,
          cachedData.headers[NEXT_CACHE_TAGS_HEADER] as string
        )
      }

      // If the request is a data request, then we shouldn't set the status code
      // from the response because it should always be 200. This should be gated
      // behind the experimental PPR flag.
      if (cachedData.status && (!isRSCRequest || !isRoutePPREnabled)) {
        res.statusCode = cachedData.status
      }

      // Mark that the request did postpone if this is a data request.
      if (typeof cachedData.postponed === 'string' && isRSCRequest) {
        res.setHeader(NEXT_DID_POSTPONE_HEADER, '1')
      }

      // we don't go through this block when preview mode is true
      // as preview mode is a dynamic request (bypasses cache) and doesn't
      // generate both HTML and payloads in the same request so continue to just
      // return the generated payload
      if (isRSCRequest && !isPreviewMode) {
        // If this is a dynamic RSC request, then stream the response.
        if (typeof cachedData.rscData === 'undefined') {
          if (cachedData.postponed) {
            throw new Error('Invariant: Expected postponed to be undefined')
          }

          return {
            type: 'rsc',
            body: cachedData.html,
            // Dynamic RSC responses cannot be cached, even if they're
            // configured with `force-static` because we have no way of
            // distinguishing between `force-static` and pages that have no
            // postponed state.
            // TODO: distinguish `force-static` from pages with no postponed state (static)
            revalidate: isDynamicRSCRequest ? 0 : cacheEntry.revalidate,
          }
        }

        // As this isn't a prefetch request, we should serve the static flight
        // data.
        return {
          type: 'rsc',
          body: RenderResult.fromStatic(cachedData.rscData),
          revalidate: cacheEntry.revalidate,
        }
      }

      // This is a request for HTML data.
      let body = cachedData.html

      // If there's no postponed state, we should just serve the HTML. This
      // should also be the case for a resume request because it's completed
      // as a server render (rather than a static render).
      if (!cachedData.postponed || this.minimalMode) {
        return {
          type: 'html',
          body,
          revalidate: cacheEntry.revalidate,
        }
      }

      // If we're debugging the static shell or the dynamic API accesses, we
      // should just serve the HTML without resuming the render. The returned
      // HTML will be the static shell so all the Dynamic API's will be used
      // during static generation.
      if (isDebugStaticShell || isDebugDynamicAccesses) {
        // Since we're not resuming the render, we need to at least add the
        // closing body and html tags to create valid HTML.
        body.chain(
          new ReadableStream({
            start(controller) {
              controller.enqueue(ENCODED_TAGS.CLOSED.BODY_AND_HTML)
              controller.close()
            },
          })
        )

        return { type: 'html', body, revalidate: 0 }
      }

      // This request has postponed, so let's create a new transformer that the
      // dynamic data can pipe to that will attach the dynamic data to the end
      // of the response.
      const transformer = new TransformStream<Uint8Array, Uint8Array>()
      body.chain(transformer.readable)

      // Perform the render again, but this time, provide the postponed state.
      // We don't await because we want the result to start streaming now, and
      // we've already chained the transformer's readable to the render result.
      doRender({ postponed: cachedData.postponed })
        .then(async (result) => {
          if (!result) {
            throw new Error('Invariant: expected a result to be returned')
          }

          if (result.value?.kind !== CachedRouteKind.APP_PAGE) {
            throw new Error(
              `Invariant: expected a page response, got ${result.value?.kind}`
            )
          }

          // Pipe the resume result to the transformer.
          await result.value.html.pipeTo(transformer.writable)
        })
        .catch((err) => {
          // An error occurred during piping or preparing the render, abort
          // the transformers writer so we can terminate the stream.
          transformer.writable.abort(err).catch((e) => {
            console.error("couldn't abort transformer", e)
          })
        })

      return {
        type: 'html',
        body,
        // We don't want to cache the response if it has postponed data because
        // the response being sent to the client it's dynamic parts are streamed
        // to the client on the same request.
        revalidate: 0,
      }
    } else if (isNextDataRequest) {
      return {
        type: 'json',
        body: RenderResult.fromStatic(JSON.stringify(cachedData.pageData)),
        revalidate: cacheEntry.revalidate,
      }
    } else {
      return {
        type: 'html',
        body: cachedData.html,
        revalidate: cacheEntry.revalidate,
      }
    }
  }

  private stripNextDataPath(path: string, stripLocale = true) {
    if (path.includes(this.buildId)) {
      const splitPath = path.substring(
        path.indexOf(this.buildId) + this.buildId.length
      )

      path = denormalizePagePath(splitPath.replace(/\.json$/, ''))
    }

    if (this.localeNormalizer && stripLocale) {
      return this.localeNormalizer.normalize(path)
    }
    return path
  }

  // map the route to the actual bundle name
  protected getOriginalAppPaths(route: string) {
    if (this.enabledDirectories.app) {
      const originalAppPath = this.appPathRoutes?.[route]

      if (!originalAppPath) {
        return null
      }

      return originalAppPath
    }
    return null
  }

  protected async renderPageComponent(
    ctx: RequestContext<ServerRequest, ServerResponse>,
    bubbleNoFallback: boolean
  ) {
    const { query, pathname } = ctx

    const appPaths = this.getOriginalAppPaths(pathname)
    const isAppPath = Array.isArray(appPaths)

    let page = pathname
    if (isAppPath) {
      // the last item in the array is the root page, if there are parallel routes
      page = appPaths[appPaths.length - 1]
    }

    const result = await this.findPageComponents({
      page,
      query,
      params: ctx.renderOpts.params || {},
      isAppPath,
      sriEnabled: !!this.nextConfig.experimental.sri?.algorithm,
      appPaths,
      // Ensuring for loading page component routes is done via the matcher.
      shouldEnsure: false,
    })
    if (result) {
      getTracer().getRootSpanAttributes()?.set('next.route', pathname)
      try {
        return await this.renderToResponseWithComponents(ctx, result)
      } catch (err) {
        const isNoFallbackError = err instanceof NoFallbackError

        if (!isNoFallbackError || (isNoFallbackError && bubbleNoFallback)) {
          throw err
        }
      }
    }
    return false
  }

  private async renderToResponse(
    ctx: RequestContext<ServerRequest, ServerResponse>
  ): Promise<ResponsePayload | null> {
    return getTracer().trace(
      BaseServerSpan.renderToResponse,
      {
        spanName: `rendering page`,
        attributes: {
          'next.route': ctx.pathname,
        },
      },
      async () => {
        return this.renderToResponseImpl(ctx)
      }
    )
  }

  protected abstract getMiddleware(): MiddlewareRoutingItem | undefined
  protected abstract getFallbackErrorComponents(
    url?: string
  ): Promise<LoadComponentsReturnType | null>
  protected abstract getRoutesManifest(): NormalizedRouteManifest | undefined

  private async renderToResponseImpl(
    ctx: RequestContext<ServerRequest, ServerResponse>
  ): Promise<ResponsePayload | null> {
    const { res, query, pathname } = ctx
    let page = pathname
    const bubbleNoFallback = !!query._nextBubbleNoFallback
    delete query[NEXT_RSC_UNION_QUERY]
    delete query._nextBubbleNoFallback

    const options: MatchOptions = {
      i18n: this.i18nProvider?.fromQuery(pathname, query),
    }

    try {
      for await (const match of this.matchers.matchAll(pathname, options)) {
        // when a specific invoke-output is meant to be matched
        // ensure a prior dynamic route/page doesn't take priority
        const invokeOutput = getRequestMeta(ctx.req, 'invokeOutput')
        if (
          !this.minimalMode &&
          typeof invokeOutput === 'string' &&
          isDynamicRoute(invokeOutput || '') &&
          invokeOutput !== match.definition.pathname
        ) {
          continue
        }

        const result = await this.renderPageComponent(
          {
            ...ctx,
            pathname: match.definition.pathname,
            renderOpts: {
              ...ctx.renderOpts,
              params: match.params,
            },
          },
          bubbleNoFallback
        )
        if (result !== false) return result
      }

      // currently edge functions aren't receiving the x-matched-path
      // header so we need to fallback to matching the current page
      // when we weren't able to match via dynamic route to handle
      // the rewrite case
      // @ts-expect-error extended in child class web-server
      if (this.serverOptions.webServerConfig) {
        // @ts-expect-error extended in child class web-server
        ctx.pathname = this.serverOptions.webServerConfig.page
        const result = await this.renderPageComponent(ctx, bubbleNoFallback)
        if (result !== false) return result
      }
    } catch (error) {
      const err = getProperError(error)

      if (error instanceof MissingStaticPage) {
        console.error(
          'Invariant: failed to load static page',
          JSON.stringify(
            {
              page,
              url: ctx.req.url,
              matchedPath: ctx.req.headers['x-matched-path'],
              initUrl: getRequestMeta(ctx.req, 'initURL'),
              didRewrite: !!getRequestMeta(ctx.req, 'rewroteURL'),
              rewroteUrl: getRequestMeta(ctx.req, 'rewroteURL'),
            },
            null,
            2
          )
        )
        throw err
      }

      if (err instanceof NoFallbackError && bubbleNoFallback) {
        throw err
      }
      if (err instanceof DecodeError || err instanceof NormalizeError) {
        res.statusCode = 400
        return await this.renderErrorToResponse(ctx, err)
      }

      res.statusCode = 500

      // if pages/500 is present we still need to trigger
      // /_error `getInitialProps` to allow reporting error
      if (await this.hasPage('/500')) {
        ctx.query.__nextCustomErrorRender = '1'
        await this.renderErrorToResponse(ctx, err)
        delete ctx.query.__nextCustomErrorRender
      }

      const isWrappedError = err instanceof WrappedBuildError

      if (!isWrappedError) {
        if (
          (this.minimalMode && process.env.NEXT_RUNTIME !== 'edge') ||
          this.renderOpts.dev
        ) {
          if (isError(err)) err.page = page
          throw err
        }
        this.logError(getProperError(err))
      }
      const response = await this.renderErrorToResponse(
        ctx,
        isWrappedError ? (err as WrappedBuildError).innerError : err
      )
      return response
    }

    if (
      this.getMiddleware() &&
      !!ctx.req.headers['x-nextjs-data'] &&
      (!res.statusCode || res.statusCode === 200 || res.statusCode === 404)
    ) {
      res.setHeader(
        'x-nextjs-matched-path',
        `${query.__nextLocale ? `/${query.__nextLocale}` : ''}${pathname}`
      )
      res.statusCode = 200
      res.setHeader('content-type', 'application/json')
      res.body('{}')
      res.send()
      return null
    }

    res.statusCode = 404
    return this.renderErrorToResponse(ctx, null)
  }

  public async renderToHTML(
    req: ServerRequest,
    res: ServerResponse,
    pathname: string,
    query: ParsedUrlQuery = {}
  ): Promise<string | null> {
    return getTracer().trace(BaseServerSpan.renderToHTML, async () => {
      return this.renderToHTMLImpl(req, res, pathname, query)
    })
  }

  private async renderToHTMLImpl(
    req: ServerRequest,
    res: ServerResponse,
    pathname: string,
    query: ParsedUrlQuery = {}
  ): Promise<string | null> {
    return this.getStaticHTML((ctx) => this.renderToResponse(ctx), {
      req,
      res,
      pathname,
      query,
    })
  }

  public async renderError(
    err: Error | null,
    req: ServerRequest,
    res: ServerResponse,
    pathname: string,
    query: NextParsedUrlQuery = {},
    setHeaders = true
  ): Promise<void> {
    return getTracer().trace(BaseServerSpan.renderError, async () => {
      return this.renderErrorImpl(err, req, res, pathname, query, setHeaders)
    })
  }

  private async renderErrorImpl(
    err: Error | null,
    req: ServerRequest,
    res: ServerResponse,
    pathname: string,
    query: NextParsedUrlQuery = {},
    setHeaders = true
  ): Promise<void> {
    if (setHeaders) {
      res.setHeader(
        'Cache-Control',
        'no-cache, no-store, max-age=0, must-revalidate'
      )
    }

    return this.pipe(
      async (ctx) => {
        const response = await this.renderErrorToResponse(ctx, err)
        if (this.minimalMode && res.statusCode === 500) {
          throw err
        }
        return response
      },
      { req, res, pathname, query }
    )
  }

  private customErrorNo404Warn = execOnce(() => {
    Log.warn(
      `You have added a custom /_error page without a custom /404 page. This prevents the 404 page from being auto statically optimized.\nSee here for info: https://nextjs.org/docs/messages/custom-error-no-custom-404`
    )
  })

  private async renderErrorToResponse(
    ctx: RequestContext<ServerRequest, ServerResponse>,
    err: Error | null
  ): Promise<ResponsePayload | null> {
    return getTracer().trace(BaseServerSpan.renderErrorToResponse, async () => {
      return this.renderErrorToResponseImpl(ctx, err)
    })
  }

  protected async renderErrorToResponseImpl(
    ctx: RequestContext<ServerRequest, ServerResponse>,
    err: Error | null
  ): Promise<ResponsePayload | null> {
    // Short-circuit favicon.ico in development to avoid compiling 404 page when the app has no favicon.ico.
    // Since favicon.ico is automatically requested by the browser.
    if (this.renderOpts.dev && ctx.pathname === '/favicon.ico') {
      return {
        type: 'html',
        body: RenderResult.fromStatic(''),
      }
    }
    const { res, query } = ctx

    try {
      let result: null | FindComponentsResult = null

      const is404 = res.statusCode === 404
      let using404Page = false

      if (is404) {
        if (this.enabledDirectories.app) {
          // Use the not-found entry in app directory
          result = await this.findPageComponents({
            page: UNDERSCORE_NOT_FOUND_ROUTE_ENTRY,
            query,
            params: {},
            isAppPath: true,
            shouldEnsure: true,
            url: ctx.req.url,
          })
          using404Page = result !== null
        }

        if (!result && (await this.hasPage('/404'))) {
          result = await this.findPageComponents({
            page: '/404',
            query,
            params: {},
            isAppPath: false,
            // Ensuring can't be done here because you never "match" a 404 route.
            shouldEnsure: true,
            url: ctx.req.url,
          })
          using404Page = result !== null
        }
      }
      let statusPage = `/${res.statusCode}`

      if (
        !ctx.query.__nextCustomErrorRender &&
        !result &&
        STATIC_STATUS_PAGES.includes(statusPage)
      ) {
        // skip ensuring /500 in dev mode as it isn't used and the
        // dev overlay is used instead
        if (statusPage !== '/500' || !this.renderOpts.dev) {
          result = await this.findPageComponents({
            page: statusPage,
            query,
            params: {},
            isAppPath: false,
            // Ensuring can't be done here because you never "match" a 500
            // route.
            shouldEnsure: true,
            url: ctx.req.url,
          })
        }
      }

      if (!result) {
        result = await this.findPageComponents({
          page: '/_error',
          query,
          params: {},
          isAppPath: false,
          // Ensuring can't be done here because you never "match" an error
          // route.
          shouldEnsure: true,
          url: ctx.req.url,
        })
        statusPage = '/_error'
      }

      if (
        process.env.NODE_ENV !== 'production' &&
        !using404Page &&
        (await this.hasPage('/_error')) &&
        !(await this.hasPage('/404'))
      ) {
        this.customErrorNo404Warn()
      }

      if (!result) {
        // this can occur when a project directory has been moved/deleted
        // which is handled in the parent process in development
        if (this.renderOpts.dev) {
          return {
            type: 'html',
            // wait for dev-server to restart before refreshing
            body: RenderResult.fromStatic(
              `
              <pre>missing required error components, refreshing...</pre>
              <script>
                async function check() {
                  const res = await fetch(location.href).catch(() => ({}))

                  if (res.status === 200) {
                    location.reload()
                  } else {
                    setTimeout(check, 1000)
                  }
                }
                check()
              </script>`
            ),
          }
        }

        throw new WrappedBuildError(
          new Error('missing required error components')
        )
      }

      // If the page has a route module, use it for the new match. If it doesn't
      // have a route module, remove the match.
      if (result.components.routeModule) {
        addRequestMeta(ctx.req, 'match', {
          definition: result.components.routeModule.definition,
          params: undefined,
        })
      } else {
        removeRequestMeta(ctx.req, 'match')
      }

      try {
        return await this.renderToResponseWithComponents(
          {
            ...ctx,
            pathname: statusPage,
            renderOpts: {
              ...ctx.renderOpts,
              err,
            },
          },
          result
        )
      } catch (maybeFallbackError) {
        if (maybeFallbackError instanceof NoFallbackError) {
          throw new Error('invariant: failed to render error page')
        }
        throw maybeFallbackError
      }
    } catch (error) {
      const renderToHtmlError = getProperError(error)
      const isWrappedError = renderToHtmlError instanceof WrappedBuildError
      if (!isWrappedError) {
        this.logError(renderToHtmlError)
      }
      res.statusCode = 500
      const fallbackComponents = await this.getFallbackErrorComponents(
        ctx.req.url
      )

      if (fallbackComponents) {
        // There was an error, so use it's definition from the route module
        // to add the match to the request.
        addRequestMeta(ctx.req, 'match', {
          definition: fallbackComponents.routeModule!.definition,
          params: undefined,
        })

        return this.renderToResponseWithComponents(
          {
            ...ctx,
            pathname: '/_error',
            renderOpts: {
              ...ctx.renderOpts,
              // We render `renderToHtmlError` here because `err` is
              // already captured in the stacktrace.
              err: isWrappedError
                ? renderToHtmlError.innerError
                : renderToHtmlError,
            },
          },
          {
            query,
            components: fallbackComponents,
          }
        )
      }
      return {
        type: 'html',
        body: RenderResult.fromStatic('Internal Server Error'),
      }
    }
  }

  public async renderErrorToHTML(
    err: Error | null,
    req: ServerRequest,
    res: ServerResponse,
    pathname: string,
    query: ParsedUrlQuery = {}
  ): Promise<string | null> {
    return this.getStaticHTML((ctx) => this.renderErrorToResponse(ctx, err), {
      req,
      res,
      pathname,
      query,
    })
  }

  public async render404(
    req: ServerRequest,
    res: ServerResponse,
    parsedUrl?: Pick<NextUrlWithParsedQuery, 'pathname' | 'query'>,
    setHeaders = true
  ): Promise<void> {
    const { pathname, query } = parsedUrl ? parsedUrl : parseUrl(req.url!, true)

    if (this.nextConfig.i18n) {
      query.__nextLocale ||= this.nextConfig.i18n.defaultLocale
      query.__nextDefaultLocale ||= this.nextConfig.i18n.defaultLocale
    }

    res.statusCode = 404
    return this.renderError(null, req, res, pathname!, query, setHeaders)
  }
}<|MERGE_RESOLUTION|>--- conflicted
+++ resolved
@@ -161,12 +161,9 @@
 } from './after/builtin-request-context'
 import { ENCODED_TAGS } from './stream-utils/encodedTags'
 import { NextRequestHint } from './web/adapter'
-<<<<<<< HEAD
 import { getRevalidateReason } from './instrumentation/utils'
-=======
 import { RouteKind } from './route-kind'
 import type { RouteModule } from './route-modules/route-module'
->>>>>>> ca735270
 
 export type FindComponentsResult = {
   components: LoadComponentsReturnType
