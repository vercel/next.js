--- conflicted
+++ resolved
@@ -46,7 +46,6 @@
   return
 }
 
-<<<<<<< HEAD
 function parseCacheBody(value: string | undefined) {
   if (value === undefined) {
     return undefined
@@ -54,13 +53,11 @@
   return JSON.parse(value)
 }
 
-=======
 /**
  * This function allows you to cache the results of expensive operations, like database queries, and reuse them across multiple requests.
  *
  * Read more: [Next.js Docs: `unstable_cache`](https://nextjs.org/docs/app/api-reference/functions/unstable_cache)
  */
->>>>>>> 0c7cc025
 export function unstable_cache<T extends Callback>(
   cb: T,
   keyParts?: string[],
