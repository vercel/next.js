--- conflicted
+++ resolved
@@ -172,7 +172,10 @@
           } else {
             // We have a valid cache entry so we will be returning it. We also check to see if we need
             // to background revalidate it by checking if it is stale.
-            const cachedResponse = JSON.parse(cacheEntry.value.data.body)
+            const cachedResponse =
+              cacheEntry.value.data.body !== undefined
+                ? JSON.parse(cacheEntry.value.data.body)
+                : undefined
             if (cacheEntry.isStale) {
               // In App Router we return the stale result and revalidate in the background
               if (!store.pendingRevalidates) {
@@ -241,26 +244,6 @@
       // If the entry is fresh we return it. If the entry is stale we return it but revalidate the entry in
       // the background. If the entry is missing or invalid we generate a new entry and return it.
 
-<<<<<<< HEAD
-        if (cacheEntry.value.kind !== 'FETCH') {
-          console.error(
-            `Invariant invalid cacheEntry returned for ${joinedKey}`
-          )
-          return invokeCallback()
-        }
-        const isStale = cacheEntry.isStale
-
-        if (isStale) {
-          if (!store) {
-            return invokeCallback()
-          } else {
-            if (!store.pendingRevalidates) {
-              store.pendingRevalidates = {}
-            }
-            store.pendingRevalidates[joinedKey] = invokeCallback().catch(
-              (err) =>
-                console.error(`revalidating cache with key: ${joinedKey}`, err)
-=======
       if (!incrementalCache.isOnDemandRevalidate) {
         // We aren't doing an on demand revalidation so we check use the cache if valid
 
@@ -278,26 +261,15 @@
             // so bugs can be reported
             console.error(
               `Invariant invalid cacheEntry returned for ${invocationKey}`
->>>>>>> fe732265
             )
             // will fall through to generating a new cache entry below
           } else if (!cacheEntry.isStale) {
             // We have a valid cache entry and it is fresh so we return it
-            return JSON.parse(cacheEntry.value.data.body)
+            return cacheEntry.value.data.body !== undefined
+              ? JSON.parse(cacheEntry.value.data.body)
+              : undefined
           }
         }
-<<<<<<< HEAD
-
-        let cachedValue: any
-        if (cacheEntry) {
-          const resData = cacheEntry.value.data
-          // JSON.stringify(undefined) returns `undefined`, but JSON.parse(undefined) throws an error
-          cachedValue =
-            resData.body !== undefined ? JSON.parse(resData.body) : undefined
-        }
-        return cachedValue
-=======
->>>>>>> fe732265
       }
 
       // If we got this far then we had an invalid cache entry and need to generate a new one
