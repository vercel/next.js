import type { RequestCookies } from '../cookies'
<<<<<<< HEAD
import type { BaseNextResponse } from '../../../base-http'
import type { ServerResponse } from 'http'
import { StaticGenerationStore } from '../../../../client/components/static-generation-async-storage.shared-runtime'
=======
import { StaticGenerationStore } from '../../../../client/components/static-generation-async-storage'
>>>>>>> 60cee33f

import { ResponseCookies } from '../cookies'
import { ReflectAdapter } from './reflect'

/**
 * @internal
 */
export class ReadonlyRequestCookiesError extends Error {
  constructor() {
    super(
      'Cookies can only be modified in a Server Action or Route Handler. Read more: https://nextjs.org/docs/app/api-reference/functions/cookies#cookiessetname-value-options'
    )
  }

  public static callable() {
    throw new ReadonlyRequestCookiesError()
  }
}

// The `cookies()` API is a mix of request and response cookies. For `.get()` methods,
// we want to return the request cookie if it exists. For mutative methods like `.set()`,
// we want to return the response cookie.
export type ReadonlyRequestCookies = Omit<
  RequestCookies,
  'set' | 'clear' | 'delete'
> &
  Pick<ResponseCookies, 'set' | 'delete'>

export class RequestCookiesAdapter {
  public static seal(cookies: RequestCookies): ReadonlyRequestCookies {
    return new Proxy(cookies as any, {
      get(target, prop, receiver) {
        switch (prop) {
          case 'clear':
          case 'delete':
          case 'set':
            return ReadonlyRequestCookiesError.callable
          default:
            return ReflectAdapter.get(target, prop, receiver)
        }
      },
    })
  }
}

const SYMBOL_MODIFY_COOKIE_VALUES = Symbol.for('next.mutated.cookies')

export function getModifiedCookieValues(
  cookies: ResponseCookies
): ResponseCookie[] {
  const modified: ResponseCookie[] | undefined = (cookies as unknown as any)[
    SYMBOL_MODIFY_COOKIE_VALUES
  ]
  if (!modified || !Array.isArray(modified) || modified.length === 0) {
    return []
  }

  return modified
}

export function appendMutableCookies(
  headers: Headers,
  mutableCookies: ResponseCookies
): boolean {
  const modifiedCookieValues = getModifiedCookieValues(mutableCookies)
  if (modifiedCookieValues.length === 0) {
    return false
  }

  // Return a new response that extends the response with
  // the modified cookies as fallbacks. `res`' cookies
  // will still take precedence.
  const resCookies = new ResponseCookies(headers)
  const returnedCookies = resCookies.getAll()

  // Set the modified cookies as fallbacks.
  for (const cookie of modifiedCookieValues) {
    resCookies.set(cookie)
  }

  // Set the original cookies as the final values.
  for (const cookie of returnedCookies) {
    resCookies.set(cookie)
  }

  return true
}

type ResponseCookie = NonNullable<
  ReturnType<InstanceType<typeof ResponseCookies>['get']>
>

export class MutableRequestCookiesAdapter {
  public static wrap(
    cookies: RequestCookies,
    onUpdateCookies?: (cookies: string[]) => void
  ): ResponseCookies {
    const responseCookes = new ResponseCookies(new Headers())
    for (const cookie of cookies.getAll()) {
      responseCookes.set(cookie)
    }

    let modifiedValues: ResponseCookie[] = []
    const modifiedCookies = new Set<string>()
    const updateResponseCookies = () => {
      // TODO-APP: change method of getting staticGenerationAsyncStore
      const staticGenerationAsyncStore = (fetch as any)
        .__nextGetStaticStore?.()
        ?.getStore() as undefined | StaticGenerationStore
      if (staticGenerationAsyncStore) {
        staticGenerationAsyncStore.pathWasRevalidated = true
      }

      const allCookies = responseCookes.getAll()
      modifiedValues = allCookies.filter((c) => modifiedCookies.has(c.name))
      if (onUpdateCookies) {
        const serializedCookies: string[] = []
        for (const cookie of modifiedValues) {
          const tempCookies = new ResponseCookies(new Headers())
          tempCookies.set(cookie)
          serializedCookies.push(tempCookies.toString())
        }

        onUpdateCookies(serializedCookies)
      }
    }

    return new Proxy(responseCookes, {
      get(target, prop, receiver) {
        switch (prop) {
          // A special symbol to get the modified cookie values
          case SYMBOL_MODIFY_COOKIE_VALUES:
            return modifiedValues

          // TODO: Throw error if trying to set a cookie after the response
          // headers have been set.
          case 'delete':
            return function (...args: [string] | [ResponseCookie]) {
              modifiedCookies.add(
                typeof args[0] === 'string' ? args[0] : args[0].name
              )
              try {
                target.delete(...args)
              } finally {
                updateResponseCookies()
              }
            }
          case 'set':
            return function (
              ...args:
                | [key: string, value: string, cookie?: Partial<ResponseCookie>]
                | [options: ResponseCookie]
            ) {
              modifiedCookies.add(
                typeof args[0] === 'string' ? args[0] : args[0].name
              )
              try {
                return target.set(...args)
              } finally {
                updateResponseCookies()
              }
            }
          default:
            return ReflectAdapter.get(target, prop, receiver)
        }
      },
    })
  }
}<|MERGE_RESOLUTION|>--- conflicted
+++ resolved
@@ -1,11 +1,5 @@
 import type { RequestCookies } from '../cookies'
-<<<<<<< HEAD
-import type { BaseNextResponse } from '../../../base-http'
-import type { ServerResponse } from 'http'
 import { StaticGenerationStore } from '../../../../client/components/static-generation-async-storage.shared-runtime'
-=======
-import { StaticGenerationStore } from '../../../../client/components/static-generation-async-storage'
->>>>>>> 60cee33f
 
 import { ResponseCookies } from '../cookies'
 import { ReflectAdapter } from './reflect'
