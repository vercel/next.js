--- conflicted
+++ resolved
@@ -49,14 +49,6 @@
     )
   }
 
-<<<<<<< HEAD
-  if (store.isUnstableCacheCallback) {
-    // TODO: should this be console.error in production
-    // so it doesn't crash unnecessarily?
-    throw new Error(
-      `Route ${store.route} used "${expression}" inside a function cached with "unstable_cache(...)" which is unsupported. To ensure revalidation is performed consistently it must always happen outside of renders and cached functions. See more info here: https://nextjs.org/docs/app/building-your-application/rendering/static-and-dynamic#dynamic-rendering`
-    )
-=======
   const workUnitStore = workUnitAsyncStorage.getStore()
   if (workUnitStore) {
     if (workUnitStore.type === 'cache') {
@@ -68,10 +60,10 @@
         `Route ${store.route} used "${expression}" inside a function cached with "unstable_cache(...)" which is unsupported. To ensure revalidation is performed consistently it must always happen outside of renders and cached functions. See more info here: https://nextjs.org/docs/app/building-your-application/rendering/static-and-dynamic#dynamic-rendering`
       )
     }
->>>>>>> 30e6794b
   }
+  const workStorage = workAsyncStorage.getStore()
 
-  if (store.isRender) {
+  if (workStorage?.isRender) {
     // TODO: should this be console.error in production
     // so it doesn't crash unnecessarily?
     throw new Error(
