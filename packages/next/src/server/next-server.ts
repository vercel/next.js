--- conflicted
+++ resolved
@@ -393,22 +393,6 @@
     setHttpClientAndAgentOptions(this.nextConfig)
   }
 
-<<<<<<< HEAD
-  protected getRoutes() {
-    const routes = super.getRoutes()
-    const nextConfigOutput = this.nextConfig.output
-
-    if (this.hasAppDir) {
-      routes.handlers.set(
-        RouteKind.APP_ROUTE,
-        new AppRouteRouteHandler(nextConfigOutput)
-      )
-    }
-    return routes
-  }
-
-=======
->>>>>>> f44e214f
   protected loadEnvConfig({
     dev,
     forceReload,
