--- conflicted
+++ resolved
@@ -1124,12 +1124,7 @@
                   nestedLevel += 1
                 }
               }
-
-<<<<<<< HEAD
-              return '  │ '.repeat(nestedLevel)
-=======
-              return nestedLevel === 0 ? ' ' : `${'  │ '.repeat(nestedLevel)}`
->>>>>>> 1c5ff6e7
+              return nestedLevel === 0 ? ' ' : '  │ '.repeat(nestedLevel)
             }
 
             for (let i = 0; i < fetchMetrics.length; i++) {
