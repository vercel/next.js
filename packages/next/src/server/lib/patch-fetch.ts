import type { StaticGenerationAsyncStorage } from '../../client/components/static-generation-async-storage'
import { AppRenderSpan } from './trace/constants'
import { getTracer, SpanKind } from './trace/tracer'
import { CACHE_ONE_YEAR } from '../../lib/constants'

const isEdgeRuntime = process.env.NEXT_RUNTIME === 'edge'

// we patch fetch to collect cache information used for
// determining if a page is static or not
export function patchFetch({
  serverHooks,
  staticGenerationAsyncStorage,
}: {
  serverHooks: typeof import('../../client/components/hooks-server-context')
  staticGenerationAsyncStorage: StaticGenerationAsyncStorage
}) {
  if ((fetch as any).__nextPatched) return

  const { DynamicServerError } = serverHooks
  const originFetch = fetch

  // @ts-expect-error - we're patching fetch
  // eslint-disable-next-line no-native-reassign
  fetch = async (input: RequestInfo | URL, init: RequestInit | undefined) => {
    let url
    try {
      url = new URL(input instanceof Request ? input.url : input)
      url.username = ''
      url.password = ''
    } catch {
      // Error caused by malformed URL should be handled by native fetch
      url = undefined
    }

    const method = init?.method || 'GET'

    return await getTracer().trace(
      AppRenderSpan.fetch,
      {
        kind: SpanKind.CLIENT,
        tracerName: ['fetch', method, url?.toString() ?? input.toString()]
          .filter(Boolean)
          .join(' '),
        attributes: {
          'http.url': url?.toString(),
          'http.method': method,
          'net.peer.name': url?.hostname,
          'net.peer.port': url?.port,
        },
      },
      async () => {
        const staticGenerationStore = staticGenerationAsyncStorage.getStore()
        const isRequestInput =
          input &&
          typeof input === 'object' &&
          typeof (input as Request).method === 'string'

        const getRequestMeta = (field: string) => {
          let value = isRequestInput ? (input as any)[field] : null
          return value || (init as any)?.[field]
        }

        // If the staticGenerationStore is not available, we can't do any
        // special treatment of fetch, therefore fallback to the original
        // fetch implementation.
        if (!staticGenerationStore || (init?.next as any)?.internal) {
          return originFetch(input, init)
        }

        let revalidate: number | undefined | false = undefined
        // RequestInit doesn't keep extra fields e.g. next so it's
        // only available if init is used separate
        let curRevalidate = init?.next?.revalidate
        const _cache = getRequestMeta('cache')

        if (_cache === 'force-cache') {
          curRevalidate = false
        }
        if (['no-cache', 'no-store'].includes(_cache || '')) {
          curRevalidate = 0
        }
        if (typeof curRevalidate === 'number') {
          revalidate = curRevalidate
        }

        if (curRevalidate === false) {
          revalidate = CACHE_ONE_YEAR
        }

        const _headers = getRequestMeta('headers')
        const initHeaders: Headers =
          typeof _headers?.get === 'function'
            ? _headers
            : new Headers(_headers || {})

        const hasUnCacheableHeader =
          initHeaders.get('authorization') || initHeaders.get('cookie')

        const isUnCacheableMethod = !['get', 'head'].includes(
          getRequestMeta('method')?.toLowerCase() || 'get'
        )

        const autoNoCache = hasUnCacheableHeader || isUnCacheableMethod

        if (typeof revalidate === 'undefined') {
          // if there are uncacheable headers and the cache value
          // wasn't overridden then we must bail static generation
          if (autoNoCache) {
            revalidate = 0
          } else {
            revalidate =
              typeof staticGenerationStore.revalidate === 'boolean' ||
              typeof staticGenerationStore.revalidate === 'undefined'
                ? CACHE_ONE_YEAR
                : staticGenerationStore.revalidate
          }
        }

        if (
          // we don't consider autoNoCache to switch to dynamic during
          // revalidate although if it occurs during build we do
          (!autoNoCache || staticGenerationStore.isPrerendering) &&
          (typeof staticGenerationStore.revalidate === 'undefined' ||
            (typeof revalidate === 'number' &&
              revalidate < staticGenerationStore.revalidate))
        ) {
          staticGenerationStore.revalidate = revalidate
        }

        let cacheKey: string | undefined
        if (
          staticGenerationStore.incrementalCache &&
          typeof revalidate === 'number' &&
          revalidate > 0
        ) {
          try {
            cacheKey =
              await staticGenerationStore.incrementalCache.fetchCacheKey(
                isRequestInput ? (input as Request).url : input.toString(),
                isRequestInput ? (input as RequestInit) : init
              )
          } catch (err) {
            console.error(`Failed to generate cache key for`, input)
          }
        }
        const requestInputFields = [
          'cache',
          'credentials',
          'headers',
          'integrity',
          'keepalive',
          'method',
          'mode',
          'redirect',
          'referrer',
          'referrerPolicy',
          'signal',
          'window',
          'duplex',
        ]

        if (isRequestInput) {
          const reqInput: Request = input as any
          const reqOptions: RequestInit = {
            body: (reqInput as any)._ogBody || reqInput.body,
          }

          for (const field of requestInputFields) {
            // @ts-expect-error custom fields
            reqOptions[field] = reqInput[field]
          }
          input = new Request(reqInput.url, reqOptions)
        } else if (init) {
          const initialInit = init
          init = {
            body: (init as any)._ogBody || init.body,
          }
          for (const field of requestInputFields) {
            // @ts-expect-error custom fields
            init[field] = initialInit[field]
          }
        }

        const doOriginalFetch = async () => {
          return originFetch(input, init).then(async (res) => {
            if (
              staticGenerationStore.incrementalCache &&
              cacheKey &&
              typeof revalidate === 'number' &&
              revalidate > 0
            ) {
              let base64Body = ''
              const resBlob = await res.blob()
              const arrayBuffer = await resBlob.arrayBuffer()

              if (process.env.NEXT_RUNTIME === 'edge') {
                const { encode } =
                  require('../../shared/lib/bloom-filter/base64-arraybuffer') as typeof import('../../shared/lib/bloom-filter/base64-arraybuffer')
                base64Body = encode(arrayBuffer)
              } else {
                base64Body = Buffer.from(arrayBuffer).toString('base64')
              }

<<<<<<< HEAD
              try {
                await staticGenerationStore.incrementalCache.set(
                  cacheKey,
                  {
                    kind: 'FETCH',
                    data: {
                      headers: Object.fromEntries(res.headers.entries()),
                      body: base64Body,
                    },
                    revalidate,
=======
            try {
              await staticGenerationStore.incrementalCache.set(
                cacheKey,
                {
                  kind: 'FETCH',
                  data: {
                    headers: Object.fromEntries(res.headers.entries()),
                    body: base64Body,
                    status: res.status,
>>>>>>> 1e47bc23
                  },
                  revalidate,
                  true
                )
              } catch (err) {
                console.warn(`Failed to set fetch cache`, input, err)
              }

              return new Response(resBlob, {
                headers: res.headers,
                status: res.status,
              })
            }
            return res
          })
        }

        if (cacheKey && staticGenerationStore?.incrementalCache) {
          const entry = await staticGenerationStore.incrementalCache.get(
            cacheKey,
            true
          )

          if (entry?.value && entry.value.kind === 'FETCH') {
            // when stale and is revalidating we wait for fresh data
            // so the revalidated entry has the updated data
            if (!staticGenerationStore.isRevalidate || !entry.isStale) {
              if (entry.isStale) {
                if (!staticGenerationStore.pendingRevalidates) {
                  staticGenerationStore.pendingRevalidates = []
                }
                staticGenerationStore.pendingRevalidates.push(
                  doOriginalFetch().catch(console.error)
                )
              }

              const resData = entry.value.data
              let decodedBody: ArrayBuffer

              if (process.env.NEXT_RUNTIME === 'edge') {
                const { decode } =
                  require('../../shared/lib/bloom-filter/base64-arraybuffer') as typeof import('../../shared/lib/bloom-filter/base64-arraybuffer')
                decodedBody = decode(resData.body)
              } else {
                decodedBody = Buffer.from(resData.body, 'base64').subarray()
              }

              return new Response(decodedBody, {
                headers: resData.headers,
                status: resData.status,
              })
            }
          }
        }

        if (staticGenerationStore.isStaticGeneration) {
          if (init && typeof init === 'object') {
            const cache = init.cache
            // Delete `cache` property as Cloudflare Workers will throw an error
            if (isEdgeRuntime) {
              delete init.cache
            }
            if (cache === 'no-store') {
              staticGenerationStore.revalidate = 0
              // TODO: ensure this error isn't logged to the user
              // seems it's slipping through currently
              const dynamicUsageReason = `no-store fetch ${input}${
                staticGenerationStore.pathname
                  ? ` ${staticGenerationStore.pathname}`
                  : ''
              }`
              const err = new DynamicServerError(dynamicUsageReason)
              staticGenerationStore.dynamicUsageStack = err.stack
              staticGenerationStore.dynamicUsageDescription = dynamicUsageReason

              throw err
            }

            const hasNextConfig = 'next' in init
            const next = init.next || {}
            if (
              typeof next.revalidate === 'number' &&
              (typeof staticGenerationStore.revalidate === 'undefined' ||
                next.revalidate < staticGenerationStore.revalidate)
            ) {
              const forceDynamic = staticGenerationStore.forceDynamic

              if (!forceDynamic || next.revalidate !== 0) {
                staticGenerationStore.revalidate = next.revalidate
              }

              if (!forceDynamic && next.revalidate === 0) {
                const dynamicUsageReason = `revalidate: ${
                  next.revalidate
                } fetch ${input}${
                  staticGenerationStore.pathname
                    ? ` ${staticGenerationStore.pathname}`
                    : ''
                }`
                const err = new DynamicServerError(dynamicUsageReason)
                staticGenerationStore.dynamicUsageStack = err.stack
                staticGenerationStore.dynamicUsageDescription =
                  dynamicUsageReason

                throw err
              }
            }
            if (hasNextConfig) delete init.next
          }
        }

        return doOriginalFetch()
      }
    )
  }
  ;(fetch as any).__nextPatched = true
}<|MERGE_RESOLUTION|>--- conflicted
+++ resolved
@@ -93,8 +93,24 @@
             ? _headers
             : new Headers(_headers || {})
 
-        const hasUnCacheableHeader =
-          initHeaders.get('authorization') || initHeaders.get('cookie')
+        try {
+          await staticGenerationStore.incrementalCache.set(
+            cacheKey,
+            {
+              kind: 'FETCH',
+              data: {
+                headers: Object.fromEntries(res.headers.entries()),
+                body: base64Body,
+                status: res.status,
+              },
+              revalidate,
+            },
+            revalidate,
+            true
+          )
+        } catch (err) {
+          console.warn(`Failed to set fetch cache`, input, err)
+        }
 
         const isUnCacheableMethod = !['get', 'head'].includes(
           getRequestMeta('method')?.toLowerCase() || 'get'
@@ -201,7 +217,6 @@
                 base64Body = Buffer.from(arrayBuffer).toString('base64')
               }
 
-<<<<<<< HEAD
               try {
                 await staticGenerationStore.incrementalCache.set(
                   cacheKey,
@@ -212,17 +227,6 @@
                       body: base64Body,
                     },
                     revalidate,
-=======
-            try {
-              await staticGenerationStore.incrementalCache.set(
-                cacheKey,
-                {
-                  kind: 'FETCH',
-                  data: {
-                    headers: Object.fromEntries(res.headers.entries()),
-                    body: base64Body,
-                    status: res.status,
->>>>>>> 1e47bc23
                   },
                   revalidate,
                   true
