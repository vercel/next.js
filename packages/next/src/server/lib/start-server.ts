import '../node-polyfill-fetch'
import '../require-hook'

import type { IncomingMessage, ServerResponse } from 'http'

import http from 'http'
import https from 'https'
import * as Log from '../../build/output/log'
import setupDebug from 'next/dist/compiled/debug'
import { getDebugPort } from './utils'
import { formatHostname } from './format-hostname'
import { initialize } from './router-server'
import fs from 'fs'
import type {
  WorkerRequestHandler,
  WorkerUpgradeHandler,
} from './setup-server-worker'
import { checkIsNodeDebugging } from './is-node-debugging'
<<<<<<< HEAD
import { getFetchHostname } from './get-fetch-hostname'
=======
import chalk from '../../lib/chalk'

>>>>>>> ffd504c4
const debug = setupDebug('next:start-server')

if (process.env.NEXT_CPU_PROF) {
  process.env.__NEXT_PRIVATE_CPU_PROFILE = `CPU.router`
  require('./cpu-profile')
}

export interface StartServerOptions {
  dir: string
  port: number
  logReady?: boolean
  isDev: boolean
  hostname?: string
  allowRetry?: boolean
  customServer?: boolean
  minimalMode?: boolean
  keepAliveTimeout?: number
  // logging info
  envInfo?: string[]
  expFeatureInfo?: string[]
  // this is dev-server only
  selfSignedCertificate?: {
    key: string
    cert: string
  }
  isExperimentalTestProxy?: boolean
}

export async function getRequestHandlers({
  dir,
  port,
  isDev,
  hostname,
  minimalMode,
  isNodeDebugging,
  keepAliveTimeout,
  experimentalTestProxy,
}: {
  dir: string
  port: number
  isDev: boolean
  hostname?: string
  minimalMode?: boolean
  isNodeDebugging?: boolean
  keepAliveTimeout?: number
  experimentalTestProxy?: boolean
}): ReturnType<typeof initialize> {
  return initialize({
    dir,
    port,
    hostname,
    dev: isDev,
    minimalMode,
    workerType: 'router',
    isNodeDebugging: isNodeDebugging || false,
    keepAliveTimeout,
    experimentalTestProxy,
  })
}

export async function startServer({
  dir,
  port,
  isDev,
  hostname,
  minimalMode,
  allowRetry,
  keepAliveTimeout,
  isExperimentalTestProxy,
  logReady = true,
  selfSignedCertificate,
  envInfo,
  expFeatureInfo,
}: StartServerOptions): Promise<void> {
  let handlersReady = () => {}
  let handlersError = () => {}

  let handlersPromise: Promise<void> | undefined = new Promise<void>(
    (resolve, reject) => {
      handlersReady = resolve
      handlersError = reject
    }
  )
  let requestHandler: WorkerRequestHandler = async (
    req: IncomingMessage,
    res: ServerResponse
  ): Promise<void> => {
    if (handlersPromise) {
      await handlersPromise
      return requestHandler(req, res)
    }
    throw new Error('Invariant request handler was not setup')
  }
  let upgradeHandler: WorkerUpgradeHandler = async (
    req,
    socket,
    head
  ): Promise<void> => {
    if (handlersPromise) {
      await handlersPromise
      return upgradeHandler(req, socket, head)
    }
    throw new Error('Invariant upgrade handler was not setup')
  }

  // setup server listener as fast as possible
  if (selfSignedCertificate && !isDev) {
    throw new Error(
      'Using a self signed certificate is only supported with `next dev`.'
    )
  }

  async function requestListener(req: IncomingMessage, res: ServerResponse) {
    try {
      if (handlersPromise) {
        await handlersPromise
        handlersPromise = undefined
      }
      await requestHandler(req, res)
    } catch (err) {
      res.statusCode = 500
      res.end('Internal Server Error')
      Log.error(`Failed to handle request for ${req.url}`)
      console.error(err)
    }
  }

  const server = selfSignedCertificate
    ? https.createServer(
        {
          key: fs.readFileSync(selfSignedCertificate.key),
          cert: fs.readFileSync(selfSignedCertificate.cert),
        },
        requestListener
      )
    : http.createServer(requestListener)

  if (keepAliveTimeout) {
    server.keepAliveTimeout = keepAliveTimeout
  }
  server.on('upgrade', async (req, socket, head) => {
    try {
      await upgradeHandler(req, socket, head)
    } catch (err) {
      socket.destroy()
      Log.error(`Failed to handle request for ${req.url}`)
      console.error(err)
    }
  })

  let portRetryCount = 0

  server.on('error', (err: NodeJS.ErrnoException) => {
    if (
      allowRetry &&
      port &&
      isDev &&
      err.code === 'EADDRINUSE' &&
      portRetryCount < 10
    ) {
      Log.warn(`Port ${port} is in use, trying ${port + 1} instead.`)
      port += 1
      portRetryCount += 1
      server.listen(port, hostname)
    } else {
      Log.error(`Failed to start server`)
      console.error(err)
      process.exit(1)
    }
  })

  const isNodeDebugging = checkIsNodeDebugging()

  await new Promise<void>((resolve) => {
    server.on('listening', async () => {
      const addr = server.address()
      const host =
        typeof addr === 'object'
          ? addr?.address || hostname || 'localhost'
          : addr

      // The server's actual host
      const formattedServerHost = formatHostname(host)
      // appUrl's host - the server should respond when this hostname is fetched
      const formattedHostname = getFetchHostname(host, hostname)

      port = typeof addr === 'object' ? addr?.port || port : port
      const appUrl = `${
        selfSignedCertificate ? 'https' : 'http'
      }://${formattedHostname}:${port}`

      if (isNodeDebugging) {
        const debugPort = getDebugPort()
        Log.info(
          `the --inspect${
            isNodeDebugging === 'brk' ? '-brk' : ''
          } option was detected, the Next.js router server should be inspected at port ${debugPort}.`
        )
      }

      if (logReady) {
<<<<<<< HEAD
        Log.ready(
          `started server on ${formattedServerHost}:${port}, url: ${appUrl}`
        )
=======
        Log.bootstrap(
          chalk.bold(
            chalk.hex('#ad7fa8')(
              ` ${`${Log.prefixes.ready} Next.js`} ${
                process.env.__NEXT_VERSION
              }`
            )
          )
        )
        Log.bootstrap(` - Local:        ${appUrl}`)
        if (hostname) {
          Log.bootstrap(
            ` - Network:      ${actualHostname}${
              (port + '').startsWith(':') ? '' : ':'
            }${port}`
          )
        }
        if (envInfo?.length)
          Log.bootstrap(` - Environments: ${envInfo.join(', ')}`)

        if (expFeatureInfo?.length) {
          Log.bootstrap(` - Experiments (use at your own risk):`)
          // only show maximum 3 flags
          for (const exp of expFeatureInfo.slice(0, 3)) {
            Log.bootstrap(`    · ${exp}`)
          }
          /* ${expFeatureInfo.length - 3} more */
          if (expFeatureInfo.length > 3) {
            Log.bootstrap(`    · ...`)
          }
        }
>>>>>>> ffd504c4
        // expose the main port to render workers
        process.env.PORT = port + ''

        // New line after the bootstrap info
        Log.info('')
      }

      try {
        const cleanup = () => {
          debug('start-server process cleanup')
          server.close()
          process.exit(0)
        }
        const exception = (err: Error) => {
          // This is the render worker, we keep the process alive
          console.error(err)
        }
        process.on('exit', cleanup)
        process.on('SIGINT', cleanup)
        process.on('SIGTERM', cleanup)
        process.on('uncaughtException', exception)
        process.on('unhandledRejection', exception)

        const initResult = await getRequestHandlers({
          dir,
          port,
          isDev,
          hostname,
          minimalMode,
          isNodeDebugging: Boolean(isNodeDebugging),
          keepAliveTimeout,
          experimentalTestProxy: !!isExperimentalTestProxy,
        })
        requestHandler = initResult[0]
        upgradeHandler = initResult[1]
        handlersReady()
      } catch (err) {
        // fatal error if we can't setup
        handlersError()
        console.error(err)
        process.exit(1)
      }

      resolve()
    })
    server.listen(port, hostname)
  })
}<|MERGE_RESOLUTION|>--- conflicted
+++ resolved
@@ -16,12 +16,8 @@
   WorkerUpgradeHandler,
 } from './setup-server-worker'
 import { checkIsNodeDebugging } from './is-node-debugging'
-<<<<<<< HEAD
-import { getFetchHostname } from './get-fetch-hostname'
-=======
 import chalk from '../../lib/chalk'
 
->>>>>>> ffd504c4
 const debug = setupDebug('next:start-server')
 
 if (process.env.NEXT_CPU_PROF) {
@@ -223,11 +219,6 @@
       }
 
       if (logReady) {
-<<<<<<< HEAD
-        Log.ready(
-          `started server on ${formattedServerHost}:${port}, url: ${appUrl}`
-        )
-=======
         Log.bootstrap(
           chalk.bold(
             chalk.hex('#ad7fa8')(
@@ -259,7 +250,6 @@
             Log.bootstrap(`    · ...`)
           }
         }
->>>>>>> ffd504c4
         // expose the main port to render workers
         process.env.PORT = port + ''
 
