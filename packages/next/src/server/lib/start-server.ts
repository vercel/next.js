--- conflicted
+++ resolved
@@ -86,16 +86,14 @@
 }
 
 function logStartInfo({
-  port,
-  actualHostname,
+  networkUrl,
   appUrl,
   hostname,
   envInfo,
   expFeatureInfo,
   formatDurationText,
 }: {
-  port: number
-  actualHostname: string
+  networkUrl: string
   appUrl: string
   hostname: string
   envInfo: string[] | undefined
@@ -111,11 +109,7 @@
   )
   Log.bootstrap(`- Local:        ${appUrl}`)
   if (hostname) {
-    Log.bootstrap(
-      `- Network:      ${actualHostname}${
-        (port + '').startsWith(':') ? '' : ':'
-      }${port}`
-    )
+    Log.bootstrap(` - Network: ${networkUrl}`)
   }
   if (envInfo?.length) Log.bootstrap(`- Environments: ${envInfo.join(', ')}`)
 
@@ -280,45 +274,8 @@
         )
       }
 
-<<<<<<< HEAD
-      if (logReady) {
-        Log.bootstrap(
-          chalk.bold(
-            chalk.hex('#ad7fa8')(
-              ` ${`${Log.prefixes.ready} Next.js`} ${
-                process.env.__NEXT_VERSION
-              }`
-            )
-          )
-        )
-        Log.bootstrap(` - Local:        ${appUrl}`)
-        if (hostname) {
-          Log.bootstrap(` - Network:      ${networkUrl}`)
-        }
-        if (envInfo?.length)
-          Log.bootstrap(` - Environments: ${envInfo.join(', ')}`)
-
-        if (expFeatureInfo?.length) {
-          Log.bootstrap(` - Experiments (use at your own risk):`)
-          // only show maximum 3 flags
-          for (const exp of expFeatureInfo.slice(0, 3)) {
-            Log.bootstrap(`    · ${exp}`)
-          }
-          /* ${expFeatureInfo.length - 3} more */
-          if (expFeatureInfo.length > 3) {
-            Log.bootstrap(`    · ...`)
-          }
-        }
-        // expose the main port to render workers
-        process.env.PORT = port + ''
-
-        // New line after the bootstrap info
-        Log.info('')
-      }
-=======
       // expose the main port to render workers
       process.env.PORT = port + ''
->>>>>>> f89caca5
 
       try {
         const cleanup = (code: number | null) => {
@@ -359,8 +316,7 @@
 
         handlersReady()
         logStartInfo({
-          port,
-          actualHostname,
+          networkUrl,
           appUrl,
           hostname,
           envInfo,
