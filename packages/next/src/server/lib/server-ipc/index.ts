--- conflicted
+++ resolved
@@ -8,11 +8,7 @@
 import isError from '../../../lib/is-error'
 import { genRenderExecArgv } from '../worker-utils'
 import { deserializeErr } from './request-utils'
-<<<<<<< HEAD
-=======
-import { RenderWorker } from '../router-server'
 import type { Env } from '@next/env'
->>>>>>> 0718aec9
 
 // we can't use process.send as jest-worker relies on
 // it already and can cause unexpected message errors
