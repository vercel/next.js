import type { IncomingMessage } from 'http'
import type { Readable } from 'stream'
import { filterReqHeaders } from './utils'

export const invokeRequest = async (
  targetUrl: string,
  requestInit: {
    headers: IncomingMessage['headers']
    method: IncomingMessage['method']
    signal?: AbortSignal
  },
  readableBody?: Readable | ReadableStream
) => {
  const invokeHeaders = filterReqHeaders({
    'cache-control': '',
    ...requestInit.headers,
  }) as IncomingMessage['headers']

<<<<<<< HEAD
  const invokeRes = await fetch(targetUrl, {
=======
  return await fetch(parsedTargetUrl.toString(), {
>>>>>>> c5308eb4
    headers: invokeHeaders as any as Headers,
    method: requestInit.method,
    redirect: 'manual',
    signal: requestInit.signal,

    ...(requestInit.method !== 'GET' &&
    requestInit.method !== 'HEAD' &&
    readableBody
      ? {
          body: readableBody as BodyInit,
          duplex: 'half',
        }
      : {}),

    next: {
      // @ts-ignore
      internal: true,
    },
  })
}<|MERGE_RESOLUTION|>--- conflicted
+++ resolved
@@ -16,11 +16,7 @@
     ...requestInit.headers,
   }) as IncomingMessage['headers']
 
-<<<<<<< HEAD
-  const invokeRes = await fetch(targetUrl, {
-=======
   return await fetch(parsedTargetUrl.toString(), {
->>>>>>> c5308eb4
     headers: invokeHeaders as any as Headers,
     method: requestInit.method,
     redirect: 'manual',
