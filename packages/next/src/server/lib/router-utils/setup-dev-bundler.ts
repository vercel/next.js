import type { NextConfigComplete } from '../../config-shared'
import type {
  Endpoint,
  Route,
  TurbopackResult,
  WrittenEndpoint,
  Issue,
  Project,
  StyledString,
} from '../../../build/swc'
import type { Socket } from 'net'
import type { FilesystemDynamicRoute } from './filesystem'
import type { UnwrapPromise } from '../../../lib/coalesced-function'
import type { MiddlewareMatcher } from '../../../build/analysis/get-page-static-info'
import type { OutputState } from '../../../build/output/store'
import type { MiddlewareRouteMatch } from '../../../shared/lib/router/utils/middleware-route-matcher'
import type { BuildManifest } from '../../get-page-files'
import type { PagesManifest } from '../../../build/webpack/plugins/pages-manifest-plugin'
import type { AppBuildManifest } from '../../../build/webpack/plugins/app-build-manifest-plugin'
import type { PropagateToWorkersField } from './types'
import type { MiddlewareManifest } from '../../../build/webpack/plugins/middleware-plugin'
import type {
  HMR_ACTION_TYPES,
  NextJsHotReloaderInterface,
  ReloadPageAction,
  SyncAction,
  TurbopackConnectedAction,
} from '../../dev/hot-reloader-types'

import ws from 'next/dist/compiled/ws'
import { createDefineEnv } from '../../../build/swc'
import fs from 'fs'
import url from 'url'
import path from 'path'
import qs from 'querystring'
import Watchpack from 'watchpack'
import { loadEnvConfig } from '@next/env'
import isError from '../../../lib/is-error'
import findUp from 'next/dist/compiled/find-up'
import { buildCustomRoute } from './filesystem'
import * as Log from '../../../build/output/log'
import HotReloader, {
  matchNextPageBundleRequest,
} from '../../dev/hot-reloader-webpack'
import { setGlobal } from '../../../trace/shared'
import type { Telemetry } from '../../../telemetry/storage'
import type { IncomingMessage, ServerResponse } from 'http'
import loadJsConfig from '../../../build/load-jsconfig'
import { createValidFileMatcher } from '../find-page-file'
import { eventCliSession } from '../../../telemetry/events'
import { getDefineEnv } from '../../../build/webpack/plugins/define-env-plugin'
import { logAppDirError } from '../../dev/log-app-dir-error'
import { getSortedRoutes } from '../../../shared/lib/router/utils'
import {
  getStaticInfoIncludingLayouts,
  sortByPageExts,
} from '../../../build/entries'
import { verifyTypeScriptSetup } from '../../../lib/verify-typescript-setup'
import { verifyPartytownSetup } from '../../../lib/verify-partytown-setup'
import { getRouteRegex } from '../../../shared/lib/router/utils/route-regex'
import { normalizeAppPath } from '../../../shared/lib/router/utils/app-paths'
import { buildDataRoute } from './build-data-route'
import { getRouteMatcher } from '../../../shared/lib/router/utils/route-matcher'
import { normalizePathSep } from '../../../shared/lib/page-path/normalize-path-sep'
import { createClientRouterFilter } from '../../../lib/create-client-router-filter'
import { absolutePathToPage } from '../../../shared/lib/page-path/absolute-path-to-page'
import { generateInterceptionRoutesRewrites } from '../../../lib/generate-interception-routes-rewrites'
import { store as consoleStore } from '../../../build/output/store'

import {
  APP_BUILD_MANIFEST,
  APP_PATHS_MANIFEST,
  BUILD_MANIFEST,
  CLIENT_STATIC_FILES_PATH,
  COMPILER_NAMES,
  DEV_CLIENT_PAGES_MANIFEST,
  DEV_MIDDLEWARE_MANIFEST,
  MIDDLEWARE_MANIFEST,
  NEXT_FONT_MANIFEST,
  PAGES_MANIFEST,
  PHASE_DEVELOPMENT_SERVER,
  SERVER_REFERENCE_MANIFEST,
  REACT_LOADABLE_MANIFEST,
  MIDDLEWARE_REACT_LOADABLE_MANIFEST,
  MIDDLEWARE_BUILD_MANIFEST,
} from '../../../shared/lib/constants'

import { getMiddlewareRouteMatcher } from '../../../shared/lib/router/utils/middleware-route-matcher'
import { NextBuildContext } from '../../../build/build-context'

import {
  isMiddlewareFile,
  NestedMiddlewareError,
  isInstrumentationHookFile,
  getPossibleMiddlewareFilenames,
  getPossibleInstrumentationHookFilenames,
} from '../../../build/worker'
import {
  createOriginalStackFrame,
  getErrorSource,
  getSourceById,
  parseStack,
} from 'next/dist/compiled/@next/react-dev-overlay/dist/middleware'
import {
  getOverlayMiddleware,
  createOriginalStackFrame as createOriginalTurboStackFrame,
} from 'next/dist/compiled/@next/react-dev-overlay/dist/middleware-turbopack'
import { mkdir, readFile, writeFile, rename, unlink } from 'fs/promises'
import { PageNotFoundError } from '../../../shared/lib/utils'
import {
  type ClientBuildManifest,
  normalizeRewritesForBuildManifest,
  srcEmptySsgManifest,
} from '../../../build/webpack/plugins/build-manifest-plugin'
import { devPageFiles } from '../../../build/webpack/plugins/next-types-plugin/shared'
import type { LazyRenderServerInstance } from '../router-server'
import { pathToRegexp } from 'next/dist/compiled/path-to-regexp'
import { HMR_ACTIONS_SENT_TO_BROWSER } from '../../dev/hot-reloader-types'
import type { Update as TurbopackUpdate } from '../../../build/swc'
import { debounce } from '../../utils'
import {
  deleteAppClientCache,
  deleteCache,
} from '../../../build/webpack/plugins/nextjs-require-cache-hot-reloader'
import { normalizeMetadataRoute } from '../../../lib/metadata/get-metadata-route'
import { clearModuleContext } from '../render-server'
import type { ActionManifest } from '../../../build/webpack/plugins/flight-client-entry-plugin'
import { denormalizePagePath } from '../../../shared/lib/page-path/denormalize-page-path'
import type { LoadableManifest } from '../../load-components'
import { generateRandomActionKeyRaw } from '../../app-render/action-encryption-utils'
import { bold, green, red } from '../../../lib/picocolors'

const wsServer = new ws.Server({ noServer: true })

type SetupOpts = {
  renderServer: LazyRenderServerInstance
  dir: string
  turbo?: boolean
  appDir?: string
  pagesDir?: string
  telemetry: Telemetry
  isCustomServer?: boolean
  fsChecker: UnwrapPromise<
    ReturnType<typeof import('./filesystem').setupFsCheck>
  >
  nextConfig: NextConfigComplete
  port: number
}

async function verifyTypeScript(opts: SetupOpts) {
  let usingTypeScript = false
  const verifyResult = await verifyTypeScriptSetup({
    dir: opts.dir,
    distDir: opts.nextConfig.distDir,
    intentDirs: [opts.pagesDir, opts.appDir].filter(Boolean) as string[],
    typeCheckPreflight: false,
    tsconfigPath: opts.nextConfig.typescript.tsconfigPath,
    disableStaticImages: opts.nextConfig.images.disableStaticImages,
    hasAppDir: !!opts.appDir,
    hasPagesDir: !!opts.pagesDir,
  })

  if (verifyResult.version) {
    usingTypeScript = true
  }
  return usingTypeScript
}

class ModuleBuildError extends Error {}

async function startWatcher(opts: SetupOpts) {
  const { nextConfig, appDir, pagesDir, dir } = opts
  const { useFileSystemPublicRoutes } = nextConfig
  const usingTypeScript = await verifyTypeScript(opts)

  const distDir = path.join(opts.dir, opts.nextConfig.distDir)

  setGlobal('distDir', distDir)
  setGlobal('phase', PHASE_DEVELOPMENT_SERVER)

  const validFileMatcher = createValidFileMatcher(
    nextConfig.pageExtensions,
    appDir
  )

  async function propagateServerField(
    field: PropagateToWorkersField,
    args: any
  ) {
    await opts.renderServer?.instance?.propagateServerField(
      opts.dir,
      field,
      args
    )
  }

  const serverFields: {
    actualMiddlewareFile?: string | undefined
    actualInstrumentationHookFile?: string | undefined
    appPathRoutes?: Record<string, string | string[]>
    middleware?:
      | {
          page: string
          match: MiddlewareRouteMatch
          matchers?: MiddlewareMatcher[]
        }
      | undefined
    hasAppNotFound?: boolean
    interceptionRoutes?: ReturnType<
      typeof import('./filesystem').buildCustomRoute
    >[]
  } = {}

  let hotReloader: NextJsHotReloaderInterface
  let project: Project | undefined

  if (opts.turbo) {
    const { loadBindings } =
      require('../../../build/swc') as typeof import('../../../build/swc')

    let bindings = await loadBindings()

    const { jsConfig } = await loadJsConfig(dir, opts.nextConfig)

    // For the debugging purpose, check if createNext or equivalent next instance setup in test cases
    // works correctly. Normally `run-test` hides output so only will be visible when `--debug` flag is used.
    if (process.env.TURBOPACK && process.env.NEXT_TEST_MODE) {
      require('console').log('Creating turbopack project', {
        dir,
        testMode: process.env.NEXT_TEST_MODE,
      })
    }

    const hasRewrites =
      opts.fsChecker.rewrites.afterFiles.length > 0 ||
      opts.fsChecker.rewrites.beforeFiles.length > 0 ||
      opts.fsChecker.rewrites.fallback.length > 0

    project = await bindings.turbo.createProject({
      projectPath: dir,
      rootPath: opts.nextConfig.experimental.outputFileTracingRoot || dir,
      nextConfig: opts.nextConfig,
      jsConfig: jsConfig ?? { compilerOptions: {} },
      watch: true,
      env: process.env as Record<string, string>,
      defineEnv: createDefineEnv({
        isTurbopack: true,
        allowedRevalidateHeaderKeys: undefined,
        clientRouterFilters: undefined,
        config: nextConfig,
        dev: true,
        distDir,
        fetchCacheKeyPrefix: undefined,
        hasRewrites,
        middlewareMatchers: undefined,
        previewModeId: undefined,
      }),
      serverAddr: `127.0.0.1:${opts.port}`,
    })
    const iter = project.entrypointsSubscribe()
    const curEntries: Map<string, Route> = new Map()
    const changeSubscriptions: Map<
      string,
      Promise<AsyncIterator<any>>
    > = new Map()
    let prevMiddleware: boolean | undefined = undefined
    const globalEntries: {
      app: Endpoint | undefined
      document: Endpoint | undefined
      error: Endpoint | undefined
    } = {
      app: undefined,
      document: undefined,
      error: undefined,
    }
    let currentEntriesHandlingResolve: ((value?: unknown) => void) | undefined
    let currentEntriesHandling = new Promise(
      (resolve) => (currentEntriesHandlingResolve = resolve)
    )
    const hmrPayloads = new Map<string, HMR_ACTION_TYPES>()
    const turbopackUpdates: TurbopackUpdate[] = []
    let hmrBuilding = false

    const issues = new Map<string, Map<string, Issue>>()

    function issueKey(issue: Issue): string {
      return [
        issue.severity,
        issue.filePath,
        issue.title,
        JSON.stringify(issue.description),
      ].join('-')
    }

    function formatIssue(issue: Issue) {
      const { filePath, title, description, source, detail } = issue
<<<<<<< HEAD
      let { documentationLink } = issue
=======
>>>>>>> 98f7994c
      let formattedTitle = renderStyledStringToErrorAnsi(title).replace(
        /\n/g,
        '\n    '
      )

      let formattedFilePath = filePath
        .replace('[project]/', './')
        .replaceAll('/./', '/')
        .replace('\\\\?\\', '')

      let message, ignoreColumns

      if (source) {
        if (source.range) {
          const { start } = source.range
          message = `${issue.severity} - ${formattedFilePath}:${
            start.line + 1
          }:${start.column}  ${formattedTitle}`
        } else {
          message = formattedFilePath
        }
      } else if (formattedFilePath) {
        message = `${formattedFilePath}  ${formattedTitle}`
      } else {
        message = formattedTitle.replace(/\n/g, '\n    ')
      }

      if (description) {
        const rendered = renderStyledStringToErrorAnsi(description)
        message += `\n${rendered}`

        // TODO: Use error codes to identify these
        // TODO: Generalize adapting Turbopack errors to Next.js errors
        if (rendered.includes('Module not found')) {
          // For compatiblity with webpack
          // TODO: include columns in webpack errors.
          ignoreColumns = true
          documentationLink =
            'https://nextjs.org/docs/messages/module-not-found'
        }
      }

      if (source?.range && source.source.content) {
        const { start, end } = source.range
        const {
          codeFrameColumns,
        } = require('next/dist/compiled/babel/code-frame')

        message += codeFrameColumns(
          source.source.content,
          {
            start: {
              line: start.line + 1,
              column: ignoreColumns ? null : start.column + 1,
            },
            end: {
              line: end.line + 1,
              column: ignoreColumns ? null : end.column + 1,
            },
          },
          { forceColor: true }
        ).trim()
      }

      if (description) {
        message += `\n${renderStyledStringToErrorAnsi(description).replace(
          /\n/g,
          '\n    '
        )}`
      }

      if (detail) {
        message += `\n${renderStyledStringToErrorAnsi(detail).replace(
          /\n/g,
          '\n    '
        )}`
<<<<<<< HEAD
      }
      // TODO: Include a trace from the issue.

      if (documentationLink) {
        message += `\n\n${documentationLink}`
=======
>>>>>>> 98f7994c
      }

      return message
    }

    function processIssues(
      displayName: string,
      name: string,
      result: TurbopackResult,
      throwIssue = false
    ) {
      const oldSet = issues.get(name) ?? new Map()
      const newSet = new Map<string, Issue>()
      issues.set(name, newSet)

      const relevantIssues = new Set()

      for (const issue of result.issues) {
        // TODO better formatting
        if (issue.severity !== 'error' && issue.severity !== 'fatal') continue
        const key = issueKey(issue)
        const formatted = formatIssue(issue)
        if (!oldSet.has(key) && !newSet.has(key)) {
          console.error(`  ⚠ ${displayName} ${formatted}\n\n`)
        }
        newSet.set(key, issue)

        // We show errors in node_modules to the console, but don't throw for them
        if (/(^|\/)node_modules(\/|$)/.test(issue.filePath)) continue
        relevantIssues.add(formatted)
      }

      // TODO: Format these messages correctly.
      // for (const issue of oldSet.keys()) {
      //   if (!newSet.has(issue)) {
      //     console.error(`✅ ${displayName} fixed ${issue}`)
      //   }
      // }

      if (relevantIssues.size && throwIssue) {
        throw new ModuleBuildError([...relevantIssues].join('\n\n'))
      }
    }

    const serverPathState = new Map<string, string>()

    async function processResult(
      id: string,
      result: TurbopackResult<WrittenEndpoint>
    ): Promise<TurbopackResult<WrittenEndpoint>> {
      // Figure out if the server files have changed
      let hasChange = false
      for (const { path: p, contentHash } of result.serverPaths) {
        // We ignore source maps
        if (p.endsWith('.map')) continue
        let key = `${id}:${p}`
        const localHash = serverPathState.get(key)
        const globaHash = serverPathState.get(p)
        if (
          (localHash && localHash !== contentHash) ||
          (globaHash && globaHash !== contentHash)
        ) {
          hasChange = true
          serverPathState.set(key, contentHash)
          serverPathState.set(p, contentHash)
        } else {
          if (!localHash) {
            serverPathState.set(key, contentHash)
          }
          if (!globaHash) {
            serverPathState.set(p, contentHash)
          }
        }
      }

      if (!hasChange) {
        return result
      }

      const hasAppPaths = result.serverPaths.some(({ path: p }) =>
        p.startsWith('server/app')
      )

      if (hasAppPaths) {
        deleteAppClientCache()
      }

      const serverPaths = result.serverPaths.map(({ path: p }) =>
        path.join(distDir, p)
      )

      for (const file of serverPaths) {
        clearModuleContext(file)
        deleteCache(file)
      }

      return result
    }

    const buildingIds = new Set()
    const readyIds = new Set()

    function startBuilding(id: string, forceRebuild: boolean = false) {
      if (!forceRebuild && readyIds.has(id)) {
        return () => {}
      }
      if (buildingIds.size === 0) {
        consoleStore.setState(
          {
            loading: true,
            trigger: id,
          } as OutputState,
          true
        )
        hotReloader.send({
          action: HMR_ACTIONS_SENT_TO_BROWSER.BUILDING,
        })
      }
      buildingIds.add(id)
      return function finishBuilding() {
        if (buildingIds.size === 0) {
          return
        }
        readyIds.add(id)
        buildingIds.delete(id)
        if (buildingIds.size === 0) {
          hotReloader.send({
            action: HMR_ACTIONS_SENT_TO_BROWSER.FINISH_BUILDING,
          })
          consoleStore.setState(
            {
              loading: false,
            } as OutputState,
            true
          )
        }
      }
    }

    let hmrHash = 0
    const sendHmrDebounce = debounce(() => {
      interface HmrError {
        moduleName?: string
        message: string
        details?: string
        moduleTrace?: Array<{ moduleName: string }>
        stack?: string
      }

      const errors = new Map<string, HmrError>()
      for (const [, issueMap] of issues) {
        for (const [key, issue] of issueMap) {
          if (errors.has(key)) continue

          const message = formatIssue(issue)

          errors.set(key, {
            message,
            details: issue.detail
              ? renderStyledStringToErrorAnsi(issue.detail)
              : undefined,
          })
        }
      }

      hotReloader.send({
        action: HMR_ACTIONS_SENT_TO_BROWSER.BUILT,
        hash: String(++hmrHash),
        errors: [...errors.values()],
        warnings: [],
      })
      hmrBuilding = false

      if (errors.size === 0) {
        for (const payload of hmrPayloads.values()) {
          hotReloader.send(payload)
        }
        hmrPayloads.clear()
        if (turbopackUpdates.length > 0) {
          hotReloader.send({
            type: HMR_ACTIONS_SENT_TO_BROWSER.TURBOPACK_MESSAGE,
            data: turbopackUpdates,
          })
          turbopackUpdates.length = 0
        }
      }
    }, 2)

    function sendHmr(key: string, id: string, payload: HMR_ACTION_TYPES) {
      // We've detected a change in some part of the graph. If nothing has
      // been inserted into building yet, then this is the first change
      // emitted, but their may be many more coming.
      if (!hmrBuilding) {
        hotReloader.send({ action: HMR_ACTIONS_SENT_TO_BROWSER.BUILDING })
        hmrBuilding = true
      }
      hmrPayloads.set(`${key}:${id}`, payload)
      hmrEventHappend = true
      sendHmrDebounce()
    }

    function sendTurbopackMessage(payload: TurbopackUpdate) {
      // We've detected a change in some part of the graph. If nothing has
      // been inserted into building yet, then this is the first change
      // emitted, but their may be many more coming.
      if (!hmrBuilding) {
        hotReloader.send({ action: HMR_ACTIONS_SENT_TO_BROWSER.BUILDING })
        hmrBuilding = true
      }
      turbopackUpdates.push(payload)
      hmrEventHappend = true
      sendHmrDebounce()
    }

    async function loadPartialManifest<T>(
      name: string,
      pageName: string,
      type: 'pages' | 'app' | 'app-route' | 'middleware' = 'pages'
    ): Promise<T> {
      const manifestPath = path.posix.join(
        distDir,
        `server`,
        type === 'app-route' ? 'app' : type,
        type === 'middleware'
          ? ''
          : pageName === '/'
          ? 'index'
          : pageName === '/index' || pageName.startsWith('/index/')
          ? `/index${pageName}`
          : pageName,
        type === 'app' ? 'page' : type === 'app-route' ? 'route' : '',
        name
      )
      return JSON.parse(
        await readFile(path.posix.join(manifestPath), 'utf-8')
      ) as T
    }

    const buildManifests = new Map<string, BuildManifest>()
    const appBuildManifests = new Map<string, AppBuildManifest>()
    const pagesManifests = new Map<string, PagesManifest>()
    const appPathsManifests = new Map<string, PagesManifest>()
    const middlewareManifests = new Map<string, MiddlewareManifest>()
    const actionManifests = new Map<string, ActionManifest>()
    const clientToHmrSubscription = new Map<
      ws,
      Map<string, AsyncIterator<any>>
    >()
    const loadbleManifests = new Map<string, LoadableManifest>()
    const clients = new Set<ws>()

    async function loadMiddlewareManifest(
      pageName: string,
      type: 'pages' | 'app' | 'app-route' | 'middleware'
    ): Promise<void> {
      middlewareManifests.set(
        pageName,
        await loadPartialManifest(MIDDLEWARE_MANIFEST, pageName, type)
      )
    }

    async function loadBuildManifest(
      pageName: string,
      type: 'app' | 'pages' = 'pages'
    ): Promise<void> {
      buildManifests.set(
        pageName,
        await loadPartialManifest(BUILD_MANIFEST, pageName, type)
      )
    }

    async function loadAppBuildManifest(pageName: string): Promise<void> {
      appBuildManifests.set(
        pageName,
        await loadPartialManifest(APP_BUILD_MANIFEST, pageName, 'app')
      )
    }

    async function loadPagesManifest(pageName: string): Promise<void> {
      pagesManifests.set(
        pageName,
        await loadPartialManifest(PAGES_MANIFEST, pageName)
      )
    }

    async function loadAppPathManifest(
      pageName: string,
      type: 'app' | 'app-route' = 'app'
    ): Promise<void> {
      appPathsManifests.set(
        pageName,
        await loadPartialManifest(APP_PATHS_MANIFEST, pageName, type)
      )
    }

    async function loadActionManifest(pageName: string): Promise<void> {
      actionManifests.set(
        pageName,
        await loadPartialManifest(
          `${SERVER_REFERENCE_MANIFEST}.json`,
          pageName,
          'app'
        )
      )
    }

    async function loadLoadableManifest(
      pageName: string,
      type: 'app' | 'pages' = 'pages'
    ): Promise<void> {
      loadbleManifests.set(
        pageName,
        await loadPartialManifest(REACT_LOADABLE_MANIFEST, pageName, type)
      )
    }

    async function changeSubscription(
      page: string,
      type: 'client' | 'server',
      includeIssues: boolean,
      endpoint: Endpoint | undefined,
      makePayload: (
        page: string,
        change: TurbopackResult
      ) => Promise<HMR_ACTION_TYPES> | HMR_ACTION_TYPES | void
    ) {
      const key = `${page} (${type})`
      if (!endpoint || changeSubscriptions.has(key)) return

      const changedPromise = endpoint[`${type}Changed`](includeIssues)
      changeSubscriptions.set(key, changedPromise)
      const changed = await changedPromise

      for await (const change of changed) {
        processIssues(key, page, change)
        const payload = await makePayload(page, change)
        if (payload) sendHmr('endpoint-change', key, payload)
      }
    }

    async function clearChangeSubscription(
      page: string,
      type: 'server' | 'client'
    ) {
      const key = `${page} (${type})`
      const subscription = await changeSubscriptions.get(key)
      if (subscription) {
        subscription.return?.()
        changeSubscriptions.delete(key)
      }
      issues.delete(key)
    }

    function mergeBuildManifests(manifests: Iterable<BuildManifest>) {
      const manifest: Partial<BuildManifest> & Pick<BuildManifest, 'pages'> = {
        pages: {
          '/_app': [],
        },
        // Something in next.js depends on these to exist even for app dir rendering
        devFiles: [],
        ampDevFiles: [],
        polyfillFiles: [],
        lowPriorityFiles: [
          'static/development/_ssgManifest.js',
          'static/development/_buildManifest.js',
        ],
        rootMainFiles: [],
        ampFirstPages: [],
      }
      for (const m of manifests) {
        Object.assign(manifest.pages, m.pages)
        if (m.rootMainFiles.length) manifest.rootMainFiles = m.rootMainFiles
      }
      return manifest
    }

    function mergeAppBuildManifests(manifests: Iterable<AppBuildManifest>) {
      const manifest: AppBuildManifest = {
        pages: {},
      }
      for (const m of manifests) {
        Object.assign(manifest.pages, m.pages)
      }
      return manifest
    }

    function mergePagesManifests(manifests: Iterable<PagesManifest>) {
      const manifest: PagesManifest = {}
      for (const m of manifests) {
        Object.assign(manifest, m)
      }
      return manifest
    }

    function mergeMiddlewareManifests(
      manifests: Iterable<MiddlewareManifest>
    ): MiddlewareManifest {
      const manifest: MiddlewareManifest = {
        version: 2,
        middleware: {},
        sortedMiddleware: [],
        functions: {},
      }
      for (const m of manifests) {
        Object.assign(manifest.functions, m.functions)
        Object.assign(manifest.middleware, m.middleware)
      }
      for (const fun of Object.values(manifest.functions).concat(
        Object.values(manifest.middleware)
      )) {
        for (const matcher of fun.matchers) {
          if (!matcher.regexp) {
            matcher.regexp = pathToRegexp(matcher.originalSource, [], {
              delimiter: '/',
              sensitive: false,
              strict: true,
            }).source.replaceAll('\\/', '/')
          }
        }
      }
      manifest.sortedMiddleware = Object.keys(manifest.middleware)
      return manifest
    }

    async function mergeActionManifests(manifests: Iterable<ActionManifest>) {
      type ActionEntries = ActionManifest['edge' | 'node']
      const manifest: ActionManifest = {
        node: {},
        edge: {},
        encryptionKey: await generateRandomActionKeyRaw(true),
      }

      function mergeActionIds(
        actionEntries: ActionEntries,
        other: ActionEntries
      ): void {
        for (const key in other) {
          const action = (actionEntries[key] ??= {
            workers: {},
            layer: {},
          })
          Object.assign(action.workers, other[key].workers)
          Object.assign(action.layer, other[key].layer)
        }
      }

      for (const m of manifests) {
        mergeActionIds(manifest.node, m.node)
        mergeActionIds(manifest.edge, m.edge)
      }

      return manifest
    }

    function mergeLoadableManifests(manifests: Iterable<LoadableManifest>) {
      const manifest: LoadableManifest = {}
      for (const m of manifests) {
        Object.assign(manifest, m)
      }
      return manifest
    }

    async function writeFileAtomic(
      filePath: string,
      content: string
    ): Promise<void> {
      const tempPath = filePath + '.tmp.' + Math.random().toString(36).slice(2)
      try {
        await writeFile(tempPath, content, 'utf-8')
        await rename(tempPath, filePath)
      } catch (e) {
        try {
          await unlink(tempPath)
        } catch {
          // ignore
        }
        throw e
      }
    }

    async function writeBuildManifest(
      rewrites: SetupOpts['fsChecker']['rewrites']
    ): Promise<void> {
      const buildManifest = mergeBuildManifests(buildManifests.values())
      const buildManifestPath = path.join(distDir, BUILD_MANIFEST)
      const middlewareBuildManifestPath = path.join(
        distDir,
        'server',
        `${MIDDLEWARE_BUILD_MANIFEST}.js`
      )
      deleteCache(buildManifestPath)
      deleteCache(middlewareBuildManifestPath)
      await writeFileAtomic(
        buildManifestPath,
        JSON.stringify(buildManifest, null, 2)
      )
      await writeFileAtomic(
        middlewareBuildManifestPath,
        `self.__BUILD_MANIFEST=${JSON.stringify(buildManifest)}`
      )

      const content: ClientBuildManifest = {
        __rewrites: rewrites
          ? (normalizeRewritesForBuildManifest(rewrites) as any)
          : { afterFiles: [], beforeFiles: [], fallback: [] },
        ...Object.fromEntries(
          [...curEntries.keys()].map((pathname) => [
            pathname,
            `static/chunks/pages${pathname === '/' ? '/index' : pathname}.js`,
          ])
        ),
        sortedPages: [...curEntries.keys()],
      }
      const buildManifestJs = `self.__BUILD_MANIFEST = ${JSON.stringify(
        content
      )};self.__BUILD_MANIFEST_CB && self.__BUILD_MANIFEST_CB()`
      await writeFileAtomic(
        path.join(distDir, 'static', 'development', '_buildManifest.js'),
        buildManifestJs
      )
      await writeFileAtomic(
        path.join(distDir, 'static', 'development', '_ssgManifest.js'),
        srcEmptySsgManifest
      )
    }

    async function writeFallbackBuildManifest(): Promise<void> {
      const fallbackBuildManifest = mergeBuildManifests(
        [buildManifests.get('_app'), buildManifests.get('_error')].filter(
          Boolean
        ) as BuildManifest[]
      )
      const fallbackBuildManifestPath = path.join(
        distDir,
        `fallback-${BUILD_MANIFEST}`
      )
      deleteCache(fallbackBuildManifestPath)
      await writeFileAtomic(
        fallbackBuildManifestPath,
        JSON.stringify(fallbackBuildManifest, null, 2)
      )
    }

    async function writeAppBuildManifest(): Promise<void> {
      const appBuildManifest = mergeAppBuildManifests(
        appBuildManifests.values()
      )
      const appBuildManifestPath = path.join(distDir, APP_BUILD_MANIFEST)
      deleteCache(appBuildManifestPath)
      await writeFileAtomic(
        appBuildManifestPath,
        JSON.stringify(appBuildManifest, null, 2)
      )
    }

    async function writePagesManifest(): Promise<void> {
      const pagesManifest = mergePagesManifests(pagesManifests.values())
      const pagesManifestPath = path.join(distDir, 'server', PAGES_MANIFEST)
      deleteCache(pagesManifestPath)
      await writeFileAtomic(
        pagesManifestPath,
        JSON.stringify(pagesManifest, null, 2)
      )
    }

    async function writeAppPathsManifest(): Promise<void> {
      const appPathsManifest = mergePagesManifests(appPathsManifests.values())
      const appPathsManifestPath = path.join(
        distDir,
        'server',
        APP_PATHS_MANIFEST
      )
      deleteCache(appPathsManifestPath)
      await writeFileAtomic(
        appPathsManifestPath,
        JSON.stringify(appPathsManifest, null, 2)
      )
    }

    async function writeMiddlewareManifest(): Promise<void> {
      const middlewareManifest = mergeMiddlewareManifests(
        middlewareManifests.values()
      )
      const middlewareManifestPath = path.join(
        distDir,
        'server',
        MIDDLEWARE_MANIFEST
      )
      deleteCache(middlewareManifestPath)
      await writeFileAtomic(
        middlewareManifestPath,
        JSON.stringify(middlewareManifest, null, 2)
      )
    }

    async function writeActionManifest(): Promise<void> {
      const actionManifest = await mergeActionManifests(
        actionManifests.values()
      )
      const actionManifestJsonPath = path.join(
        distDir,
        'server',
        `${SERVER_REFERENCE_MANIFEST}.json`
      )
      const actionManifestJsPath = path.join(
        distDir,
        'server',
        `${SERVER_REFERENCE_MANIFEST}.js`
      )
      const json = JSON.stringify(actionManifest, null, 2)
      deleteCache(actionManifestJsonPath)
      deleteCache(actionManifestJsPath)
      await writeFile(actionManifestJsonPath, json, 'utf-8')
      await writeFile(
        actionManifestJsPath,
        `self.__RSC_SERVER_MANIFEST=${JSON.stringify(json)}`,
        'utf-8'
      )
    }

    async function writeFontManifest(): Promise<void> {
      // TODO: turbopack should write the correct
      // version of this
      const fontManifest = {
        pages: {},
        app: {},
        appUsingSizeAdjust: false,
        pagesUsingSizeAdjust: false,
      }

      const json = JSON.stringify(fontManifest, null, 2)
      const fontManifestJsonPath = path.join(
        distDir,
        'server',
        `${NEXT_FONT_MANIFEST}.json`
      )
      const fontManifestJsPath = path.join(
        distDir,
        'server',
        `${NEXT_FONT_MANIFEST}.js`
      )
      deleteCache(fontManifestJsonPath)
      deleteCache(fontManifestJsPath)
      await writeFileAtomic(fontManifestJsonPath, json)
      await writeFileAtomic(
        fontManifestJsPath,
        `self.__NEXT_FONT_MANIFEST=${JSON.stringify(json)}`
      )
    }

    async function writeLoadableManifest(): Promise<void> {
      const loadableManifest = mergeLoadableManifests(loadbleManifests.values())
      const loadableManifestPath = path.join(distDir, REACT_LOADABLE_MANIFEST)
      const middlewareloadableManifestPath = path.join(
        distDir,
        'server',
        `${MIDDLEWARE_REACT_LOADABLE_MANIFEST}.js`
      )

      const json = JSON.stringify(loadableManifest, null, 2)

      deleteCache(loadableManifestPath)
      deleteCache(middlewareloadableManifestPath)
      await writeFileAtomic(loadableManifestPath, json)
      await writeFileAtomic(
        middlewareloadableManifestPath,
        `self.__REACT_LOADABLE_MANIFEST=${JSON.stringify(json)}`
      )
    }

    async function subscribeToHmrEvents(id: string, client: ws) {
      let mapping = clientToHmrSubscription.get(client)
      if (mapping === undefined) {
        mapping = new Map()
        clientToHmrSubscription.set(client, mapping)
      }
      if (mapping.has(id)) return

      const subscription = project!.hmrEvents(id)
      mapping.set(id, subscription)

      // The subscription will always emit once, which is the initial
      // computation. This is not a change, so swallow it.
      try {
        await subscription.next()

        for await (const data of subscription) {
          processIssues('hmr', id, data)
          sendTurbopackMessage(data)
        }
      } catch (e) {
        // The client might be using an HMR session from a previous server, tell them
        // to fully reload the page to resolve the issue. We can't use
        // `hotReloader.send` since that would force very connected client to
        // reload, only this client is out of date.
        const reloadAction: ReloadPageAction = {
          action: HMR_ACTIONS_SENT_TO_BROWSER.RELOAD_PAGE,
        }
        client.send(JSON.stringify(reloadAction))
        client.close()
        return
      }
    }

    function unsubscribeToHmrEvents(id: string, client: ws) {
      const mapping = clientToHmrSubscription.get(client)
      const subscription = mapping?.get(id)
      subscription?.return!()
    }

    try {
      async function handleEntries() {
        for await (const entrypoints of iter) {
          if (!currentEntriesHandlingResolve) {
            currentEntriesHandling = new Promise(
              // eslint-disable-next-line no-loop-func
              (resolve) => (currentEntriesHandlingResolve = resolve)
            )
          }
          globalEntries.app = entrypoints.pagesAppEndpoint
          globalEntries.document = entrypoints.pagesDocumentEndpoint
          globalEntries.error = entrypoints.pagesErrorEndpoint

          curEntries.clear()

          for (const [pathname, route] of entrypoints.routes) {
            switch (route.type) {
              case 'page':
              case 'page-api':
              case 'app-page':
              case 'app-route': {
                curEntries.set(pathname, route)
                break
              }
              default:
                Log.info(`skipping ${pathname} (${route.type})`)
                break
            }
          }

          for (const [pathname, subscriptionPromise] of changeSubscriptions) {
            if (pathname === '') {
              // middleware is handled below
              continue
            }

            if (!curEntries.has(pathname)) {
              const subscription = await subscriptionPromise
              subscription.return?.()
              changeSubscriptions.delete(pathname)
            }
          }

          const { middleware } = entrypoints
          // We check for explicit true/false, since it's initialized to
          // undefined during the first loop (middlewareChanges event is
          // unnecessary during the first serve)
          if (prevMiddleware === true && !middleware) {
            // Went from middleware to no middleware
            await clearChangeSubscription('middleware', 'server')
            sendHmr('entrypoint-change', 'middleware', {
              event: HMR_ACTIONS_SENT_TO_BROWSER.MIDDLEWARE_CHANGES,
            })
          } else if (prevMiddleware === false && middleware) {
            // Went from no middleware to middleware
            sendHmr('endpoint-change', 'middleware', {
              event: HMR_ACTIONS_SENT_TO_BROWSER.MIDDLEWARE_CHANGES,
            })
          }
          if (middleware) {
            const processMiddleware = async () => {
              const writtenEndpoint = await processResult(
                'middleware',
                await middleware.endpoint.writeToDisk()
              )
              processIssues('middleware', 'middleware', writtenEndpoint)
              await loadMiddlewareManifest('middleware', 'middleware')
              serverFields.actualMiddlewareFile = 'middleware'
              serverFields.middleware = {
                match: null as any,
                page: '/',
                matchers:
                  middlewareManifests.get('middleware')?.middleware['/']
                    .matchers,
              }
            }
            await processMiddleware()

            changeSubscription(
              'middleware',
              'server',
              false,
              middleware.endpoint,
              async () => {
                const finishBuilding = startBuilding('middleware', true)
                await processMiddleware()
                await propagateServerField(
                  'actualMiddlewareFile',
                  serverFields.actualMiddlewareFile
                )
                await propagateServerField(
                  'middleware',
                  serverFields.middleware
                )
                await writeMiddlewareManifest()

                finishBuilding()
                return { event: HMR_ACTIONS_SENT_TO_BROWSER.MIDDLEWARE_CHANGES }
              }
            )
            prevMiddleware = true
          } else {
            middlewareManifests.delete('middleware')
            serverFields.actualMiddlewareFile = undefined
            serverFields.middleware = undefined
            prevMiddleware = false
          }
          await propagateServerField(
            'actualMiddlewareFile',
            serverFields.actualMiddlewareFile
          )
          await propagateServerField('middleware', serverFields.middleware)

          currentEntriesHandlingResolve!()
          currentEntriesHandlingResolve = undefined
        }
      }

      handleEntries().catch((err) => {
        console.error(err)
        process.exit(1)
      })
    } catch (e) {
      console.error(e)
    }

    // Write empty manifests
    await mkdir(path.join(distDir, 'server'), { recursive: true })
    await mkdir(path.join(distDir, 'static/development'), { recursive: true })
    await writeFile(
      path.join(distDir, 'package.json'),
      JSON.stringify(
        {
          type: 'commonjs',
        },
        null,
        2
      )
    )
    await currentEntriesHandling
    await writeBuildManifest(opts.fsChecker.rewrites)
    await writeAppBuildManifest()
    await writeFallbackBuildManifest()
    await writePagesManifest()
    await writeAppPathsManifest()
    await writeMiddlewareManifest()
    await writeActionManifest()
    await writeFontManifest()
    await writeLoadableManifest()

    let hmrEventHappend = false
    if (process.env.NEXT_HMR_TIMING) {
      ;(async (proj: Project) => {
        for await (const updateInfo of proj.updateInfoSubscribe()) {
          if (hmrEventHappend) {
            const time = updateInfo.duration
            const timeMessage =
              time > 2000 ? `${Math.round(time / 100) / 10}s` : `${time}ms`
            Log.event(`Compiled in ${timeMessage}`)
            hmrEventHappend = false
          }
        }
      })(project)
    }

    const overlayMiddleware = getOverlayMiddleware(project)
    hotReloader = {
      turbopackProject: project,
      activeWebpackConfigs: undefined,
      serverStats: null,
      edgeServerStats: null,
      async run(req, res, _parsedUrl) {
        // intercept page chunks request and ensure them with turbopack
        if (req.url?.startsWith('/_next/static/chunks/pages/')) {
          const params = matchNextPageBundleRequest(req.url)

          if (params) {
            const decodedPagePath = `/${params.path
              .map((param: string) => decodeURIComponent(param))
              .join('/')}`

            const denormalizedPagePath = denormalizePagePath(decodedPagePath)

            await hotReloader
              .ensurePage({
                page: denormalizedPagePath,
                clientOnly: false,
                definition: undefined,
              })
              .catch(console.error)
          }
        }

        await overlayMiddleware(req, res)

        // Request was not finished.
        return { finished: undefined }
      },

      // TODO: Figure out if socket type can match the NextJsHotReloaderInterface
      onHMR(req, socket: Socket, head) {
        wsServer.handleUpgrade(req, socket, head, (client) => {
          clients.add(client)
          client.on('close', () => clients.delete(client))

          client.addEventListener('message', ({ data }) => {
            const parsedData = JSON.parse(
              typeof data !== 'string' ? data.toString() : data
            )

            // Next.js messages
            switch (parsedData.event) {
              case 'ping':
                // Ping doesn't need additional handling in Turbopack.
                break
              case 'span-end':
              case 'client-error': // { errorCount, clientId }
              case 'client-warning': // { warningCount, clientId }
              case 'client-success': // { clientId }
              case 'server-component-reload-page': // { clientId }
              case 'client-reload-page': // { clientId }
              case 'client-removed-page': // { page }
              case 'client-full-reload': // { stackTrace, hadRuntimeError }
              case 'client-added-page':
                // TODO
                break

              default:
                // Might be a Turbopack message...
                if (!parsedData.type) {
                  throw new Error(`unrecognized HMR message "${data}"`)
                }
            }

            // Turbopack messages
            switch (parsedData.type) {
              case 'turbopack-subscribe':
                subscribeToHmrEvents(parsedData.path, client)
                break

              case 'turbopack-unsubscribe':
                unsubscribeToHmrEvents(parsedData.path, client)
                break

              default:
                if (!parsedData.event) {
                  throw new Error(
                    `unrecognized Turbopack HMR message "${data}"`
                  )
                }
            }
          })

          const turbopackConnected: TurbopackConnectedAction = {
            type: HMR_ACTIONS_SENT_TO_BROWSER.TURBOPACK_CONNECTED,
          }
          client.send(JSON.stringify(turbopackConnected))

          const errors = []
          for (const pageIssues of issues.values()) {
            for (const issue of pageIssues.values()) {
              errors.push({ file: '', message: formatIssue(issue) })
            }
          }

          const sync: SyncAction = {
            action: HMR_ACTIONS_SENT_TO_BROWSER.SYNC,
            errors,
            warnings: [],
            hash: '',
            versionInfo: {
              installed: '0.0.0',
              staleness: 'unknown',
            },
          }

          this.send(sync)
        })
      },

      send(action) {
        const payload = JSON.stringify(action)
        for (const client of clients) {
          client.send(payload)
        }
      },

      setHmrServerError(_error) {
        // Not implemented yet.
      },
      clearHmrServerError() {
        // Not implemented yet.
      },
      async start() {
        // Not implemented yet.
      },
      async stop() {
        // Not implemented yet.
      },
      async getCompilationErrors(page) {
        const thisPageIssues = issues.get(page)
        if (thisPageIssues !== undefined && thisPageIssues.size > 0) {
          // If there is an error related to the requesting page we display it instead of the first error
          return [...thisPageIssues.values()].map(
            (issue) => new Error(formatIssue(issue))
          )
        }

        const errors = []
        for (const pageIssues of issues.values()) {
          for (const issue of pageIssues.values()) {
            errors.push(new Error(formatIssue(issue)))
          }
        }
        return errors
      },
      invalidate(/* Unused parameter: { reloadAfterInvalidation } */) {
        // Not implemented yet.
      },
      async buildFallbackError() {
        // Not implemented yet.
      },
      async ensurePage({
        page: inputPage,
        // Unused parameters
        // clientOnly,
        // appPaths,
        definition,
        isApp,
      }) {
        let page = definition?.pathname ?? inputPage

        if (page === '/_error') {
          let finishBuilding = startBuilding(page)
          try {
            if (globalEntries.app) {
              const writtenEndpoint = await processResult(
                '_app',
                await globalEntries.app.writeToDisk()
              )
              processIssues('_app', '_app', writtenEndpoint)
            }
            await loadBuildManifest('_app')
            await loadPagesManifest('_app')

            if (globalEntries.document) {
              const writtenEndpoint = await processResult(
                '_document',
                await globalEntries.document.writeToDisk()
              )
              changeSubscription(
                '_document',
                'server',
                false,
                globalEntries.document,
                () => {
                  return { action: HMR_ACTIONS_SENT_TO_BROWSER.RELOAD_PAGE }
                }
              )
              processIssues('_document', '_document', writtenEndpoint)
            }
            await loadPagesManifest('_document')

            if (globalEntries.error) {
              const writtenEndpoint = await processResult(
                '_error',
                await globalEntries.error.writeToDisk()
              )
              processIssues(page, page, writtenEndpoint)
            }
            await loadBuildManifest('_error')
            await loadPagesManifest('_error')

            await writeBuildManifest(opts.fsChecker.rewrites)
            await writeFallbackBuildManifest()
            await writePagesManifest()
            await writeMiddlewareManifest()
            await writeLoadableManifest()
          } finally {
            finishBuilding()
          }
          return
        }
        await currentEntriesHandling
        const route =
          curEntries.get(page) ??
          curEntries.get(
            normalizeAppPath(
              normalizeMetadataRoute(definition?.page ?? inputPage)
            )
          )

        if (!route) {
          // TODO: why is this entry missing in turbopack?
          if (page === '/_app') return
          if (page === '/_document') return
          if (page === '/middleware') return
          if (page === '/src/middleware') return

          throw new PageNotFoundError(`route not found ${page}`)
        }

        let suffix
        switch (route.type) {
          case 'app-page':
            suffix = 'page'
            break
          case 'app-route':
            suffix = 'route'
            break
          case 'page':
          case 'page-api':
            suffix = ''
            break
          default:
            throw new Error('Unexpected route type ' + route.type)
        }

        const buildingKey = `${page}${
          !page.endsWith('/') && suffix.length > 0 ? '/' : ''
        }${suffix}`
        let finishBuilding: (() => void) | undefined = undefined

        try {
          switch (route.type) {
            case 'page': {
              if (isApp) {
                throw new Error(
                  `mis-matched route type: isApp && page for ${page}`
                )
              }

              finishBuilding = startBuilding(buildingKey)
              try {
                if (globalEntries.app) {
                  const writtenEndpoint = await processResult(
                    '_app',
                    await globalEntries.app.writeToDisk()
                  )
                  processIssues('_app', '_app', writtenEndpoint)
                }
                await loadBuildManifest('_app')
                await loadPagesManifest('_app')

                if (globalEntries.document) {
                  const writtenEndpoint = await processResult(
                    '_document',
                    await globalEntries.document.writeToDisk()
                  )

                  changeSubscription(
                    '_document',
                    'server',
                    false,
                    globalEntries.document,
                    () => {
                      return { action: HMR_ACTIONS_SENT_TO_BROWSER.RELOAD_PAGE }
                    }
                  )
                  processIssues('_document', '_document', writtenEndpoint)
                }
                await loadPagesManifest('_document')

                const writtenEndpoint = await processResult(
                  page,
                  await route.htmlEndpoint.writeToDisk()
                )

                const type = writtenEndpoint?.type

                await loadBuildManifest(page)
                await loadPagesManifest(page)
                if (type === 'edge') {
                  await loadMiddlewareManifest(page, 'pages')
                } else {
                  middlewareManifests.delete(page)
                }
                await loadLoadableManifest(page, 'pages')

                await writeBuildManifest(opts.fsChecker.rewrites)
                await writeFallbackBuildManifest()
                await writePagesManifest()
                await writeMiddlewareManifest()
                await writeLoadableManifest()

                processIssues(page, page, writtenEndpoint)
              } finally {
                changeSubscription(
                  page,
                  'server',
                  false,
                  route.dataEndpoint,
                  (pageName) => {
                    console.log('server change', pageName)
                    return {
                      event: HMR_ACTIONS_SENT_TO_BROWSER.SERVER_ONLY_CHANGES,
                      pages: [pageName],
                    }
                  }
                )
                changeSubscription(
                  page,
                  'client',
                  false,
                  route.htmlEndpoint,
                  () => {
                    return {
                      event: HMR_ACTIONS_SENT_TO_BROWSER.CLIENT_CHANGES,
                    }
                  }
                )
              }

              break
            }
            case 'page-api': {
              // We don't throw on ensureOpts.isApp === true here
              // since this can happen when app pages make
              // api requests to page API routes.

              finishBuilding = startBuilding(buildingKey)
              const writtenEndpoint = await processResult(
                page,
                await route.endpoint.writeToDisk()
              )

              const type = writtenEndpoint?.type

              await loadPagesManifest(page)
              if (type === 'edge') {
                await loadMiddlewareManifest(page, 'pages')
              } else {
                middlewareManifests.delete(page)
              }
              await loadLoadableManifest(page, 'pages')

              await writePagesManifest()
              await writeMiddlewareManifest()
              await writeLoadableManifest()

              processIssues(page, page, writtenEndpoint)

              break
            }
            case 'app-page': {
              finishBuilding = startBuilding(buildingKey)
              const writtenEndpoint = await processResult(
                page,
                await route.htmlEndpoint.writeToDisk()
              )

              changeSubscription(
                page,
                'server',
                true,
                route.rscEndpoint,
                (_page, change) => {
                  if (
                    change.issues.some((issue) => issue.severity === 'error')
                  ) {
                    // Ignore any updates that has errors
                    // There will be another update without errors eventually
                    return
                  }
                  return {
                    action:
                      HMR_ACTIONS_SENT_TO_BROWSER.SERVER_COMPONENT_CHANGES,
                  }
                }
              )

              const type = writtenEndpoint?.type

              if (type === 'edge') {
                await loadMiddlewareManifest(page, 'app')
              } else {
                middlewareManifests.delete(page)
              }

              await loadAppBuildManifest(page)
              await loadBuildManifest(page, 'app')
              await loadAppPathManifest(page, 'app')
              await loadActionManifest(page)

              await writeAppBuildManifest()
              await writeBuildManifest(opts.fsChecker.rewrites)
              await writeAppPathsManifest()
              await writeMiddlewareManifest()
              await writeActionManifest()
              await writeLoadableManifest()

              processIssues(page, page, writtenEndpoint, true)

              break
            }
            case 'app-route': {
              finishBuilding = startBuilding(buildingKey)
              const writtenEndpoint = await processResult(
                page,
                await route.endpoint.writeToDisk()
              )

              const type = writtenEndpoint?.type

              await loadAppPathManifest(page, 'app-route')
              if (type === 'edge') {
                await loadMiddlewareManifest(page, 'app-route')
              } else {
                middlewareManifests.delete(page)
              }

              await writeAppBuildManifest()
              await writeAppPathsManifest()
              await writeMiddlewareManifest()
              await writeMiddlewareManifest()
              await writeLoadableManifest()

              processIssues(page, page, writtenEndpoint, true)

              break
            }
            default: {
              throw new Error(
                `unknown route type ${(route as any).type} for ${page}`
              )
            }
          }
        } finally {
          if (finishBuilding) finishBuilding()
        }
      },
    }
  } else {
    hotReloader = new HotReloader(opts.dir, {
      appDir,
      pagesDir,
      distDir: distDir,
      config: opts.nextConfig,
      buildId: 'development',
      telemetry: opts.telemetry,
      rewrites: opts.fsChecker.rewrites,
      previewProps: opts.fsChecker.prerenderManifest.preview,
    })
  }

  await hotReloader.start()

  if (opts.nextConfig.experimental.nextScriptWorkers) {
    await verifyPartytownSetup(
      opts.dir,
      path.join(distDir, CLIENT_STATIC_FILES_PATH)
    )
  }

  opts.fsChecker.ensureCallback(async function ensure(item) {
    if (item.type === 'appFile' || item.type === 'pageFile') {
      await hotReloader.ensurePage({
        clientOnly: false,
        page: item.itemPath,
        isApp: item.type === 'appFile',
        definition: undefined,
      })
    }
  })

  let resolved = false
  let prevSortedRoutes: string[] = []

  await new Promise<void>(async (resolve, reject) => {
    if (pagesDir) {
      // Watchpack doesn't emit an event for an empty directory
      fs.readdir(pagesDir, (_, files) => {
        if (files?.length) {
          return
        }

        if (!resolved) {
          resolve()
          resolved = true
        }
      })
    }

    const pages = pagesDir ? [pagesDir] : []
    const app = appDir ? [appDir] : []
    const directories = [...pages, ...app]

    const rootDir = pagesDir || appDir
    const files = [
      ...getPossibleMiddlewareFilenames(
        path.join(rootDir!, '..'),
        nextConfig.pageExtensions
      ),
      ...getPossibleInstrumentationHookFilenames(
        path.join(rootDir!, '..'),
        nextConfig.pageExtensions
      ),
    ]
    let nestedMiddleware: string[] = []

    const envFiles = [
      '.env.development.local',
      '.env.local',
      '.env.development',
      '.env',
    ].map((file) => path.join(dir, file))

    files.push(...envFiles)

    // tsconfig/jsconfig paths hot-reloading
    const tsconfigPaths = [
      path.join(dir, 'tsconfig.json'),
      path.join(dir, 'jsconfig.json'),
    ] as const
    files.push(...tsconfigPaths)

    const wp = new Watchpack({
      ignored: (pathname: string) => {
        return (
          !files.some((file) => file.startsWith(pathname)) &&
          !directories.some(
            (d) => pathname.startsWith(d) || d.startsWith(pathname)
          )
        )
      },
    })
    const fileWatchTimes = new Map()
    let enabledTypeScript = usingTypeScript
    let previousClientRouterFilters: any
    let previousConflictingPagePaths: Set<string> = new Set()

    wp.on('aggregated', async () => {
      let middlewareMatchers: MiddlewareMatcher[] | undefined
      const routedPages: string[] = []
      const knownFiles = wp.getTimeInfoEntries()
      const appPaths: Record<string, string[]> = {}
      const pageNameSet = new Set<string>()
      const conflictingAppPagePaths = new Set<string>()
      const appPageFilePaths = new Map<string, string>()
      const pagesPageFilePaths = new Map<string, string>()

      let envChange = false
      let tsconfigChange = false
      let conflictingPageChange = 0
      let hasRootAppNotFound = false

      const { appFiles, pageFiles } = opts.fsChecker

      appFiles.clear()
      pageFiles.clear()
      devPageFiles.clear()

      const sortedKnownFiles: string[] = [...knownFiles.keys()].sort(
        sortByPageExts(nextConfig.pageExtensions)
      )

      for (const fileName of sortedKnownFiles) {
        if (
          !files.includes(fileName) &&
          !directories.some((d) => fileName.startsWith(d))
        ) {
          continue
        }
        const meta = knownFiles.get(fileName)

        const watchTime = fileWatchTimes.get(fileName)
        // If the file is showing up for the first time or the meta.timestamp is changed since last time
        const watchTimeChange =
          watchTime === undefined ||
          (watchTime && watchTime !== meta?.timestamp)
        fileWatchTimes.set(fileName, meta.timestamp)

        if (envFiles.includes(fileName)) {
          if (watchTimeChange) {
            envChange = true
          }
          continue
        }

        if (tsconfigPaths.includes(fileName)) {
          if (fileName.endsWith('tsconfig.json')) {
            enabledTypeScript = true
          }
          if (watchTimeChange) {
            tsconfigChange = true
          }
          continue
        }

        if (
          meta?.accuracy === undefined ||
          !validFileMatcher.isPageFile(fileName)
        ) {
          continue
        }

        const isAppPath = Boolean(
          appDir &&
            normalizePathSep(fileName).startsWith(
              normalizePathSep(appDir) + '/'
            )
        )
        const isPagePath = Boolean(
          pagesDir &&
            normalizePathSep(fileName).startsWith(
              normalizePathSep(pagesDir) + '/'
            )
        )

        const rootFile = absolutePathToPage(fileName, {
          dir: dir,
          extensions: nextConfig.pageExtensions,
          keepIndex: false,
          pagesType: 'root',
        })

        if (isMiddlewareFile(rootFile)) {
          const staticInfo = await getStaticInfoIncludingLayouts({
            pageFilePath: fileName,
            config: nextConfig,
            appDir: appDir,
            page: rootFile,
            isDev: true,
            isInsideAppDir: isAppPath,
            pageExtensions: nextConfig.pageExtensions,
          })
          if (nextConfig.output === 'export') {
            Log.error(
              'Middleware cannot be used with "output: export". See more info here: https://nextjs.org/docs/advanced-features/static-html-export'
            )
            continue
          }
          serverFields.actualMiddlewareFile = rootFile
          await propagateServerField(
            'actualMiddlewareFile',
            serverFields.actualMiddlewareFile
          )
          middlewareMatchers = staticInfo.middleware?.matchers || [
            { regexp: '.*', originalSource: '/:path*' },
          ]
          continue
        }
        if (
          isInstrumentationHookFile(rootFile) &&
          nextConfig.experimental.instrumentationHook
        ) {
          NextBuildContext.hasInstrumentationHook = true
          serverFields.actualInstrumentationHookFile = rootFile
          await propagateServerField(
            'actualInstrumentationHookFile',
            serverFields.actualInstrumentationHookFile
          )
          continue
        }

        if (fileName.endsWith('.ts') || fileName.endsWith('.tsx')) {
          enabledTypeScript = true
        }

        if (!(isAppPath || isPagePath)) {
          continue
        }

        // Collect all current filenames for the TS plugin to use
        devPageFiles.add(fileName)

        let pageName = absolutePathToPage(fileName, {
          dir: isAppPath ? appDir! : pagesDir!,
          extensions: nextConfig.pageExtensions,
          keepIndex: isAppPath,
          pagesType: isAppPath ? 'app' : 'pages',
        })

        if (
          !isAppPath &&
          pageName.startsWith('/api/') &&
          nextConfig.output === 'export'
        ) {
          Log.error(
            'API Routes cannot be used with "output: export". See more info here: https://nextjs.org/docs/advanced-features/static-html-export'
          )
          continue
        }

        if (isAppPath) {
          const isRootNotFound = validFileMatcher.isRootNotFound(fileName)
          hasRootAppNotFound = true

          if (isRootNotFound) {
            continue
          }
          if (!isRootNotFound && !validFileMatcher.isAppRouterPage(fileName)) {
            continue
          }
          // Ignore files/directories starting with `_` in the app directory
          if (normalizePathSep(pageName).includes('/_')) {
            continue
          }

          const originalPageName = pageName
          pageName = normalizeAppPath(pageName).replace(/%5F/g, '_')
          if (!appPaths[pageName]) {
            appPaths[pageName] = []
          }
          appPaths[pageName].push(originalPageName)

          if (useFileSystemPublicRoutes) {
            appFiles.add(pageName)
          }

          if (routedPages.includes(pageName)) {
            continue
          }
        } else {
          if (useFileSystemPublicRoutes) {
            pageFiles.add(pageName)
            // always add to nextDataRoutes for now but in future only add
            // entries that actually use getStaticProps/getServerSideProps
            opts.fsChecker.nextDataRoutes.add(pageName)
          }
        }
        ;(isAppPath ? appPageFilePaths : pagesPageFilePaths).set(
          pageName,
          fileName
        )

        if (appDir && pageNameSet.has(pageName)) {
          conflictingAppPagePaths.add(pageName)
        } else {
          pageNameSet.add(pageName)
        }

        /**
         * If there is a middleware that is not declared in the root we will
         * warn without adding it so it doesn't make its way into the system.
         */
        if (/[\\\\/]_middleware$/.test(pageName)) {
          nestedMiddleware.push(pageName)
          continue
        }

        routedPages.push(pageName)
      }

      const numConflicting = conflictingAppPagePaths.size
      conflictingPageChange = numConflicting - previousConflictingPagePaths.size

      if (conflictingPageChange !== 0) {
        if (numConflicting > 0) {
          let errorMessage = `Conflicting app and page file${
            numConflicting === 1 ? ' was' : 's were'
          } found, please remove the conflicting files to continue:\n`

          for (const p of conflictingAppPagePaths) {
            const appPath = path.relative(dir, appPageFilePaths.get(p)!)
            const pagesPath = path.relative(dir, pagesPageFilePaths.get(p)!)
            errorMessage += `  "${pagesPath}" - "${appPath}"\n`
          }
          hotReloader.setHmrServerError(new Error(errorMessage))
        } else if (numConflicting === 0) {
          hotReloader.clearHmrServerError()
          await propagateServerField('reloadMatchers', undefined)
        }
      }

      previousConflictingPagePaths = conflictingAppPagePaths

      let clientRouterFilters: any
      if (nextConfig.experimental.clientRouterFilter) {
        clientRouterFilters = createClientRouterFilter(
          Object.keys(appPaths),
          nextConfig.experimental.clientRouterFilterRedirects
            ? ((nextConfig as any)._originalRedirects || []).filter(
                (r: any) => !r.internal
              )
            : [],
          nextConfig.experimental.clientRouterFilterAllowedRate
        )

        if (
          !previousClientRouterFilters ||
          JSON.stringify(previousClientRouterFilters) !==
            JSON.stringify(clientRouterFilters)
        ) {
          envChange = true
          previousClientRouterFilters = clientRouterFilters
        }
      }

      if (!usingTypeScript && enabledTypeScript) {
        // we tolerate the error here as this is best effort
        // and the manual install command will be shown
        await verifyTypeScript(opts)
          .then(() => {
            tsconfigChange = true
          })
          .catch(() => {})
      }

      if (envChange || tsconfigChange) {
        if (envChange) {
          // only log changes in router server
          loadEnvConfig(dir, true, Log, true, (envFilePath) => {
            Log.info(`Reload env: ${envFilePath}`)
          })
          await propagateServerField('loadEnvConfig', [
            { dev: true, forceReload: true, silent: true },
          ])
        }
        let tsconfigResult:
          | UnwrapPromise<ReturnType<typeof loadJsConfig>>
          | undefined

        if (tsconfigChange) {
          try {
            tsconfigResult = await loadJsConfig(dir, nextConfig)
          } catch (_) {
            /* do we want to log if there are syntax errors in tsconfig  while editing? */
          }
        }

        if (hotReloader.turbopackProject) {
          const hasRewrites =
            opts.fsChecker.rewrites.afterFiles.length > 0 ||
            opts.fsChecker.rewrites.beforeFiles.length > 0 ||
            opts.fsChecker.rewrites.fallback.length > 0

          await hotReloader.turbopackProject.update({
            defineEnv: createDefineEnv({
              isTurbopack: true,
              allowedRevalidateHeaderKeys: undefined,
              clientRouterFilters,
              config: nextConfig,
              dev: true,
              distDir,
              fetchCacheKeyPrefix: undefined,
              hasRewrites,
              middlewareMatchers: undefined,
              previewModeId: undefined,
            }),
          })
        }

        hotReloader.activeWebpackConfigs?.forEach((config, idx) => {
          const isClient = idx === 0
          const isNodeServer = idx === 1
          const isEdgeServer = idx === 2
          const hasRewrites =
            opts.fsChecker.rewrites.afterFiles.length > 0 ||
            opts.fsChecker.rewrites.beforeFiles.length > 0 ||
            opts.fsChecker.rewrites.fallback.length > 0

          if (tsconfigChange) {
            config.resolve?.plugins?.forEach((plugin: any) => {
              // look for the JsConfigPathsPlugin and update with
              // the latest paths/baseUrl config
              if (plugin && plugin.jsConfigPlugin && tsconfigResult) {
                const { resolvedBaseUrl, jsConfig } = tsconfigResult
                const currentResolvedBaseUrl = plugin.resolvedBaseUrl
                const resolvedUrlIndex = config.resolve?.modules?.findIndex(
                  (item) => item === currentResolvedBaseUrl
                )

                if (
                  resolvedBaseUrl &&
                  resolvedBaseUrl !== currentResolvedBaseUrl
                ) {
                  // remove old baseUrl and add new one
                  if (resolvedUrlIndex && resolvedUrlIndex > -1) {
                    config.resolve?.modules?.splice(resolvedUrlIndex, 1)
                  }
                  config.resolve?.modules?.push(resolvedBaseUrl)
                }

                if (jsConfig?.compilerOptions?.paths && resolvedBaseUrl) {
                  Object.keys(plugin.paths).forEach((key) => {
                    delete plugin.paths[key]
                  })
                  Object.assign(plugin.paths, jsConfig.compilerOptions.paths)
                  plugin.resolvedBaseUrl = resolvedBaseUrl
                }
              }
            })
          }

          if (envChange) {
            config.plugins?.forEach((plugin: any) => {
              // we look for the DefinePlugin definitions so we can
              // update them on the active compilers
              if (
                plugin &&
                typeof plugin.definitions === 'object' &&
                plugin.definitions.__NEXT_DEFINE_ENV
              ) {
                const newDefine = getDefineEnv({
                  isTurbopack: false,
                  allowedRevalidateHeaderKeys: undefined,
                  clientRouterFilters,
                  config: nextConfig,
                  dev: true,
                  distDir,
                  fetchCacheKeyPrefix: undefined,
                  hasRewrites,
                  isClient,
                  isEdgeServer,
                  isNodeOrEdgeCompilation: isNodeServer || isEdgeServer,
                  isNodeServer,
                  middlewareMatchers: undefined,
                  previewModeId: undefined,
                })

                Object.keys(plugin.definitions).forEach((key) => {
                  if (!(key in newDefine)) {
                    delete plugin.definitions[key]
                  }
                })
                Object.assign(plugin.definitions, newDefine)
              }
            })
          }
        })
        hotReloader.invalidate({
          reloadAfterInvalidation: envChange,
        })
      }

      if (nestedMiddleware.length > 0) {
        Log.error(
          new NestedMiddlewareError(
            nestedMiddleware,
            dir,
            (pagesDir || appDir)!
          ).message
        )
        nestedMiddleware = []
      }

      // Make sure to sort parallel routes to make the result deterministic.
      serverFields.appPathRoutes = Object.fromEntries(
        Object.entries(appPaths).map(([k, v]) => [k, v.sort()])
      )
      await propagateServerField('appPathRoutes', serverFields.appPathRoutes)

      // TODO: pass this to fsChecker/next-dev-server?
      serverFields.middleware = middlewareMatchers
        ? {
            match: null as any,
            page: '/',
            matchers: middlewareMatchers,
          }
        : undefined

      await propagateServerField('middleware', serverFields.middleware)
      serverFields.hasAppNotFound = hasRootAppNotFound

      opts.fsChecker.middlewareMatcher = serverFields.middleware?.matchers
        ? getMiddlewareRouteMatcher(serverFields.middleware?.matchers)
        : undefined

      opts.fsChecker.interceptionRoutes =
        generateInterceptionRoutesRewrites(Object.keys(appPaths))?.map((item) =>
          buildCustomRoute(
            'before_files_rewrite',
            item,
            opts.nextConfig.basePath,
            opts.nextConfig.experimental.caseSensitiveRoutes
          )
        ) || []

      const exportPathMap =
        (typeof nextConfig.exportPathMap === 'function' &&
          (await nextConfig.exportPathMap?.(
            {},
            {
              dev: true,
              dir: opts.dir,
              outDir: null,
              distDir: distDir,
              buildId: 'development',
            }
          ))) ||
        {}

      for (const [key, value] of Object.entries(exportPathMap || {})) {
        opts.fsChecker.interceptionRoutes.push(
          buildCustomRoute(
            'before_files_rewrite',
            {
              source: key,
              destination: `${value.page}${
                value.query ? '?' : ''
              }${qs.stringify(value.query)}`,
            },
            opts.nextConfig.basePath,
            opts.nextConfig.experimental.caseSensitiveRoutes
          )
        )
      }

      try {
        // we serve a separate manifest with all pages for the client in
        // dev mode so that we can match a page after a rewrite on the client
        // before it has been built and is populated in the _buildManifest
        const sortedRoutes = getSortedRoutes(routedPages)

        opts.fsChecker.dynamicRoutes = sortedRoutes.map(
          (page): FilesystemDynamicRoute => {
            const regex = getRouteRegex(page)
            return {
              regex: regex.re.toString(),
              match: getRouteMatcher(regex),
              page,
            }
          }
        )

        const dataRoutes: typeof opts.fsChecker.dynamicRoutes = []

        for (const page of sortedRoutes) {
          const route = buildDataRoute(page, 'development')
          const routeRegex = getRouteRegex(route.page)
          dataRoutes.push({
            ...route,
            regex: routeRegex.re.toString(),
            match: getRouteMatcher({
              // TODO: fix this in the manifest itself, must also be fixed in
              // upstream builder that relies on this
              re: opts.nextConfig.i18n
                ? new RegExp(
                    route.dataRouteRegex.replace(
                      `/development/`,
                      `/development/(?<nextLocale>[^/]+?)/`
                    )
                  )
                : new RegExp(route.dataRouteRegex),
              groups: routeRegex.groups,
            }),
          })
        }
        opts.fsChecker.dynamicRoutes.unshift(...dataRoutes)

        if (!prevSortedRoutes?.every((val, idx) => val === sortedRoutes[idx])) {
          const addedRoutes = sortedRoutes.filter(
            (route) => !prevSortedRoutes.includes(route)
          )
          const removedRoutes = prevSortedRoutes.filter(
            (route) => !sortedRoutes.includes(route)
          )

          // emit the change so clients fetch the update
          hotReloader.send({
            action: HMR_ACTIONS_SENT_TO_BROWSER.DEV_PAGES_MANIFEST_UPDATE,
            data: [
              {
                devPagesManifest: true,
              },
            ],
          })

          addedRoutes.forEach((route) => {
            hotReloader.send({
              action: HMR_ACTIONS_SENT_TO_BROWSER.ADDED_PAGE,
              data: [route],
            })
          })

          removedRoutes.forEach((route) => {
            hotReloader.send({
              action: HMR_ACTIONS_SENT_TO_BROWSER.REMOVED_PAGE,
              data: [route],
            })
          })
        }
        prevSortedRoutes = sortedRoutes

        if (!resolved) {
          resolve()
          resolved = true
        }
      } catch (e) {
        if (!resolved) {
          reject(e)
          resolved = true
        } else {
          Log.warn('Failed to reload dynamic routes:', e)
        }
      } finally {
        // Reload the matchers. The filesystem would have been written to,
        // and the matchers need to re-scan it to update the router.
        await propagateServerField('reloadMatchers', undefined)
      }
    })

    wp.watch({ directories: [dir], startTime: 0 })
  })

  const clientPagesManifestPath = `/_next/${CLIENT_STATIC_FILES_PATH}/development/${DEV_CLIENT_PAGES_MANIFEST}`
  opts.fsChecker.devVirtualFsItems.add(clientPagesManifestPath)

  const devMiddlewareManifestPath = `/_next/${CLIENT_STATIC_FILES_PATH}/development/${DEV_MIDDLEWARE_MANIFEST}`
  opts.fsChecker.devVirtualFsItems.add(devMiddlewareManifestPath)

  async function requestHandler(req: IncomingMessage, res: ServerResponse) {
    const parsedUrl = url.parse(req.url || '/')

    if (parsedUrl.pathname?.includes(clientPagesManifestPath)) {
      res.statusCode = 200
      res.setHeader('Content-Type', 'application/json; charset=utf-8')
      res.end(
        JSON.stringify({
          pages: prevSortedRoutes.filter(
            (route) => !opts.fsChecker.appFiles.has(route)
          ),
        })
      )
      return { finished: true }
    }

    if (parsedUrl.pathname?.includes(devMiddlewareManifestPath)) {
      res.statusCode = 200
      res.setHeader('Content-Type', 'application/json; charset=utf-8')
      res.end(JSON.stringify(serverFields.middleware?.matchers || []))
      return { finished: true }
    }
    return { finished: false }
  }

  async function logErrorWithOriginalStack(
    err: unknown,
    type?: 'unhandledRejection' | 'uncaughtException' | 'warning' | 'app-dir'
  ) {
    let usedOriginalStack = false

    if (isError(err) && err.stack) {
      try {
        const frames = parseStack(err.stack!)
        // Filter out internal edge related runtime stack
        const frame = frames.find(
          ({ file }) =>
            !file?.startsWith('eval') &&
            !file?.includes('web/adapter') &&
            !file?.includes('web/globals') &&
            !file?.includes('sandbox/context') &&
            !file?.includes('<anonymous>')
        )

        let originalFrame, isEdgeCompiler
        const frameFile = frame?.file
        if (frame?.lineNumber && frameFile) {
          if (opts.turbo) {
            try {
              originalFrame = await createOriginalTurboStackFrame(project!, {
                file: frameFile,
                methodName: frame.methodName,
                line: frame.lineNumber ?? 0,
                column: frame.column,
                isServer: true,
              })
            } catch {}
          } else {
            const moduleId = frameFile.replace(
              /^(webpack-internal:\/\/\/|file:\/\/)/,
              ''
            )
            const modulePath = frameFile.replace(
              /^(webpack-internal:\/\/\/|file:\/\/)(\(.*\)\/)?/,
              ''
            )

            const src = getErrorSource(err as Error)
            isEdgeCompiler = src === COMPILER_NAMES.edgeServer
            const compilation = (
              isEdgeCompiler
                ? hotReloader.edgeServerStats?.compilation
                : hotReloader.serverStats?.compilation
            )!

            const source = await getSourceById(
              !!frame.file?.startsWith(path.sep) ||
                !!frame.file?.startsWith('file:'),
              moduleId,
              compilation
            )

            try {
              originalFrame = await createOriginalStackFrame({
                line: frame.lineNumber,
                column: frame.column,
                source,
                frame,
                moduleId,
                modulePath,
                rootDirectory: opts.dir,
                errorMessage: err.message,
                serverCompilation: isEdgeCompiler
                  ? undefined
                  : hotReloader.serverStats?.compilation,
                edgeCompilation: isEdgeCompiler
                  ? hotReloader.edgeServerStats?.compilation
                  : undefined,
              })
            } catch {}
          }

          if (originalFrame) {
            const { originalCodeFrame, originalStackFrame } = originalFrame
            const { file, lineNumber, column, methodName } = originalStackFrame

            Log[type === 'warning' ? 'warn' : 'error'](
              `${file} (${lineNumber}:${column}) @ ${methodName}`
            )
            if (isEdgeCompiler) {
              err = err.message
            }
            if (type === 'warning') {
              Log.warn(err)
            } else if (type === 'app-dir') {
              logAppDirError(err)
            } else if (type) {
              Log.error(`${type}:`, err)
            } else {
              Log.error(err)
            }
            console[type === 'warning' ? 'warn' : 'error'](originalCodeFrame)
            usedOriginalStack = true
          }
        }
      } catch (_) {
        // failed to load original stack using source maps
        // this un-actionable by users so we don't show the
        // internal error and only show the provided stack
      }
    }

    if (!usedOriginalStack) {
      if (err instanceof ModuleBuildError) {
        Log.error(err.message)
      } else if (type === 'warning') {
        Log.warn(err)
      } else if (type === 'app-dir') {
        logAppDirError(err)
      } else if (type) {
        Log.error(`${type}:`, err)
      } else {
        Log.error(err)
      }
    }
  }

  return {
    serverFields,
    hotReloader,
    requestHandler,
    logErrorWithOriginalStack,

    async ensureMiddleware() {
      if (!serverFields.actualMiddlewareFile) return
      return hotReloader.ensurePage({
        page: serverFields.actualMiddlewareFile,
        clientOnly: false,
        definition: undefined,
      })
    },
  }
}

export async function setupDevBundler(opts: SetupOpts) {
  const isSrcDir = path
    .relative(opts.dir, opts.pagesDir || opts.appDir || '')
    .startsWith('src')

  const result = await startWatcher(opts)

  opts.telemetry.record(
    eventCliSession(
      path.join(opts.dir, opts.nextConfig.distDir),
      opts.nextConfig,
      {
        webpackVersion: 5,
        isSrcDir,
        turboFlag: false,
        cliCommand: 'dev',
        appDir: !!opts.appDir,
        pagesDir: !!opts.pagesDir,
        isCustomServer: !!opts.isCustomServer,
        hasNowJson: !!(await findUp('now.json', { cwd: opts.dir })),
      }
    )
  )
  return result
}

export type DevBundler = Awaited<ReturnType<typeof setupDevBundler>>

function renderStyledStringToErrorAnsi(string: StyledString): string {
  switch (string.type) {
    case 'text':
      return string.value
    case 'strong':
      return bold(red(string.value))
    case 'code':
      return green(string.value)
    case 'line':
      return string.value.map(renderStyledStringToErrorAnsi).join('')
    case 'stack':
      return string.value.map(renderStyledStringToErrorAnsi).join('\n')
    default:
      throw new Error('Unknown StyledString type', string)
  }
}<|MERGE_RESOLUTION|>--- conflicted
+++ resolved
@@ -294,10 +294,7 @@
 
     function formatIssue(issue: Issue) {
       const { filePath, title, description, source, detail } = issue
-<<<<<<< HEAD
       let { documentationLink } = issue
-=======
->>>>>>> 98f7994c
       let formattedTitle = renderStyledStringToErrorAnsi(title).replace(
         /\n/g,
         '\n    '
@@ -374,14 +371,11 @@
           /\n/g,
           '\n    '
         )}`
-<<<<<<< HEAD
       }
       // TODO: Include a trace from the issue.
 
       if (documentationLink) {
         message += `\n\n${documentationLink}`
-=======
->>>>>>> 98f7994c
       }
 
       return message
