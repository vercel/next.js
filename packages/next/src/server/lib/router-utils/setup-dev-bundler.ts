--- conflicted
+++ resolved
@@ -332,23 +332,11 @@
 
       let message
 
-<<<<<<< HEAD
-      if (source) {
-        if (source.range) {
-          const { start } = source.range
-          message = `${formattedFilePath}:${start.line + 1}:${
-            start.column + 1
-          }\n${formattedTitle}`
-        } else {
-          message = formattedFilePath
-        }
-=======
       if (source && source.range) {
         const { start } = source.range
         message = `${formattedFilePath}:${start.line + 1}:${
-          start.column
+          start.column + 1
         }\n${formattedTitle}`
->>>>>>> a67d247d
       } else if (formattedFilePath) {
         message = `${formattedFilePath}\n${formattedTitle}`
       } else {
