--- conflicted
+++ resolved
@@ -337,16 +337,12 @@
       } else if (formattedFilePath) {
         message = `${formattedFilePath}\n${formattedTitle}`
       } else {
-<<<<<<< HEAD
-        message = formattedTitle.replace(/\n/g, '\n    ')
+        message = formattedTitle
       }
       message += '\n'
 
       if (description) {
         message += renderStyledStringToErrorAnsi(description)
-=======
-        message = formattedTitle
->>>>>>> e8c02736
       }
 
       if (source?.range && source.source.content) {
