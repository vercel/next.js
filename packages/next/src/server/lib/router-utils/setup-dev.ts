import type { NextConfigComplete } from '../../config-shared'
import {
  Endpoint,
  Route,
  TurbopackResult,
  WrittenEndpoint,
  ServerClientChange,
  ServerClientChangeType,
  Issue,
} from '../../../build/swc'
import type { Socket } from 'net'
import ws from 'next/dist/compiled/ws'
import { codeFrameColumns } from 'next/dist/compiled/babel/code-frame'

import fs from 'fs'
import url from 'url'
import path from 'path'
import qs from 'querystring'
import Watchpack from 'watchpack'
import { loadEnvConfig } from '@next/env'
import isError from '../../../lib/is-error'
import findUp from 'next/dist/compiled/find-up'
import { FilesystemDynamicRoute, buildCustomRoute } from './filesystem'
import * as Log from '../../../build/output/log'
import HotReloader, {
  matchNextPageBundleRequest,
} from '../../dev/hot-reloader-webpack'
import { setGlobal } from '../../../trace/shared'
import { Telemetry } from '../../../telemetry/storage'
import { IncomingMessage, ServerResponse } from 'http'
import loadJsConfig from '../../../build/load-jsconfig'
import { createValidFileMatcher } from '../find-page-file'
import { eventCliSession } from '../../../telemetry/events'
import { getDefineEnv } from '../../../build/webpack-config'
import { logAppDirError } from '../../dev/log-app-dir-error'
import { UnwrapPromise } from '../../../lib/coalesced-function'
import { getSortedRoutes } from '../../../shared/lib/router/utils'
import {
  getStaticInfoIncludingLayouts,
  sortByPageExts,
} from '../../../build/entries'
import { verifyTypeScriptSetup } from '../../../lib/verifyTypeScriptSetup'
import { verifyPartytownSetup } from '../../../lib/verify-partytown-setup'
import { getRouteRegex } from '../../../shared/lib/router/utils/route-regex'
import { normalizeAppPath } from '../../../shared/lib/router/utils/app-paths'
import { buildDataRoute } from './build-data-route'
import { MiddlewareMatcher } from '../../../build/analysis/get-page-static-info'
import { getRouteMatcher } from '../../../shared/lib/router/utils/route-matcher'
import { normalizePathSep } from '../../../shared/lib/page-path/normalize-path-sep'
import { createClientRouterFilter } from '../../../lib/create-client-router-filter'
import { absolutePathToPage } from '../../../shared/lib/page-path/absolute-path-to-page'
import { generateInterceptionRoutesRewrites } from '../../../lib/generate-interception-routes-rewrites'
import { OutputState, store as consoleStore } from '../../../build/output/store'

import {
  APP_BUILD_MANIFEST,
  APP_PATHS_MANIFEST,
  BUILD_MANIFEST,
  CLIENT_STATIC_FILES_PATH,
  COMPILER_NAMES,
  DEV_CLIENT_PAGES_MANIFEST,
  DEV_MIDDLEWARE_MANIFEST,
  MIDDLEWARE_MANIFEST,
  NEXT_FONT_MANIFEST,
  PAGES_MANIFEST,
  PHASE_DEVELOPMENT_SERVER,
} from '../../../shared/lib/constants'

import {
  MiddlewareRouteMatch,
  getMiddlewareRouteMatcher,
} from '../../../shared/lib/router/utils/middleware-route-matcher'
import { NextBuildContext } from '../../../build/build-context'

import {
  isMiddlewareFile,
  NestedMiddlewareError,
  isInstrumentationHookFile,
  getPossibleMiddlewareFilenames,
  getPossibleInstrumentationHookFilenames,
} from '../../../build/worker'
import {
  createOriginalStackFrame,
  getErrorSource,
  getSourceById,
  parseStack,
} from 'next/dist/compiled/@next/react-dev-overlay/dist/middleware'
import { BuildManifest } from '../../get-page-files'
import { mkdir, readFile, writeFile } from 'fs/promises'
import { PagesManifest } from '../../../build/webpack/plugins/pages-manifest-plugin'
import { AppBuildManifest } from '../../../build/webpack/plugins/app-build-manifest-plugin'
import { PageNotFoundError } from '../../../shared/lib/utils'
import { srcEmptySsgManifest } from '../../../build/webpack/plugins/build-manifest-plugin'
import { PropagateToWorkersField } from './types'
import { MiddlewareManifest } from '../../../build/webpack/plugins/middleware-plugin'
import { devPageFiles } from '../../../build/webpack/plugins/next-types-plugin/shared'
import type { RenderWorkers } from '../router-server'
import { pathToRegexp } from 'next/dist/compiled/path-to-regexp'
import { NextJsHotReloaderInterface } from '../../dev/hot-reloader-types'
import { debounce } from '../../utils'

const wsServer = new ws.Server({ noServer: true })

type SetupOpts = {
  renderWorkers: RenderWorkers
  dir: string
  turbo?: boolean
  appDir?: string
  pagesDir?: string
  telemetry: Telemetry
  isCustomServer?: boolean
  fsChecker: UnwrapPromise<
    ReturnType<typeof import('./filesystem').setupFsCheck>
  >
  nextConfig: NextConfigComplete
}

async function verifyTypeScript(opts: SetupOpts) {
  let usingTypeScript = false
  const verifyResult = await verifyTypeScriptSetup({
    dir: opts.dir,
    distDir: opts.nextConfig.distDir,
    intentDirs: [opts.pagesDir, opts.appDir].filter(Boolean) as string[],
    typeCheckPreflight: false,
    tsconfigPath: opts.nextConfig.typescript.tsconfigPath,
    disableStaticImages: opts.nextConfig.images.disableStaticImages,
    hasAppDir: !!opts.appDir,
    hasPagesDir: !!opts.pagesDir,
  })

  if (verifyResult.version) {
    usingTypeScript = true
  }
  return usingTypeScript
}

async function startWatcher(opts: SetupOpts) {
  const { nextConfig, appDir, pagesDir, dir } = opts
  const { useFileSystemPublicRoutes } = nextConfig
  const usingTypeScript = await verifyTypeScript(opts)

  const distDir = path.join(opts.dir, opts.nextConfig.distDir)

  setGlobal('distDir', distDir)
  setGlobal('phase', PHASE_DEVELOPMENT_SERVER)

  const validFileMatcher = createValidFileMatcher(
    nextConfig.pageExtensions,
    appDir
  )

  async function propagateToWorkers(field: PropagateToWorkersField, args: any) {
    await opts.renderWorkers.app?.propagateServerField(field, args)
    await opts.renderWorkers.pages?.propagateServerField(field, args)
  }

  const serverFields: {
    actualMiddlewareFile?: string | undefined
    actualInstrumentationHookFile?: string | undefined
    appPathRoutes?: Record<string, string | string[]>
    middleware?:
      | {
          page: string
          match: MiddlewareRouteMatch
          matchers?: MiddlewareMatcher[]
        }
      | undefined
    hasAppNotFound?: boolean
    interceptionRoutes?: ReturnType<
      typeof import('./filesystem').buildCustomRoute
    >[]
  } = {}

  let hotReloader: NextJsHotReloaderInterface

  if (opts.turbo) {
    const { loadBindings } =
      require('../../../build/swc') as typeof import('../../../build/swc')

    let bindings = await loadBindings()

    const { jsConfig } = await loadJsConfig(dir, opts.nextConfig)

    const project = await bindings.turbo.createProject({
      projectPath: dir,
      rootPath: opts.nextConfig.experimental.outputFileTracingRoot || dir,
      nextConfig: opts.nextConfig,
      jsConfig,
      watch: true,
      env: process.env as Record<string, string>,
    })
    const iter = project.entrypointsSubscribe()
    const curEntries: Map<string, Route> = new Map()
    const changeSubscriptions: Map<string, AsyncIterator<any>> = new Map()
    let prevMiddleware: boolean | undefined = undefined
    const globalEntries: {
      app: Endpoint | undefined
      document: Endpoint | undefined
      error: Endpoint | undefined
    } = {
      app: undefined,
      document: undefined,
      error: undefined,
    }
    let currentEntriesHandlingResolve: ((value?: unknown) => void) | undefined
    let currentEntriesHandling = new Promise(
      (resolve) => (currentEntriesHandlingResolve = resolve)
    )
    const hmrPayloads = new Map<string, object>()
    let hmrBuilding = false

    const issues = new Map<string, Map<string, Issue>>()

    function issueKey(issue: Issue): string {
      return `${issue.severity} - ${issue.filePath} - ${issue.title}\n${issue.description}\n\n`
    }

    function formatIssue(issue: Issue) {
      const { filePath, title, description, source } = issue
      let formattedTitle = title.replace(/\n/g, '\n    ')
      let message = ''

      let formattedFilePath = filePath
        .replace('[project]/', '')
        .replaceAll('/./', '/')
        .replace('\\\\?\\', '')

      if (source) {
        const { start, end } = source
        message = `${issue.severity} - ${formattedFilePath}:${start.line + 1}:${
          start.column
        }  ${formattedTitle}`
        if (source.source.content) {
          message +=
            '\n\n' +
            codeFrameColumns(
              source.source.content,
              {
                start: { line: start.line + 1, column: start.column + 1 },
                end: { line: end.line + 1, column: end.column + 1 },
              },
              { forceColor: true }
            )
        }
      } else {
        message = `${formattedTitle}`
      }
      if (description) {
        message += `\n${description.replace(/\n/g, '\n    ')}`
      }

      return message
    }

    function processIssues(
      key: string,
      result: TurbopackResult,
      throwIssue = false
    ) {
      const oldSet = issues.get(key) ?? new Map()
      const newSet = new Map<string, Issue>()
      issues.set(key, newSet)

      for (const issue of result.issues) {
        // TODO better formatting
        if (issue.severity !== 'error' && issue.severity !== 'fatal') continue
        const key = issueKey(issue)
        const formatted = formatIssue(issue)
        if (!throwIssue && !oldSet.has(key)) {
          console.error(`  ⚠ ${key} ${formatted}\n\n`)
        }
        newSet.set(key, issue)
        if (throwIssue) {
          throw new ModuleBuildError(formatted)
        }
      }

      for (const issue of oldSet.keys()) {
        if (!newSet.has(issue)) {
          console.error(`✅ ${key} fixed ${issue}`)
        }
      }
    }

    async function processResult(
      result: TurbopackResult<WrittenEndpoint>
    ): Promise<TurbopackResult<WrittenEndpoint>> {
      await (global as any)._nextDeleteCache?.(
        result.serverPaths
          .map((p) => path.join(distDir, p))
          .concat([
            // We need to clear the chunk cache in react
            require.resolve(
              'next/dist/compiled/react-server-dom-webpack/cjs/react-server-dom-webpack-client.edge.development.js'
            ),
            // And this redirecting module as well
            require.resolve(
              'next/dist/compiled/react-server-dom-webpack/client.edge.js'
            ),
          ])
      )

      return result
    }

    class ModuleBuildError extends Error {}

    let hmrHash = 0
    const sendHmrDebounce = debounce(() => {
      interface HmrError {
        moduleName?: string
        message: string
        details?: string
        moduleTrace?: Array<{ moduleName: string }>
        stack?: string
      }
      const errors = new Map<string, HmrError>()
      for (const [_path, issueMap] of issues) {
        for (const [key, issue] of issueMap) {
          if (errors.has(key)) continue

          console.log(issue)
          const message = formatIssue(issue)

          errors.set(key, {
            message,
            details: issue.detail,
          })
        }
      }

      hotReloader.send({
        action: 'built',
        hash: String(++hmrHash),
        errors: [...errors.values()],
        warnings: [],
      })
      hmrBuilding = false

      if (errors.size === 0) {
        for (const payload of hmrPayloads.values()) {
          hotReloader.send(payload)
        }
        hmrPayloads.clear()
      }
    }, 2)

    function sendHmr(key: string, id: string, payload: object) {
      // We've detected a change in some part of the graph. If nothing has
      // been inserted into building yet, then this is the first change
      // emitted, but their may be many more coming.
      if (!hmrBuilding) {
        hotReloader.send('building')
        hmrBuilding = true
      }
      hmrPayloads.set(`${key}:${id}`, payload)
      sendHmrDebounce()
    }

    const clearCache = (filePath: string) =>
      (global as any)._nextDeleteCache?.([filePath])

    async function loadPartialManifest<T>(
      name: string,
      pageName: string,
      type: 'pages' | 'app' | 'app-route' | 'middleware' = 'pages'
    ): Promise<T> {
      const manifestPath = path.posix.join(
        distDir,
        `server`,
        type === 'app-route' ? 'app' : type,
        type === 'middleware'
          ? ''
          : pageName === '/'
          ? 'index'
          : pageName === '/index' || pageName.startsWith('/index/')
          ? `/index${pageName}`
          : pageName,
        type === 'app' ? 'page' : type === 'app-route' ? 'route' : '',
        name
      )
      return JSON.parse(
        await readFile(path.posix.join(manifestPath), 'utf-8')
      ) as T
    }

    const buildManifests = new Map<string, BuildManifest>()
    const appBuildManifests = new Map<string, AppBuildManifest>()
    const pagesManifests = new Map<string, PagesManifest>()
    const appPathsManifests = new Map<string, PagesManifest>()
    const middlewareManifests = new Map<string, MiddlewareManifest>()
    const clientToHmrSubscription = new Map<
      ws,
      Map<string, AsyncIterator<any>>
    >()
    const clients = new Set<ws>()

    async function loadMiddlewareManifest(
      pageName: string,
      type: 'pages' | 'app' | 'app-route' | 'middleware'
    ): Promise<void> {
      middlewareManifests.set(
        pageName,
        await loadPartialManifest(MIDDLEWARE_MANIFEST, pageName, type)
      )
    }

    async function loadBuildManifest(
      pageName: string,
      type: 'app' | 'pages' = 'pages'
    ): Promise<void> {
      buildManifests.set(
        pageName,
        await loadPartialManifest(BUILD_MANIFEST, pageName, type)
      )
    }

    async function loadAppBuildManifest(pageName: string): Promise<void> {
      appBuildManifests.set(
        pageName,
        await loadPartialManifest(APP_BUILD_MANIFEST, pageName, 'app')
      )
    }

    async function loadPagesManifest(pageName: string): Promise<void> {
      pagesManifests.set(
        pageName,
        await loadPartialManifest(PAGES_MANIFEST, pageName)
      )
    }

    async function loadAppPathManifest(
      pageName: string,
      type: 'app' | 'app-route' = 'app'
    ): Promise<void> {
      appPathsManifests.set(
        pageName,
        await loadPartialManifest(APP_PATHS_MANIFEST, pageName, type)
      )
    }

    const buildingReported = new Set<string>()

    async function changeSubscription(
      page: string,
      endpoint: Endpoint | undefined,
      makePayload: (
        page: string,
        change: TurbopackResult<ServerClientChange>
      ) => object | void
    ) {
      if (!endpoint || changeSubscriptions.has(page)) return

      const changed = await endpoint.changed()
      changeSubscriptions.set(page, changed)

      for await (const change of changed) {
        processIssues(page, change)
        const payload = makePayload(page, change)
        if (payload) sendHmr('endpoint-change', page, payload)
      }
    }
    function clearChangeSubscription(page: string) {
      const subscription = changeSubscriptions.get(page)
      if (subscription) {
        subscription.return?.()
        changeSubscriptions.delete(page)
      }
      issues.delete(page)
    }

    try {
      async function handleEntries() {
        for await (const entrypoints of iter) {
          if (!currentEntriesHandlingResolve) {
            currentEntriesHandling = new Promise(
              // eslint-disable-next-line no-loop-func
              (resolve) => (currentEntriesHandlingResolve = resolve)
            )
          }
          globalEntries.app = entrypoints.pagesAppEndpoint
          globalEntries.document = entrypoints.pagesDocumentEndpoint
          globalEntries.error = entrypoints.pagesErrorEndpoint

          curEntries.clear()

          for (const [pathname, route] of entrypoints.routes) {
            switch (route.type) {
              case 'page':
              case 'page-api':
              case 'app-page':
              case 'app-route': {
                curEntries.set(pathname, route)
                break
              }
              default:
                Log.info(`skipping ${pathname} (${route.type})`)
                break
            }
          }

          for (const [pathname, subscription] of changeSubscriptions) {
            if (pathname === '') {
              // middleware is handled below
              continue
            }

            if (!curEntries.has(pathname)) {
              subscription.return?.()
              changeSubscriptions.delete(pathname)
            }
          }

          const { middleware } = entrypoints
          // We check for explicit true/false, since it's initialized to
          // undefined during the first loop (middlewareChanges event is
          // unnecessary during the first serve)
          if (prevMiddleware === true && !middleware) {
            // Went from middleware to no middleware
            clearChangeSubscription('middleware')
            sendHmr('entrypoint-change', 'middleware', {
              event: 'middlewareChanges',
            })
          } else if (prevMiddleware === false && middleware) {
            // Went from no middleware to middleware
            sendHmr('endpoint-change', 'middleware', {
              event: 'middlewareChanges',
            })
          }
          if (middleware) {
            const writtenEndpoint = await processResult(
              await middleware.endpoint.writeToDisk()
            )
            processIssues('middleware', writtenEndpoint)
            await loadMiddlewareManifest('middleware', 'middleware')
            serverFields.actualMiddlewareFile = 'middleware'
            serverFields.middleware = {
              match: null as any,
              page: '/',
              matchers:
                middlewareManifests.get('middleware')?.middleware['/'].matchers,
            }

            changeSubscription('middleware', middleware.endpoint, () => {
              return { event: 'middlewareChanges' }
            })
            prevMiddleware = true
          } else {
            middlewareManifests.delete('middleware')
            serverFields.actualMiddlewareFile = undefined
            serverFields.middleware = undefined
            prevMiddleware = false
          }
          await propagateToWorkers(
            'actualMiddlewareFile',
            serverFields.actualMiddlewareFile
          )
          await propagateToWorkers('middleware', serverFields.middleware)

          currentEntriesHandlingResolve!()
          currentEntriesHandlingResolve = undefined
        }
      }
      handleEntries().catch((err) => {
        console.error(err)
        process.exit(1)
      })
    } catch (e) {
      console.error(e)
    }

    function mergeBuildManifests(manifests: Iterable<BuildManifest>) {
      const manifest: Partial<BuildManifest> & Pick<BuildManifest, 'pages'> = {
        pages: {
          '/_app': [],
        },
        // Something in next.js depends on these to exist even for app dir rendering
        devFiles: [],
        ampDevFiles: [],
        polyfillFiles: [],
        lowPriorityFiles: [
          'static/development/_ssgManifest.js',
          'static/development/_buildManifest.js',
        ],
        rootMainFiles: [],
        ampFirstPages: [],
      }
      for (const m of manifests) {
        Object.assign(manifest.pages, m.pages)
        if (m.rootMainFiles.length) manifest.rootMainFiles = m.rootMainFiles
      }
      return manifest
    }

    function mergeAppBuildManifests(manifests: Iterable<AppBuildManifest>) {
      const manifest: AppBuildManifest = {
        pages: {},
      }
      for (const m of manifests) {
        Object.assign(manifest.pages, m.pages)
      }
      return manifest
    }

    function mergePagesManifests(manifests: Iterable<PagesManifest>) {
      const manifest: PagesManifest = {}
      for (const m of manifests) {
        Object.assign(manifest, m)
      }
      return manifest
    }

    function mergeMiddlewareManifests(
      manifests: Iterable<MiddlewareManifest>
    ): MiddlewareManifest {
      const manifest: MiddlewareManifest = {
        version: 2,
        middleware: {},
        sortedMiddleware: [],
        functions: {},
      }
      for (const m of manifests) {
        Object.assign(manifest.functions, m.functions)
        Object.assign(manifest.middleware, m.middleware)
      }
      for (const fun of Object.values(manifest.functions).concat(
        Object.values(manifest.middleware)
      )) {
        for (const matcher of fun.matchers) {
          if (!matcher.regexp) {
            matcher.regexp = pathToRegexp(matcher.originalSource, [], {
              delimiter: '/',
              sensitive: false,
              strict: true,
            }).source.replaceAll('\\/', '/')
          }
        }
      }
      manifest.sortedMiddleware = Object.keys(manifest.middleware)
      return manifest
    }

    async function writeBuildManifest(): Promise<void> {
      const buildManifest = mergeBuildManifests(buildManifests.values())
      const buildManifestPath = path.join(distDir, 'build-manifest.json')
      await clearCache(buildManifestPath)
      await writeFile(
        buildManifestPath,
        JSON.stringify(buildManifest, null, 2),
        'utf-8'
      )
      const content = {
        __rewrites: { afterFiles: [], beforeFiles: [], fallback: [] },
        ...Object.fromEntries(
          [...curEntries.keys()].map((pathname) => [
            pathname,
            `static/chunks/pages${pathname === '/' ? '/index' : pathname}.js`,
          ])
        ),
        sortedPages: [...curEntries.keys()],
      }
      const buildManifestJs = `self.__BUILD_MANIFEST = ${JSON.stringify(
        content
      )};self.__BUILD_MANIFEST_CB && self.__BUILD_MANIFEST_CB()`
      await writeFile(
        path.join(distDir, 'static', 'development', '_buildManifest.js'),
        buildManifestJs,
        'utf-8'
      )
      await writeFile(
        path.join(distDir, 'static', 'development', '_ssgManifest.js'),
        srcEmptySsgManifest,
        'utf-8'
      )
    }

    async function writeAppBuildManifest(): Promise<void> {
      const appBuildManifest = mergeAppBuildManifests(
        appBuildManifests.values()
      )
      const appBuildManifestPath = path.join(distDir, APP_BUILD_MANIFEST)
      await clearCache(appBuildManifestPath)
      await writeFile(
        appBuildManifestPath,
        JSON.stringify(appBuildManifest, null, 2),
        'utf-8'
      )
    }

    async function writePagesManifest(): Promise<void> {
      const pagesManifest = mergePagesManifests(pagesManifests.values())
      const pagesManifestPath = path.join(distDir, 'server', PAGES_MANIFEST)
      await clearCache(pagesManifestPath)
      await writeFile(
        pagesManifestPath,
        JSON.stringify(pagesManifest, null, 2),
        'utf-8'
      )
    }

    async function writeAppPathsManifest(): Promise<void> {
      const appPathsManifest = mergePagesManifests(appPathsManifests.values())
      const appPathsManifestPath = path.join(
        distDir,
        'server',
        APP_PATHS_MANIFEST
      )
      await clearCache(appPathsManifestPath)
      await writeFile(
        appPathsManifestPath,
        JSON.stringify(appPathsManifest, null, 2),
        'utf-8'
      )
    }

    async function writeMiddlewareManifest(): Promise<void> {
      const middlewareManifest = mergeMiddlewareManifests(
        middlewareManifests.values()
      )
      const middlewareManifestPath = path.join(
        distDir,
        'server/middleware-manifest.json'
      )
      await clearCache(middlewareManifestPath)
      await writeFile(
        middlewareManifestPath,
        JSON.stringify(middlewareManifest, null, 2),
        'utf-8'
      )
    }

    async function writeFontManifest(): Promise<void> {
      // TODO: turbopack should write the correct
      // version of this
      const fontManifestPath = path.join(
        distDir,
        'server',
        NEXT_FONT_MANIFEST + '.json'
      )
      await clearCache(fontManifestPath)
      await writeFile(
        fontManifestPath,
        JSON.stringify(
          {
            pages: {},
            app: {},
            appUsingSizeAdjust: false,
            pagesUsingSizeAdjust: false,
          },
          null,
          2
        )
      )
    }

    async function writeOtherManifests(): Promise<void> {
      const loadableManifestPath = path.join(
        distDir,
        'react-loadable-manifest.json'
      )
      await clearCache(loadableManifestPath)
      await writeFile(
        loadableManifestPath,
        JSON.stringify({}, null, 2),
        'utf-8'
      )
    }

    async function subscribeToHmrEvents(id: string, client: ws) {
      let mapping = clientToHmrSubscription.get(client)
      if (mapping === undefined) {
        mapping = new Map()
        clientToHmrSubscription.set(client, mapping)
      }
      if (mapping.has(id)) return

      const subscription = project.hmrEvents(id)
      mapping.set(id, subscription)

      // The subscription will always emit once, which is the initial
      // computation. This is not a change, so swallow it.
      try {
        await subscription.next()
      } catch (e) {
        // The client is using an HMR session from a previous server, tell them
        // to fully reload the page to resolve the issue. We can't use
        // `hotReloader.send` since that would force very connected client to
        // reload, only this client is out of date.
        client.send(JSON.stringify({ action: 'reloadPage' }))
        client.close()
        return
      }

      for await (const data of subscription) {
        processIssues(id, data)
        sendHmr('hrm-event', id, { type: 'turbopack-message', data })
      }
    }

    function unsubscribeToHmrEvents(id: string, client: ws) {
      const mapping = clientToHmrSubscription.get(client)
      const subscription = mapping?.get(id)
      subscription?.return!()
    }

    // Write empty manifests
    await mkdir(path.join(distDir, 'server'), { recursive: true })
    await mkdir(path.join(distDir, 'static/development'), { recursive: true })
    await writeFile(
      path.join(distDir, 'package.json'),
      JSON.stringify(
        {
          type: 'commonjs',
        },
        null,
        2
      )
    )
    await currentEntriesHandling
    await writeBuildManifest()
    await writeAppBuildManifest()
    await writePagesManifest()
    await writeAppPathsManifest()
    await writeMiddlewareManifest()
    await writeOtherManifests()
    await writeFontManifest()

    const turbopackHotReloader: NextJsHotReloaderInterface = {
      activeWebpackConfigs: undefined,
      serverStats: null,
      edgeServerStats: null,
      async run(req, _res, _parsedUrl) {
        // intercept page chunks request and ensure them with turbopack
        if (req.url?.startsWith('/_next/static/chunks/pages/')) {
          const params = matchNextPageBundleRequest(req.url)

          if (params) {
            const decodedPagePath = `/${params.path
              .map((param: string) => decodeURIComponent(param))
              .join('/')}`

            await hotReloader
              .ensurePage({
                page: decodedPagePath,
                clientOnly: false,
              })
              .catch(console.error)
          }
        }
        // Request was not finished.
        return { finished: undefined }
      },

      onHMR(req: IncomingMessage, socket: Socket, head: Buffer) {
        wsServer.handleUpgrade(req, socket, head, (client) => {
          clients.add(client)
          client.on('close', () => clients.delete(client))

          client.addEventListener('message', ({ data }) => {
            const parsedData = JSON.parse(
              typeof data !== 'string' ? data.toString() : data
            )

            // Next.js messages
            switch (parsedData.event) {
              case 'ping': {
                // const result = parsedData.appDirRoute
                // ? handleAppDirPing(parsedData.tree)
                // : handlePing(parsedData.page)
                const result = { success: true }
                hotReloader.send({
                  ...result,
                  [parsedData.appDirRoute ? 'action' : 'event']: 'pong',
                })
                break
              }

              case 'span-end':
              case 'client-error': // { errorCount, clientId }
              case 'client-warning': // { warningCount, clientId }
              case 'client-success': // { clientId }
              case 'server-component-reload-page': // { clientId }
              case 'client-reload-page': // { clientId }
              case 'client-full-reload': // { stackTrace, hadRuntimeError }
                // TODO
                break

              default:
                // Might be a Turbopack message...
                if (!parsedData.type) {
                  throw new Error(`unrecognized HMR message "${data}"`)
                }
            }

            // Turbopack messages
            switch (parsedData.type) {
              case 'turbopack-subscribe':
                subscribeToHmrEvents(parsedData.path, client)
                break

              case 'turbopack-unsubscribe':
                unsubscribeToHmrEvents(parsedData.path, client)
                break

              default:
                if (!parsedData.event) {
                  throw new Error(
                    `unrecognized Turbopack HMR message "${data}"`
                  )
                }
            }
          })

          client.send(JSON.stringify({ type: 'turbopack-connected' }))
        })
      },

      send(action: string | object, ...data: any[]) {
        const payload = JSON.stringify(
          typeof action === 'string' ? { action, data } : action
        )
        for (const client of clients) {
          client.send(payload)
        }
      },

      setHmrServerError(_error) {
        // Not implemented yet.
      },
      clearHmrServerError() {
        // Not implemented yet.
      },
      async start() {
        // Not implemented yet.
      },
      async stop() {
        // Not implemented yet.
      },
      async getCompilationErrors(_page) {
        return []
      },
      invalidate(/* Unused parameter: { reloadAfterInvalidation } */) {
        // Not implemented yet.
      },
      async buildFallbackError() {
        // Not implemented yet.
      },
      async ensurePage({
        page: inputPage,
        // Unused parameters
        // clientOnly,
        // appPaths,
        match,
        isApp,
      }) {
        let page = match?.definition?.pathname ?? inputPage

        if (page === '/_error') {
          if (globalEntries.app) {
            const writtenEndpoint = await processResult(
              await globalEntries.app.writeToDisk()
            )
            processIssues('_app', writtenEndpoint)
          }
          await loadBuildManifest('_app')
          await loadPagesManifest('_app')

          if (globalEntries.document) {
            const writtenEndpoint = await processResult(
              await globalEntries.document.writeToDisk()
            )
            changeSubscription('_document', globalEntries.document, () => {
              return { action: 'reloadPage' }
            })
            processIssues('_document', writtenEndpoint)
          }
          await loadPagesManifest('_document')

          if (globalEntries.error) {
            const writtenEndpoint = await processResult(
              await globalEntries.error.writeToDisk()
            )
            processIssues(page, writtenEndpoint)
          }
          await loadBuildManifest('_error')
          await loadPagesManifest('_error')

          await writeBuildManifest()
          await writePagesManifest()
          await writeMiddlewareManifest()
          await writeOtherManifests()

          return
        }

        await currentEntriesHandling
        const route = curEntries.get(page)

        if (!route) {
          // TODO: why is this entry missing in turbopack?
          if (page === '/_app') return
          if (page === '/_document') return
          if (page === '/middleware') return

          throw new PageNotFoundError(`route not found ${page}`)
        }

        if (!buildingReported.has(page)) {
          buildingReported.add(page)
          let suffix
          switch (route.type) {
            case 'app-page':
              suffix = 'page'
              break
            case 'app-route':
              suffix = 'route'
              break
            case 'page':
            case 'page-api':
              suffix = ''
              break
            default:
              throw new Error('Unexpected route type ' + route.type)
          }

          consoleStore.setState(
            {
              loading: true,
              trigger: `${page}${
                !page.endsWith('/') && suffix.length > 0 ? '/' : ''
              }${suffix} (client and server)`,
            } as OutputState,
            true
          )
        }

        switch (route.type) {
          case 'page': {
            if (isApp) {
              throw new Error(
                `mis-matched route type: isApp && page for ${page}`
              )
            }

<<<<<<< HEAD
            if (globalEntries.app) {
              const writtenEndpoint = await processResult(
                await globalEntries.app.writeToDisk()
              )
              processIssues('_app', writtenEndpoint)
            }
            await loadBuildManifest('_app')
            await loadPagesManifest('_app')

            if (globalEntries.document) {
              const writtenEndpoint = await processResult(
                await globalEntries.document.writeToDisk()
              )
              changeSubscription('_document', globalEntries.document, () => {
                return { action: 'reloadPage' }
              })
              processIssues('_document', writtenEndpoint)
            }
=======
            await processResult('_app', await globalEntries.app?.writeToDisk())

            await loadBuildManifest('_app')
            await loadPagesManifest('_app')

            await processResult(
              '_document',
              await globalEntries.document?.writeToDisk()
            )

            changeSubscription('_document', globalEntries?.document, () => {
              return { action: 'reloadPage' }
            })
>>>>>>> e2584c6f
            await loadPagesManifest('_document')

            const writtenEndpoint = await processResult(
              await route.htmlEndpoint.writeToDisk()
            )
<<<<<<< HEAD
            changeSubscription(page, route.dataEndpoint, (pageName, change) => {
              switch (change.type) {
=======

            changeSubscription(page, route.htmlEndpoint, (pageName, change) => {
              switch (change) {
>>>>>>> e2584c6f
                case ServerClientChangeType.Server:
                case ServerClientChangeType.Both:
                  return { event: 'serverOnlyChanges', pages: [pageName] }
                default:
              }
            })

            const type = writtenEndpoint?.type

            await loadBuildManifest(page)
            await loadPagesManifest(page)
            if (type === 'edge') {
              await loadMiddlewareManifest(page, 'pages')
            } else {
              middlewareManifests.delete(page)
            }

            await writeBuildManifest()
            await writePagesManifest()
            await writeMiddlewareManifest()
            await writeOtherManifests()

            processIssues(page, writtenEndpoint, true)

            break
          }
          case 'page-api': {
            // We don't throw on ensureOpts.isApp === true here
            // since this can happen when app pages make
            // api requests to page API routes.

            const writtenEndpoint = await processResult(
              await route.endpoint.writeToDisk()
            )

            const type = writtenEndpoint?.type

            await loadPagesManifest(page)
            if (type === 'edge') {
              await loadMiddlewareManifest(page, 'pages')
            } else {
              middlewareManifests.delete(page)
            }

            await writePagesManifest()
            await writeMiddlewareManifest()
            await writeOtherManifests()

            processIssues(page, writtenEndpoint, true)

            break
          }
          case 'app-page': {
<<<<<<< HEAD
            const writtenEndpoint = await processResult(
              await route.htmlEndpoint.writeToDisk()
            )
            changeSubscription(page, route.rscEndpoint, (_page, change) => {
              switch (change.type) {
=======
            await processResult(page, await route.htmlEndpoint.writeToDisk())

            changeSubscription(page, route.htmlEndpoint, (_page, change) => {
              switch (change) {
>>>>>>> e2584c6f
                case ServerClientChangeType.Server:
                case ServerClientChangeType.Both:
                  return { action: 'serverComponentChanges' }
                default:
              }
            })

            await loadAppBuildManifest(page)
            await loadBuildManifest(page, 'app')
            await loadAppPathManifest(page, 'app')

            await writeAppBuildManifest()
            await writeBuildManifest()
            await writeAppPathsManifest()
            await writeMiddlewareManifest()
            await writeOtherManifests()

            processIssues(page, writtenEndpoint, true)

            break
          }
          case 'app-route': {
            const writtenEndpoint = await processResult(
              await route.endpoint.writeToDisk()
            )

            const type = writtenEndpoint?.type

            await loadAppPathManifest(page, 'app-route')
            if (type === 'edge') {
              await loadMiddlewareManifest(page, 'app-route')
            } else {
              middlewareManifests.delete(page)
            }

            await writeAppBuildManifest()
            await writeAppPathsManifest()
            await writeMiddlewareManifest()
            await writeMiddlewareManifest()
            await writeOtherManifests()

            processIssues(page, writtenEndpoint, true)

            break
          }
          default: {
            throw new Error(`unknown route type ${route.type} for ${page}`)
          }
        }

        consoleStore.setState(
          {
            loading: false,
            partial: 'client and server',
          } as OutputState,
          true
        )
      },
    }

    hotReloader = turbopackHotReloader
  } else {
    hotReloader = new HotReloader(opts.dir, {
      appDir,
      pagesDir,
      distDir: distDir,
      config: opts.nextConfig,
      buildId: 'development',
      telemetry: opts.telemetry,
      rewrites: opts.fsChecker.rewrites,
      previewProps: opts.fsChecker.prerenderManifest.preview,
    })
  }

  await hotReloader.start()

  if (opts.nextConfig.experimental.nextScriptWorkers) {
    await verifyPartytownSetup(
      opts.dir,
      path.join(distDir, CLIENT_STATIC_FILES_PATH)
    )
  }

  opts.fsChecker.ensureCallback(async function ensure(item) {
    if (item.type === 'appFile' || item.type === 'pageFile') {
      await hotReloader.ensurePage({
        clientOnly: false,
        page: item.itemPath,
        isApp: item.type === 'appFile',
      })
    }
  })

  let resolved = false
  let prevSortedRoutes: string[] = []

  await new Promise<void>(async (resolve, reject) => {
    if (pagesDir) {
      // Watchpack doesn't emit an event for an empty directory
      fs.readdir(pagesDir, (_, files) => {
        if (files?.length) {
          return
        }

        if (!resolved) {
          resolve()
          resolved = true
        }
      })
    }

    const pages = pagesDir ? [pagesDir] : []
    const app = appDir ? [appDir] : []
    const directories = [...pages, ...app]

    const rootDir = pagesDir || appDir
    const files = [
      ...getPossibleMiddlewareFilenames(
        path.join(rootDir!, '..'),
        nextConfig.pageExtensions
      ),
      ...getPossibleInstrumentationHookFilenames(
        path.join(rootDir!, '..'),
        nextConfig.pageExtensions
      ),
    ]
    let nestedMiddleware: string[] = []

    const envFiles = [
      '.env.development.local',
      '.env.local',
      '.env.development',
      '.env',
    ].map((file) => path.join(dir, file))

    files.push(...envFiles)

    // tsconfig/jsconfig paths hot-reloading
    const tsconfigPaths = [
      path.join(dir, 'tsconfig.json'),
      path.join(dir, 'jsconfig.json'),
    ]
    files.push(...tsconfigPaths)

    const wp = new Watchpack({
      ignored: (pathname: string) => {
        return (
          !files.some((file) => file.startsWith(pathname)) &&
          !directories.some(
            (d) => pathname.startsWith(d) || d.startsWith(pathname)
          )
        )
      },
    })
    const fileWatchTimes = new Map()
    let enabledTypeScript = usingTypeScript
    let previousClientRouterFilters: any
    let previousConflictingPagePaths: Set<string> = new Set()

    wp.on('aggregated', async () => {
      let middlewareMatchers: MiddlewareMatcher[] | undefined
      const routedPages: string[] = []
      const knownFiles = wp.getTimeInfoEntries()
      const appPaths: Record<string, string[]> = {}
      const pageNameSet = new Set<string>()
      const conflictingAppPagePaths = new Set<string>()
      const appPageFilePaths = new Map<string, string>()
      const pagesPageFilePaths = new Map<string, string>()

      let envChange = false
      let tsconfigChange = false
      let conflictingPageChange = 0
      let hasRootAppNotFound = false

      const { appFiles, pageFiles } = opts.fsChecker

      appFiles.clear()
      pageFiles.clear()
      devPageFiles.clear()

      const sortedKnownFiles: string[] = [...knownFiles.keys()].sort(
        sortByPageExts(nextConfig.pageExtensions)
      )

      for (const fileName of sortedKnownFiles) {
        if (
          !files.includes(fileName) &&
          !directories.some((d) => fileName.startsWith(d))
        ) {
          continue
        }
        const meta = knownFiles.get(fileName)

        const watchTime = fileWatchTimes.get(fileName)
        const watchTimeChange = watchTime && watchTime !== meta?.timestamp
        fileWatchTimes.set(fileName, meta.timestamp)

        if (envFiles.includes(fileName)) {
          if (watchTimeChange) {
            envChange = true
          }
          continue
        }

        if (tsconfigPaths.includes(fileName)) {
          if (fileName.endsWith('tsconfig.json')) {
            enabledTypeScript = true
          }
          if (watchTimeChange) {
            tsconfigChange = true
          }
          continue
        }

        if (
          meta?.accuracy === undefined ||
          !validFileMatcher.isPageFile(fileName)
        ) {
          continue
        }

        const isAppPath = Boolean(
          appDir &&
            normalizePathSep(fileName).startsWith(
              normalizePathSep(appDir) + '/'
            )
        )
        const isPagePath = Boolean(
          pagesDir &&
            normalizePathSep(fileName).startsWith(
              normalizePathSep(pagesDir) + '/'
            )
        )

        const rootFile = absolutePathToPage(fileName, {
          dir: dir,
          extensions: nextConfig.pageExtensions,
          keepIndex: false,
          pagesType: 'root',
        })

        if (isMiddlewareFile(rootFile)) {
          const staticInfo = await getStaticInfoIncludingLayouts({
            pageFilePath: fileName,
            config: nextConfig,
            appDir: appDir,
            page: rootFile,
            isDev: true,
            isInsideAppDir: isAppPath,
            pageExtensions: nextConfig.pageExtensions,
          })
          if (nextConfig.output === 'export') {
            Log.error(
              'Middleware cannot be used with "output: export". See more info here: https://nextjs.org/docs/advanced-features/static-html-export'
            )
            continue
          }
          serverFields.actualMiddlewareFile = rootFile
          await propagateToWorkers(
            'actualMiddlewareFile',
            serverFields.actualMiddlewareFile
          )
          middlewareMatchers = staticInfo.middleware?.matchers || [
            { regexp: '.*', originalSource: '/:path*' },
          ]
          continue
        }
        if (
          isInstrumentationHookFile(rootFile) &&
          nextConfig.experimental.instrumentationHook
        ) {
          NextBuildContext.hasInstrumentationHook = true
          serverFields.actualInstrumentationHookFile = rootFile
          await propagateToWorkers(
            'actualInstrumentationHookFile',
            serverFields.actualInstrumentationHookFile
          )
          continue
        }

        if (fileName.endsWith('.ts') || fileName.endsWith('.tsx')) {
          enabledTypeScript = true
        }

        if (!(isAppPath || isPagePath)) {
          continue
        }

        // Collect all current filenames for the TS plugin to use
        devPageFiles.add(fileName)

        let pageName = absolutePathToPage(fileName, {
          dir: isAppPath ? appDir! : pagesDir!,
          extensions: nextConfig.pageExtensions,
          keepIndex: isAppPath,
          pagesType: isAppPath ? 'app' : 'pages',
        })

        if (
          !isAppPath &&
          pageName.startsWith('/api/') &&
          nextConfig.output === 'export'
        ) {
          Log.error(
            'API Routes cannot be used with "output: export". See more info here: https://nextjs.org/docs/advanced-features/static-html-export'
          )
          continue
        }

        if (isAppPath) {
          const isRootNotFound = validFileMatcher.isRootNotFound(fileName)
          hasRootAppNotFound = true

          if (isRootNotFound) {
            continue
          }
          if (!isRootNotFound && !validFileMatcher.isAppRouterPage(fileName)) {
            continue
          }
          // Ignore files/directories starting with `_` in the app directory
          if (normalizePathSep(pageName).includes('/_')) {
            continue
          }

          const originalPageName = pageName
          pageName = normalizeAppPath(pageName).replace(/%5F/g, '_')
          if (!appPaths[pageName]) {
            appPaths[pageName] = []
          }
          appPaths[pageName].push(originalPageName)

          if (useFileSystemPublicRoutes) {
            appFiles.add(pageName)
          }

          if (routedPages.includes(pageName)) {
            continue
          }
        } else {
          if (useFileSystemPublicRoutes) {
            pageFiles.add(pageName)
            // always add to nextDataRoutes for now but in future only add
            // entries that actually use getStaticProps/getServerSideProps
            opts.fsChecker.nextDataRoutes.add(pageName)
          }
        }
        ;(isAppPath ? appPageFilePaths : pagesPageFilePaths).set(
          pageName,
          fileName
        )

        if (appDir && pageNameSet.has(pageName)) {
          conflictingAppPagePaths.add(pageName)
        } else {
          pageNameSet.add(pageName)
        }

        /**
         * If there is a middleware that is not declared in the root we will
         * warn without adding it so it doesn't make its way into the system.
         */
        if (/[\\\\/]_middleware$/.test(pageName)) {
          nestedMiddleware.push(pageName)
          continue
        }

        routedPages.push(pageName)
      }

      const numConflicting = conflictingAppPagePaths.size
      conflictingPageChange = numConflicting - previousConflictingPagePaths.size

      if (conflictingPageChange !== 0) {
        if (numConflicting > 0) {
          let errorMessage = `Conflicting app and page file${
            numConflicting === 1 ? ' was' : 's were'
          } found, please remove the conflicting files to continue:\n`

          for (const p of conflictingAppPagePaths) {
            const appPath = path.relative(dir, appPageFilePaths.get(p)!)
            const pagesPath = path.relative(dir, pagesPageFilePaths.get(p)!)
            errorMessage += `  "${pagesPath}" - "${appPath}"\n`
          }
          hotReloader.setHmrServerError(new Error(errorMessage))
        } else if (numConflicting === 0) {
          hotReloader.clearHmrServerError()
          await propagateToWorkers('reloadMatchers', undefined)
        }
      }

      previousConflictingPagePaths = conflictingAppPagePaths

      let clientRouterFilters: any
      if (nextConfig.experimental.clientRouterFilter) {
        clientRouterFilters = createClientRouterFilter(
          Object.keys(appPaths),
          nextConfig.experimental.clientRouterFilterRedirects
            ? ((nextConfig as any)._originalRedirects || []).filter(
                (r: any) => !r.internal
              )
            : [],
          nextConfig.experimental.clientRouterFilterAllowedRate
        )

        if (
          !previousClientRouterFilters ||
          JSON.stringify(previousClientRouterFilters) !==
            JSON.stringify(clientRouterFilters)
        ) {
          envChange = true
          previousClientRouterFilters = clientRouterFilters
        }
      }

      if (!usingTypeScript && enabledTypeScript) {
        // we tolerate the error here as this is best effort
        // and the manual install command will be shown
        await verifyTypeScript(opts)
          .then(() => {
            tsconfigChange = true
          })
          .catch(() => {})
      }

      if (envChange || tsconfigChange) {
        if (envChange) {
          loadEnvConfig(dir, true, Log, true)
          await propagateToWorkers('loadEnvConfig', [
            { dev: true, forceReload: true, silent: true },
          ])
        }
        let tsconfigResult:
          | UnwrapPromise<ReturnType<typeof loadJsConfig>>
          | undefined

        if (tsconfigChange) {
          try {
            tsconfigResult = await loadJsConfig(dir, nextConfig)
          } catch (_) {
            /* do we want to log if there are syntax errors in tsconfig  while editing? */
          }
        }

        hotReloader.activeWebpackConfigs?.forEach((config, idx) => {
          const isClient = idx === 0
          const isNodeServer = idx === 1
          const isEdgeServer = idx === 2
          const hasRewrites =
            opts.fsChecker.rewrites.afterFiles.length > 0 ||
            opts.fsChecker.rewrites.beforeFiles.length > 0 ||
            opts.fsChecker.rewrites.fallback.length > 0

          if (tsconfigChange) {
            config.resolve?.plugins?.forEach((plugin: any) => {
              // look for the JsConfigPathsPlugin and update with
              // the latest paths/baseUrl config
              if (plugin && plugin.jsConfigPlugin && tsconfigResult) {
                const { resolvedBaseUrl, jsConfig } = tsconfigResult
                const currentResolvedBaseUrl = plugin.resolvedBaseUrl
                const resolvedUrlIndex = config.resolve?.modules?.findIndex(
                  (item) => item === currentResolvedBaseUrl
                )

                if (
                  resolvedBaseUrl &&
                  resolvedBaseUrl !== currentResolvedBaseUrl
                ) {
                  // remove old baseUrl and add new one
                  if (resolvedUrlIndex && resolvedUrlIndex > -1) {
                    config.resolve?.modules?.splice(resolvedUrlIndex, 1)
                  }
                  config.resolve?.modules?.push(resolvedBaseUrl)
                }

                if (jsConfig?.compilerOptions?.paths && resolvedBaseUrl) {
                  Object.keys(plugin.paths).forEach((key) => {
                    delete plugin.paths[key]
                  })
                  Object.assign(plugin.paths, jsConfig.compilerOptions.paths)
                  plugin.resolvedBaseUrl = resolvedBaseUrl
                }
              }
            })
          }

          if (envChange) {
            config.plugins?.forEach((plugin: any) => {
              // we look for the DefinePlugin definitions so we can
              // update them on the active compilers
              if (
                plugin &&
                typeof plugin.definitions === 'object' &&
                plugin.definitions.__NEXT_DEFINE_ENV
              ) {
                const newDefine = getDefineEnv({
                  allowedRevalidateHeaderKeys: undefined,
                  clientRouterFilters,
                  config: nextConfig,
                  dev: true,
                  distDir,
                  fetchCacheKeyPrefix: undefined,
                  hasRewrites,
                  isClient,
                  isEdgeServer,
                  isNodeOrEdgeCompilation: isNodeServer || isEdgeServer,
                  isNodeServer,
                  middlewareMatchers: undefined,
                  previewModeId: undefined,
                })

                Object.keys(plugin.definitions).forEach((key) => {
                  if (!(key in newDefine)) {
                    delete plugin.definitions[key]
                  }
                })
                Object.assign(plugin.definitions, newDefine)
              }
            })
          }
        })
        hotReloader.invalidate({
          reloadAfterInvalidation: envChange,
        })
      }

      if (nestedMiddleware.length > 0) {
        Log.error(
          new NestedMiddlewareError(
            nestedMiddleware,
            dir,
            (pagesDir || appDir)!
          ).message
        )
        nestedMiddleware = []
      }

      // Make sure to sort parallel routes to make the result deterministic.
      serverFields.appPathRoutes = Object.fromEntries(
        Object.entries(appPaths).map(([k, v]) => [k, v.sort()])
      )
      await propagateToWorkers('appPathRoutes', serverFields.appPathRoutes)

      // TODO: pass this to fsChecker/next-dev-server?
      serverFields.middleware = middlewareMatchers
        ? {
            match: null as any,
            page: '/',
            matchers: middlewareMatchers,
          }
        : undefined

      await propagateToWorkers('middleware', serverFields.middleware)
      serverFields.hasAppNotFound = hasRootAppNotFound

      opts.fsChecker.middlewareMatcher = serverFields.middleware?.matchers
        ? getMiddlewareRouteMatcher(serverFields.middleware?.matchers)
        : undefined

      opts.fsChecker.interceptionRoutes =
        generateInterceptionRoutesRewrites(Object.keys(appPaths))?.map((item) =>
          buildCustomRoute(
            'before_files_rewrite',
            item,
            opts.nextConfig.basePath,
            opts.nextConfig.experimental.caseSensitiveRoutes
          )
        ) || []

      const exportPathMap =
        (typeof nextConfig.exportPathMap === 'function' &&
          (await nextConfig.exportPathMap?.(
            {},
            {
              dev: true,
              dir: opts.dir,
              outDir: null,
              distDir: distDir,
              buildId: 'development',
            }
          ))) ||
        {}

      for (const [key, value] of Object.entries(exportPathMap || {})) {
        opts.fsChecker.interceptionRoutes.push(
          buildCustomRoute(
            'before_files_rewrite',
            {
              source: key,
              destination: `${value.page}${
                value.query ? '?' : ''
              }${qs.stringify(value.query)}`,
            },
            opts.nextConfig.basePath,
            opts.nextConfig.experimental.caseSensitiveRoutes
          )
        )
      }

      try {
        // we serve a separate manifest with all pages for the client in
        // dev mode so that we can match a page after a rewrite on the client
        // before it has been built and is populated in the _buildManifest
        const sortedRoutes = getSortedRoutes(routedPages)

        opts.fsChecker.dynamicRoutes = sortedRoutes.map(
          (page): FilesystemDynamicRoute => {
            const regex = getRouteRegex(page)
            return {
              regex: regex.re.toString(),
              match: getRouteMatcher(regex),
              page,
            }
          }
        )

        const dataRoutes: typeof opts.fsChecker.dynamicRoutes = []

        for (const page of sortedRoutes) {
          const route = buildDataRoute(page, 'development')
          const routeRegex = getRouteRegex(route.page)
          dataRoutes.push({
            ...route,
            regex: routeRegex.re.toString(),
            match: getRouteMatcher({
              // TODO: fix this in the manifest itself, must also be fixed in
              // upstream builder that relies on this
              re: opts.nextConfig.i18n
                ? new RegExp(
                    route.dataRouteRegex.replace(
                      `/development/`,
                      `/development/(?<nextLocale>.+?)/`
                    )
                  )
                : new RegExp(route.dataRouteRegex),
              groups: routeRegex.groups,
            }),
          })
        }
        opts.fsChecker.dynamicRoutes.unshift(...dataRoutes)

        if (!prevSortedRoutes?.every((val, idx) => val === sortedRoutes[idx])) {
          const addedRoutes = sortedRoutes.filter(
            (route) => !prevSortedRoutes.includes(route)
          )
          const removedRoutes = prevSortedRoutes.filter(
            (route) => !sortedRoutes.includes(route)
          )

          // emit the change so clients fetch the update
          hotReloader.send('devPagesManifestUpdate', {
            devPagesManifest: true,
          })

          addedRoutes.forEach((route) => {
            hotReloader.send('addedPage', route)
          })

          removedRoutes.forEach((route) => {
            hotReloader.send('removedPage', route)
          })
        }
        prevSortedRoutes = sortedRoutes

        if (!resolved) {
          resolve()
          resolved = true
        }
      } catch (e) {
        if (!resolved) {
          reject(e)
          resolved = true
        } else {
          Log.warn('Failed to reload dynamic routes:', e)
        }
      } finally {
        // Reload the matchers. The filesystem would have been written to,
        // and the matchers need to re-scan it to update the router.
        await propagateToWorkers('reloadMatchers', undefined)
      }
    })

    wp.watch({ directories: [dir], startTime: 0 })
  })

  const clientPagesManifestPath = `/_next/${CLIENT_STATIC_FILES_PATH}/development/${DEV_CLIENT_PAGES_MANIFEST}`
  opts.fsChecker.devVirtualFsItems.add(clientPagesManifestPath)

  const devMiddlewareManifestPath = `/_next/${CLIENT_STATIC_FILES_PATH}/development/${DEV_MIDDLEWARE_MANIFEST}`
  opts.fsChecker.devVirtualFsItems.add(devMiddlewareManifestPath)

  async function requestHandler(req: IncomingMessage, res: ServerResponse) {
    const parsedUrl = url.parse(req.url || '/')

    if (parsedUrl.pathname === clientPagesManifestPath) {
      res.statusCode = 200
      res.setHeader('Content-Type', 'application/json; charset=utf-8')
      res.end(
        JSON.stringify({
          pages: prevSortedRoutes.filter(
            (route) => !opts.fsChecker.appFiles.has(route)
          ),
        })
      )
      return { finished: true }
    }

    if (parsedUrl.pathname === devMiddlewareManifestPath) {
      res.statusCode = 200
      res.setHeader('Content-Type', 'application/json; charset=utf-8')
      res.end(JSON.stringify(serverFields.middleware?.matchers || []))
      return { finished: true }
    }
    return { finished: false }
  }

  async function logErrorWithOriginalStack(
    err: unknown,
    type?: 'unhandledRejection' | 'uncaughtException' | 'warning' | 'app-dir'
  ) {
    let usedOriginalStack = false

    if (isError(err) && err.stack) {
      try {
        const frames = parseStack(err.stack!)
        // Filter out internal edge related runtime stack
        const frame = frames.find(
          ({ file }) =>
            !file?.startsWith('eval') &&
            !file?.includes('web/adapter') &&
            !file?.includes('web/globals') &&
            !file?.includes('sandbox/context') &&
            !file?.includes('<anonymous>')
        )

        if (frame?.lineNumber && frame?.file) {
          const moduleId = frame.file!.replace(
            /^(webpack-internal:\/\/\/|file:\/\/)/,
            ''
          )
          const modulePath = frame.file.replace(
            /^(webpack-internal:\/\/\/|file:\/\/)(\(.*\)\/)?/,
            ''
          )

          const src = getErrorSource(err as Error)
          const isEdgeCompiler = src === COMPILER_NAMES.edgeServer
          const compilation = (
            isEdgeCompiler
              ? hotReloader.edgeServerStats?.compilation
              : hotReloader.serverStats?.compilation
          )!

          const source = await getSourceById(
            !!frame.file?.startsWith(path.sep) ||
              !!frame.file?.startsWith('file:'),
            moduleId,
            compilation
          )

          const originalFrame = await createOriginalStackFrame({
            line: frame.lineNumber,
            column: frame.column,
            source,
            frame,
            moduleId,
            modulePath,
            rootDirectory: opts.dir,
            errorMessage: err.message,
            serverCompilation: isEdgeCompiler
              ? undefined
              : hotReloader.serverStats?.compilation,
            edgeCompilation: isEdgeCompiler
              ? hotReloader.edgeServerStats?.compilation
              : undefined,
          }).catch(() => {})

          if (originalFrame) {
            const { originalCodeFrame, originalStackFrame } = originalFrame
            const { file, lineNumber, column, methodName } = originalStackFrame

            Log[type === 'warning' ? 'warn' : 'error'](
              `${file} (${lineNumber}:${column}) @ ${methodName}`
            )
            if (isEdgeCompiler) {
              err = err.message
            }
            if (type === 'warning') {
              Log.warn(err)
            } else if (type === 'app-dir') {
              logAppDirError(err)
            } else if (type) {
              Log.error(`${type}:`, err)
            } else {
              Log.error(err)
            }
            console[type === 'warning' ? 'warn' : 'error'](originalCodeFrame)
            usedOriginalStack = true
          }
        }
      } catch (_) {
        // failed to load original stack using source maps
        // this un-actionable by users so we don't show the
        // internal error and only show the provided stack
      }
    }

    if (!usedOriginalStack) {
      if (type === 'warning') {
        Log.warn(err)
      } else if (type === 'app-dir') {
        logAppDirError(err)
      } else if (type) {
        Log.error(`${type}:`, err)
      } else {
        Log.error(err)
      }
    }
  }

  return {
    serverFields,
    hotReloader,
    requestHandler,
    logErrorWithOriginalStack,

    async ensureMiddleware() {
      if (!serverFields.actualMiddlewareFile) return
      return hotReloader.ensurePage({
        page: serverFields.actualMiddlewareFile,
        clientOnly: false,
      })
    },
  }
}

export async function setupDev(opts: SetupOpts) {
  const isSrcDir = path
    .relative(opts.dir, opts.pagesDir || opts.appDir || '')
    .startsWith('src')

  const result = await startWatcher(opts)

  opts.telemetry.record(
    eventCliSession(
      path.join(opts.dir, opts.nextConfig.distDir),
      opts.nextConfig,
      {
        webpackVersion: 5,
        isSrcDir,
        turboFlag: false,
        cliCommand: 'dev',
        appDir: !!opts.appDir,
        pagesDir: !!opts.pagesDir,
        isCustomServer: !!opts.isCustomServer,
        hasNowJson: !!(await findUp('now.json', { cwd: opts.dir })),
      }
    )
  )
  return result
}<|MERGE_RESOLUTION|>--- conflicted
+++ resolved
@@ -1042,7 +1042,6 @@
               )
             }
 
-<<<<<<< HEAD
             if (globalEntries.app) {
               const writtenEndpoint = await processResult(
                 await globalEntries.app.writeToDisk()
@@ -1056,39 +1055,20 @@
               const writtenEndpoint = await processResult(
                 await globalEntries.document.writeToDisk()
               )
+
               changeSubscription('_document', globalEntries.document, () => {
                 return { action: 'reloadPage' }
               })
               processIssues('_document', writtenEndpoint)
             }
-=======
-            await processResult('_app', await globalEntries.app?.writeToDisk())
-
-            await loadBuildManifest('_app')
-            await loadPagesManifest('_app')
-
-            await processResult(
-              '_document',
-              await globalEntries.document?.writeToDisk()
-            )
-
-            changeSubscription('_document', globalEntries?.document, () => {
-              return { action: 'reloadPage' }
-            })
->>>>>>> e2584c6f
             await loadPagesManifest('_document')
 
             const writtenEndpoint = await processResult(
               await route.htmlEndpoint.writeToDisk()
             )
-<<<<<<< HEAD
+
             changeSubscription(page, route.dataEndpoint, (pageName, change) => {
               switch (change.type) {
-=======
-
-            changeSubscription(page, route.htmlEndpoint, (pageName, change) => {
-              switch (change) {
->>>>>>> e2584c6f
                 case ServerClientChangeType.Server:
                 case ServerClientChangeType.Both:
                   return { event: 'serverOnlyChanges', pages: [pageName] }
@@ -1142,18 +1122,12 @@
             break
           }
           case 'app-page': {
-<<<<<<< HEAD
             const writtenEndpoint = await processResult(
               await route.htmlEndpoint.writeToDisk()
             )
+
             changeSubscription(page, route.rscEndpoint, (_page, change) => {
               switch (change.type) {
-=======
-            await processResult(page, await route.htmlEndpoint.writeToDisk())
-
-            changeSubscription(page, route.htmlEndpoint, (_page, change) => {
-              switch (change) {
->>>>>>> e2584c6f
                 case ServerClientChangeType.Server:
                 case ServerClientChangeType.Both:
                   return { action: 'serverComponentChanges' }
