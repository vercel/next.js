import type { IncomingMessage } from 'http'

// this must come first as it includes require hooks
import type {
  WorkerRequestHandler,
  WorkerUpgradeHandler,
} from './setup-server-worker'

import url from 'url'
import path from 'path'
import loadConfig from '../config'
import { serveStatic } from '../serve-static'
import setupDebug from 'next/dist/compiled/debug'
import { splitCookiesString, toNodeOutgoingHttpHeaders } from '../web/utils'
import { Telemetry } from '../../telemetry/storage'
import { DecodeError } from '../../shared/lib/utils'
import { filterReqHeaders, ipcForbiddenHeaders } from './server-ipc/utils'
import { findPagesDir } from '../../lib/find-pages-dir'
import { setupFsCheck } from './router-utils/filesystem'
import { proxyRequest } from './router-utils/proxy-request'
import { invokeRequest } from './server-ipc/invoke-request'
import { isAbortError, pipeReadable } from '../pipe-readable'
import { createRequestResponseMocks } from './mock-request'
import { createIpcServer, createWorker } from './server-ipc'
import { UnwrapPromise } from '../../lib/coalesced-function'
import { getResolveRoutes } from './router-utils/resolve-routes'
import { NextUrlWithParsedQuery, getRequestMeta } from '../request-meta'
import { pathHasPrefix } from '../../shared/lib/router/utils/path-has-prefix'
import { removePathPrefix } from '../../shared/lib/router/utils/remove-path-prefix'
import setupCompression from 'next/dist/compiled/compression'

import {
  PHASE_PRODUCTION_SERVER,
  PHASE_DEVELOPMENT_SERVER,
  PERMANENT_REDIRECT_STATUS,
} from '../../shared/lib/constants'
import { signalFromNodeResponse } from '../web/spec-extension/adapters/next-request'
import { formatHostname } from './utils'

const debug = setupDebug('next:router-server:main')

export type RenderWorker = InstanceType<
  typeof import('next/dist/compiled/jest-worker').Worker
> & {
  initialize: typeof import('./render-server').initialize
  deleteCache: typeof import('./render-server').deleteCache
  deleteAppClientCache: typeof import('./render-server').deleteAppClientCache
  clearModuleContext: typeof import('./render-server').clearModuleContext
  propagateServerField: typeof import('./render-server').propagateServerField
}

const nextDeleteCacheCallbacks: Array<(filePaths: string[]) => Promise<any>> =
  []
const nextDeleteAppClientCacheCallbacks: Array<() => Promise<any>> = []
const nextClearModuleContextCallbacks: Array<
  (targetPath: string) => Promise<any>
> = []

export async function initialize(opts: {
  dir: string
  port: number
  dev: boolean
  minimalMode?: boolean
  hostname?: string
  workerType: 'router' | 'render'
  isNodeDebugging: boolean
  keepAliveTimeout?: number
  customServer?: boolean
}): Promise<[WorkerRequestHandler, WorkerUpgradeHandler]> {
  process.title = 'next-router-worker'

  if (!process.env.NODE_ENV) {
    // @ts-ignore not readonly
    process.env.NODE_ENV = opts.dev ? 'development' : 'production'
  }

  const config = await loadConfig(
    opts.dev ? PHASE_DEVELOPMENT_SERVER : PHASE_PRODUCTION_SERVER,
    opts.dir,
    undefined,
    undefined,
    true
  )

  let compress: ReturnType<typeof setupCompression> | undefined

  if (config?.compress !== false) {
    compress = setupCompression()
  }

  const fsChecker = await setupFsCheck({
    dev: opts.dev,
    dir: opts.dir,
    config,
    minimalMode: opts.minimalMode,
  })

  let devInstance:
    | UnwrapPromise<
        ReturnType<typeof import('./router-utils/setup-dev').setupDev>
      >
    | undefined

  if (opts.dev) {
    const telemetry = new Telemetry({
      distDir: path.join(opts.dir, config.distDir),
    })
    const { pagesDir, appDir } = findPagesDir(
      opts.dir,
      !!config.experimental.appDir
    )

    const { setupDev } = await require('./router-utils/setup-dev')
    devInstance = await setupDev({
      appDir,
      pagesDir,
      telemetry,
      fsChecker,
      dir: opts.dir,
      nextConfig: config,
      isCustomServer: opts.customServer,
      turbo: !!process.env.EXPERIMENTAL_TURBOPACK,
    })
  }

  const renderWorkerOpts: Parameters<RenderWorker['initialize']>[0] = {
    port: opts.port,
    dir: opts.dir,
    workerType: 'render',
    hostname: opts.hostname,
    minimalMode: opts.minimalMode,
    dev: !!opts.dev,
    isNodeDebugging: !!opts.isNodeDebugging,
    serverFields: devInstance?.serverFields || {},
  }
  const renderWorkers: {
    app?: RenderWorker
    pages?: RenderWorker
  } = {}

  const { ipcPort, ipcValidationKey } = await createIpcServer({
    async ensurePage(
      match: Parameters<
        InstanceType<typeof import('../dev/hot-reloader').default>['ensurePage']
      >[0]
    ) {
      // TODO: remove after ensure is pulled out of server
      return await devInstance?.hotReloader.ensurePage(match)
    },
    async logErrorWithOriginalStack(...args: any[]) {
      // @ts-ignore
      return await devInstance?.logErrorWithOriginalStack(...args)
    },
    async getFallbackErrorComponents() {
      await devInstance?.hotReloader?.buildFallbackError()
      // Build the error page to ensure the fallback is built too.
      // TODO: See if this can be moved into hotReloader or removed.
      await devInstance?.hotReloader.ensurePage({
        page: '/_error',
        clientOnly: false,
      })
    },
    async getCompilationError(page: string) {
      const errors = await devInstance?.hotReloader?.getCompilationErrors(page)
      if (!errors) return

      // Return the very first error we found.
      return errors[0]
    },
    async revalidate({
      urlPath,
      revalidateHeaders,
      opts: revalidateOpts,
    }: {
      urlPath: string
      revalidateHeaders: IncomingMessage['headers']
      opts: any
    }) {
      const mocked = createRequestResponseMocks({
        url: urlPath,
        headers: revalidateHeaders,
      })

      // eslint-disable-next-line @typescript-eslint/no-use-before-define
      await requestHandler(mocked.req, mocked.res)
      await mocked.res.hasStreamed

      if (
        mocked.res.getHeader('x-nextjs-cache') !== 'REVALIDATED' &&
        !(
          mocked.res.statusCode === 404 && revalidateOpts.unstable_onlyGenerated
        )
      ) {
        throw new Error(`Invalid response ${mocked.res.statusCode}`)
      }
      return {}
    },
  } as any)

  if (!!config.experimental.appDir) {
    renderWorkers.app = await createWorker(
      ipcPort,
      ipcValidationKey,
      opts.isNodeDebugging,
      'app',
      config
    )
  }
  renderWorkers.pages = await createWorker(
    ipcPort,
    ipcValidationKey,
    opts.isNodeDebugging,
    'pages',
    config
  )

  // pre-initialize workers
  const initialized = {
    app: await renderWorkers.app?.initialize(renderWorkerOpts),
    pages: await renderWorkers.pages?.initialize(renderWorkerOpts),
  }

  if (devInstance) {
    Object.assign(devInstance.renderWorkers, renderWorkers)

    nextDeleteCacheCallbacks.push((filePaths: string[]) =>
      Promise.all([
        renderWorkers.pages?.deleteCache(filePaths),
        renderWorkers.app?.deleteCache(filePaths),
      ])
    )
    nextDeleteAppClientCacheCallbacks.push(() =>
      Promise.all([
        renderWorkers.pages?.deleteAppClientCache(),
        renderWorkers.app?.deleteAppClientCache(),
      ])
    )
    nextClearModuleContextCallbacks.push((targetPath: string) =>
      Promise.all([
        renderWorkers.pages?.clearModuleContext(targetPath),
        renderWorkers.app?.clearModuleContext(targetPath),
      ])
    )
    ;(global as any)._nextDeleteCache = async (filePaths: string[]) => {
      for (const cb of nextDeleteCacheCallbacks) {
        try {
          await cb(filePaths)
        } catch (err) {
          console.error(err)
        }
      }
    }
    ;(global as any)._nextDeleteAppClientCache = async () => {
      for (const cb of nextDeleteAppClientCacheCallbacks) {
        try {
          await cb()
        } catch (err) {
          console.error(err)
        }
      }
    }
    ;(global as any)._nextClearModuleContext = async (targetPath: string) => {
      for (const cb of nextClearModuleContextCallbacks) {
        try {
          await cb(targetPath)
        } catch (err) {
          console.error(err)
        }
      }
    }
  }

  const cleanup = () => {
    debug('router-server process cleanup')
    for (const curWorker of [
      ...((renderWorkers.app as any)?._workerPool?._workers || []),
      ...((renderWorkers.pages as any)?._workerPool?._workers || []),
    ] as {
      _child?: import('child_process').ChildProcess
    }[]) {
      curWorker._child?.kill('SIGINT')
    }

    if (!process.env.__NEXT_PRIVATE_CPU_PROFILE) {
      process.exit(0)
    }
  }
  process.on('exit', cleanup)
  process.on('SIGINT', cleanup)
  process.on('SIGTERM', cleanup)
  process.on('uncaughtException', cleanup)
  process.on('unhandledRejection', cleanup)

  const resolveRoutes = getResolveRoutes(
    fsChecker,
    config,
    opts,
    renderWorkers,
    renderWorkerOpts,
    devInstance?.ensureMiddleware
  )

  const requestHandler: WorkerRequestHandler = async (req, res) => {
    if (compress) {
      // @ts-expect-error not express req/res
      compress(req, res, () => {})
    }
    req.on('error', (_err) => {
      // TODO: log socket errors?
    })
    res.on('error', (_err) => {
      // TODO: log socket errors?
    })

    const matchedDynamicRoutes = new Set<string>()

    async function invokeRender(
      parsedUrl: NextUrlWithParsedQuery,
      type: keyof typeof renderWorkers,
      handleIndex: number,
      invokePath: string,
      additionalInvokeHeaders: Record<string, string> = {}
    ) {
      // invokeRender expects /api routes to not be locale prefixed
      // so normalize here before continuing
      if (
        config.i18n &&
        removePathPrefix(invokePath, config.basePath).startsWith(
          `/${parsedUrl.query.__nextLocale}/api`
        )
      ) {
        invokePath = fsChecker.handleLocale(
          removePathPrefix(invokePath, config.basePath)
        ).pathname
      }

      if (
        req.headers['x-nextjs-data'] &&
        fsChecker.getMiddlewareMatchers()?.length &&
        removePathPrefix(invokePath, config.basePath) === '/404'
      ) {
        res.setHeader('x-nextjs-matched-path', parsedUrl.pathname || '')
        res.statusCode = 200
        res.setHeader('content-type', 'application/json')
        res.end('{}')
        return null
      }

      const workerResult = initialized[type]

      if (!workerResult) {
        throw new Error(`Failed to initialize render worker ${type}`)
      }

      const renderUrl = `http://${workerResult.hostname}:${workerResult.port}${req.url}`

      const invokeHeaders: typeof req.headers = {
        ...req.headers,
        'x-middleware-invoke': '',
        'x-invoke-path': invokePath,
        'x-invoke-query': encodeURIComponent(JSON.stringify(parsedUrl.query)),
        ...(additionalInvokeHeaders || {}),
      }

      debug('invokeRender', renderUrl, invokeHeaders)

      let invokeRes
      try {
        invokeRes = await invokeRequest(
          renderUrl,
          {
            headers: invokeHeaders,
            method: req.method,
            signal: signalFromNodeResponse(res),
          },
          getRequestMeta(req, '__NEXT_CLONABLE_BODY')?.cloneBodyStream()
        )
      } catch (e) {
        // If the client aborts before we can receive a response object (when
        // the headers are flushed), then we can early exit without further
        // processing.
        if (isAbortError(e)) {
          return
        }
        throw e
      }

      debug('invokeRender res', invokeRes.status, invokeRes.headers)

      // when we receive x-no-fallback we restart
      if (invokeRes.headers.get('x-no-fallback')) {
        // eslint-disable-next-line
        await handleRequest(handleIndex + 1)
        return
      }

      for (const [key, value] of Object.entries(
        filterReqHeaders(
          toNodeOutgoingHttpHeaders(invokeRes.headers),
          ipcForbiddenHeaders
        )
      )) {
        if (value !== undefined) {
          if (key === 'set-cookie') {
            const curValue = res.getHeader(key) as string
            const newValue: string[] = [] as string[]

            for (const cookie of Array.isArray(curValue)
              ? curValue
              : splitCookiesString(curValue || '')) {
              newValue.push(cookie)
            }
            for (const val of (Array.isArray(value)
              ? value
              : value
              ? [value]
              : []) as string[]) {
              newValue.push(val)
            }
            res.setHeader(key, newValue)
          } else {
            res.setHeader(key, value as string)
          }
        }
      }
      res.statusCode = invokeRes.status || 200
      res.statusMessage = invokeRes.statusText || ''

      if (invokeRes.body) {
        await pipeReadable(invokeRes.body, res)
      } else {
        res.end()
      }
      return
    }

    const handleRequest = async (handleIndex: number) => {
      if (handleIndex > 5) {
        throw new Error(`Attempted to handle request too many times ${req.url}`)
      }

      // handle hot-reloader first
      if (devInstance) {
        const origUrl = req.url || '/'

        if (config.basePath && pathHasPrefix(origUrl, config.basePath)) {
          req.url = removePathPrefix(origUrl, config.basePath)
        }
        const parsedUrl = url.parse(req.url || '/')

        const hotReloaderResult = await devInstance.hotReloader.run(
          req,
          res,
          parsedUrl
        )

        if (hotReloaderResult.finished) {
          return hotReloaderResult
        }
        req.url = origUrl
      }

      const {
        finished,
        parsedUrl,
        statusCode,
        resHeaders,
        bodyStream,
        matchedOutput,
      } = await resolveRoutes(
        req,
        matchedDynamicRoutes,
        false,
        signalFromNodeResponse(res)
      )

      if (devInstance && matchedOutput?.type === 'devVirtualFsItem') {
        const origUrl = req.url || '/'

        if (config.basePath && pathHasPrefix(origUrl, config.basePath)) {
          req.url = removePathPrefix(origUrl, config.basePath)
        }

        if (resHeaders) {
          for (const key of Object.keys(resHeaders)) {
            res.setHeader(key, resHeaders[key])
          }
        }
        const result = await devInstance.requestHandler(req, res)

        if (result.finished) {
          return
        }
        // TODO: throw invariant if we resolved to this but it wasn't handled?
        req.url = origUrl
      }

      debug('requestHandler!', req.url, {
        matchedOutput,
        statusCode,
        resHeaders,
        bodyStream: !!bodyStream,
        parsedUrl: {
          pathname: parsedUrl.pathname,
          query: parsedUrl.query,
        },
        finished,
      })

      // apply any response headers from routing
      for (const key of Object.keys(resHeaders || {})) {
        res.setHeader(key, resHeaders[key])
      }

      // handle redirect
      if (!bodyStream && statusCode && statusCode > 300 && statusCode < 400) {
        const destination = url.format(parsedUrl)
        res.statusCode = statusCode
        res.setHeader('location', destination)

        if (statusCode === PERMANENT_REDIRECT_STATUS) {
          res.setHeader('Refresh', `0;url=${destination}`)
        }
        return res.end(destination)
      }

      // handle middleware body response
      if (bodyStream) {
        res.statusCode = statusCode || 200
        return await pipeReadable(bodyStream, res)
      }

      if (finished && parsedUrl.protocol) {
        return await proxyRequest(
          req,
          res,
          parsedUrl,
          undefined,
          getRequestMeta(req, '__NEXT_CLONABLE_BODY')?.cloneBodyStream(),
          config.experimental.proxyTimeout
        )
      }

      if (matchedOutput?.fsPath && matchedOutput.itemPath) {
        if (
          opts.dev &&
          (fsChecker.appFiles.has(matchedOutput.itemPath) ||
            fsChecker.pageFiles.has(matchedOutput.itemPath))
        ) {
          await invokeRender(parsedUrl, 'pages', handleIndex, '/_error', {
            'x-invoke-status': '500',
            'x-invoke-error': JSON.stringify({
              message: `A conflicting public file and page file was found for path ${matchedOutput.itemPath} https://nextjs.org/docs/messages/conflicting-public-file-page`,
            }),
          })
          return
        }

        if (
          !res.getHeader('cache-control') &&
          matchedOutput.type === 'nextStaticFolder'
        ) {
          if (opts.dev) {
            res.setHeader('Cache-Control', 'no-store, must-revalidate')
          } else {
            res.setHeader(
              'Cache-Control',
              'public, max-age=31536000, immutable'
            )
          }
        }
        if (!(req.method === 'GET' || req.method === 'HEAD')) {
          res.setHeader('Allow', ['GET', 'HEAD'])
          return await invokeRender(
            url.parse('/405', true),
            'pages',
            handleIndex,
            '/405',
            {
              'x-invoke-status': '405',
            }
          )
        }

        try {
          return await serveStatic(req, res, matchedOutput.itemPath, {
            root: matchedOutput.itemsRoot,
          })
        } catch (err: any) {
          /**
           * Hardcoded every possible error status code that could be thrown by "serveStatic" method
           * This is done by searching "this.error" inside "send" module's source code:
           * https://github.com/pillarjs/send/blob/master/index.js
           * https://github.com/pillarjs/send/blob/develop/index.js
           */
          const POSSIBLE_ERROR_CODE_FROM_SERVE_STATIC = new Set([
            // send module will throw 500 when header is already sent or fs.stat error happens
            // https://github.com/pillarjs/send/blob/53f0ab476145670a9bdd3dc722ab2fdc8d358fc6/index.js#L392
            // Note: we will use Next.js built-in 500 page to handle 500 errors
            // 500,

            // send module will throw 404 when file is missing
            // https://github.com/pillarjs/send/blob/53f0ab476145670a9bdd3dc722ab2fdc8d358fc6/index.js#L421
            // Note: we will use Next.js built-in 404 page to handle 404 errors
            // 404,

            // send module will throw 403 when redirecting to a directory without enabling directory listing
            // https://github.com/pillarjs/send/blob/53f0ab476145670a9bdd3dc722ab2fdc8d358fc6/index.js#L484
            // Note: Next.js throws a different error (without status code) for directory listing
            // 403,

            // send module will throw 400 when fails to normalize the path
            // https://github.com/pillarjs/send/blob/53f0ab476145670a9bdd3dc722ab2fdc8d358fc6/index.js#L520
            400,

            // send module will throw 412 with conditional GET request
            // https://github.com/pillarjs/send/blob/53f0ab476145670a9bdd3dc722ab2fdc8d358fc6/index.js#L632
            412,

            // send module will throw 416 when range is not satisfiable
            // https://github.com/pillarjs/send/blob/53f0ab476145670a9bdd3dc722ab2fdc8d358fc6/index.js#L669
            416,
          ])

          let validErrorStatus = POSSIBLE_ERROR_CODE_FROM_SERVE_STATIC.has(
            err.statusCode
          )

          // normalize non-allowed status codes
          if (!validErrorStatus) {
            ;(err as any).statusCode = 400
          }

          if (typeof err.statusCode === 'number') {
            const invokePath = `/${err.statusCode}`
            const invokeStatus = `${err.statusCode}`
            return await invokeRender(
              url.parse(invokePath, true),
              'pages',
              handleIndex,
              invokePath,
              {
                'x-invoke-status': invokeStatus,
              }
            )
          }
          throw err
        }
      }

      if (matchedOutput) {
        return await invokeRender(
          parsedUrl,
          matchedOutput.type === 'appFile' ? 'app' : 'pages',
          handleIndex,
          parsedUrl.pathname || '/',
          {
            'x-invoke-output': matchedOutput.itemPath,
          }
        )
      }

      // 404 case
      res.setHeader(
        'Cache-Control',
        'no-cache, no-store, max-age=0, must-revalidate'
      )

      const appNotFound = opts.dev
        ? devInstance?.serverFields.hasAppNotFound
        : await fsChecker.getItem('/_not-found')

      if (appNotFound) {
        return await invokeRender(
          parsedUrl,
          'app',
          handleIndex,
          '/_not-found',
          {
            'x-invoke-status': '404',
          }
        )
      }
      await invokeRender(parsedUrl, 'pages', handleIndex, '/404', {
        'x-invoke-status': '404',
      })
    }

    try {
      await handleRequest(0)
    } catch (err) {
      try {
        let invokePath = '/500'
        let invokeStatus = '500'

        if (err instanceof DecodeError) {
          invokePath = '/400'
          invokeStatus = '400'
        } else {
          console.error(err)
        }
        return await invokeRender(
          url.parse(invokePath, true),
          'pages',
          0,
          invokePath,
          {
            'x-invoke-status': invokeStatus,
          }
        )
      } catch (err2) {
        console.error(err2)
      }
      res.statusCode = 500
      res.end('Internal Server Error')
    }
  }

  const upgradeHandler: WorkerUpgradeHandler = async (req, socket, head) => {
    try {
      req.on('error', (_err) => {
        // TODO: log socket errors?
        // console.error(_err);
      })
      socket.on('error', (_err) => {
        // TODO: log socket errors?
        // console.error(_err);
      })

      if (opts.dev && devInstance) {
        if (req.url?.includes(`/_next/webpack-hmr`)) {
          return devInstance.hotReloader.onHMR(req, socket, head)
        }
      }

      const { matchedOutput, parsedUrl } = await resolveRoutes(
        req,
        new Set(),
        true,
        signalFromNodeResponse(socket)
      )

      // TODO: allow upgrade requests to pages/app paths?
      // this was not previously supported
      if (matchedOutput) {
        return socket.end()
      }

      if (parsedUrl.protocol) {
        return await proxyRequest(req, socket as any, parsedUrl, head)
      }
      // no match close socket
      socket.end()
    } catch (err) {
      console.error('Error handling upgrade request', err)
      socket.end()
    }
  }

<<<<<<< HEAD
  const { port, hostname } = await initializeServerWorker(
    requestHandler,
    upgradeHandler,
    opts
  )

  initializeResult = {
    port,
    hostname: formatHostname(hostname),
  }

  return initializeResult
=======
  return [requestHandler, upgradeHandler]
>>>>>>> 261db496
}<|MERGE_RESOLUTION|>--- conflicted
+++ resolved
@@ -757,20 +757,5 @@
     }
   }
 
-<<<<<<< HEAD
-  const { port, hostname } = await initializeServerWorker(
-    requestHandler,
-    upgradeHandler,
-    opts
-  )
-
-  initializeResult = {
-    port,
-    hostname: formatHostname(hostname),
-  }
-
-  return initializeResult
-=======
   return [requestHandler, upgradeHandler]
->>>>>>> 261db496
 }