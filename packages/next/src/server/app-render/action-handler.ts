<<<<<<< HEAD
import type { IncomingMessage, ServerResponse } from 'http'
import type { WebNextRequest } from '../base-http/web'
=======
import type {
  IncomingHttpHeaders,
  IncomingMessage,
  OutgoingHttpHeaders,
  ServerResponse,
} from 'http'
>>>>>>> 2dc0ba4b

import {
  ACTION,
  RSC,
  RSC_CONTENT_TYPE_HEADER,
} from '../../client/components/app-router-headers'
import { isNotFoundError } from '../../client/components/not-found'
import {
  getURLFromRedirectError,
  isRedirectError,
} from '../../client/components/redirect'
import RenderResult from '../render-result'
import { StaticGenerationStore } from '../../client/components/static-generation-async-storage'
import { FlightRenderResult } from './flight-render-result'
import { ActionResult } from './types'
import { ActionAsyncStorage } from '../../client/components/action-async-storage'

function formDataFromSearchQueryString(query: string) {
  const searchParams = new URLSearchParams(query)
  const formData = new FormData()
  for (const [key, value] of searchParams) {
    formData.append(key, value)
  }
  return formData
}

function nodeHeadersToRecord(
  headers: IncomingHttpHeaders | OutgoingHttpHeaders
) {
  const record: Record<string, string> = {}
  for (const [key, value] of Object.entries(headers)) {
    if (value !== undefined) {
      record[key] = Array.isArray(value) ? value.join(', ') : `${value}`
    }
  }
  return record
}

function getForwardedHeaders(
  req: IncomingMessage,
  res: ServerResponse
): Headers {
  // Get request headers and cookies
  const requestHeaders = req.headers
  const requestCookies = requestHeaders['cookie'] ?? ''

  // Get response headers and Set-Cookie header
  const responseHeaders = res.getHeaders()
  const rawSetCookies = responseHeaders['set-cookie']
  const setCookies = (
    Array.isArray(rawSetCookies) ? rawSetCookies : [rawSetCookies]
  ).map((setCookie) => {
    // remove the suffixes like 'HttpOnly' and 'SameSite'
    const [cookie] = `${setCookie}`.split(';')
    return cookie
  })

  // Merge request and response headers
  const mergedHeaders = {
    ...nodeHeadersToRecord(requestHeaders),
    ...nodeHeadersToRecord(responseHeaders),
  }

  // Merge cookies
  const mergedCookies = requestCookies.split('; ').concat(setCookies).join('; ')

  // Update the 'cookie' header with the merged cookies
  mergedHeaders['cookie'] = mergedCookies

  // Remove headers that should not be forwarded
  delete mergedHeaders['transfer-encoding']

  return new Headers(mergedHeaders)
}

function fetchIPv4v6(
  url: URL,
  init: RequestInit,
  v6 = false
): Promise<Response> {
  const hostname = url.hostname

  if (!v6 && hostname === 'localhost') {
    url.hostname = '127.0.0.1'
  }
  return fetch(url, init).catch((err) => {
    if (err.code === 'ECONNREFUSED' && !v6) {
      return fetchIPv4v6(url, init, true)
    }
    throw err
  })
}

async function createRedirectRenderResult(
  req: IncomingMessage,
  res: ServerResponse,
  redirectUrl: string,
  staticGenerationStore: StaticGenerationStore
) {
  // if we're redirecting to a relative path, we'll try to stream the response
  if (redirectUrl.startsWith('/')) {
    const forwardedHeaders = getForwardedHeaders(req, res)
    forwardedHeaders.set(RSC, '1')

    const host = req.headers['host']
    const proto =
      staticGenerationStore.incrementalCache?.requestProtocol || 'https'
    const fetchUrl = new URL(`${proto}://${host}${redirectUrl}`)

    try {
      const headResponse = await fetchIPv4v6(fetchUrl, {
        method: 'HEAD',
        headers: forwardedHeaders,
        next: {
          // @ts-ignore
          internal: 1,
        },
      })

      if (
        headResponse.headers.get('content-type') === RSC_CONTENT_TYPE_HEADER
      ) {
        const response = await fetchIPv4v6(fetchUrl, {
          method: 'GET',
          headers: forwardedHeaders,
          next: {
            // @ts-ignore
            internal: 1,
          },
        })
        // copy the headers from the redirect response to the response we're sending
        for (const [key, value] of response.headers) {
          res.setHeader(key, value)
        }

        return new FlightRenderResult(response.body!)
      }
    } catch (err) {
      // we couldn't stream the redirect response, so we'll just do a normal redirect
    }
  }
  return new RenderResult(JSON.stringify({}))
}

export async function handleAction({
  req,
  res,
  ComponentMod,
  pathname,
  serverActionsManifest,
  generateFlight,
  staticGenerationStore,
}: {
  req: IncomingMessage
  res: ServerResponse
  ComponentMod: any
  pathname: string
  serverActionsManifest: any
  generateFlight: (options: {
    actionResult: ActionResult
    skipFlight: boolean
  }) => Promise<RenderResult>
  staticGenerationStore: StaticGenerationStore
}): Promise<undefined | RenderResult | 'not-found'> {
  let actionId = req.headers[ACTION.toLowerCase()] as string
  const contentType = req.headers['content-type']
  const isFormAction =
    req.method === 'POST' && contentType === 'application/x-www-form-urlencoded'
  const isMultipartAction =
    req.method === 'POST' && contentType?.startsWith('multipart/form-data')

  const isFetchAction =
    actionId !== undefined &&
    typeof actionId === 'string' &&
    req.method === 'POST'

  if (isFetchAction || isFormAction || isMultipartAction) {
    let bound = []

    const workerName = 'app' + pathname
    const serverModuleMap = new Proxy(
      {},
      {
        get: (_, id: string) => {
          return {
            id: serverActionsManifest[
              process.env.NEXT_RUNTIME === 'edge' ? 'edge' : 'node'
            ][id].workers[workerName],
            name: id,
            chunks: [],
          }
        },
      }
    )

    const { actionAsyncStorage } = ComponentMod as {
      actionAsyncStorage: ActionAsyncStorage
    }

    let actionResult: RenderResult | undefined

    try {
      await actionAsyncStorage.run({ isAction: true }, async () => {
        if (process.env.NEXT_RUNTIME === 'edge') {
          // Use react-server-dom-webpack/server.edge
          const { decodeReply } = ComponentMod

          const webRequest = req as unknown as WebNextRequest
          if (!webRequest.body) {
            throw new Error('invariant: Missing request body.')
          }

          if (isMultipartAction) {
            // TODO-APP: Add streaming support
            const formData = await webRequest.request.formData()
            bound = await decodeReply(formData, serverModuleMap)
          } else {
            let actionData = ''

            const reader = webRequest.body.getReader()
            while (true) {
              const { done, value } = await reader.read()
              if (done) {
                break
              }

              actionData += new TextDecoder().decode(value)
            }

            if (isFormAction) {
              const formData = formDataFromSearchQueryString(actionData)
              actionId = formData.get('$$id') as string

              if (!actionId) {
                // Return if no action ID is found, it could be a regular POST request
                return
              }
              formData.delete('$$id')
              bound = [formData]
            } else {
              bound = await decodeReply(actionData, serverModuleMap)
            }
          }
        } else {
          // Use react-server-dom-webpack/server.node which supports streaming
          const {
            decodeReply,
            decodeReplyFromBusboy,
          } = require(`react-server-dom-webpack/server.node`)

          if (isMultipartAction) {
            const busboy = require('busboy')
            const bb = busboy({ headers: req.headers })
            req.pipe(bb)

            bound = await decodeReplyFromBusboy(bb, serverModuleMap)
          } else {
            const { parseBody } =
              require('../api-utils/node') as typeof import('../api-utils/node')
            const actionData = (await parseBody(req, '1mb')) || ''

            if (isFormAction) {
              actionId = actionData.$$id as string
              if (!actionId) {
                // Return if no action ID is found, it could be a regular POST request
                return
              }
              const formData = formDataFromSearchQueryString(actionData)
              formData.delete('$$id')
              bound = [formData]
            } else {
              bound = await decodeReply(actionData, serverModuleMap)
            }
          }
        }

        const actionModId =
          serverActionsManifest[
            process.env.NEXT_RUNTIME === 'edge' ? 'edge' : 'node'
          ][actionId].workers[workerName]
        const actionHandler =
          ComponentMod.__next_app_webpack_require__(actionModId)[actionId]

        const returnVal = await actionHandler.apply(null, bound)

        // For form actions, we need to continue rendering the page.
        if (isFetchAction) {
          await Promise.all(staticGenerationStore.pendingRevalidates || [])

          actionResult = await generateFlight({
            actionResult: Promise.resolve(returnVal),
            // if the page was not revalidated, we can skip the rendering the flight tree
            skipFlight: !staticGenerationStore.pathWasRevalidated,
          })
        }
      })

      if (actionResult) {
        return actionResult
      }
    } catch (err) {
      if (isRedirectError(err)) {
        if (process.env.NEXT_RUNTIME === 'edge') {
          throw new Error('Invariant: not implemented.')
        }
        const redirectUrl = getURLFromRedirectError(err)

        // if it's a fetch action, we don't want to mess with the status code
        // and we'll handle it on the client router
        res.setHeader('Location', redirectUrl)
        await Promise.all(staticGenerationStore.pendingRevalidates || [])

        if (isFetchAction) {
          return createRedirectRenderResult(
            req,
            res,
            redirectUrl,
            staticGenerationStore
          )
        }

        res.statusCode = 303
        return new RenderResult('')
      } else if (isNotFoundError(err)) {
        if (isFetchAction) {
          throw new Error('Invariant: not implemented.')
        }
        await Promise.all(staticGenerationStore.pendingRevalidates || [])
        res.statusCode = 404
        return 'not-found'
      }

      if (isFetchAction) {
        res.statusCode = 500
        const rejectedPromise = Promise.reject(err)
        try {
          // we need to await the promise to trigger the rejection early
          // so that it's already handled by the time we call
          // the RSC runtime. Otherwise, it will throw an unhandled
          // promise rejection error in the renderer.
          await rejectedPromise
        } catch (_) {
          // swallow error, it's gonna be handled on the client
        }
        return generateFlight({
          actionResult: rejectedPromise,
          // if the page was not revalidated, we can skip the rendering the flight tree
          skipFlight: !staticGenerationStore.pathWasRevalidated,
        })
      }

      throw err
    }
  }
}<|MERGE_RESOLUTION|>--- conflicted
+++ resolved
@@ -1,14 +1,10 @@
-<<<<<<< HEAD
-import type { IncomingMessage, ServerResponse } from 'http'
-import type { WebNextRequest } from '../base-http/web'
-=======
 import type {
   IncomingHttpHeaders,
   IncomingMessage,
   OutgoingHttpHeaders,
   ServerResponse,
 } from 'http'
->>>>>>> 2dc0ba4b
+import type { WebNextRequest } from '../base-http/web'
 
 import {
   ACTION,
