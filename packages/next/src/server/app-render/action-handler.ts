--- conflicted
+++ resolved
@@ -162,29 +162,12 @@
                 bound = await decodeReply(actionData, serverModuleMap)
               }
             }
-<<<<<<< HEAD
-=======
-          }
-        } else {
-          // Use react-server-dom-webpack/server.node which supports streaming
-          const {
-            decodeReply,
-            decodeReplyFromBusboy,
-          } = require(`react-server-dom-webpack/server.node`)
-
-          if (isMultipartAction) {
-            const busboy = require('busboy')
-            const bb = busboy({ headers: req.headers })
-            req.pipe(bb)
-
-            bound = await decodeReplyFromBusboy(bb, serverModuleMap)
->>>>>>> 5bc1e65e
           } else {
             // Use react-server-dom-webpack/server.node which supports streaming
             const {
               decodeReply,
               decodeReplyFromBusboy,
-            } = require('next/dist/compiled/react-server-dom-webpack/server.node')
+            } = require(`react-server-dom-webpack/server.node`)
 
             if (isMultipartAction) {
               const busboy = require('busboy')
