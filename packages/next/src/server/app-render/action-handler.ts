import type {
  IncomingHttpHeaders,
  IncomingMessage,
  OutgoingHttpHeaders,
  ServerResponse,
} from 'http'
import type { WebNextRequest } from '../base-http/web'
import type { SizeLimit } from '../../../types'
import type { RequestStore } from '../../client/components/request-async-storage.external'
import type { AppRenderContext, GenerateFlight } from './app-render'
import type { AppPageModule } from '../../server/future/route-modules/app-page/module'

import {
  RSC_HEADER,
  RSC_CONTENT_TYPE_HEADER,
} from '../../client/components/app-router-headers'
import { isNotFoundError } from '../../client/components/not-found'
import {
  getRedirectStatusCodeFromError,
  getURLFromRedirectError,
  isRedirectError,
} from '../../client/components/redirect'
import RenderResult from '../render-result'
import type { StaticGenerationStore } from '../../client/components/static-generation-async-storage.external'
import { FlightRenderResult } from './flight-render-result'
import {
  filterReqHeaders,
  actionsForbiddenHeaders,
} from '../lib/server-ipc/utils'
import {
  appendMutableCookies,
  getModifiedCookieValues,
} from '../web/spec-extension/adapters/request-cookies'

import {
  NEXT_CACHE_REVALIDATED_TAGS_HEADER,
  NEXT_CACHE_REVALIDATE_TAG_TOKEN_HEADER,
} from '../../lib/constants'
import {
  getIsServerAction,
  getServerActionRequestMetadata,
} from '../lib/server-action-request-meta'
import { isCsrfOriginAllowed } from './csrf-protection'
import { warn } from '../../build/output/log'
import { RequestCookies, ResponseCookies } from '../web/spec-extension/cookies'
import { HeadersAdapter } from '../web/spec-extension/adapters/headers'
import { fromNodeOutgoingHttpHeaders } from '../web/utils'

function formDataFromSearchQueryString(query: string) {
  const searchParams = new URLSearchParams(query)
  const formData = new FormData()
  for (const [key, value] of searchParams) {
    formData.append(key, value)
  }
  return formData
}

function nodeHeadersToRecord(
  headers: IncomingHttpHeaders | OutgoingHttpHeaders
) {
  const record: Record<string, string> = {}
  for (const [key, value] of Object.entries(headers)) {
    if (value !== undefined) {
      record[key] = Array.isArray(value) ? value.join(', ') : `${value}`
    }
  }
  return record
}

function getForwardedHeaders(
  req: IncomingMessage,
  res: ServerResponse
): Headers {
  // Get request headers and cookies
  const requestHeaders = req.headers
  const requestCookies = new RequestCookies(HeadersAdapter.from(requestHeaders))

  // Get response headers and cookies
  const responseHeaders = res.getHeaders()
  const responseCookies = new ResponseCookies(
    fromNodeOutgoingHttpHeaders(responseHeaders)
  )

  // Merge request and response headers
  const mergedHeaders = filterReqHeaders(
    {
      ...nodeHeadersToRecord(requestHeaders),
      ...nodeHeadersToRecord(responseHeaders),
    },
    actionsForbiddenHeaders
  ) as Record<string, string>

  // Merge cookies into requestCookies, so responseCookies always take precedence
  // and overwrite/delete those from requestCookies.
  responseCookies.getAll().forEach((cookie) => {
    if (typeof cookie.value === 'undefined') {
      requestCookies.delete(cookie.name)
    } else {
      requestCookies.set(cookie)
    }
  })

  // Update the 'cookie' header with the merged cookies
  mergedHeaders['cookie'] = requestCookies.toString()

  // Remove headers that should not be forwarded
  delete mergedHeaders['transfer-encoding']

  return new Headers(mergedHeaders)
}

async function addRevalidationHeader(
  res: ServerResponse,
  {
    staticGenerationStore,
    requestStore,
  }: {
    staticGenerationStore: StaticGenerationStore
    requestStore: RequestStore
  }
) {
  await Promise.all(
    Object.values(staticGenerationStore.pendingRevalidates || [])
  )

  // If a tag was revalidated, the client router needs to invalidate all the
  // client router cache as they may be stale. And if a path was revalidated, the
  // client needs to invalidate all subtrees below that path.

  // To keep the header size small, we use a tuple of
  // [[revalidatedPaths], isTagRevalidated ? 1 : 0, isCookieRevalidated ? 1 : 0]
  // instead of a JSON object.

  // TODO-APP: Currently the prefetch cache doesn't have subtree information,
  // so we need to invalidate the entire cache if a path was revalidated.
  // TODO-APP: Currently paths are treated as tags, so the second element of the tuple
  // is always empty.

  const isTagRevalidated = staticGenerationStore.revalidatedTags?.length ? 1 : 0
  const isCookieRevalidated = getModifiedCookieValues(
    requestStore.mutableCookies
  ).length
    ? 1
    : 0

  res.setHeader(
    'x-action-revalidated',
    JSON.stringify([[], isTagRevalidated, isCookieRevalidated])
  )
}

async function createRedirectRenderResult(
  req: IncomingMessage,
  res: ServerResponse,
  originalHost: Host,
  redirectUrl: string,
  basePath: string,
  staticGenerationStore: StaticGenerationStore
) {
  res.setHeader('x-action-redirect', redirectUrl)

  // If we're redirecting to another route of this Next.js application, we'll
  // try to stream the response from the other worker path. When that works,
  // we can save an extra roundtrip and avoid a full page reload.
  // When the redirect URL starts with a `/`, or to the same host as application,
  // we treat it as an app-relative redirect.
  const parsedRedirectUrl = new URL(redirectUrl, 'http://n')
  const isAppRelativeRedirect =
    redirectUrl.startsWith('/') ||
    (originalHost && originalHost.value === parsedRedirectUrl.host)

  if (isAppRelativeRedirect) {
    if (!originalHost) {
      throw new Error(
        'Invariant: Missing `host` header from a forwarded Server Actions request.'
      )
    }

    const forwardedHeaders = getForwardedHeaders(req, res)
    forwardedHeaders.set(RSC_HEADER, '1')

    const proto =
      staticGenerationStore.incrementalCache?.requestProtocol || 'https'
<<<<<<< HEAD
    const fetchUrl = parsedRedirectUrl.search
      ? new URL(
          `${proto}://${host}${basePath}${parsedRedirectUrl.pathname}${parsedRedirectUrl.search}`
        )
      : new URL(`${proto}://${host}${basePath}${parsedRedirectUrl.pathname}`)
=======

    // For standalone or the serverful mode, use the internal hostname directly
    // other than the headers from the request.
    const host = process.env.__NEXT_PRIVATE_HOST || originalHost.value

    const fetchUrl = new URL(
      `${proto}://${host}${basePath}${parsedRedirectUrl.pathname}`
    )
>>>>>>> acdf052e

    if (staticGenerationStore.revalidatedTags) {
      forwardedHeaders.set(
        NEXT_CACHE_REVALIDATED_TAGS_HEADER,
        staticGenerationStore.revalidatedTags.join(',')
      )
      forwardedHeaders.set(
        NEXT_CACHE_REVALIDATE_TAG_TOKEN_HEADER,
        staticGenerationStore.incrementalCache?.prerenderManifest?.preview
          ?.previewModeId || ''
      )
    }

    // Ensures that when the path was revalidated we don't return a partial response on redirects
    // if (staticGenerationStore.pathWasRevalidated) {
    forwardedHeaders.delete('next-router-state-tree')
    // }

    try {
      const headResponse = await fetch(fetchUrl, {
        method: 'HEAD',
        headers: forwardedHeaders,
        next: {
          // @ts-ignore
          internal: 1,
        },
      })

      if (
        headResponse.headers.get('content-type') === RSC_CONTENT_TYPE_HEADER
      ) {
        const response = await fetch(fetchUrl, {
          method: 'GET',
          headers: forwardedHeaders,
          next: {
            // @ts-ignore
            internal: 1,
          },
        })
        // copy the headers from the redirect response to the response we're sending
        for (const [key, value] of response.headers) {
          if (!actionsForbiddenHeaders.includes(key)) {
            res.setHeader(key, value)
          }
        }

        return new FlightRenderResult(response.body!)
      }
    } catch (err) {
      // we couldn't stream the redirect response, so we'll just do a normal redirect
      console.error(`failed to get redirect response`, err)
    }
  }

  return RenderResult.fromStatic('{}')
}

// Used to compare Host header and Origin header.
const enum HostType {
  XForwardedHost = 'x-forwarded-host',
  Host = 'host',
}
type Host =
  | {
      type: HostType.XForwardedHost
      value: string
    }
  | {
      type: HostType.Host
      value: string
    }
  | undefined

/**
 * Ensures the value of the header can't create long logs.
 */
function limitUntrustedHeaderValueForLogs(value: string) {
  return value.length > 100 ? value.slice(0, 100) + '...' : value
}

type ServerModuleMap = Record<
  string,
  | {
      id: string
      chunks: string[]
      name: string
    }
  | undefined
>

export async function handleAction({
  req,
  res,
  ComponentMod,
  serverModuleMap,
  generateFlight,
  staticGenerationStore,
  requestStore,
  serverActions,
  ctx,
}: {
  req: IncomingMessage
  res: ServerResponse
  ComponentMod: AppPageModule
  serverModuleMap: ServerModuleMap
  generateFlight: GenerateFlight
  staticGenerationStore: StaticGenerationStore
  requestStore: RequestStore
  serverActions?: {
    bodySizeLimit?: SizeLimit
    allowedOrigins?: string[]
  }
  ctx: AppRenderContext
}): Promise<
  | undefined
  | {
      type: 'not-found'
    }
  | {
      type: 'done'
      result: RenderResult | undefined
      formState?: any
    }
> {
  const contentType = req.headers['content-type']

  const { actionId, isURLEncodedAction, isMultipartAction, isFetchAction } =
    getServerActionRequestMetadata(req)

  // If it's not a Server Action, skip handling.
  if (!getIsServerAction(req)) {
    return
  }

  if (staticGenerationStore.isStaticGeneration) {
    throw new Error(
      "Invariant: server actions can't be handled during static rendering"
    )
  }

  // When running actions the default is no-store, you can still `cache: 'force-cache'`
  staticGenerationStore.fetchCache = 'default-no-store'

  const originDomain =
    typeof req.headers['origin'] === 'string'
      ? new URL(req.headers['origin']).host
      : undefined

  const forwardedHostHeader = req.headers['x-forwarded-host'] as
    | string
    | undefined
  const hostHeader = req.headers['host']
  const host: Host = forwardedHostHeader
    ? {
        type: HostType.XForwardedHost,
        value: forwardedHostHeader,
      }
    : hostHeader
    ? {
        type: HostType.Host,
        value: hostHeader,
      }
    : undefined

  let warning: string | undefined = undefined

  function warnBadServerActionRequest() {
    if (warning) {
      warn(warning)
    }
  }
  // This is to prevent CSRF attacks. If `x-forwarded-host` is set, we need to
  // ensure that the request is coming from the same host.
  if (!originDomain) {
    // This might be an old browser that doesn't send `host` header. We ignore
    // this case.
    warning = 'Missing `origin` header from a forwarded Server Actions request.'
  } else if (!host || originDomain !== host.value) {
    // If the customer sets a list of allowed origins, we'll allow the request.
    // These are considered safe but might be different from forwarded host set
    // by the infra (i.e. reverse proxies).
    if (isCsrfOriginAllowed(originDomain, serverActions?.allowedOrigins)) {
      // Ignore it
    } else {
      if (host) {
        // This seems to be an CSRF attack. We should not proceed the action.
        console.error(
          `\`${
            host.type
          }\` header with value \`${limitUntrustedHeaderValueForLogs(
            host.value
          )}\` does not match \`origin\` header with value \`${limitUntrustedHeaderValueForLogs(
            originDomain
          )}\` from a forwarded Server Actions request. Aborting the action.`
        )
      } else {
        // This is an attack. We should not proceed the action.
        console.error(
          `\`x-forwarded-host\` or \`host\` headers are not provided. One of these is needed to compare the \`origin\` header from a forwarded Server Actions request. Aborting the action.`
        )
      }

      const error = new Error('Invalid Server Actions request.')

      if (isFetchAction) {
        res.statusCode = 500
        await Promise.all(
          Object.values(staticGenerationStore.pendingRevalidates || [])
        )

        const promise = Promise.reject(error)
        try {
          // we need to await the promise to trigger the rejection early
          // so that it's already handled by the time we call
          // the RSC runtime. Otherwise, it will throw an unhandled
          // promise rejection error in the renderer.
          await promise
        } catch {
          // swallow error, it's gonna be handled on the client
        }

        return {
          type: 'done',
          result: await generateFlight(ctx, {
            actionResult: promise,
            // if the page was not revalidated, we can skip the rendering the flight tree
            skipFlight: !staticGenerationStore.pathWasRevalidated,
          }),
        }
      }

      throw error
    }
  }

  // ensure we avoid caching server actions unexpectedly
  res.setHeader(
    'Cache-Control',
    'no-cache, no-store, max-age=0, must-revalidate'
  )
  let bound = []

  const { actionAsyncStorage } = ComponentMod

  let actionResult: RenderResult | undefined
  let formState: any | undefined
  let actionModId: string | undefined

  try {
    await actionAsyncStorage.run({ isAction: true }, async () => {
      if (process.env.NEXT_RUNTIME === 'edge') {
        // Use react-server-dom-webpack/server.edge
        const { decodeReply, decodeAction, decodeFormState } = ComponentMod

        const webRequest = req as unknown as WebNextRequest
        if (!webRequest.body) {
          throw new Error('invariant: Missing request body.')
        }

        if (isMultipartAction) {
          // TODO-APP: Add streaming support
          const formData = await webRequest.request.formData()
          if (isFetchAction) {
            bound = await decodeReply(formData, serverModuleMap)
          } else {
            const action = await decodeAction(formData, serverModuleMap)
            if (typeof action === 'function') {
              // Only warn if it's a server action, otherwise skip for other post requests
              warnBadServerActionRequest()
              const actionReturnedState = await action()
              formState = decodeFormState(actionReturnedState, formData)
            }

            // Skip the fetch path
            return
          }
        } else {
          try {
            actionModId = getActionModIdOrError(actionId, serverModuleMap)
          } catch (err) {
            console.error(err)
            return {
              type: 'not-found',
            }
          }

          let actionData = ''

          const reader = webRequest.body.getReader()
          while (true) {
            const { done, value } = await reader.read()
            if (done) {
              break
            }

            actionData += new TextDecoder().decode(value)
          }

          if (isURLEncodedAction) {
            const formData = formDataFromSearchQueryString(actionData)
            bound = await decodeReply(formData, serverModuleMap)
          } else {
            bound = await decodeReply(actionData, serverModuleMap)
          }
        }
      } else {
        // Use react-server-dom-webpack/server.node which supports streaming
        const {
          decodeReply,
          decodeReplyFromBusboy,
          decodeAction,
          decodeFormState,
        } = require(`./react-server.node`)

        if (isMultipartAction) {
          if (isFetchAction) {
            const busboy = require('busboy')
            const bb = busboy({ headers: req.headers })
            req.pipe(bb)

            bound = await decodeReplyFromBusboy(bb, serverModuleMap)
          } else {
            // Convert the Node.js readable stream to a Web Stream.
            const readableStream = new ReadableStream({
              start(controller) {
                req.on('data', (chunk) => {
                  controller.enqueue(new Uint8Array(chunk))
                })
                req.on('end', () => {
                  controller.close()
                })
                req.on('error', (err) => {
                  controller.error(err)
                })
              },
            })

            // React doesn't yet publish a busboy version of decodeAction
            // so we polyfill the parsing of FormData.
            const fakeRequest = new Request('http://localhost', {
              method: 'POST',
              // @ts-expect-error
              headers: { 'Content-Type': contentType },
              body: readableStream,
              duplex: 'half',
            })
            const formData = await fakeRequest.formData()
            const action = await decodeAction(formData, serverModuleMap)
            if (typeof action === 'function') {
              // Only warn if it's a server action, otherwise skip for other post requests
              warnBadServerActionRequest()
              const actionReturnedState = await action()
              formState = await decodeFormState(actionReturnedState, formData)
            }

            // Skip the fetch path
            return
          }
        } else {
          try {
            actionModId = getActionModIdOrError(actionId, serverModuleMap)
          } catch (err) {
            console.error(err)
            return {
              type: 'not-found',
            }
          }

          const chunks = []

          for await (const chunk of req) {
            chunks.push(Buffer.from(chunk))
          }

          const actionData = Buffer.concat(chunks).toString('utf-8')

          const readableLimit = serverActions?.bodySizeLimit ?? '1 MB'
          const limit = require('next/dist/compiled/bytes').parse(readableLimit)

          if (actionData.length > limit) {
            const { ApiError } = require('../api-utils')
            throw new ApiError(
              413,
              `Body exceeded ${readableLimit} limit.
To configure the body size limit for Server Actions, see: https://nextjs.org/docs/app/api-reference/next-config-js/serverActions#bodysizelimit`
            )
          }

          if (isURLEncodedAction) {
            const formData = formDataFromSearchQueryString(actionData)
            bound = await decodeReply(formData, serverModuleMap)
          } else {
            bound = await decodeReply(actionData, serverModuleMap)
          }
        }
      }

      // actions.js
      // app/page.js
      //   action worker1
      //     appRender1

      // app/foo/page.js
      //   action worker2
      //     appRender

      // / -> fire action -> POST / -> appRender1 -> modId for the action file
      // /foo -> fire action -> POST /foo -> appRender2 -> modId for the action file

      try {
        actionModId =
          actionModId ?? getActionModIdOrError(actionId, serverModuleMap)
      } catch (err) {
        console.error(err)
        return {
          type: 'not-found',
        }
      }

      const actionHandler = (
        await ComponentMod.__next_app__.require(actionModId)
      )[
        // `actionId` must exist if we got here, as otherwise we would have thrown an error above
        actionId!
      ]

      const returnVal = await actionHandler.apply(null, bound)

      // For form actions, we need to continue rendering the page.
      if (isFetchAction) {
        await addRevalidationHeader(res, {
          staticGenerationStore,
          requestStore,
        })

        actionResult = await generateFlight(ctx, {
          actionResult: Promise.resolve(returnVal),
          // if the page was not revalidated, we can skip the rendering the flight tree
          skipFlight: !staticGenerationStore.pathWasRevalidated,
        })
      }
    })

    return {
      type: 'done',
      result: actionResult,
      formState,
    }
  } catch (err) {
    if (isRedirectError(err)) {
      const redirectUrl = getURLFromRedirectError(err)
      const statusCode = getRedirectStatusCodeFromError(err)

      await addRevalidationHeader(res, {
        staticGenerationStore,
        requestStore,
      })

      // if it's a fetch action, we'll set the status code for logging/debugging purposes
      // but we won't set a Location header, as the redirect will be handled by the client router
      res.statusCode = statusCode

      if (isFetchAction) {
        return {
          type: 'done',
          result: await createRedirectRenderResult(
            req,
            res,
            host,
            redirectUrl,
            ctx.renderOpts.basePath,
            staticGenerationStore
          ),
        }
      }

      if (err.mutableCookies) {
        const headers = new Headers()

        // If there were mutable cookies set, we need to set them on the
        // response.
        if (appendMutableCookies(headers, err.mutableCookies)) {
          res.setHeader('set-cookie', Array.from(headers.values()))
        }
      }

      res.setHeader('Location', redirectUrl)
      return {
        type: 'done',
        result: RenderResult.fromStatic(''),
      }
    } else if (isNotFoundError(err)) {
      res.statusCode = 404

      await addRevalidationHeader(res, {
        staticGenerationStore,
        requestStore,
      })

      if (isFetchAction) {
        const promise = Promise.reject(err)
        try {
          // we need to await the promise to trigger the rejection early
          // so that it's already handled by the time we call
          // the RSC runtime. Otherwise, it will throw an unhandled
          // promise rejection error in the renderer.
          await promise
        } catch {
          // swallow error, it's gonna be handled on the client
        }
        return {
          type: 'done',
          result: await generateFlight(ctx, {
            skipFlight: false,
            actionResult: promise,
            asNotFound: true,
          }),
        }
      }
      return {
        type: 'not-found',
      }
    }

    if (isFetchAction) {
      res.statusCode = 500
      await Promise.all(
        Object.values(staticGenerationStore.pendingRevalidates || [])
      )
      const promise = Promise.reject(err)
      try {
        // we need to await the promise to trigger the rejection early
        // so that it's already handled by the time we call
        // the RSC runtime. Otherwise, it will throw an unhandled
        // promise rejection error in the renderer.
        await promise
      } catch {
        // swallow error, it's gonna be handled on the client
      }

      return {
        type: 'done',
        result: await generateFlight(ctx, {
          actionResult: promise,
          // if the page was not revalidated, we can skip the rendering the flight tree
          skipFlight: !staticGenerationStore.pathWasRevalidated,
        }),
      }
    }

    throw err
  }
}

/**
 * Attempts to find the module ID for the action from the module map. When this fails, it could be a deployment skew where
 * the action came from a different deployment. It could also simply be an invalid POST request that is not a server action.
 * In either case, we'll throw an error to be handled by the caller.
 */
function getActionModIdOrError(
  actionId: string | null,
  serverModuleMap: ServerModuleMap
): string {
  try {
    // if we're missing the action ID header, we can't do any further processing
    if (!actionId) {
      throw new Error("Invariant: Missing 'next-action' header.")
    }

    const actionModId = serverModuleMap?.[actionId]?.id

    if (!actionModId) {
      throw new Error(
        "Invariant: Couldn't find action module ID from module map."
      )
    }

    return actionModId
  } catch (err) {
    throw new Error(
      `Failed to find Server Action "${actionId}". This request might be from an older or newer deployment. ${
        err instanceof Error ? `Original error: ${err.message}` : ''
      }`
    )
  }
}<|MERGE_RESOLUTION|>--- conflicted
+++ resolved
@@ -181,22 +181,16 @@
 
     const proto =
       staticGenerationStore.incrementalCache?.requestProtocol || 'https'
-<<<<<<< HEAD
+
+    // For standalone or the serverful mode, use the internal hostname directly
+    // other than the headers from the request.
+    const host = process.env.__NEXT_PRIVATE_HOST || originalHost.value
+
     const fetchUrl = parsedRedirectUrl.search
       ? new URL(
           `${proto}://${host}${basePath}${parsedRedirectUrl.pathname}${parsedRedirectUrl.search}`
         )
       : new URL(`${proto}://${host}${basePath}${parsedRedirectUrl.pathname}`)
-=======
-
-    // For standalone or the serverful mode, use the internal hostname directly
-    // other than the headers from the request.
-    const host = process.env.__NEXT_PRIVATE_HOST || originalHost.value
-
-    const fetchUrl = new URL(
-      `${proto}://${host}${basePath}${parsedRedirectUrl.pathname}`
-    )
->>>>>>> acdf052e
 
     if (staticGenerationStore.revalidatedTags) {
       forwardedHeaders.set(
