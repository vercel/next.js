import type {
  IncomingHttpHeaders,
  IncomingMessage,
  OutgoingHttpHeaders,
  ServerResponse,
} from 'http'
import type { WebNextRequest } from '../base-http/web'
import type { SizeLimit } from '../../../types'
import type { ApiError } from '../api-utils'

import {
  ACTION,
  RSC,
  RSC_CONTENT_TYPE_HEADER,
} from '../../client/components/app-router-headers'
import { isNotFoundError } from '../../client/components/not-found'
import {
  getURLFromRedirectError,
  isRedirectError,
} from '../../client/components/redirect'
import RenderResult from '../render-result'
import type { StaticGenerationStore } from '../../client/components/static-generation-async-storage.external'
import { FlightRenderResult } from './flight-render-result'
import type { ActionAsyncStorage } from '../../client/components/action-async-storage.external'
import {
  filterReqHeaders,
  actionsForbiddenHeaders,
} from '../lib/server-ipc/utils'
import {
  appendMutableCookies,
  getModifiedCookieValues,
} from '../web/spec-extension/adapters/request-cookies'

import type { RequestStore } from '../../client/components/request-async-storage.external'
import {
  NEXT_CACHE_REVALIDATED_TAGS_HEADER,
  NEXT_CACHE_REVALIDATE_TAG_TOKEN_HEADER,
} from '../../lib/constants'
import type { AppRenderContext, GenerateFlight } from './app-render'

function nodeToWebReadableStream(nodeReadable: import('stream').Readable) {
  if (process.env.NEXT_RUNTIME !== 'edge') {
    const { Readable } = require('stream')
    if ('toWeb' in Readable && typeof Readable.toWeb === 'function') {
      return Readable.toWeb(nodeReadable)
    }

    return new ReadableStream({
      start(controller) {
        nodeReadable.on('data', (chunk) => {
          controller.enqueue(chunk)
        })

        nodeReadable.on('end', () => {
          controller.close()
        })

        nodeReadable.on('error', (error) => {
          controller.error(error)
        })
      },
    })
  } else {
    throw new Error('Invalid runtime')
  }
}

function formDataFromSearchQueryString(query: string) {
  const searchParams = new URLSearchParams(query)
  const formData = new FormData()
  for (const [key, value] of searchParams) {
    formData.append(key, value)
  }
  return formData
}

function nodeHeadersToRecord(
  headers: IncomingHttpHeaders | OutgoingHttpHeaders
) {
  const record: Record<string, string> = {}
  for (const [key, value] of Object.entries(headers)) {
    if (value !== undefined) {
      record[key] = Array.isArray(value) ? value.join(', ') : `${value}`
    }
  }
  return record
}

function getForwardedHeaders(
  req: IncomingMessage,
  res: ServerResponse
): Headers {
  // Get request headers and cookies
  const requestHeaders = req.headers
  const requestCookies = requestHeaders['cookie'] ?? ''

  // Get response headers and Set-Cookie header
  const responseHeaders = res.getHeaders()
  const rawSetCookies = responseHeaders['set-cookie']
  const setCookies = (
    Array.isArray(rawSetCookies) ? rawSetCookies : [rawSetCookies]
  ).map((setCookie) => {
    // remove the suffixes like 'HttpOnly' and 'SameSite'
    const [cookie] = `${setCookie}`.split(';')
    return cookie
  })

  // Merge request and response headers
  const mergedHeaders = filterReqHeaders(
    {
      ...nodeHeadersToRecord(requestHeaders),
      ...nodeHeadersToRecord(responseHeaders),
    },
    actionsForbiddenHeaders
  ) as Record<string, string>

  // Merge cookies
  const mergedCookies = requestCookies.split('; ').concat(setCookies).join('; ')

  // Update the 'cookie' header with the merged cookies
  mergedHeaders['cookie'] = mergedCookies

  // Remove headers that should not be forwarded
  delete mergedHeaders['transfer-encoding']

  return new Headers(mergedHeaders)
}

async function addRevalidationHeader(
  res: ServerResponse,
  {
    staticGenerationStore,
    requestStore,
  }: {
    staticGenerationStore: StaticGenerationStore
    requestStore: RequestStore
  }
) {
  await Promise.all(staticGenerationStore.pendingRevalidates || [])

  // If a tag was revalidated, the client router needs to invalidate all the
  // client router cache as they may be stale. And if a path was revalidated, the
  // client needs to invalidate all subtrees below that path.

  // To keep the header size small, we use a tuple of
  // [[revalidatedPaths], isTagRevalidated ? 1 : 0, isCookieRevalidated ? 1 : 0]
  // instead of a JSON object.

  // TODO-APP: Currently the prefetch cache doesn't have subtree information,
  // so we need to invalidate the entire cache if a path was revalidated.
  // TODO-APP: Currently paths are treated as tags, so the second element of the tuple
  // is always empty.

  const isTagRevalidated = staticGenerationStore.revalidatedTags?.length ? 1 : 0
  const isCookieRevalidated = getModifiedCookieValues(
    requestStore.mutableCookies
  ).length
    ? 1
    : 0

  res.setHeader(
    'x-action-revalidated',
    JSON.stringify([[], isTagRevalidated, isCookieRevalidated])
  )
}

async function createRedirectRenderResult(
  req: IncomingMessage,
  res: ServerResponse,
  redirectUrl: string,
  staticGenerationStore: StaticGenerationStore
) {
  res.setHeader('x-action-redirect', redirectUrl)
  // if we're redirecting to a relative path, we'll try to stream the response
  if (redirectUrl.startsWith('/')) {
    const forwardedHeaders = getForwardedHeaders(req, res)
    forwardedHeaders.set(RSC, '1')

    const host = req.headers['host']
    const proto =
      staticGenerationStore.incrementalCache?.requestProtocol || 'https'
    const fetchUrl = new URL(`${proto}://${host}${redirectUrl}`)

    if (staticGenerationStore.revalidatedTags) {
      forwardedHeaders.set(
        NEXT_CACHE_REVALIDATED_TAGS_HEADER,
        staticGenerationStore.revalidatedTags.join(',')
      )
      forwardedHeaders.set(
        NEXT_CACHE_REVALIDATE_TAG_TOKEN_HEADER,
        staticGenerationStore.incrementalCache?.prerenderManifest?.preview
          ?.previewModeId || ''
      )
    }

    // Ensures that when the path was revalidated we don't return a partial response on redirects
    // if (staticGenerationStore.pathWasRevalidated) {
    forwardedHeaders.delete('next-router-state-tree')
    // }

    try {
      const headResponse = await fetch(fetchUrl, {
        method: 'HEAD',
        headers: forwardedHeaders,
        next: {
          // @ts-ignore
          internal: 1,
        },
      })

      if (
        headResponse.headers.get('content-type') === RSC_CONTENT_TYPE_HEADER
      ) {
        const response = await fetch(fetchUrl, {
          method: 'GET',
          headers: forwardedHeaders,
          next: {
            // @ts-ignore
            internal: 1,
          },
        })
        // copy the headers from the redirect response to the response we're sending
        for (const [key, value] of response.headers) {
          if (!actionsForbiddenHeaders.includes(key)) {
            res.setHeader(key, value)
          }
        }

        return new FlightRenderResult(response.body!)
      }
    } catch (err) {
      // we couldn't stream the redirect response, so we'll just do a normal redirect
      console.error(`failed to get redirect response`, err)
    }
  }
  return new RenderResult(JSON.stringify({}))
}

export async function handleAction({
  req,
  res,
  ComponentMod,
  page,
  serverActionsManifest,
  generateFlight,
  staticGenerationStore,
  requestStore,
  serverActionsBodySizeLimit,
  ctx,
}: {
  req: IncomingMessage
  res: ServerResponse
  ComponentMod: any
  page: string
  serverActionsManifest: any
  generateFlight: GenerateFlight
  staticGenerationStore: StaticGenerationStore
  requestStore: RequestStore
  serverActionsBodySizeLimit?: SizeLimit
  ctx: AppRenderContext
}): Promise<
  | undefined
  | {
      type: 'not-found'
    }
  | {
      type: 'done'
      result: RenderResult | undefined
      formState?: any
    }
> {
  let actionId = req.headers[ACTION.toLowerCase()] as string
  const contentType = req.headers['content-type']
  const isURLEncodedAction =
    req.method === 'POST' && contentType === 'application/x-www-form-urlencoded'
  const isMultipartAction =
    req.method === 'POST' && contentType?.startsWith('multipart/form-data')

  const isFetchAction =
    actionId !== undefined &&
    typeof actionId === 'string' &&
    req.method === 'POST'

<<<<<<< HEAD
  if (isFetchAction || isURLEncodedAction || isMultipartAction) {
    const originHostname =
      typeof req.headers['origin'] === 'string'
        ? new URL(req.headers['origin']).host
        : undefined
    const host = req.headers['x-forwarded-host'] || req.headers['host']

    // This is to prevent CSRF attacks. If `x-forwarded-host` is set, we need to
    // ensure that the request is coming from the same host.
    if (!originHostname) {
      // This might be an old browser that doesn't send `host` header. We ignore
      // this case.
      console.warn(
        'Missing `origin` header from a forwarded Server Actions request.'
      )
    } else if (!host || originHostname !== host) {
      // This is an attack. We should not proceed the action.
      console.error(
        '`x-forwarded-host` and `host` headers do not match `origin` header from a forwarded Server Actions request. Aborting the action.'
      )

      const error = new Error('Invalid Server Actions request.')

      if (isFetchAction) {
        res.statusCode = 500
        await Promise.all(staticGenerationStore.pendingRevalidates || [])
        const promise = Promise.reject(error)
        try {
          await promise
        } catch {}

        return {
          type: 'done',
          result: await generateFlight({
            actionResult: promise,
            // if the page was not revalidated, we can skip the rendering the flight tree
            skipFlight: !staticGenerationStore.pathWasRevalidated,
          }),
        }
      }

      throw error
    }

    // ensure we avoid caching server actions unexpectedly
    res.setHeader(
      'Cache-Control',
      'no-cache, no-store, max-age=0, must-revalidate'
    )
    let bound = []

    const workerName = 'app' + page
    const serverModuleMap = new Proxy(
      {},
      {
        get: (_, id: string) => {
          return {
            id: serverActionsManifest[
              process.env.NEXT_RUNTIME === 'edge' ? 'edge' : 'node'
            ][id].workers[workerName],
            name: id,
            chunks: [],
          }
        },
      }
    )
=======
  // If it's not a Server Action, skip handling.
  if (!(isFetchAction || isURLEncodedAction || isMultipartAction)) {
    return
  }
>>>>>>> 3bb80cfb

  // ensure we avoid caching server actions unexpectedly
  res.setHeader(
    'Cache-Control',
    'no-cache, no-store, max-age=0, must-revalidate'
  )
  let bound = []

  const workerName = 'app' + page
  const serverModuleMap = new Proxy(
    {},
    {
      get: (_, id: string) => {
        return {
          id: serverActionsManifest[
            process.env.NEXT_RUNTIME === 'edge' ? 'edge' : 'node'
          ][id].workers[workerName],
          name: id,
          chunks: [],
        }
      },
    }
  )

  const { actionAsyncStorage } = ComponentMod as {
    actionAsyncStorage: ActionAsyncStorage
  }

  let actionResult: RenderResult | undefined
  let formState: any | undefined

  try {
    await actionAsyncStorage.run({ isAction: true }, async () => {
      if (process.env.NEXT_RUNTIME === 'edge') {
        // Use react-server-dom-webpack/server.edge
        const { decodeReply, decodeAction, decodeFormState } = ComponentMod

        const webRequest = req as unknown as WebNextRequest
        if (!webRequest.body) {
          throw new Error('invariant: Missing request body.')
        }

        if (isMultipartAction) {
          // TODO-APP: Add streaming support
          const formData = await webRequest.request.formData()
          if (isFetchAction) {
            bound = await decodeReply(formData, serverModuleMap)
          } else {
            const action = await decodeAction(formData, serverModuleMap)
            const actionReturnedState = await action()
            formState = decodeFormState(actionReturnedState, formData)

            // Skip the fetch path
            return
          }
        } else {
          let actionData = ''

          const reader = webRequest.body.getReader()
          while (true) {
            const { done, value } = await reader.read()
            if (done) {
              break
            }

            actionData += new TextDecoder().decode(value)
          }

          if (isURLEncodedAction) {
            const formData = formDataFromSearchQueryString(actionData)
            bound = await decodeReply(formData, serverModuleMap)
          } else {
            bound = await decodeReply(actionData, serverModuleMap)
          }
        }
      } else {
        // Use react-server-dom-webpack/server.node which supports streaming
        const {
          decodeReply,
          decodeReplyFromBusboy,
          decodeAction,
          decodeFormState,
        } = require(`./react-server.node`)

        if (isMultipartAction) {
          if (isFetchAction) {
            const busboy = require('busboy')
            const bb = busboy({ headers: req.headers })
            req.pipe(bb)

            bound = await decodeReplyFromBusboy(bb, serverModuleMap)
          } else {
            // React doesn't yet publish a busboy version of decodeAction
            // so we polyfill the parsing of FormData.
            const UndiciRequest = require('next/dist/compiled/undici').Request
            const fakeRequest = new UndiciRequest('http://localhost', {
              method: 'POST',
              headers: { 'Content-Type': req.headers['content-type'] },
              body: nodeToWebReadableStream(req),
              duplex: 'half',
            })
            const formData = await fakeRequest.formData()
            const action = await decodeAction(formData, serverModuleMap)
            const actionReturnedState = await action()
            formState = await decodeFormState(actionReturnedState, formData)

            // Skip the fetch path
            return
          }
        } else {
          const { parseBody } =
            require('../api-utils/node/parse-body') as typeof import('../api-utils/node/parse-body')

          let actionData
          try {
            actionData =
              (await parseBody(req, serverActionsBodySizeLimit ?? '1mb')) || ''
          } catch (e: any) {
            if (e && (e as ApiError).statusCode === 413) {
              // Exceeded the size limit
              e.message =
                e.message +
                '\nTo configure the body size limit for Server Actions, see: https://nextjs.org/docs/app/api-reference/server-actions#size-limitation'
            }
            throw e
          }

          if (isURLEncodedAction) {
            const formData = formDataFromSearchQueryString(actionData)
            bound = await decodeReply(formData, serverModuleMap)
          } else {
            bound = await decodeReply(actionData, serverModuleMap)
          }
        }
      }

      // actions.js
      // app/page.js
      //   action worker1
      //     appRender1

      // app/foo/page.js
      //   action worker2
      //     appRender

      // / -> fire action -> POST / -> appRender1 -> modId for the action file
      // /foo -> fire action -> POST /foo -> appRender2 -> modId for the action file

      // Get all workers that include this action
      const actionWorkers =
        serverActionsManifest[
          process.env.NEXT_RUNTIME === 'edge' ? 'edge' : 'node'
        ][actionId]

      if (!actionWorkers) {
        // When this happens, it could be a deployment skew where the action came
        // from a different deployment. We'll just return a 404 with a message logged.
        console.error(
          `Failed to find Server Action "${actionId}". This request might be from an older or newer deployment.`
        )
        return {
          type: 'not-found',
        }
      }

      const actionModId = actionWorkers.workers[workerName]
      const actionHandler =
        ComponentMod.__next_app__.require(actionModId)[actionId]

      const returnVal = await actionHandler.apply(null, bound)

      // For form actions, we need to continue rendering the page.
      if (isFetchAction) {
        await addRevalidationHeader(res, {
          staticGenerationStore,
          requestStore,
        })

        actionResult = await generateFlight(ctx, {
          actionResult: Promise.resolve(returnVal),
          // if the page was not revalidated, we can skip the rendering the flight tree
          skipFlight: !staticGenerationStore.pathWasRevalidated,
        })
      }
    })

    return {
      type: 'done',
      result: actionResult,
      formState,
    }
  } catch (err) {
    if (isRedirectError(err)) {
      const redirectUrl = getURLFromRedirectError(err)

      // if it's a fetch action, we don't want to mess with the status code
      // and we'll handle it on the client router
      await addRevalidationHeader(res, {
        staticGenerationStore,
        requestStore,
      })

      if (isFetchAction) {
        return {
          type: 'done',
          result: await createRedirectRenderResult(
            req,
            res,
            redirectUrl,
            staticGenerationStore
          ),
        }
      }

      if (err.mutableCookies) {
        const headers = new Headers()

        // If there were mutable cookies set, we need to set them on the
        // response.
        if (appendMutableCookies(headers, err.mutableCookies)) {
          res.setHeader('set-cookie', Array.from(headers.values()))
        }
      }

      res.setHeader('Location', redirectUrl)
      res.statusCode = 303
      return {
        type: 'done',
        result: new RenderResult(''),
      }
    } else if (isNotFoundError(err)) {
      res.statusCode = 404

      await addRevalidationHeader(res, {
        staticGenerationStore,
        requestStore,
      })

      if (isFetchAction) {
        const promise = Promise.reject(err)
        try {
          await promise
        } catch {}
        return {
          type: 'done',
          result: await generateFlight(ctx, {
            skipFlight: false,
            actionResult: promise,
            asNotFound: true,
          }),
        }
      }
      return {
        type: 'not-found',
      }
    }

    if (isFetchAction) {
      res.statusCode = 500
      await Promise.all(staticGenerationStore.pendingRevalidates || [])
      const promise = Promise.reject(err)
      try {
        await promise
      } catch {}

      return {
        type: 'done',
        result: await generateFlight(ctx, {
          actionResult: promise,
          // if the page was not revalidated, we can skip the rendering the flight tree
          skipFlight: !staticGenerationStore.pathWasRevalidated,
        }),
      }
    }

    throw err
  }
}<|MERGE_RESOLUTION|>--- conflicted
+++ resolved
@@ -281,79 +281,53 @@
     typeof actionId === 'string' &&
     req.method === 'POST'
 
-<<<<<<< HEAD
-  if (isFetchAction || isURLEncodedAction || isMultipartAction) {
-    const originHostname =
-      typeof req.headers['origin'] === 'string'
-        ? new URL(req.headers['origin']).host
-        : undefined
-    const host = req.headers['x-forwarded-host'] || req.headers['host']
-
-    // This is to prevent CSRF attacks. If `x-forwarded-host` is set, we need to
-    // ensure that the request is coming from the same host.
-    if (!originHostname) {
-      // This might be an old browser that doesn't send `host` header. We ignore
-      // this case.
-      console.warn(
-        'Missing `origin` header from a forwarded Server Actions request.'
-      )
-    } else if (!host || originHostname !== host) {
-      // This is an attack. We should not proceed the action.
-      console.error(
-        '`x-forwarded-host` and `host` headers do not match `origin` header from a forwarded Server Actions request. Aborting the action.'
-      )
-
-      const error = new Error('Invalid Server Actions request.')
-
-      if (isFetchAction) {
-        res.statusCode = 500
-        await Promise.all(staticGenerationStore.pendingRevalidates || [])
-        const promise = Promise.reject(error)
-        try {
-          await promise
-        } catch {}
-
-        return {
-          type: 'done',
-          result: await generateFlight({
-            actionResult: promise,
-            // if the page was not revalidated, we can skip the rendering the flight tree
-            skipFlight: !staticGenerationStore.pathWasRevalidated,
-          }),
-        }
-      }
-
-      throw error
-    }
-
-    // ensure we avoid caching server actions unexpectedly
-    res.setHeader(
-      'Cache-Control',
-      'no-cache, no-store, max-age=0, must-revalidate'
-    )
-    let bound = []
-
-    const workerName = 'app' + page
-    const serverModuleMap = new Proxy(
-      {},
-      {
-        get: (_, id: string) => {
-          return {
-            id: serverActionsManifest[
-              process.env.NEXT_RUNTIME === 'edge' ? 'edge' : 'node'
-            ][id].workers[workerName],
-            name: id,
-            chunks: [],
-          }
-        },
-      }
-    )
-=======
   // If it's not a Server Action, skip handling.
   if (!(isFetchAction || isURLEncodedAction || isMultipartAction)) {
     return
   }
->>>>>>> 3bb80cfb
+
+  const originHostname =
+    typeof req.headers['origin'] === 'string'
+      ? new URL(req.headers['origin']).host
+      : undefined
+  const host = req.headers['x-forwarded-host'] || req.headers['host']
+
+  // This is to prevent CSRF attacks. If `x-forwarded-host` is set, we need to
+  // ensure that the request is coming from the same host.
+  if (!originHostname) {
+    // This might be an old browser that doesn't send `host` header. We ignore
+    // this case.
+    console.warn(
+      'Missing `origin` header from a forwarded Server Actions request.'
+    )
+  } else if (!host || originHostname !== host) {
+    // This is an attack. We should not proceed the action.
+    console.error(
+      '`x-forwarded-host` and `host` headers do not match `origin` header from a forwarded Server Actions request. Aborting the action.'
+    )
+
+    const error = new Error('Invalid Server Actions request.')
+
+    if (isFetchAction) {
+      res.statusCode = 500
+      await Promise.all(staticGenerationStore.pendingRevalidates || [])
+      const promise = Promise.reject(error)
+      try {
+        await promise
+      } catch {}
+
+      return {
+        type: 'done',
+        result: await generateFlight(ctx, {
+          actionResult: promise,
+          // if the page was not revalidated, we can skip the rendering the flight tree
+          skipFlight: !staticGenerationStore.pathWasRevalidated,
+        }),
+      }
+    }
+
+    throw error
+  }
 
   // ensure we avoid caching server actions unexpectedly
   res.setHeader(
