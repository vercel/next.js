import type { IncomingMessage, ServerResponse } from 'http'
import type {
  ActionResult,
  DynamicParamTypesShort,
  FlightData,
  FlightRouterState,
  FlightSegmentPath,
  RenderOpts,
  Segment,
  CacheNodeSeedData,
} from './types'
import type { StaticGenerationStore } from '../../client/components/static-generation-async-storage.external'
import type { RequestStore } from '../../client/components/request-async-storage.external'
import type { NextParsedUrlQuery } from '../request-meta'
import type { LoaderTree } from '../lib/app-dir-module'
import type { AppPageModule } from '../future/route-modules/app-page/module'
import type { ClientReferenceManifest } from '../../build/webpack/plugins/flight-manifest-plugin'
import type { Revalidate } from '../lib/revalidate'

import React from 'react'

import {
  createServerComponentRenderer,
  type ServerComponentRendererOptions,
} from './create-server-components-renderer'
import RenderResult, {
  type AppPageRenderResultMetadata,
  type RenderResultOptions,
  type RenderResultResponse,
} from '../render-result'
import {
  renderToInitialFizzStream,
  continueFizzStream,
  cloneTransformStream,
  type ContinueStreamOptions,
  continuePostponedFizzStream,
} from '../stream-utils/node-web-streams-helper'
import { canSegmentBeOverridden } from '../../client/components/match-segments'
import { stripInternalQueries } from '../internal-utils'
import {
  NEXT_ROUTER_PREFETCH_HEADER,
  NEXT_ROUTER_STATE_TREE,
  RSC_HEADER,
} from '../../client/components/app-router-headers'
import { createMetadataComponents } from '../../lib/metadata/metadata'
import { RequestAsyncStorageWrapper } from '../async-storage/request-async-storage-wrapper'
import { StaticGenerationAsyncStorageWrapper } from '../async-storage/static-generation-async-storage-wrapper'
import { isNotFoundError } from '../../client/components/not-found'
import {
  getURLFromRedirectError,
  isRedirectError,
  getRedirectStatusCodeFromError,
} from '../../client/components/redirect'
import { addImplicitTags } from '../lib/patch-fetch'
import { AppRenderSpan } from '../lib/trace/constants'
import { getTracer } from '../lib/trace/tracer'
import { FlightRenderResult } from './flight-render-result'
import { createErrorHandler, type ErrorHandler } from './create-error-handler'
import {
  getShortDynamicParamType,
  dynamicParamTypes,
} from './get-short-dynamic-param-type'
import { getSegmentParam } from './get-segment-param'
import { getScriptNonceFromHeader } from './get-script-nonce-from-header'
import { parseAndValidateFlightRouterState } from './parse-and-validate-flight-router-state'
import { validateURL } from './validate-url'
import { createFlightRouterStateFromLoaderTree } from './create-flight-router-state-from-loader-tree'
import { handleAction } from './action-handler'
import { NEXT_DYNAMIC_NO_SSR_CODE } from '../../shared/lib/lazy-dynamic/no-ssr-error'
import { warn, error } from '../../build/output/log'
import { appendMutableCookies } from '../web/spec-extension/adapters/request-cookies'
import { createServerInsertedHTML } from './server-inserted-html'
import { getRequiredScripts } from './required-scripts'
import { addPathPrefix } from '../../shared/lib/router/utils/add-path-prefix'
import { makeGetServerInsertedHTML } from './make-get-server-inserted-html'
import { walkTreeWithFlightRouterState } from './walk-tree-with-flight-router-state'
import { createComponentTree } from './create-component-tree'
import { getAssetQueryString } from './get-asset-query-string'
import { setReferenceManifestsSingleton } from './action-encryption-utils'
import { createStaticRenderer } from './static/static-renderer'
import { MissingPostponeDataError } from './is-missing-postpone-error'
import { DetachedPromise } from '../../lib/detached-promise'
import { DYNAMIC_ERROR_CODE } from '../../client/components/hooks-server-context'

export type GetDynamicParamFromSegment = (
  // [slug] / [[slug]] / [...slug]
  segment: string
) => {
  param: string
  value: string | string[] | null
  treeSegment: Segment
  type: DynamicParamTypesShort
} | null

type AppRenderBaseContext = {
  staticGenerationStore: StaticGenerationStore
  requestStore: RequestStore
  componentMod: AppPageModule
  renderOpts: RenderOpts
}

export type GenerateFlight = typeof generateFlight

export type AppRenderContext = AppRenderBaseContext & {
  getDynamicParamFromSegment: GetDynamicParamFromSegment
  query: NextParsedUrlQuery
  isPrefetch: boolean
  providedSearchParams: NextParsedUrlQuery
  requestTimestamp: number
  searchParamsProps: { searchParams: NextParsedUrlQuery }
  appUsingSizeAdjustment: boolean
  providedFlightRouterState?: FlightRouterState
  requestId: string
  defaultRevalidate: Revalidate
  pagePath: string
  clientReferenceManifest: ClientReferenceManifest
  assetPrefix: string
  flightDataRendererErrorHandler: ErrorHandler
  serverComponentsErrorHandler: ErrorHandler
  isNotFoundPath: boolean
  res: ServerResponse
}

function createNotFoundLoaderTree(loaderTree: LoaderTree): LoaderTree {
  // Align the segment with parallel-route-default in next-app-loader
  return ['', {}, loaderTree[2]]
}

/* This method is important for intercepted routes to function:
 * when a route is intercepted, e.g. /blog/[slug], it will be rendered
 * with the layout of the previous page, e.g. /profile/[id]. The problem is
 * that the loader tree needs to know the dynamic param in order to render (id and slug in the example).
 * Normally they are read from the path but since we are intercepting the route, the path would not contain id,
 * so we need to read it from the router state.
 */
function findDynamicParamFromRouterState(
  providedFlightRouterState: FlightRouterState | undefined,
  segment: string
): {
  param: string
  value: string | string[] | null
  treeSegment: Segment
  type: DynamicParamTypesShort
} | null {
  if (!providedFlightRouterState) {
    return null
  }

  const treeSegment = providedFlightRouterState[0]

  if (canSegmentBeOverridden(segment, treeSegment)) {
    if (!Array.isArray(treeSegment) || Array.isArray(segment)) {
      return null
    }

    return {
      param: treeSegment[0],
      value: treeSegment[1],
      treeSegment: treeSegment,
      type: treeSegment[2],
    }
  }

  for (const parallelRouterState of Object.values(
    providedFlightRouterState[1]
  )) {
    const maybeDynamicParam = findDynamicParamFromRouterState(
      parallelRouterState,
      segment
    )
    if (maybeDynamicParam) {
      return maybeDynamicParam
    }
  }

  return null
}

export type CreateSegmentPath = (child: FlightSegmentPath) => FlightSegmentPath

/**
 * Returns a function that parses the dynamic segment and return the associated value.
 */
function makeGetDynamicParamFromSegment(
  params: { [key: string]: any },
  providedFlightRouterState: FlightRouterState | undefined
): GetDynamicParamFromSegment {
  return function getDynamicParamFromSegment(
    // [slug] / [[slug]] / [...slug]
    segment: string
  ) {
    const segmentParam = getSegmentParam(segment)
    if (!segmentParam) {
      return null
    }

    const key = segmentParam.param

    let value = params[key]

    // this is a special marker that will be present for interception routes
    if (value === '__NEXT_EMPTY_PARAM__') {
      value = undefined
    }

    if (Array.isArray(value)) {
      value = value.map((i) => encodeURIComponent(i))
    } else if (typeof value === 'string') {
      value = encodeURIComponent(value)
    }

    if (!value) {
      // Handle case where optional catchall does not have a value, e.g. `/dashboard/[...slug]` when requesting `/dashboard`
      if (segmentParam.type === 'optional-catchall') {
        const type = dynamicParamTypes[segmentParam.type]
        return {
          param: key,
          value: null,
          type: type,
          // This value always has to be a string.
          treeSegment: [key, '', type],
        }
      }
      return findDynamicParamFromRouterState(providedFlightRouterState, segment)
    }

    const type = getShortDynamicParamType(segmentParam.type)

    return {
      param: key,
      // The value that is passed to user code.
      value: value,
      // The value that is rendered in the router tree.
      treeSegment: [key, Array.isArray(value) ? value.join('/') : value, type],
      type: type,
    }
  }
}

// Handle Flight render request. This is only used when client-side navigating. E.g. when you `router.push('/dashboard')` or `router.reload()`.
async function generateFlight(
  ctx: AppRenderContext,
  options?: {
    actionResult: ActionResult
    skipFlight: boolean
    asNotFound?: boolean
  }
): Promise<RenderResult> {
  // Flight data that is going to be passed to the browser.
  // Currently a single item array but in the future multiple patches might be combined in a single request.
  let flightData: FlightData | null = null

  const {
    componentMod: { tree: loaderTree, renderToReadableStream },
    getDynamicParamFromSegment,
    appUsingSizeAdjustment,
    staticGenerationStore: { urlPathname },
    providedSearchParams,
    requestId,
    providedFlightRouterState,
  } = ctx

  if (!options?.skipFlight) {
    const [MetadataTree, MetadataOutlet] = createMetadataComponents({
      tree: loaderTree,
      pathname: urlPathname,
      searchParams: providedSearchParams,
      getDynamicParamFromSegment,
      appUsingSizeAdjustment,
    })
    flightData = (
      await walkTreeWithFlightRouterState({
        ctx,
        createSegmentPath: (child) => child,
        loaderTreeToFilter: loaderTree,
        parentParams: {},
        flightRouterState: providedFlightRouterState,
        isFirst: true,
        // For flight, render metadata inside leaf page
        rscPayloadHead: (
          // Adding requestId as react key to make metadata remount for each render
          <MetadataTree key={requestId} />
        ),
        injectedCSS: new Set(),
        injectedJS: new Set(),
        injectedFontPreloadTags: new Set(),
        rootLayoutIncluded: false,
        asNotFound: ctx.isNotFoundPath || options?.asNotFound,
        metadataOutlet: <MetadataOutlet />,
      })
    ).map((path) => path.slice(1)) // remove the '' (root) segment
  }

  const buildIdFlightDataPair = [ctx.renderOpts.buildId, flightData]

  // For app dir, use the bundled version of Flight server renderer (renderToReadableStream)
  // which contains the subset React.
  const flightReadableStream = renderToReadableStream(
    options
      ? [options.actionResult, buildIdFlightDataPair]
      : buildIdFlightDataPair,
    ctx.clientReferenceManifest.clientModules,
    {
      onError: ctx.flightDataRendererErrorHandler,
    }
  )

  return new FlightRenderResult(flightReadableStream)
}

/**
 * Creates a resolver that eagerly generates a flight payload that is then
 * resolved when the resolver is called.
 */
function createFlightDataResolver(ctx: AppRenderContext) {
  // Generate the flight data and as soon as it can, convert it into a string.
  const promise = generateFlight(ctx)
    .then(async (result) => ({
      flightData: await result.toUnchunkedString(true),
    }))
    // Otherwise if it errored, return the error.
    .catch((err) => ({ err }))

  return async () => {
    // Resolve the promise to get the flight data or error.
    const result = await promise

    // If the flight data failed to render due to an error, re-throw the error
    // here.
    if ('err' in result) {
      throw result.err
    }

    // Otherwise, return the flight data.
    return result.flightData
  }
}

type ServerComponentsRendererOptions = {
  ctx: AppRenderContext
  preinitScripts: () => void
  options: ServerComponentRendererOptions
}

/**
 * A new React Component that renders the provided React Component
 * using Flight which can then be rendered to HTML.
 */
function createServerComponentsRenderer(
  loaderTreeToRender: LoaderTree,
  { ctx, preinitScripts, options }: ServerComponentsRendererOptions
) {
  return createServerComponentRenderer<{
    asNotFound: boolean
  }>(async (props) => {
    preinitScripts()
    // Create full component tree from root to leaf.
    const injectedCSS = new Set<string>()
    const injectedJS = new Set<string>()
    const injectedFontPreloadTags = new Set<string>()
    const {
      getDynamicParamFromSegment,
      query,
      providedSearchParams,
      appUsingSizeAdjustment,
      componentMod: { AppRouter, GlobalError },
      staticGenerationStore: { urlPathname },
    } = ctx
    const initialTree = createFlightRouterStateFromLoaderTree(
      loaderTreeToRender,
      getDynamicParamFromSegment,
      query
    )

    const [MetadataTree, MetadataOutlet] = createMetadataComponents({
      tree: loaderTreeToRender,
      errorType: props.asNotFound ? 'not-found' : undefined,
      pathname: urlPathname,
      searchParams: providedSearchParams,
      getDynamicParamFromSegment: getDynamicParamFromSegment,
      appUsingSizeAdjustment: appUsingSizeAdjustment,
    })

    const { seedData, styles } = await createComponentTree({
      ctx,
      createSegmentPath: (child) => child,
      loaderTree: loaderTreeToRender,
      parentParams: {},
      firstItem: true,
      injectedCSS,
      injectedJS,
      injectedFontPreloadTags,
      rootLayoutIncluded: false,
      asNotFound: props.asNotFound,
      metadataOutlet: <MetadataOutlet />,
    })

    return (
      <>
        {styles}
        <AppRouter
          buildId={ctx.renderOpts.buildId}
          assetPrefix={ctx.assetPrefix}
          initialCanonicalUrl={urlPathname}
          // This is the router state tree.
          initialTree={initialTree}
          // This is the tree of React nodes that are seeded into the cache
          initialSeedData={seedData}
          initialHead={
            <>
              {ctx.res.statusCode > 400 && (
                <meta name="robots" content="noindex" />
              )}
              {/* Adding requestId as react key to make metadata remount for each render */}
              <MetadataTree key={ctx.requestId} />
            </>
          }
          globalErrorComponent={GlobalError}
        />
      </>
    )
  }, options)
}

async function renderToHTMLOrFlightImpl(
  req: IncomingMessage,
  res: ServerResponse,
  pagePath: string,
  query: NextParsedUrlQuery,
  renderOpts: RenderOpts,
  baseCtx: AppRenderBaseContext
) {
  const isNotFoundPath = pagePath === '/404'

  // A unique request timestamp used by development to ensure that it's
  // consistent and won't change during this request. This is important to
  // avoid that resources can be deduped by React Float if the same resource is
  // rendered or preloaded multiple times: `<link href="a.css?v={Date.now()}"/>`.
  const requestTimestamp = Date.now()

  const {
    buildManifest,
    subresourceIntegrityManifest,
    serverActionsManifest,
    ComponentMod,
    dev,
    nextFontManifest,
    supportsDynamicHTML,
    serverActions,
    buildId,
    appDirDevErrorLogger,
    assetPrefix = '',
    enableTainting,
  } = renderOpts

  // We need to expose the bundled `require` API globally for
  // react-server-dom-webpack. This is a hack until we find a better way.
  if (ComponentMod.__next_app__) {
    // @ts-ignore
    globalThis.__next_require__ = ComponentMod.__next_app__.require

    // @ts-ignore
    globalThis.__next_chunk_load__ = ComponentMod.__next_app__.loadChunk
  }

  const metadata: AppPageRenderResultMetadata = {}

  const appUsingSizeAdjustment = !!nextFontManifest?.appUsingSizeAdjust

  // TODO: fix this typescript
  const clientReferenceManifest = renderOpts.clientReferenceManifest!

  const workerName = 'app' + renderOpts.page
  const serverModuleMap: {
    [id: string]: {
      id: string
      chunks: string[]
      name: string
    }
  } = new Proxy(
    {},
    {
      get: (_, id: string) => {
        return {
          id: serverActionsManifest[
            process.env.NEXT_RUNTIME === 'edge' ? 'edge' : 'node'
          ][id].workers[workerName],
          name: id,
          chunks: [],
        }
      },
    }
  )

  setReferenceManifestsSingleton({
    clientReferenceManifest,
    serverActionsManifest,
    serverModuleMap,
  })

  const capturedErrors: Error[] = []
  const allCapturedErrors: Error[] = []
  const isNextExport = !!renderOpts.nextExport
  const { staticGenerationStore, requestStore } = baseCtx
  const { isStaticGeneration } = staticGenerationStore
  // when static generation fails during PPR, we log the errors separately. We intentionally
  // silence the error logger in this case to avoid double logging.
  const silenceStaticGenerationErrors =
    renderOpts.experimental.ppr && isStaticGeneration

  const serverComponentsErrorHandler = createErrorHandler({
    _source: 'serverComponentsRenderer',
    dev,
    isNextExport,
    errorLogger: appDirDevErrorLogger,
    capturedErrors,
    silenceLogger: silenceStaticGenerationErrors,
  })
  const flightDataRendererErrorHandler = createErrorHandler({
    _source: 'flightDataRenderer',
    dev,
    isNextExport,
    errorLogger: appDirDevErrorLogger,
    capturedErrors,
    silenceLogger: silenceStaticGenerationErrors,
  })
  const htmlRendererErrorHandler = createErrorHandler({
    _source: 'htmlRenderer',
    dev,
    isNextExport,
    errorLogger: appDirDevErrorLogger,
    capturedErrors,
    allCapturedErrors,
    silenceLogger: silenceStaticGenerationErrors,
  })

  ComponentMod.patchFetch()

  /**
   * Rules of Static & Dynamic HTML:
   *
   *    1.) We must generate static HTML unless the caller explicitly opts
   *        in to dynamic HTML support.
   *
   *    2.) If dynamic HTML support is requested, we must honor that request
   *        or throw an error. It is the sole responsibility of the caller to
   *        ensure they aren't e.g. requesting dynamic HTML for an AMP page.
   *
   * These rules help ensure that other existing features like request caching,
   * coalescing, and ISR continue working as intended.
   */
  const generateStaticHTML = supportsDynamicHTML !== true

  // Pull out the hooks/references from the component.
  const {
    createSearchParamsBailoutProxy,
    AppRouter,
    GlobalError,
    tree: loaderTree,
    taintObjectReference,
  } = ComponentMod

  if (enableTainting) {
    taintObjectReference(
      'Do not pass process.env to client components since it will leak sensitive data',
      process.env
    )
  }

  const { urlPathname } = staticGenerationStore

  staticGenerationStore.fetchMetrics = []
  metadata.fetchMetrics = staticGenerationStore.fetchMetrics

  // don't modify original query object
  query = { ...query }
  stripInternalQueries(query)

  const isRSCRequest = req.headers[RSC_HEADER.toLowerCase()] !== undefined

  const isPrefetchRSCRequest =
    isRSCRequest &&
    req.headers[NEXT_ROUTER_PREFETCH_HEADER.toLowerCase()] !== undefined

  /**
   * Router state provided from the client-side router. Used to handle rendering from the common layout down.
   */
  let providedFlightRouterState =
    isRSCRequest && (!isPrefetchRSCRequest || !renderOpts.experimental.ppr)
      ? parseAndValidateFlightRouterState(
          req.headers[NEXT_ROUTER_STATE_TREE.toLowerCase()]
        )
      : undefined

  /**
   * The metadata items array created in next-app-loader with all relevant information
   * that we need to resolve the final metadata.
   */
  let requestId: string

  if (process.env.NEXT_RUNTIME === 'edge') {
    requestId = crypto.randomUUID()
  } else {
    requestId = require('next/dist/compiled/nanoid').nanoid()
  }

  // During static generation we need to call the static generation bailout when reading searchParams
  const providedSearchParams = isStaticGeneration
    ? createSearchParamsBailoutProxy()
    : query

  const searchParamsProps = { searchParams: providedSearchParams }

  /**
   * Dynamic parameters. E.g. when you visit `/dashboard/vercel` which is rendered by `/dashboard/[slug]` the value will be {"slug": "vercel"}.
   */
  const params = renderOpts.params ?? {}

  const getDynamicParamFromSegment = makeGetDynamicParamFromSegment(
    params,
    providedFlightRouterState
  )

  const ctx: AppRenderContext = {
    ...baseCtx,
    getDynamicParamFromSegment,
    query,
    isPrefetch: isPrefetchRSCRequest,
    providedSearchParams,
    requestTimestamp,
    searchParamsProps,
    appUsingSizeAdjustment,
    providedFlightRouterState,
    requestId,
    defaultRevalidate: false,
    pagePath,
    clientReferenceManifest,
    assetPrefix,
    flightDataRendererErrorHandler,
    serverComponentsErrorHandler,
    isNotFoundPath,
    res,
  }

  if (isRSCRequest && !isStaticGeneration) {
    return generateFlight(ctx)
  }

  const hasPostponed = typeof renderOpts.postponed === 'string'

  // Create the resolver that can get the flight payload when it's ready or
  // throw the error if it occurred. If we are not generating static HTML, we
  // don't need to generate the flight payload because it's a dynamic request
  // which means we're either getting the flight payload only or just the
  // regular HTML.
  const flightDataResolver = isStaticGeneration
    ? createFlightDataResolver(ctx)
    : null

  // Get the nonce from the incoming request if it has one.
  const csp = req.headers['content-security-policy']
  let nonce: string | undefined
  if (csp && typeof csp === 'string') {
    nonce = getScriptNonceFromHeader(csp)
  }

  const serverComponentsRenderOpts: ServerComponentRendererOptions = {
    inlinedDataTransformStream: new TransformStream<Uint8Array, Uint8Array>(),
    clientReferenceManifest,
    formState: null,
    ComponentMod,
    serverComponentsErrorHandler,
    nonce,
  }

  const validateRootLayout = dev
    ? {
        assetPrefix: renderOpts.assetPrefix,
        getTree: () =>
          createFlightRouterStateFromLoaderTree(
            loaderTree,
            getDynamicParamFromSegment,
            query
          ),
      }
    : undefined

  const { HeadManagerContext } =
    require('../../shared/lib/head-manager-context.shared-runtime') as typeof import('../../shared/lib/head-manager-context.shared-runtime')

  // On each render, create a new `ServerInsertedHTML` context to capture
  // injected nodes from user code (`useServerInsertedHTML`).
  const { ServerInsertedHTMLProvider, renderServerInsertedHTML } =
    createServerInsertedHTML()

  getTracer().getRootSpanAttributes()?.set('next.route', pagePath)

  // Create a promise that will help us signal when the headers have been
  // written to the metadata for static generation as they aren't written to the
  // response directly.
  const onHeadersFinished = new DetachedPromise<void>()

  const renderToStream = getTracer().wrap(
    AppRenderSpan.getBodyResult,
    {
      spanName: `render route (app) ${pagePath}`,
      attributes: {
        'next.route': pagePath,
      },
    },
    async ({
      asNotFound,
      tree,
      formState,
    }: {
      /**
       * This option is used to indicate that the page should be rendered as
       * if it was not found. When it's enabled, instead of rendering the
       * page component, it renders the not-found segment.
       *
       */
      asNotFound: boolean
      tree: LoaderTree
      formState: any
    }) => {
      const polyfills: JSX.IntrinsicElements['script'][] =
        buildManifest.polyfillFiles
          .filter(
            (polyfill) =>
              polyfill.endsWith('.js') && !polyfill.endsWith('.module.js')
          )
          .map((polyfill) => ({
            src: `${assetPrefix}/_next/${polyfill}${getAssetQueryString(
              ctx,
              false
            )}`,
            integrity: subresourceIntegrityManifest?.[polyfill],
            crossOrigin: renderOpts.crossOrigin,
            noModule: true,
            nonce,
          }))

      const [preinitScripts, bootstrapScript] = getRequiredScripts(
        buildManifest,
        assetPrefix,
        renderOpts.crossOrigin,
        subresourceIntegrityManifest,
        getAssetQueryString(ctx, true),
        nonce
      )

      const ServerComponentsRenderer = createServerComponentsRenderer(tree, {
        ctx,
        preinitScripts,
        options: serverComponentsRenderOpts,
      })

      const children = (
        <HeadManagerContext.Provider
          value={{
            appDir: true,
            nonce,
          }}
        >
          <ServerInsertedHTMLProvider>
            <ServerComponentsRenderer asNotFound={asNotFound} />
          </ServerInsertedHTMLProvider>
        </HeadManagerContext.Provider>
      )

      const getServerInsertedHTML = makeGetServerInsertedHTML({
        polyfills,
        renderServerInsertedHTML,
        hasPostponed,
      })

      const renderer = createStaticRenderer({
        ppr: renderOpts.experimental.ppr,
        isStaticGeneration,
        // If provided, the postpone state should be parsed as JSON so it can be
        // provided to React.
        postponed: renderOpts.postponed
          ? JSON.parse(renderOpts.postponed)
          : null,
        streamOptions: {
          onError: htmlRendererErrorHandler,
          onHeaders: (headers: Headers) => {
            // If this is during static generation, we shouldn't write to the
            // headers object directly, instead we should add to the render
            // result.
            if (isStaticGeneration) {
              headers.forEach((value, key) => {
                metadata.headers ??= {}
                metadata.headers[key] = value
              })

              // Resolve the promise to continue the stream.
              onHeadersFinished.resolve()
            } else {
              headers.forEach((value, key) => {
                res.appendHeader(key, value)
              })
            }
          },
          maxHeadersLength: 600,
          nonce,
          bootstrapScripts: [bootstrapScript],
          formState,
        },
      })

      try {
        let { stream, postponed } = await renderer.render(children)

        // If the stream was postponed, we need to add the result to the
        // metadata so that it can be resumed later.
        if (postponed) {
          metadata.postponed = JSON.stringify(postponed)

          // We don't need to "continue" this stream now as it's continued when
          // we resume the stream.
          return stream
        }

        const options: ContinueStreamOptions = {
          inlinedDataStream:
            serverComponentsRenderOpts.inlinedDataTransformStream.readable,
          isStaticGeneration: isStaticGeneration || generateStaticHTML,
          getServerInsertedHTML: () => getServerInsertedHTML(allCapturedErrors),
          serverInsertedHTMLToHead: !renderOpts.postponed,
          // If this render generated a postponed state or this is a resume
          // render, we don't want to validate the root layout as it's already
          // partially rendered.
          validateRootLayout:
            !postponed && !renderOpts.postponed
              ? validateRootLayout
              : undefined,
          // App Render doesn't need to inject any additional suffixes.
          suffix: undefined,
        }

        if (renderOpts.postponed) {
          return await continuePostponedFizzStream(stream, options)
        }

        return await continueFizzStream(stream, options)
      } catch (err: any) {
        if (
          err.code === 'NEXT_STATIC_GEN_BAILOUT' ||
          err.message?.includes(
            'https://nextjs.org/docs/advanced-features/static-html-export'
          )
        ) {
          // Ensure that "next dev" prints the red error overlay
          throw err
        }

        if (isStaticGeneration && err.digest === DYNAMIC_ERROR_CODE) {
          // ensure that DynamicUsageErrors bubble up during static generation
          // as this will indicate that the page needs to be dynamically rendered
          throw err
        }

        if (err.digest === NEXT_DYNAMIC_NO_SSR_CODE) {
          warn(
            `Entire page ${pagePath} deopted into client-side rendering. https://nextjs.org/docs/messages/deopted-into-client-rendering`,
            pagePath
          )
        }

        if (isNotFoundError(err)) {
          res.statusCode = 404
        }
        let hasRedirectError = false
        if (isRedirectError(err)) {
          hasRedirectError = true
          res.statusCode = getRedirectStatusCodeFromError(err)
          if (err.mutableCookies) {
            const headers = new Headers()

            // If there were mutable cookies set, we need to set them on the
            // response.
            if (appendMutableCookies(headers, err.mutableCookies)) {
              res.setHeader('set-cookie', Array.from(headers.values()))
            }
          }
          const redirectUrl = addPathPrefix(
            getURLFromRedirectError(err),
            renderOpts.basePath
          )
          res.setHeader('Location', redirectUrl)
        }

        const is404 = res.statusCode === 404
        if (!is404 && !hasRedirectError) {
          res.statusCode = 500
        }

        // Preserve the existing RSC inline chunks from the page rendering.
        // To avoid the same stream being operated twice, clone the origin stream for error rendering.
        const serverErrorComponentsRenderOpts: typeof serverComponentsRenderOpts =
          {
            ...serverComponentsRenderOpts,
            inlinedDataTransformStream: cloneTransformStream(
              serverComponentsRenderOpts.inlinedDataTransformStream
            ),
            formState,
          }

        const errorType = is404
          ? 'not-found'
          : hasRedirectError
          ? 'redirect'
          : undefined

        const errorMeta = (
          <>
            {res.statusCode >= 400 && <meta name="robots" content="noindex" />}
            {process.env.NODE_ENV === 'development' && (
              <meta name="next-error" content="not-found" />
            )}
          </>
        )

        const [errorPreinitScripts, errorBootstrapScript] = getRequiredScripts(
          buildManifest,
          assetPrefix,
          renderOpts.crossOrigin,
          subresourceIntegrityManifest,
          getAssetQueryString(ctx, false),
          nonce
        )

        const ErrorPage = createServerComponentRenderer(
          async () => {
            errorPreinitScripts()
            const [MetadataTree] = createMetadataComponents({
              tree,
              pathname: urlPathname,
              errorType,
              searchParams: providedSearchParams,
              getDynamicParamFromSegment,
              appUsingSizeAdjustment,
            })

            const head = (
              <>
                {/* Adding requestId as react key to make metadata remount for each render */}
                <MetadataTree key={requestId} />
                {errorMeta}
              </>
            )

            const initialTree = createFlightRouterStateFromLoaderTree(
              tree,
              getDynamicParamFromSegment,
              query
            )

            // For metadata notFound error there's no global not found boundary on top
            // so we create a not found page with AppRouter
            const initialSeedData: CacheNodeSeedData = [
              initialTree[0],
              null,
              <html id="__next_error__">
                <head></head>
                <body></body>
              </html>,
            ]
            return (
              <AppRouter
                buildId={buildId}
                assetPrefix={assetPrefix}
                initialCanonicalUrl={urlPathname}
                initialTree={initialTree}
                initialHead={head}
                globalErrorComponent={GlobalError}
                initialSeedData={initialSeedData}
              />
            )
          },
          {
            ...serverErrorComponentsRenderOpts,
            ComponentMod,
            serverComponentsErrorHandler,
            nonce,
          }
        )

        try {
          const fizzStream = await renderToInitialFizzStream({
            ReactDOMServer: require('react-dom/server.edge'),
            element: <ErrorPage />,
            streamOptions: {
              nonce,
              // Include hydration scripts in the HTML
              bootstrapScripts: [errorBootstrapScript],
              formState,
            },
          })

          return await continueFizzStream(fizzStream, {
            inlinedDataStream:
              serverErrorComponentsRenderOpts.inlinedDataTransformStream
                .readable,
            isStaticGeneration,
            getServerInsertedHTML: () => getServerInsertedHTML([]),
            serverInsertedHTMLToHead: true,
            validateRootLayout,
            suffix: undefined,
          })
        } catch (finalErr: any) {
          if (
            process.env.NODE_ENV === 'development' &&
            isNotFoundError(finalErr)
          ) {
            const bailOnNotFound: typeof import('../../client/components/dev-root-not-found-boundary').bailOnNotFound =
              require('../../client/components/dev-root-not-found-boundary').bailOnNotFound
            bailOnNotFound()
          }
          throw finalErr
        }
      }
    }
  )

  // For action requests, we handle them differently with a special render result.
  const actionRequestResult = await handleAction({
    req,
    res,
    ComponentMod,
    serverModuleMap,
    generateFlight,
    staticGenerationStore,
    requestStore,
    serverActions,
    ctx,
  })

  let formState: null | any = null
  if (actionRequestResult) {
    if (actionRequestResult.type === 'not-found') {
      const notFoundLoaderTree = createNotFoundLoaderTree(loaderTree)
      return new RenderResult(
        await renderToStream({
          asNotFound: true,
          tree: notFoundLoaderTree,
          formState,
        }),
        { metadata }
      )
    } else if (actionRequestResult.type === 'done') {
      if (actionRequestResult.result) {
        actionRequestResult.result.assignMetadata(metadata)
        return actionRequestResult.result
      } else if (actionRequestResult.formState) {
        formState = actionRequestResult.formState
      }
    }
  }

<<<<<<< HEAD
  const options: RenderResultOptions = {
    metadata,
  }
=======
  const renderResult = new RenderResult(
    await renderToStream({
      asNotFound: isNotFoundPath,
      tree: loaderTree,
      formState,
    }),
    {
      ...extraRenderResultMeta,
      // Wait for and collect the flight payload data if we don't have it
      // already.
      pageData: await stringifiedFlightPayloadPromise,
      // If we have pending revalidates, wait until they are all resolved.
      waitUntil: staticGenerationStore.pendingRevalidates
        ? Promise.all(Object.values(staticGenerationStore.pendingRevalidates))
        : undefined,
    }
  )
>>>>>>> 8d1c619a

  let response: RenderResultResponse = await renderToStream({
    asNotFound: isNotFoundPath,
    tree: loaderTree,
    formState,
  })

  // If we have pending revalidates, wait until they are all resolved.
  if (staticGenerationStore.pendingRevalidates) {
    options.waitUntil = Promise.all(staticGenerationStore.pendingRevalidates)
  }

  addImplicitTags(staticGenerationStore)

  if (staticGenerationStore.tags) {
    metadata.fetchTags = staticGenerationStore.tags.join(',')
  }

  // Create the new render result for the response.
  const result = new RenderResult(response, options)

  // If we aren't performing static generation, we can return the result now.
  if (!isStaticGeneration) {
    return result
  }

  // If this is static generation, we should read this in now rather than
  // sending it back to be sent to the client.
  response = await result.toUnchunkedString(true)

  // Timeout after 1.5 seconds for the headers to write. If it takes
  // longer than this it's more likely that the stream has stalled and
  // there is a React bug. The headers will then be updated in the render
  // result below when the metadata is re-added to the new render result.
  const onTimeout = new DetachedPromise<never>()
  const timeout = setTimeout(() => {
    onTimeout.reject(
      new Error(
        'Timeout waiting for headers to be emitted, this is a bug in Next.js'
      )
    )
  }, 1500)

  // Race against the timeout and the headers being written.
  await Promise.race([onHeadersFinished.promise, onTimeout.promise])

  // It got here, which means it did not reject, so clear the timeout to avoid
  // it from rejecting again (which is a no-op anyways).
  clearTimeout(timeout)

  if (
    // if PPR is enabled
    renderOpts.experimental.ppr &&
    // and a call to `maybePostpone` happened
    staticGenerationStore.postponeWasTriggered &&
    // but there's no postpone state
    !metadata.postponed
  ) {
    // a call to postpone was made but was caught and not detected by Next.js. We should fail the build immediately
    // as we won't be able to generate the static part
    warn('')
    error(
      `Prerendering ${urlPathname} needs to partially bail out because something dynamic was used. ` +
        `React throws a special object to indicate where we need to bail out but it was caught ` +
        `by a try/catch or a Promise was not awaited. These special objects should not be caught ` +
        `by your own try/catch. Learn more: https://nextjs.org/docs/messages/ppr-caught-error`
    )

    if (capturedErrors.length > 0) {
      warn(
        'The following error was thrown during build, and may help identify the source of the issue:'
      )

      error(capturedErrors[0])
    }

    throw new MissingPostponeDataError(
      `An unexpected error occurred while prerendering ${urlPathname}. Please check the logs above for more details.`
    )
  }

  if (!flightDataResolver) {
    throw new Error(
      'Invariant: Flight data resolver is missing when generating static HTML'
    )
  }

  // If we encountered any unexpected errors during build we fail the
  // prerendering phase and the build.
  if (capturedErrors.length > 0) {
    throw capturedErrors[0]
  }

  // Wait for and collect the flight payload data if we don't have it
  // already
  const flightData = await flightDataResolver()
  if (flightData) {
    metadata.flightData = flightData
  }

  // If force static is specifically set to false, we should not revalidate
  // the page.
  if (staticGenerationStore.forceStatic === false) {
    staticGenerationStore.revalidate = 0
  }

  // Copy the revalidation value onto the render result metadata.
  metadata.revalidate =
    staticGenerationStore.revalidate ?? ctx.defaultRevalidate

  // provide bailout info for debugging
  if (metadata.revalidate === 0) {
    metadata.staticBailoutInfo = {
      description: staticGenerationStore.dynamicUsageDescription,
      stack: staticGenerationStore.dynamicUsageStack,
    }
  }

  return new RenderResult(response, options)
}

export type AppPageRender = (
  req: IncomingMessage,
  res: ServerResponse,
  pagePath: string,
  query: NextParsedUrlQuery,
  renderOpts: RenderOpts
) => Promise<RenderResult<AppPageRenderResultMetadata>>

export const renderToHTMLOrFlight: AppPageRender = (
  req,
  res,
  pagePath,
  query,
  renderOpts
) => {
  // TODO: this includes query string, should it?
  const pathname = validateURL(req.url)

  return RequestAsyncStorageWrapper.wrap(
    renderOpts.ComponentMod.requestAsyncStorage,
    { req, res, renderOpts },
    (requestStore) =>
      StaticGenerationAsyncStorageWrapper.wrap(
        renderOpts.ComponentMod.staticGenerationAsyncStorage,
        {
          urlPathname: pathname,
          renderOpts,
          postpone: React.unstable_postpone,
        },
        (staticGenerationStore) =>
          renderToHTMLOrFlightImpl(req, res, pagePath, query, renderOpts, {
            requestStore,
            staticGenerationStore,
            componentMod: renderOpts.ComponentMod,
            renderOpts,
          })
      )
  )
}<|MERGE_RESOLUTION|>--- conflicted
+++ resolved
@@ -1059,29 +1059,9 @@
     }
   }
 
-<<<<<<< HEAD
   const options: RenderResultOptions = {
     metadata,
   }
-=======
-  const renderResult = new RenderResult(
-    await renderToStream({
-      asNotFound: isNotFoundPath,
-      tree: loaderTree,
-      formState,
-    }),
-    {
-      ...extraRenderResultMeta,
-      // Wait for and collect the flight payload data if we don't have it
-      // already.
-      pageData: await stringifiedFlightPayloadPromise,
-      // If we have pending revalidates, wait until they are all resolved.
-      waitUntil: staticGenerationStore.pendingRevalidates
-        ? Promise.all(Object.values(staticGenerationStore.pendingRevalidates))
-        : undefined,
-    }
-  )
->>>>>>> 8d1c619a
 
   let response: RenderResultResponse = await renderToStream({
     asNotFound: isNotFoundPath,
@@ -1091,7 +1071,9 @@
 
   // If we have pending revalidates, wait until they are all resolved.
   if (staticGenerationStore.pendingRevalidates) {
-    options.waitUntil = Promise.all(staticGenerationStore.pendingRevalidates)
+    options.waitUntil = Promise.all(
+      Object.values(staticGenerationStore.pendingRevalidates)
+    )
   }
 
   addImplicitTags(staticGenerationStore)
