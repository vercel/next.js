--- conflicted
+++ resolved
@@ -1155,7 +1155,6 @@
 
       // Flight data that is going to be passed to the browser.
       // Currently a single item array but in the future multiple patches might be combined in a single request.
-<<<<<<< HEAD
       const flightData: FlightData | null = options?.skipFlight
         ? null
         : (
@@ -1177,6 +1176,7 @@
                     searchParams={providedSearchParams}
                     getDynamicParamFromSegment={getDynamicParamFromSegment}
                   />
+                  {appUsingSizeAdjust ? <meta name="next-size-adjust" /> : null}
                 </>
               ),
               injectedCSS: new Set(),
@@ -1185,36 +1185,6 @@
               asNotFound: pathname === '/404',
             })
           ).map((path) => path.slice(1)) // remove the '' (root) segment
-=======
-      const flightData: FlightData = (
-        await walkTreeWithFlightRouterState({
-          createSegmentPath: (child) => child,
-          loaderTreeToFilter: loaderTree,
-          parentParams: {},
-          flightRouterState: providedFlightRouterState,
-          isFirst: true,
-          // For flight, render metadata inside leaf page
-          rscPayloadHead: (
-            <>
-              {/* Adding key={requestId} to make metadata remount for each render */}
-              {/* @ts-expect-error allow to use async server component */}
-              <MetadataTree
-                key={requestId}
-                tree={loaderTree}
-                pathname={pathname}
-                searchParams={providedSearchParams}
-                getDynamicParamFromSegment={getDynamicParamFromSegment}
-              />
-              {appUsingSizeAdjust ? <meta name="next-size-adjust" /> : null}
-            </>
-          ),
-          injectedCSS: new Set(),
-          injectedFontPreloadTags: new Set(),
-          rootLayoutIncluded: false,
-          asNotFound: pathname === '/404',
-        })
-      ).map((path) => path.slice(1)) // remove the '' (root) segment
->>>>>>> b2c6f012
 
       // For app dir, use the bundled version of Fizz renderer (renderToReadableStream)
       // which contains the subset React.
