import type { LoadComponentsReturnType } from '../load-components'
import type { ServerRuntime, SizeLimit } from '../../types'
import type { NextConfigComplete } from '../../server/config-shared'
import type { ClientReferenceManifest } from '../../build/webpack/plugins/flight-manifest-plugin'
import type { NextFontManifest } from '../../build/webpack/plugins/next-font-manifest-plugin'
import type { ParsedUrlQuery } from 'querystring'
import type { AppPageModule } from '../future/route-modules/app-page/module'
import type { SwrDelta } from '../lib/revalidate'
import type { LoadingModuleData } from '../../shared/lib/app-router-context.shared-runtime'
import type { DeepReadonly } from '../../shared/lib/deep-readonly'

<<<<<<< HEAD
import s from '@next/vendored/superstruct'
=======
import s from 'next/dist/compiled/superstruct'
import type { RequestLifecycleOpts } from '../base-server'
>>>>>>> 489beb94

export type DynamicParamTypes =
  | 'catchall'
  | 'catchall-intercepted'
  | 'optional-catchall'
  | 'dynamic'
  | 'dynamic-intercepted'

const dynamicParamTypesSchema = s.enums(['c', 'ci', 'oc', 'd', 'di'])

export type DynamicParamTypesShort = s.Infer<typeof dynamicParamTypesSchema>

const segmentSchema = s.union([
  s.string(),
  s.tuple([s.string(), s.string(), dynamicParamTypesSchema]),
])

export type Segment = s.Infer<typeof segmentSchema>

// unfortunately the tuple is not understood well by Describe so we have to
// use any here. This does not have any impact on the runtime type since the validation
// does work correctly.
export const flightRouterStateSchema: s.Describe<any> = s.tuple([
  segmentSchema,
  s.record(
    s.string(),
    s.lazy(() => flightRouterStateSchema)
  ),
  s.optional(s.nullable(s.string())),
  s.optional(s.nullable(s.union([s.literal('refetch'), s.literal('refresh')]))),
  s.optional(s.boolean()),
])

/**
 * Router state
 */
export type FlightRouterState = [
  segment: Segment,
  parallelRoutes: { [parallelRouterKey: string]: FlightRouterState },
  url?: string | null,
  /*
  /* "refresh" and "refetch", despite being similarly named, have different semantics.
   * - "refetch" is a server indicator which informs where rendering should start from.
   * - "refresh" is a client router indicator that it should re-fetch the data from the server for the current segment.
   *   It uses the "url" property above to determine where to fetch from.
   */
  refresh?: 'refetch' | 'refresh' | null,
  isRootLayout?: boolean,
]

/**
 * Individual Flight response path
 */
export type FlightSegmentPath =
  // Uses `any` as repeating pattern can't be typed.
  | any[]
  // Looks somewhat like this
  | [
      segment: Segment,
      parallelRouterKey: string,
      segment: Segment,
      parallelRouterKey: string,
      segment: Segment,
      parallelRouterKey: string,
    ]

/**
 * Represents a tree of segments and the Flight data (i.e. React nodes) that
 * correspond to each one. The tree is isomorphic to the FlightRouterState;
 * however in the future we want to be able to fetch arbitrary partial segments
 * without having to fetch all its children. So this response format will
 * likely change.
 */
export type CacheNodeSeedData = [
  segment: Segment,
  parallelRoutes: {
    [parallelRouterKey: string]: CacheNodeSeedData | null
  },
  node: React.ReactNode | null,
  loading: LoadingModuleData,
]

export type FlightDataPath =
  // Uses `any` as repeating pattern can't be typed.
  | any[]
  // Looks somewhat like this
  | [
      // Holds full path to the segment.
      ...FlightSegmentPath[],
      /* segment of the rendered slice: */ Segment,
      /* treePatch */ FlightRouterState,
      /* cacheNodeSeedData */ CacheNodeSeedData, // Can be null during prefetch if there's no loading component
      /* head */ React.ReactNode | null,
    ]

/**
 * The Flight response data
 */
export type FlightData = Array<FlightDataPath> | string

export type ActionResult = Promise<any>

// Response from `createFromFetch` for normal rendering
export type NextFlightResponse = [buildId: string, flightData: FlightData]

// Response from `createFromFetch` for server actions. Action's flight data can be null
export type ActionFlightResponse =
  | [ActionResult, [buildId: string, flightData: FlightData | null]]
  // This case happens when `redirect()` is called in a server action.
  | NextFlightResponse

export interface RenderOptsPartial {
  err?: Error | null
  dev?: boolean
  buildId: string
  basePath: string
  trailingSlash: boolean
  clientReferenceManifest?: DeepReadonly<ClientReferenceManifest>
  supportsDynamicResponse: boolean
  runtime?: ServerRuntime
  serverComponents?: boolean
  enableTainting?: boolean
  assetPrefix?: string
  crossOrigin?: '' | 'anonymous' | 'use-credentials' | undefined
  nextFontManifest?: DeepReadonly<NextFontManifest>
  isBot?: boolean
  incrementalCache?: import('../lib/incremental-cache').IncrementalCache
  isRevalidate?: boolean
  nextExport?: boolean
  nextConfigOutput?: 'standalone' | 'export'
  appDirDevErrorLogger?: (err: any) => Promise<void>
  originalPathname?: string
  isDraftMode?: boolean
  deploymentId?: string
  onUpdateCookies?: (cookies: string[]) => void
  loadConfig?: (
    phase: string,
    dir: string,
    customConfig?: object | null,
    rawConfig?: boolean,
    silent?: boolean
  ) => Promise<NextConfigComplete>
  serverActions?: {
    bodySizeLimit?: SizeLimit
    allowedOrigins?: string[]
  }
  params?: ParsedUrlQuery
  isPrefetch?: boolean
  experimental: {
    /**
     * When true, some routes support partial prerendering (PPR).
     */
    isAppPPREnabled: boolean

    /**
     * When true, it indicates that the current page supports partial
     * prerendering.
     */
    isRoutePPREnabled?: boolean
    swrDelta: SwrDelta | undefined
    clientTraceMetadata: string[] | undefined
    after: boolean
  }
  postponed?: string
  /**
   * When true, only the skeleton of the PPR page will be rendered. This will
   * also enable other debugging features such as logging.
   */
  isDebugPPRSkeleton?: boolean
  isStaticGeneration?: boolean
}

export type RenderOpts = LoadComponentsReturnType<AppPageModule> &
  RenderOptsPartial &
  RequestLifecycleOpts<|MERGE_RESOLUTION|>--- conflicted
+++ resolved
@@ -9,12 +9,8 @@
 import type { LoadingModuleData } from '../../shared/lib/app-router-context.shared-runtime'
 import type { DeepReadonly } from '../../shared/lib/deep-readonly'
 
-<<<<<<< HEAD
 import s from '@next/vendored/superstruct'
-=======
-import s from 'next/dist/compiled/superstruct'
 import type { RequestLifecycleOpts } from '../base-server'
->>>>>>> 489beb94
 
 export type DynamicParamTypes =
   | 'catchall'
