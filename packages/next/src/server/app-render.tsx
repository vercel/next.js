--- conflicted
+++ resolved
@@ -740,7 +740,6 @@
   })
 }
 
-<<<<<<< HEAD
 function parseFlightRouterState(stateHeader: string | string[] | undefined) {
   if (typeof stateHeader === 'undefined') {
     return undefined
@@ -754,7 +753,9 @@
     return JSON.parse(stateHeader)
   } catch (err) {
     throw new Error('The router state header was sent but could not be parsed.')
-=======
+  }
+}
+
 function validateURL(url: string | undefined): string {
   if (!url) {
     throw new Error('Invalid request URL')
@@ -764,7 +765,6 @@
     return url
   } catch {
     throw new Error('Invalid request URL')
->>>>>>> b3220fe3
   }
 }
 
