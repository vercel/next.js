import type { IncomingHttpHeaders, IncomingMessage, ServerResponse } from 'http'
import type { LoadComponentsReturnType } from './load-components'
import type { ServerRuntime } from '../../types'
import type { FontLoaderManifest } from '../build/webpack/plugins/font-loader-manifest-plugin'

// Import builtin react directly to avoid require cache conflicts
import React, { use } from 'next/dist/compiled/react'
import { NotFound as DefaultNotFound } from '../client/components/error'

// this needs to be required lazily so that `next-server` can set
// the env before we require
import ReactDOMServer from 'next/dist/compiled/react-dom/server.browser'
import { ParsedUrlQuery } from 'querystring'
import { NextParsedUrlQuery } from './request-meta'
import RenderResult from './render-result'
import {
  readableStreamTee,
  encodeText,
  decodeText,
  renderToInitialStream,
  createBufferedTransformStream,
  continueFromInitialStream,
  streamToString,
} from './node-web-streams-helper'
import { ESCAPE_REGEX, htmlEscapeJsonString } from './htmlescape'
import { matchSegment } from '../client/components/match-segments'
import {
  FlightCSSManifest,
  FlightManifest,
} from '../build/webpack/plugins/flight-manifest-plugin'
import { ServerInsertedHTMLContext } from '../shared/lib/server-inserted-html'
import { stripInternalQueries } from './internal-utils'
// import type { ComponentsType } from '../build/webpack/loaders/next-app-loader'
import { REDIRECT_ERROR_CODE } from '../client/components/redirect'
import { RequestCookies } from './web/spec-extension/cookies'
import { DYNAMIC_ERROR_CODE } from '../client/components/hooks-server-context'
import { NOT_FOUND_ERROR_CODE } from '../client/components/not-found'
import { NEXT_DYNAMIC_NO_SSR_CODE } from '../shared/lib/lazy-dynamic/no-ssr-error'
import { HeadManagerContext } from '../shared/lib/head-manager-context'
import stringHash from 'next/dist/compiled/string-hash'
import {
  ACTION,
  NEXT_ROUTER_PREFETCH,
  NEXT_ROUTER_STATE_TREE,
  RSC,
  RSC_CONTENT_TYPE_HEADER,
} from '../client/components/app-router-headers'
import type { StaticGenerationAsyncStorage } from '../client/components/static-generation-async-storage'
import type { RequestAsyncStorage } from '../client/components/request-async-storage'
import { formatServerError } from '../lib/format-server-error'
import { MetadataTree } from '../lib/metadata/metadata'
import { runWithRequestAsyncStorage } from './run-with-request-async-storage'
import { runWithStaticGenerationAsyncStorage } from './run-with-static-generation-async-storage'
import { collectMetadata } from '../lib/metadata/resolve-metadata'
import type { MetadataItems } from '../lib/metadata/resolve-metadata'
import { isClientReference } from '../build/is-client-reference'
import { getLayoutOrPageModule, LoaderTree } from './lib/app-dir-module'
import { warnOnce } from '../shared/lib/utils/warn-once'

const isEdgeRuntime = process.env.NEXT_RUNTIME === 'edge'

function preloadComponent(Component: any, props: any) {
  const prev = console.error
  // Hide invalid hook call warning when calling component
  console.error = function (msg) {
    if (msg.startsWith('Warning: Invalid hook call.')) {
      // ignore
    } else {
      // @ts-expect-error argument is defined
      prev.apply(console, arguments)
    }
  }
  try {
    let result = Component(props)
    if (result && typeof result.then === 'function') {
      // Catch promise rejections to prevent unhandledRejection errors
      result.then(
        () => {},
        () => {}
      )
    }
    return function () {
      // We know what this component will render already.
      return result
    }
  } catch (x) {
    // something suspended or errored, try again later
  } finally {
    console.error = prev
  }
  return Component
}

const CACHE_ONE_YEAR = 31536000
const INTERNAL_HEADERS_INSTANCE = Symbol('internal for headers readonly')

function readonlyHeadersError() {
  return new Error('ReadonlyHeaders cannot be modified')
}

export class ReadonlyHeaders {
  [INTERNAL_HEADERS_INSTANCE]: Headers

  entries: Headers['entries']
  forEach: Headers['forEach']
  get: Headers['get']
  has: Headers['has']
  keys: Headers['keys']
  values: Headers['values']

  constructor(headers: IncomingHttpHeaders) {
    // Since `new Headers` uses `this.append()` to fill the headers object ReadonlyHeaders can't extend from Headers directly as it would throw.
    const headersInstance = new Headers(headers as any)
    this[INTERNAL_HEADERS_INSTANCE] = headersInstance

    this.entries = headersInstance.entries.bind(headersInstance)
    this.forEach = headersInstance.forEach.bind(headersInstance)
    this.get = headersInstance.get.bind(headersInstance)
    this.has = headersInstance.has.bind(headersInstance)
    this.keys = headersInstance.keys.bind(headersInstance)
    this.values = headersInstance.values.bind(headersInstance)
  }
  [Symbol.iterator]() {
    return this[INTERNAL_HEADERS_INSTANCE][Symbol.iterator]()
  }

  append() {
    throw readonlyHeadersError()
  }
  delete() {
    throw readonlyHeadersError()
  }
  set() {
    throw readonlyHeadersError()
  }
}

const INTERNAL_COOKIES_INSTANCE = Symbol('internal for cookies readonly')
class ReadonlyRequestCookiesError extends Error {
  message =
    'ReadonlyRequestCookies cannot be modified. Read more: https://nextjs.org/api-reference/cookies'
}

export class ReadonlyRequestCookies {
  [INTERNAL_COOKIES_INSTANCE]: RequestCookies

  get: RequestCookies['get']
  getAll: RequestCookies['getAll']
  has: RequestCookies['has']

  constructor(request: {
    headers: {
      get(key: 'cookie'): string | null | undefined
    }
  }) {
    // Since `new Headers` uses `this.append()` to fill the headers object ReadonlyHeaders can't extend from Headers directly as it would throw.
    // Request overridden to not have to provide a fully request object.
    const cookiesInstance = new RequestCookies(request.headers as Headers)
    this[INTERNAL_COOKIES_INSTANCE] = cookiesInstance

    this.get = cookiesInstance.get.bind(cookiesInstance)
    this.getAll = cookiesInstance.getAll.bind(cookiesInstance)
    this.has = cookiesInstance.has.bind(cookiesInstance)
  }

  [Symbol.iterator]() {
    return (this[INTERNAL_COOKIES_INSTANCE] as any)[Symbol.iterator]()
  }

  clear() {
    throw new ReadonlyRequestCookiesError()
  }
  delete() {
    throw new ReadonlyRequestCookiesError()
  }
  set() {
    throw new ReadonlyRequestCookiesError()
  }
}

export type RenderOptsPartial = {
  err?: Error | null
  dev?: boolean
  serverComponentManifest?: FlightManifest
  serverCSSManifest?: FlightCSSManifest
  supportsDynamicHTML?: boolean
  runtime?: ServerRuntime
  serverComponents?: boolean
  assetPrefix?: string
  fontLoaderManifest?: FontLoaderManifest
  isBot?: boolean
  incrementalCache?: import('./lib/incremental-cache').IncrementalCache
  isRevalidate?: boolean
  nextExport?: boolean
  appDirDevErrorLogger?: (err: any) => Promise<void>
}

export type RenderOpts = LoadComponentsReturnType & RenderOptsPartial

/**
 * Flight Response is always set to RSC_CONTENT_TYPE_HEADER to ensure it does not get interpreted as HTML.
 */
class FlightRenderResult extends RenderResult {
  constructor(response: string | ReadableStream<Uint8Array>) {
    super(response, { contentType: RSC_CONTENT_TYPE_HEADER })
  }
}

/**
 * Action Response is set to application/json for now, but could be changed in the future.
 */
class ActionRenderResult extends RenderResult {
  constructor(response: string) {
    super(response, { contentType: 'application/json' })
  }
}

/**
 * Interop between "export default" and "module.exports".
 */
function interopDefault(mod: any) {
  return mod.default || mod
}

// tolerate dynamic server errors during prerendering so console
// isn't spammed with unactionable errors
/**
 * Create error handler for renderers.
 */
function createErrorHandler({
  /**
   * Used for debugging
   */
  _source,
  dev,
  isNextExport,
  errorLogger,
  capturedErrors,
  allCapturedErrors,
}: {
  _source: string
  dev?: boolean
  isNextExport?: boolean
  errorLogger?: (err: any) => Promise<void>
  capturedErrors: Error[]
  allCapturedErrors?: Error[]
}) {
  return (err: any): string => {
    if (allCapturedErrors) allCapturedErrors.push(err)

    if (
      err &&
      (err.digest === DYNAMIC_ERROR_CODE ||
        err.digest === NOT_FOUND_ERROR_CODE ||
        err.digest === NEXT_DYNAMIC_NO_SSR_CODE ||
        err.digest?.startsWith(REDIRECT_ERROR_CODE))
    ) {
      return err.digest
    }

    // Format server errors in development to add more helpful error messages
    if (dev) {
      formatServerError(err)
    }
    // Used for debugging error source
    // console.error(_source, err)

    // Don't log the suppressed error during export
    if (
      !(
        isNextExport &&
        err?.message?.includes(
          'The specific message is omitted in production builds to avoid leaking sensitive details.'
        )
      )
    ) {
      if (errorLogger) {
        errorLogger(err).catch(() => {})
      } else {
        console.error(err)
      }
    }

    capturedErrors.push(err)
    // TODO-APP: look at using webcrypto instead. Requires a promise to be awaited.
    return stringHash(err.message + err.stack + (err.digest || '')).toString()
  }
}

// we patch fetch to collect cache information used for
// determining if a page is static or not
function patchFetch(ComponentMod: any) {
  if ((globalThis.fetch as any).patched) return

  const { DynamicServerError } =
    ComponentMod.serverHooks as typeof import('../client/components/hooks-server-context')

  const staticGenerationAsyncStorage: StaticGenerationAsyncStorage =
    ComponentMod.staticGenerationAsyncStorage

  const originFetch = globalThis.fetch
  globalThis.fetch = async (input, init) => {
    const staticGenerationStore = staticGenerationAsyncStorage.getStore()

    // If the staticGenerationStore is not available, we can't do any special
    // treatment of fetch, therefore fallback to the original fetch
    // implementation.
    if (!staticGenerationStore) {
      return originFetch(input, init)
    }

    let revalidate: number | undefined | boolean

    if (typeof init?.next?.revalidate === 'number') {
      revalidate = init.next.revalidate
    }

    if (init?.next?.revalidate === false) {
      revalidate = CACHE_ONE_YEAR
    }

    if (
      !staticGenerationStore.revalidate ||
      (typeof revalidate === 'number' &&
        revalidate < staticGenerationStore.revalidate)
    ) {
      staticGenerationStore.revalidate = revalidate
    }

    let cacheKey: string | undefined

    const doOriginalFetch = async () => {
      return originFetch(input, init).then(async (res) => {
        if (
          staticGenerationStore.incrementalCache &&
          cacheKey &&
          typeof revalidate === 'number' &&
          revalidate > 0
        ) {
          const clonedRes = res.clone()

          let base64Body = ''

          if (process.env.NEXT_RUNTIME === 'edge') {
            let string = ''
            new Uint8Array(await clonedRes.arrayBuffer()).forEach((byte) => {
              string += String.fromCharCode(byte)
            })
            base64Body = btoa(string)
          } else {
            base64Body = Buffer.from(await clonedRes.arrayBuffer()).toString(
              'base64'
            )
          }

          await staticGenerationStore.incrementalCache.set(
            cacheKey,
            {
              kind: 'FETCH',
              isStale: false,
              age: 0,
              data: {
                headers: Object.fromEntries(clonedRes.headers.entries()),
                body: base64Body,
              },
              revalidate,
            },
            revalidate,
            true
          )
        }
        return res
      })
    }

    if (
      staticGenerationStore.incrementalCache &&
      typeof revalidate === 'number' &&
      revalidate > 0
    ) {
      cacheKey = await staticGenerationStore.incrementalCache.fetchCacheKey(
        input.toString(),
        init
      )
      const entry = await staticGenerationStore.incrementalCache.get(
        cacheKey,
        true
      )

      if (entry?.value && entry.value.kind === 'FETCH') {
        // when stale and is revalidating we wait for fresh data
        // so the revalidated entry has the updated data
        if (!staticGenerationStore.isRevalidate || !entry.isStale) {
          if (entry.isStale) {
            if (!staticGenerationStore.pendingRevalidates) {
              staticGenerationStore.pendingRevalidates = []
            }
            staticGenerationStore.pendingRevalidates.push(
              doOriginalFetch().catch(console.error)
            )
          }

          const resData = entry.value.data
          let decodedBody = ''

          // TODO: handle non-text response bodies
          if (process.env.NEXT_RUNTIME === 'edge') {
            decodedBody = atob(resData.body)
          } else {
            decodedBody = Buffer.from(resData.body, 'base64').toString()
          }

          return new Response(decodedBody, {
            headers: resData.headers,
            status: resData.status,
          })
        }
      }
    }

    if (staticGenerationStore.isStaticGeneration) {
      if (init && typeof init === 'object') {
        const cache = init.cache
        // Delete `cache` property as Cloudflare Workers will throw an error
        if (isEdgeRuntime) {
          delete init.cache
        }
        if (cache === 'no-store') {
          staticGenerationStore.revalidate = 0
          // TODO: ensure this error isn't logged to the user
          // seems it's slipping through currently
          const dynamicUsageReason = `no-store fetch ${input}${
            staticGenerationStore.pathname
              ? ` ${staticGenerationStore.pathname}`
              : ''
          }`
          const err = new DynamicServerError(dynamicUsageReason)
          staticGenerationStore.dynamicUsageStack = err.stack
          staticGenerationStore.dynamicUsageDescription = dynamicUsageReason

          throw err
        }

        const hasNextConfig = 'next' in init
        const next = init.next || {}
        if (
          typeof next.revalidate === 'number' &&
          (typeof staticGenerationStore.revalidate === 'undefined' ||
            next.revalidate < staticGenerationStore.revalidate)
        ) {
          const forceDynamic = staticGenerationStore.forceDynamic

          if (!forceDynamic || next.revalidate !== 0) {
            staticGenerationStore.revalidate = next.revalidate
          }

          if (!forceDynamic && next.revalidate === 0) {
            const dynamicUsageReason = `revalidate: ${
              next.revalidate
            } fetch ${input}${
              staticGenerationStore.pathname
                ? ` ${staticGenerationStore.pathname}`
                : ''
            }`
            const err = new DynamicServerError(dynamicUsageReason)
            staticGenerationStore.dynamicUsageStack = err.stack
            staticGenerationStore.dynamicUsageDescription = dynamicUsageReason

            throw err
          }
        }
        if (hasNextConfig) delete init.next
      }
    }

    return doOriginalFetch()
  }
  ;(globalThis.fetch as any).patched = true
}

interface FlightResponseRef {
  current: Promise<JSX.Element> | null
}

/**
 * Render Flight stream.
 * This is only used for renderToHTML, the Flight response does not need additional wrappers.
 */
function useFlightResponse(
  writable: WritableStream<Uint8Array>,
  req: ReadableStream<Uint8Array>,
  serverComponentManifest: any,
  rscChunks: Uint8Array[],
  flightResponseRef: FlightResponseRef,
  nonce?: string
): Promise<JSX.Element> {
  if (flightResponseRef.current !== null) {
    return flightResponseRef.current
  }
  const {
    createFromReadableStream,
  } = require('next/dist/compiled/react-server-dom-webpack/client')

  const [renderStream, forwardStream] = readableStreamTee(req)
  const res = createFromReadableStream(renderStream, {
    moduleMap: isEdgeRuntime
      ? serverComponentManifest.__edge_ssr_module_mapping__
      : serverComponentManifest.__ssr_module_mapping__,
  })
  flightResponseRef.current = res

  let bootstrapped = false
  // We only attach CSS chunks to the inlined data.
  const forwardReader = forwardStream.getReader()
  const writer = writable.getWriter()
  const startScriptTag = nonce
    ? `<script nonce=${JSON.stringify(nonce)}>`
    : '<script>'

  function read() {
    forwardReader.read().then(({ done, value }) => {
      if (value) {
        rscChunks.push(value)
      }

      if (!bootstrapped) {
        bootstrapped = true
        writer.write(
          encodeText(
            `${startScriptTag}(self.__next_f=self.__next_f||[]).push(${htmlEscapeJsonString(
              JSON.stringify([0])
            )})</script>`
          )
        )
      }
      if (done) {
        flightResponseRef.current = null
        writer.close()
      } else {
        const responsePartial = decodeText(value)
        const scripts = `${startScriptTag}self.__next_f.push(${htmlEscapeJsonString(
          JSON.stringify([1, responsePartial])
        )})</script>`

        writer.write(encodeText(scripts))
        read()
      }
    })
  }
  read()

  return res
}

/**
 * Create a component that renders the Flight stream.
 * This is only used for renderToHTML, the Flight response does not need additional wrappers.
 */
function createServerComponentRenderer(
  ComponentToRender: any,
  ComponentMod: {
    renderToReadableStream: any
    __next_app_webpack_require__?: any
  },
  {
    transformStream,
    serverComponentManifest,
    serverContexts,
    rscChunks,
  }: {
    transformStream: TransformStream<Uint8Array, Uint8Array>
    serverComponentManifest: NonNullable<RenderOpts['serverComponentManifest']>
    serverContexts: Array<
      [ServerContextName: string, JSONValue: Object | number | string]
    >
    rscChunks: Uint8Array[]
  },
  serverComponentsErrorHandler: ReturnType<typeof createErrorHandler>,
  nonce?: string
): () => JSX.Element {
  // We need to expose the `__webpack_require__` API globally for
  // react-server-dom-webpack. This is a hack until we find a better way.
  if (ComponentMod.__next_app_webpack_require__) {
    // @ts-ignore
    globalThis.__next_require__ = ComponentMod.__next_app_webpack_require__

    // @ts-ignore
    globalThis.__next_chunk_load__ = () => Promise.resolve()
  }

  let RSCStream: ReadableStream<Uint8Array>
  const createRSCStream = () => {
    if (!RSCStream) {
      RSCStream = ComponentMod.renderToReadableStream(
        <ComponentToRender />,
        serverComponentManifest,
        {
          context: serverContexts,
          onError: serverComponentsErrorHandler,
        }
      )
    }
    return RSCStream
  }

  const flightResponseRef: FlightResponseRef = { current: null }

  const writable = transformStream.writable
  return function ServerComponentWrapper(): JSX.Element {
    const reqStream = createRSCStream()
    const response = useFlightResponse(
      writable,
      reqStream,
      serverComponentManifest,
      rscChunks,
      flightResponseRef,
      nonce
    )
    return use(response)
  }
}

type DynamicParamTypes = 'catchall' | 'optional-catchall' | 'dynamic'
// c = catchall
// oc = optional catchall
// d = dynamic
export type DynamicParamTypesShort = 'c' | 'oc' | 'd'

/**
 * Shorten the dynamic param in order to make it smaller when transmitted to the browser.
 */
function getShortDynamicParamType(
  type: DynamicParamTypes
): DynamicParamTypesShort {
  switch (type) {
    case 'catchall':
      return 'c'
    case 'optional-catchall':
      return 'oc'
    case 'dynamic':
      return 'd'
    default:
      throw new Error('Unknown dynamic param type')
  }
}

/**
 * Segment in the router state.
 */
export type Segment =
  | string
  | [param: string, value: string, type: DynamicParamTypesShort]

/**
 * Router state
 */
export type FlightRouterState = [
  segment: Segment,
  parallelRoutes: { [parallelRouterKey: string]: FlightRouterState },
  url?: string | null,
  refresh?: 'refetch' | null,
  isRootLayout?: boolean
]

/**
 * Individual Flight response path
 */
export type FlightSegmentPath =
  // Uses `any` as repeating pattern can't be typed.
  | any[]
  // Looks somewhat like this
  | [
      segment: Segment,
      parallelRouterKey: string,
      segment: Segment,
      parallelRouterKey: string,
      segment: Segment,
      parallelRouterKey: string
    ]

export type FlightDataPath =
  // Uses `any` as repeating pattern can't be typed.
  | any[]
  // Looks somewhat like this
  | [
      // Holds full path to the segment.
      ...FlightSegmentPath[],
      /* segment of the rendered slice: */ Segment,
      /* treePatch */ FlightRouterState,
      /* subTreeData: */ React.ReactNode | null, // Can be null during prefetch if there's no loading component
      /* head */ React.ReactNode | null
    ]

/**
 * The Flight response data
 */
export type FlightData = Array<FlightDataPath> | string

/**
 * Property holding the current subTreeData.
 */
export type ChildProp = {
  /**
   * Null indicates that the tree is partial
   */
  current: React.ReactNode | null
  segment: Segment
}

/**
 * Parse dynamic route segment to type of parameter
 */
function getSegmentParam(segment: string): {
  param: string
  type: DynamicParamTypes
} | null {
  if (segment.startsWith('[[...') && segment.endsWith(']]')) {
    return {
      type: 'optional-catchall',
      param: segment.slice(5, -2),
    }
  }

  if (segment.startsWith('[...') && segment.endsWith(']')) {
    return {
      type: 'catchall',
      param: segment.slice(4, -1),
    }
  }

  if (segment.startsWith('[') && segment.endsWith(']')) {
    return {
      type: 'dynamic',
      param: segment.slice(1, -1),
    }
  }

  return null
}

/**
 * Get inline <link> tags based on server CSS manifest. Only used when rendering to HTML.
 */
function getCssInlinedLinkTags(
  serverComponentManifest: FlightManifest,
  serverCSSManifest: FlightCSSManifest,
  filePath: string,
  serverCSSForEntries: string[],
  injectedCSS: Set<string>,
  collectNewCSSImports?: boolean
): string[] {
  const layoutOrPageCssModules = serverCSSManifest[filePath]

  const filePathWithoutExt = filePath.replace(/\.[^.]+$/, '')
  const cssFilesForEntry = new Set(
    serverComponentManifest.__entry_css_files__?.[filePathWithoutExt] || []
  )

  if (!layoutOrPageCssModules || !cssFilesForEntry.size) {
    return []
  }
  const chunks = new Set<string>()

  for (const mod of layoutOrPageCssModules) {
    // We only include the CSS if it's a global CSS, or it is used by this
    // entrypoint.
    if (
      serverCSSForEntries.includes(mod) ||
      !/\.module\.(css|sass|scss)$/.test(mod)
    ) {
      // If the CSS is already injected by a parent layer, we don't need
      // to inject it again.
      if (!injectedCSS.has(mod)) {
        const modData = serverComponentManifest[mod]
        if (modData) {
          for (const chunk of modData.default.chunks) {
            // If the current entry in the final tree-shaked bundle has that CSS
            // chunk, it means that it's actually used. We should include it.
            if (cssFilesForEntry.has(chunk)) {
              chunks.add(chunk)
              // This might be a new layout, and to make it more efficient and
              // not introducing another loop, we mutate the set directly.
              if (collectNewCSSImports) {
                injectedCSS.add(mod)
              }
            }
          }
        }
      }
    }
  }

  return [...chunks]
}

function getServerCSSForEntries(
  serverCSSManifest: FlightCSSManifest,
  entries: string[]
) {
  const css = []
  for (const entry of entries) {
    const entryName = entry.replace(/\.[^.]+$/, '')
    if (
      serverCSSManifest.__entry_css_mods__ &&
      serverCSSManifest.__entry_css_mods__[entryName]
    ) {
      css.push(...serverCSSManifest.__entry_css_mods__[entryName])
    }
  }
  return css
}

/**
 * Get inline <link rel="preload" as="font"> tags based on server CSS manifest and font loader manifest. Only used when rendering to HTML.
 */
function getPreloadedFontFilesInlineLinkTags(
  serverComponentManifest: FlightManifest,
  serverCSSManifest: FlightCSSManifest,
  fontLoaderManifest: FontLoaderManifest | undefined,
  serverCSSForEntries: string[],
  filePath?: string
): string[] | null {
  if (!fontLoaderManifest || !filePath) {
    return null
  }
  const layoutOrPageCss =
    serverCSSManifest[filePath] ||
    serverComponentManifest.__client_css_manifest__?.[filePath]

  if (!layoutOrPageCss) {
    return null
  }

  const fontFiles = new Set<string>()
  // If we find an entry in the manifest but it's empty, add a preconnect tag
  let foundFontUsage = false

  for (const css of layoutOrPageCss) {
    // We only include the CSS if it is used by this entrypoint.
    if (serverCSSForEntries.includes(css)) {
      const preloadedFontFiles = fontLoaderManifest.app[css]
      if (preloadedFontFiles) {
        foundFontUsage = true
        for (const fontFile of preloadedFontFiles) {
          fontFiles.add(fontFile)
        }
      }
    }
  }

  if (!foundFontUsage) {
    return null
  }

  // Sorting to make order deterministic
  return [...fontFiles].sort()
}

function getScriptNonceFromHeader(cspHeaderValue: string): string | undefined {
  const directives = cspHeaderValue
    // Directives are split by ';'.
    .split(';')
    .map((directive) => directive.trim())

  // First try to find the directive for the 'script-src', otherwise try to
  // fallback to the 'default-src'.
  const directive =
    directives.find((dir) => dir.startsWith('script-src')) ||
    directives.find((dir) => dir.startsWith('default-src'))

  // If no directive could be found, then we're done.
  if (!directive) {
    return
  }

  // Extract the nonce from the directive
  const nonce = directive
    .split(' ')
    // Remove the 'strict-src'/'default-src' string, this can't be the nonce.
    .slice(1)
    .map((source) => source.trim())
    // Find the first source with the 'nonce-' prefix.
    .find(
      (source) =>
        source.startsWith("'nonce-") &&
        source.length > 8 &&
        source.endsWith("'")
    )
    // Grab the nonce by trimming the 'nonce-' prefix.
    ?.slice(7, -1)

  // If we could't find the nonce, then we're done.
  if (!nonce) {
    return
  }

  // Don't accept the nonce value if it contains HTML escape characters.
  // Technically, the spec requires a base64'd value, but this is just an
  // extra layer.
  if (ESCAPE_REGEX.test(nonce)) {
    throw new Error(
      'Nonce value from Content-Security-Policy contained HTML escape characters.\nLearn more: https://nextjs.org/docs/messages/nonce-contained-invalid-characters'
    )
  }

  return nonce
}

async function renderToString(element: React.ReactElement) {
  const renderStream = await ReactDOMServer.renderToReadableStream(element)
  await renderStream.allReady
  return streamToString(renderStream)
}

export async function renderToHTMLOrFlight(
  req: IncomingMessage,
  res: ServerResponse,
  pathname: string,
  query: NextParsedUrlQuery,
  renderOpts: RenderOpts
): Promise<RenderResult | null> {
<<<<<<< HEAD
=======
  const isFlight = req.headers[RSC.toLowerCase()] !== undefined
  const actionId = req.headers[ACTION.toLowerCase()]
  const isAction =
    actionId !== undefined &&
    typeof actionId === 'string' &&
    req.method === 'POST'

  const capturedErrors: Error[] = []
  const allCapturedErrors: Error[] = []

  const isNextExport = !!renderOpts.nextExport
  const serverComponentsErrorHandler = createErrorHandler(
    'serverComponentsRenderer',
    isNextExport,
    capturedErrors
  )
  const flightDataRendererErrorHandler = createErrorHandler(
    'flightDataRenderer',
    isNextExport,
    capturedErrors
  )
  const htmlRendererErrorHandler = createErrorHandler(
    'htmlRenderer',
    isNextExport,
    capturedErrors,
    allCapturedErrors
  )

>>>>>>> 7bbd239f
  const {
    buildManifest,
    subresourceIntegrityManifest,
    serverComponentManifest,
    serverActionsManifest,
    serverCSSManifest = {},
    ComponentMod,
    dev,
    fontLoaderManifest,
    supportsDynamicHTML,
  } = renderOpts

  const isFlight = req.headers[RSC.toLowerCase()] !== undefined

  const capturedErrors: Error[] = []
  const allCapturedErrors: Error[] = []

  const isNextExport = !!renderOpts.nextExport
  const serverComponentsErrorHandler = createErrorHandler({
    _source: 'serverComponentsRenderer',
    dev,
    isNextExport,
    errorLogger: renderOpts.appDirDevErrorLogger,
    capturedErrors,
  })
  const flightDataRendererErrorHandler = createErrorHandler({
    _source: 'flightDataRenderer',
    dev,
    isNextExport,
    errorLogger: renderOpts.appDirDevErrorLogger,
    capturedErrors,
  })
  const htmlRendererErrorHandler = createErrorHandler({
    _source: 'htmlRenderer',
    dev,
    isNextExport,
    errorLogger: renderOpts.appDirDevErrorLogger,
    capturedErrors,
    allCapturedErrors,
  })

  patchFetch(ComponentMod)
  const generateStaticHTML = supportsDynamicHTML !== true

  const staticGenerationAsyncStorage: StaticGenerationAsyncStorage =
    ComponentMod.staticGenerationAsyncStorage
  const requestAsyncStorage: RequestAsyncStorage =
    ComponentMod.requestAsyncStorage

  // we wrap the render in an AsyncLocalStorage context
  const wrappedRender = async () => {
    const staticGenerationStore = staticGenerationAsyncStorage.getStore()
    if (!staticGenerationStore) {
      throw new Error(
        `Invariant: Render expects to have staticGenerationAsyncStorage, none found`
      )
    }

    // don't modify original query object
    query = Object.assign({}, query)

    const isPrefetch =
      req.headers[NEXT_ROUTER_PREFETCH.toLowerCase()] !== undefined

    // TODO-APP: verify the tree is valid
    // TODO-APP: verify query param is single value (not an array)
    // TODO-APP: verify tree can't grow out of control
    /**
     * Router state provided from the client-side router. Used to handle rendering from the common layout down.
     */
    let providedFlightRouterState: FlightRouterState = isFlight
      ? req.headers[NEXT_ROUTER_STATE_TREE.toLowerCase()]
        ? JSON.parse(
            req.headers[NEXT_ROUTER_STATE_TREE.toLowerCase()] as string
          )
        : undefined
      : undefined

    /**
     * The tree created in next-app-loader that holds component segments and modules
     */
    const loaderTree: LoaderTree = ComponentMod.tree

    /**
     * The metadata items array created in next-app-loader with all relevant information
     * that we need to resolve the final metadata.
     */

    const requestId =
      process.env.NEXT_RUNTIME === 'edge'
        ? crypto.randomUUID()
        : require('next/dist/compiled/nanoid').nanoid()

    const searchParamsProps = { searchParams: query }

    stripInternalQueries(query)

    const LayoutRouter =
      ComponentMod.LayoutRouter as typeof import('../client/components/layout-router').default
    const RenderFromTemplateContext =
      ComponentMod.RenderFromTemplateContext as typeof import('../client/components/render-from-template-context').default

    /**
     * Server Context is specifically only available in Server Components.
     * It has to hold values that can't change while rendering from the common layout down.
     * An example of this would be that `headers` are available but `searchParams` are not because that'd mean we have to render from the root layout down on all requests.
     */

    const serverContexts: Array<[string, any]> = [
      ['WORKAROUND', null], // TODO-APP: First value has a bug currently where the value is not set on the second request: https://github.com/facebook/react/issues/24849
    ]

    type CreateSegmentPath = (child: FlightSegmentPath) => FlightSegmentPath

    /**
     * Dynamic parameters. E.g. when you visit `/dashboard/vercel` which is rendered by `/dashboard/[slug]` the value will be {"slug": "vercel"}.
     */
    const pathParams = (renderOpts as any).params as ParsedUrlQuery

    /**
     * Parse the dynamic segment and return the associated value.
     */
    const getDynamicParamFromSegment = (
      // [slug] / [[slug]] / [...slug]
      segment: string
    ): {
      param: string
      value: string | string[] | null
      treeSegment: Segment
      type: DynamicParamTypesShort
    } | null => {
      const segmentParam = getSegmentParam(segment)
      if (!segmentParam) {
        return null
      }

      const key = segmentParam.param
      let value = pathParams[key]

      if (Array.isArray(value)) {
        value = value.map((i) => encodeURIComponent(i))
      } else if (typeof value === 'string') {
        value = encodeURIComponent(value)
      }

      if (!value) {
        // Handle case where optional catchall does not have a value, e.g. `/dashboard/[...slug]` when requesting `/dashboard`
        if (segmentParam.type === 'optional-catchall') {
          const type = getShortDynamicParamType(segmentParam.type)
          return {
            param: key,
            value: null,
            type: type,
            // This value always has to be a string.
            treeSegment: [key, '', type],
          }
        }
        return null
      }

      const type = getShortDynamicParamType(segmentParam.type)

      return {
        param: key,
        // The value that is passed to user code.
        value: value,
        // The value that is rendered in the router tree.
        treeSegment: [
          key,
          Array.isArray(value) ? value.join('/') : value,
          type,
        ],
        type: type,
      }
    }

    async function resolveHead(
      tree: LoaderTree,
      parentParams: { [key: string]: any },
      metadataItems: MetadataItems
    ): Promise<[React.ReactNode, MetadataItems]> {
      const [segment, parallelRoutes, { head, page }] = tree
      const isPage = typeof page !== 'undefined'
      // Handle dynamic segment params.
      const segmentParam = getDynamicParamFromSegment(segment)
      /**
       * Create object holding the parent params and current params
       */
      const currentParams =
        // Handle null case where dynamic param is optional
        segmentParam && segmentParam.value !== null
          ? {
              ...parentParams,
              [segmentParam.param]: segmentParam.value,
            }
          : // Pass through parent params to children
            parentParams

      const layerProps = {
        params: currentParams,
        ...(isPage && searchParamsProps),
      }

      await collectMetadata(tree, layerProps, metadataItems)

      for (const key in parallelRoutes) {
        const childTree = parallelRoutes[key]
        const [returnedHead] = await resolveHead(
          childTree,
          currentParams,
          metadataItems
        )
        if (returnedHead) {
          return [returnedHead, metadataItems]
        }
      }

      if (head) {
        if (process.env.NODE_ENV !== 'production') {
          warnOnce(
            `\`head.js\` is being used in route /${segment}. Please migrate to the Metadata API for an improved experience: https://beta.nextjs.org/docs/api-reference/metadata`
          )
        }

        const Head = await interopDefault(await head[0]())
        return [<Head params={currentParams} />, metadataItems]
      }

      return [null, metadataItems]
    }

    const createFlightRouterStateFromLoaderTree = (
      [segment, parallelRoutes, { layout }]: LoaderTree,
      rootLayoutIncluded = false
    ): FlightRouterState => {
      const dynamicParam = getDynamicParamFromSegment(segment)

      const segmentTree: FlightRouterState = [
        dynamicParam ? dynamicParam.treeSegment : segment,
        {},
      ]

      if (!rootLayoutIncluded && typeof layout !== 'undefined') {
        rootLayoutIncluded = true
        segmentTree[4] = true
      }

      segmentTree[1] = Object.keys(parallelRoutes).reduce(
        (existingValue, currentValue) => {
          existingValue[currentValue] = createFlightRouterStateFromLoaderTree(
            parallelRoutes[currentValue],
            rootLayoutIncluded
          )
          return existingValue
        },
        {} as FlightRouterState[1]
      )

      return segmentTree
    }

    let defaultRevalidate: false | undefined | number = false

    // Collect all server CSS imports used by this specific entry (or entries, for parallel routes).
    // Not that we can't rely on the CSS manifest because it tracks CSS imports per module,
    // which can be used by multiple entries and cannot be tree-shaked in the module graph.
    // More info: https://github.com/vercel/next.js/issues/41018
    const serverCSSForEntries = getServerCSSForEntries(
      serverCSSManifest!,
      ComponentMod.pages
    )

    const assetPrefix = renderOpts.assetPrefix || ''

    const createComponentAndStyles = async ({
      filePath,
      getComponent,
      shouldPreload,
      injectedCSS,
    }: {
      filePath: string
      getComponent: () => any
      shouldPreload?: boolean
      injectedCSS: Set<string>
    }): Promise<any> => {
      const cssHrefs = getCssInlinedLinkTags(
        serverComponentManifest,
        serverCSSManifest,
        filePath,
        serverCSSForEntries,
        injectedCSS
      )

      const styles = cssHrefs
        ? cssHrefs.map((href, index) => (
            <link
              rel="stylesheet"
              // In dev, Safari will wrongly cache the resource if you preload it:
              // - https://github.com/vercel/next.js/issues/5860
              // - https://bugs.webkit.org/show_bug.cgi?id=187726
              // We used to add a `?ts=` query for resources in `pages` to bypass it,
              // but in this case it is fine as we don't need to preload the styles.
              href={`${assetPrefix}/_next/${href}`}
              // @ts-ignore
              precedence={shouldPreload ? 'high' : undefined}
              key={index}
            />
          ))
        : null

      const Comp = interopDefault(await getComponent())

      return [Comp, styles]
    }

    /**
     * Use the provided loader tree to create the React Component tree.
     */
    const createComponentTree = async ({
      createSegmentPath,
      loaderTree: tree,
      parentParams,
      firstItem,
      rootLayoutIncluded,
      injectedCSS,
    }: {
      createSegmentPath: CreateSegmentPath
      loaderTree: LoaderTree
      parentParams: { [key: string]: any }
      rootLayoutIncluded: boolean
      firstItem?: boolean
      injectedCSS: Set<string>
    }): Promise<{ Component: React.ComponentType }> => {
      const [segment, parallelRoutes, components] = tree
      const {
        layout,
        template,
        error,
        loading,
        page,
        'not-found': notFound,
      } = components
      const layoutOrPagePath = layout?.[1] || page?.[1]

      const injectedCSSWithCurrentLayout = new Set(injectedCSS)
      const stylesheets: string[] = layoutOrPagePath
        ? getCssInlinedLinkTags(
            serverComponentManifest,
            serverCSSManifest!,
            layoutOrPagePath,
            serverCSSForEntries,
            injectedCSSWithCurrentLayout,
            true
          )
        : []

      const preloadedFontFiles = layoutOrPagePath
        ? getPreloadedFontFilesInlineLinkTags(
            serverComponentManifest,
            serverCSSManifest!,
            fontLoaderManifest,
            serverCSSForEntries,
            layoutOrPagePath
          )
        : []

      const [Template, templateStyles] = template
        ? await createComponentAndStyles({
            filePath: template[1],
            getComponent: template[0],
            shouldPreload: true,
            injectedCSS: injectedCSSWithCurrentLayout,
          })
        : [React.Fragment]

      const [ErrorComponent, errorStyles] = error
        ? await createComponentAndStyles({
            filePath: error[1],
            getComponent: error[0],
            injectedCSS: injectedCSSWithCurrentLayout,
          })
        : []

      const [Loading, loadingStyles] = loading
        ? await createComponentAndStyles({
            filePath: loading[1],
            getComponent: loading[0],
            injectedCSS: injectedCSSWithCurrentLayout,
          })
        : []

      const isLayout = typeof layout !== 'undefined'
      const isPage = typeof page !== 'undefined'
      const layoutOrPageMod = await getLayoutOrPageModule(tree)

      /**
       * Checks if the current segment is a root layout.
       */
      const rootLayoutAtThisLevel = isLayout && !rootLayoutIncluded
      /**
       * Checks if the current segment or any level above it has a root layout.
       */
      const rootLayoutIncludedAtThisLevelOrAbove =
        rootLayoutIncluded || rootLayoutAtThisLevel

      const [NotFound, notFoundStyles] = notFound
        ? await createComponentAndStyles({
            filePath: notFound[1],
            getComponent: notFound[0],
            injectedCSS: injectedCSSWithCurrentLayout,
          })
        : rootLayoutAtThisLevel
        ? [DefaultNotFound]
        : []

      if (typeof layoutOrPageMod?.dynamic === 'string') {
        // the nested most config wins so we only force-static
        // if it's configured above any parent that configured
        // otherwise
        if (layoutOrPageMod.dynamic === 'force-static') {
          staticGenerationStore.forceStatic = true
        } else if (layoutOrPageMod.dynamic !== 'error') {
          staticGenerationStore.forceStatic = false
        }
      }

      if (typeof layoutOrPageMod?.revalidate === 'number') {
        defaultRevalidate = layoutOrPageMod.revalidate

        if (
          staticGenerationStore.isStaticGeneration &&
          defaultRevalidate === 0
        ) {
          const { DynamicServerError } =
            ComponentMod.serverHooks as typeof import('../client/components/hooks-server-context')

          const dynamicUsageDescription = `revalidate: 0 configured ${segment}`
          staticGenerationStore.dynamicUsageDescription =
            dynamicUsageDescription

          throw new DynamicServerError(dynamicUsageDescription)
        }
      }

      /**
       * The React Component to render.
       */
      let Component = layoutOrPageMod
        ? interopDefault(layoutOrPageMod)
        : undefined

      if (dev) {
        const { isValidElementType } = require('next/dist/compiled/react-is')
        if (
          (isPage || typeof Component !== 'undefined') &&
          !isValidElementType(Component)
        ) {
          throw new Error(
            `The default export is not a React Component in page: "${pathname}"`
          )
        }

        if (
          typeof ErrorComponent !== 'undefined' &&
          !isValidElementType(ErrorComponent)
        ) {
          throw new Error(
            `The default export of error is not a React Component in page: ${segment}`
          )
        }

        if (typeof Loading !== 'undefined' && !isValidElementType(Loading)) {
          throw new Error(
            `The default export of loading is not a React Component in ${segment}`
          )
        }

        if (typeof NotFound !== 'undefined' && !isValidElementType(NotFound)) {
          throw new Error(
            `The default export of notFound is not a React Component in ${segment}`
          )
        }

        if (
          !isClientReference(layoutOrPageMod) &&
          layoutOrPageMod?.config?.amp
        ) {
          throw new Error(
            'AMP is not supported in the app directory. If you need to use AMP it will continue to be supported in the pages directory.'
          )
        }
      }

      // Handle dynamic segment params.
      const segmentParam = getDynamicParamFromSegment(segment)
      /**
       * Create object holding the parent params and current params
       */
      const currentParams =
        // Handle null case where dynamic param is optional
        segmentParam && segmentParam.value !== null
          ? {
              ...parentParams,
              [segmentParam.param]: segmentParam.value,
            }
          : // Pass through parent params to children
            parentParams
      // Resolve the segment param
      const actualSegment = segmentParam ? segmentParam.treeSegment : segment

      // This happens outside of rendering in order to eagerly kick off data fetching for layouts / the page further down
      const parallelRouteMap = await Promise.all(
        Object.keys(parallelRoutes).map(
          async (parallelRouteKey): Promise<[string, React.ReactNode]> => {
            const currentSegmentPath: FlightSegmentPath = firstItem
              ? [parallelRouteKey]
              : [actualSegment, parallelRouteKey]

            const parallelRoute = parallelRoutes[parallelRouteKey]
            const childSegment = parallelRoute[0]
            const childSegmentParam = getDynamicParamFromSegment(childSegment)

            if (isPrefetch && Loading) {
              const childProp: ChildProp = {
                // Null indicates the tree is not fully rendered
                current: null,
                segment: childSegmentParam
                  ? childSegmentParam.treeSegment
                  : childSegment,
              }

              // This is turned back into an object below.
              return [
                parallelRouteKey,
                <LayoutRouter
                  parallelRouterKey={parallelRouteKey}
                  segmentPath={createSegmentPath(currentSegmentPath)}
                  loading={Loading ? <Loading /> : undefined}
                  loadingStyles={loadingStyles}
                  hasLoading={Boolean(Loading)}
                  error={ErrorComponent}
                  errorStyles={errorStyles}
                  template={
                    <Template>
                      <RenderFromTemplateContext />
                    </Template>
                  }
                  templateStyles={templateStyles}
                  notFound={NotFound ? <NotFound /> : undefined}
                  notFoundStyles={notFoundStyles}
                  childProp={childProp}
                />,
              ]
            }

            // Create the child component
            const { Component: ChildComponent } = await createComponentTree({
              createSegmentPath: (child) => {
                return createSegmentPath([...currentSegmentPath, ...child])
              },
              loaderTree: parallelRoute,
              parentParams: currentParams,
              rootLayoutIncluded: rootLayoutIncludedAtThisLevelOrAbove,
              injectedCSS: injectedCSSWithCurrentLayout,
            })

            const childProp: ChildProp = {
              current: <ChildComponent />,
              segment: childSegmentParam
                ? childSegmentParam.treeSegment
                : childSegment,
            }

            const segmentPath = createSegmentPath(currentSegmentPath)

            // This is turned back into an object below.
            return [
              parallelRouteKey,
              <LayoutRouter
                parallelRouterKey={parallelRouteKey}
                segmentPath={segmentPath}
                error={ErrorComponent}
                errorStyles={errorStyles}
                loading={Loading ? <Loading /> : undefined}
                loadingStyles={loadingStyles}
                // TODO-APP: Add test for loading returning `undefined`. This currently can't be tested as the `webdriver()` tab will wait for the full page to load before returning.
                hasLoading={Boolean(Loading)}
                template={
                  <Template>
                    <RenderFromTemplateContext />
                  </Template>
                }
                templateStyles={templateStyles}
                notFound={NotFound ? <NotFound /> : undefined}
                notFoundStyles={notFoundStyles}
                childProp={childProp}
              />,
            ]
          }
        )
      )

      // Convert the parallel route map into an object after all promises have been resolved.
      const parallelRouteComponents = parallelRouteMap.reduce(
        (list, [parallelRouteKey, Comp]) => {
          list[parallelRouteKey] = Comp
          return list
        },
        {} as { [key: string]: React.ReactNode }
      )

      // When the segment does not have a layout or page we still have to add the layout router to ensure the path holds the loading component
      if (!Component) {
        return {
          Component: () => <>{parallelRouteComponents.children}</>,
        }
      }

      const props = {
        ...parallelRouteComponents,
        // TODO-APP: params and query have to be blocked parallel route names. Might have to add a reserved name list.
        // Params are always the current params that apply to the layout
        // If you have a `/dashboard/[team]/layout.js` it will provide `team` as a param but not anything further down.
        params: currentParams,
        // Query is only provided to page
        ...(isPage ? searchParamsProps : {}),
      }

      // Eagerly execute layout/page component to trigger fetches early.
      if (!isClientReference(layoutOrPageMod)) {
        Component = await Promise.resolve().then(() =>
          preloadComponent(Component, props)
        )
      }

      return {
        Component: () => {
          return (
            <>
              {/* <Component /> needs to be the first element because we use `findDOMONode` in layout router to locate it. */}
              <Component {...props} />
              {preloadedFontFiles?.length === 0 ? (
                <link
                  data-next-font={
                    fontLoaderManifest?.appUsingSizeAdjust ? 'size-adjust' : ''
                  }
                  rel="preconnect"
                  href="/"
                  crossOrigin="anonymous"
                />
              ) : null}
              {preloadedFontFiles
                ? preloadedFontFiles.map((fontFile) => {
                    const ext = /\.(woff|woff2|eot|ttf|otf)$/.exec(fontFile)![1]
                    return (
                      <link
                        key={fontFile}
                        rel="preload"
                        href={`${assetPrefix}/_next/${fontFile}`}
                        as="font"
                        type={`font/${ext}`}
                        crossOrigin="anonymous"
                        data-next-font={
                          fontFile.includes('-s') ? 'size-adjust' : ''
                        }
                      />
                    )
                  })
                : null}
              {stylesheets
                ? stylesheets.map((href, index) => (
                    <link
                      rel="stylesheet"
                      // In dev, Safari will wrongly cache the resource if you preload it:
                      // - https://github.com/vercel/next.js/issues/5860
                      // - https://bugs.webkit.org/show_bug.cgi?id=187726
                      // We used to add a `?ts=` query for resources in `pages` to bypass it,
                      // but in this case it is fine as we don't need to preload the styles.
                      href={`${assetPrefix}/_next/${href}`}
                      // `Precedence` is an opt-in signal for React to handle
                      // resource loading and deduplication, etc:
                      // https://github.com/facebook/react/pull/25060
                      // @ts-ignore
                      precedence="next.js"
                      key={index}
                    />
                  ))
                : null}
            </>
          )
        },
      }
    }

    const streamToBufferedResult = async (
      renderResult: RenderResult
    ): Promise<string> => {
      const renderChunks: string[] = []

      const writable = {
        write(chunk: any) {
          renderChunks.push(decodeText(chunk))
        },
        end() {},
        destroy() {},
      }
      await renderResult.pipe(writable as any)
      return renderChunks.join('')
    }
    // Handle Flight render request. This is only used when client-side navigating. E.g. when you `router.push('/dashboard')` or `router.reload()`.
    const generateFlight = async (): Promise<RenderResult> => {
      // TODO-APP: throw on invalid flightRouterState
      /**
       * Use router state to decide at what common layout to render the page.
       * This can either be the common layout between two pages or a specific place to start rendering from using the "refetch" marker in the tree.
       */
      const walkTreeWithFlightRouterState = async ({
        createSegmentPath,
        loaderTreeToFilter,
        parentParams,
        isFirst,
        flightRouterState,
        parentRendered,
        rscPayloadHead,
        injectedCSS,
        rootLayoutIncluded,
      }: {
        createSegmentPath: CreateSegmentPath
        loaderTreeToFilter: LoaderTree
        parentParams: { [key: string]: string | string[] }
        isFirst: boolean
        flightRouterState?: FlightRouterState
        parentRendered?: boolean
        rscPayloadHead: React.ReactNode
        injectedCSS: Set<string>
        rootLayoutIncluded: boolean
      }): Promise<FlightDataPath> => {
        const [segment, parallelRoutes, components] = loaderTreeToFilter
        const parallelRoutesKeys = Object.keys(parallelRoutes)
        const { layout } = components
        const isLayout = typeof layout !== 'undefined'

        /**
         * Checks if the current segment is a root layout.
         */
        const rootLayoutAtThisLevel = isLayout && !rootLayoutIncluded
        /**
         * Checks if the current segment or any level above it has a root layout.
         */
        const rootLayoutIncludedAtThisLevelOrAbove =
          rootLayoutIncluded || rootLayoutAtThisLevel

        // Because this function walks to a deeper point in the tree to start rendering we have to track the dynamic parameters up to the point where rendering starts
        const segmentParam = getDynamicParamFromSegment(segment)
        const currentParams =
          // Handle null case where dynamic param is optional
          segmentParam && segmentParam.value !== null
            ? {
                ...parentParams,
                [segmentParam.param]: segmentParam.value,
              }
            : parentParams
        const actualSegment: Segment = segmentParam
          ? segmentParam.treeSegment
          : segment

        /**
         * Decide if the current segment is where rendering has to start.
         */
        const renderComponentsOnThisLevel =
          // No further router state available
          !flightRouterState ||
          // Segment in router state does not match current segment
          !matchSegment(actualSegment, flightRouterState[0]) ||
          // Last item in the tree
          parallelRoutesKeys.length === 0 ||
          // Explicit refresh
          flightRouterState[3] === 'refetch'

        if (!parentRendered && renderComponentsOnThisLevel) {
          return [
            actualSegment,
            // Create router state using the slice of the loaderTree
            createFlightRouterStateFromLoaderTree(loaderTreeToFilter),
            // Check if one level down from the common layout has a loading component. If it doesn't only provide the router state as part of the Flight data.
            isPrefetch && !Boolean(components.loading)
              ? null
              : // Create component tree using the slice of the loaderTree
                // @ts-expect-error TODO-APP: fix async component type
                React.createElement(async () => {
                  const { Component } = await createComponentTree(
                    // This ensures flightRouterPath is valid and filters down the tree
                    {
                      createSegmentPath: (child) => {
                        return createSegmentPath(child)
                      },
                      loaderTree: loaderTreeToFilter,
                      parentParams: currentParams,
                      firstItem: isFirst,
                      injectedCSS,
                      // This is intentionally not "rootLayoutIncludedAtThisLevelOrAbove" as createComponentTree starts at the current level and does a check for "rootLayoutAtThisLevel" too.
                      rootLayoutIncluded: rootLayoutIncluded,
                    }
                  )

                  return <Component />
                }),
            isPrefetch && !Boolean(components.loading) ? null : rscPayloadHead,
          ]
        }

        // If we are not rendering on this level we need to check if the current
        // segment has a layout. If so, we need to track all the used CSS to make
        // the result consistent.
        const layoutPath = layout?.[1]
        const injectedCSSWithCurrentLayout = new Set(injectedCSS)
        if (layoutPath) {
          getCssInlinedLinkTags(
            serverComponentManifest,
            serverCSSManifest!,
            layoutPath,
            serverCSSForEntries,
            injectedCSSWithCurrentLayout,
            true
          )
        }

        // Walk through all parallel routes.
        for (const parallelRouteKey of parallelRoutesKeys) {
          const parallelRoute = parallelRoutes[parallelRouteKey]

          const currentSegmentPath: FlightSegmentPath = isFirst
            ? [parallelRouteKey]
            : [actualSegment, parallelRouteKey]

          const path = await walkTreeWithFlightRouterState({
            createSegmentPath: (child) => {
              return createSegmentPath([...currentSegmentPath, ...child])
            },
            loaderTreeToFilter: parallelRoute,
            parentParams: currentParams,
            flightRouterState:
              flightRouterState && flightRouterState[1][parallelRouteKey],
            parentRendered: parentRendered || renderComponentsOnThisLevel,
            isFirst: false,
            rscPayloadHead,
            injectedCSS: injectedCSSWithCurrentLayout,
            rootLayoutIncluded: rootLayoutIncludedAtThisLevelOrAbove,
          })

          if (typeof path[path.length - 1] !== 'string') {
            return [actualSegment, parallelRouteKey, ...path]
          }
        }

        return [actualSegment]
      }

      const [resolvedHead, metadataItems] = await resolveHead(
        loaderTree,
        {},
        []
      )
      // Flight data that is going to be passed to the browser.
      // Currently a single item array but in the future multiple patches might be combined in a single request.
      const flightData: FlightData = [
        (
          await walkTreeWithFlightRouterState({
            createSegmentPath: (child) => child,
            loaderTreeToFilter: loaderTree,
            parentParams: {},
            flightRouterState: providedFlightRouterState,
            isFirst: true,
            // For flight, render metadata inside leaf page
            rscPayloadHead: (
              <>
                {/* Adding key={requestId} to make metadata remount for each render */}
                {/* @ts-expect-error allow to use async server component */}
                <MetadataTree key={requestId} metadata={metadataItems} />
                {resolvedHead}
              </>
            ),
            injectedCSS: new Set(),
            rootLayoutIncluded: false,
          })
        ).slice(1),
      ]

      // For app dir, use the bundled version of Fizz renderer (renderToReadableStream)
      // which contains the subset React.
      const readable = ComponentMod.renderToReadableStream(
        flightData,
        serverComponentManifest,
        {
          context: serverContexts,
          onError: flightDataRendererErrorHandler,
        }
      ).pipeThrough(createBufferedTransformStream())

      return new FlightRenderResult(readable)
    }

    if (isFlight && !staticGenerationStore.isStaticGeneration) {
      return generateFlight()
    }

    // For action requests, we handle them differently with a sepcial render result.
    if (isAction && process.env.NEXT_RUNTIME !== 'edge') {
      const workerName = 'app' + renderOpts.pathname
      const actionModId = serverActionsManifest[actionId].workers[workerName]

      const { parseBody } =
        require('./api-utils/node') as typeof import('./api-utils/node')
      const actionData = (await parseBody(req, '1mb')) || {}

      const actionHandler =
        ComponentMod.__next_app_webpack_require__(actionModId).default

      return new ActionRenderResult(
        JSON.stringify(await actionHandler(actionId, actionData.bound || []))
      )
    }

    // Below this line is handling for rendering to HTML.

    // AppRouter is provided by next-app-loader
    const AppRouter =
      ComponentMod.AppRouter as typeof import('../client/components/app-router').default

    const GlobalError = interopDefault(
      /** GlobalError can be either the default error boundary or the overwritten app/global-error.js **/
      ComponentMod.GlobalError as typeof import('../client/components/error-boundary').default
    )

    let serverComponentsInlinedTransformStream: TransformStream<
      Uint8Array,
      Uint8Array
    > = new TransformStream()

    // TODO-APP: validate req.url as it gets passed to render.
    const initialCanonicalUrl = req.url!

    // Get the nonce from the incoming request if it has one.
    const csp = req.headers['content-security-policy']
    let nonce: string | undefined
    if (csp && typeof csp === 'string') {
      nonce = getScriptNonceFromHeader(csp)
    }

    const serverComponentsRenderOpts = {
      transformStream: serverComponentsInlinedTransformStream,
      serverComponentManifest,
      serverContexts,
      rscChunks: [],
    }

    const validateRootLayout = dev
      ? {
          validateRootLayout: {
            assetPrefix: renderOpts.assetPrefix,
            getTree: () => createFlightRouterStateFromLoaderTree(loaderTree),
          },
        }
      : {}

    const [initialHead, metadataItems] = await resolveHead(loaderTree, {}, [])

    /**
     * A new React Component that renders the provided React Component
     * using Flight which can then be rendered to HTML.
     */
    const ServerComponentsRenderer = createServerComponentRenderer(
      async () => {
        // Create full component tree from root to leaf.
        const { Component: ComponentTree } = await createComponentTree({
          createSegmentPath: (child) => child,
          loaderTree: loaderTree,
          parentParams: {},
          firstItem: true,
          injectedCSS: new Set(),
          rootLayoutIncluded: false,
        })

        const initialTree = createFlightRouterStateFromLoaderTree(loaderTree)

        return (
          <>
            <AppRouter
              assetPrefix={assetPrefix}
              initialCanonicalUrl={initialCanonicalUrl}
              initialTree={initialTree}
              initialHead={
                <>
                  {/* Adding key={requestId} to make metadata remount for each render */}
                  {/* @ts-expect-error allow to use async server component */}
                  <MetadataTree key={requestId} metadata={metadataItems} />
                  {initialHead}
                </>
              }
              globalErrorComponent={GlobalError}
            >
              <ComponentTree />
            </AppRouter>
          </>
        )
      },
      ComponentMod,
      serverComponentsRenderOpts,
      serverComponentsErrorHandler,
      nonce
    )

    const serverInsertedHTMLCallbacks: Set<() => React.ReactNode> = new Set()
    function InsertedHTML({ children }: { children: JSX.Element }) {
      // Reset addInsertedHtmlCallback on each render
      serverInsertedHTMLCallbacks.clear()
      const addInsertedHtml = React.useCallback(
        (handler: () => React.ReactNode) => {
          serverInsertedHTMLCallbacks.add(handler)
        },
        []
      )

      return (
        <HeadManagerContext.Provider
          value={{
            appDir: true,
            nonce,
          }}
        >
          <ServerInsertedHTMLContext.Provider value={addInsertedHtml}>
            {children}
          </ServerInsertedHTMLContext.Provider>
        </HeadManagerContext.Provider>
      )
    }

    const bodyResult = async () => {
      const polyfills = buildManifest.polyfillFiles
        .filter(
          (polyfill) =>
            polyfill.endsWith('.js') && !polyfill.endsWith('.module.js')
        )
        .map((polyfill) => ({
          src: `${assetPrefix}/_next/${polyfill}`,
          integrity: subresourceIntegrityManifest?.[polyfill],
        }))

      const content = (
        <InsertedHTML>
          <ServerComponentsRenderer />
        </InsertedHTML>
      )

      let polyfillsFlushed = false
      const getServerInsertedHTML = (): Promise<string> => {
        const flushed = renderToString(
          <>
            {Array.from(serverInsertedHTMLCallbacks).map((callback) =>
              callback()
            )}
            {polyfillsFlushed
              ? null
              : polyfills?.map((polyfill) => {
                  return (
                    <script
                      key={polyfill.src}
                      src={polyfill.src}
                      integrity={polyfill.integrity}
                      noModule={true}
                      nonce={nonce}
                    />
                  )
                })}
          </>
        )
        polyfillsFlushed = true
        return flushed
      }

      try {
        const renderStream = await renderToInitialStream({
          ReactDOMServer,
          element: content,
          streamOptions: {
            onError: htmlRendererErrorHandler,
            nonce,
            // Include hydration scripts in the HTML
            bootstrapScripts: [
              ...(subresourceIntegrityManifest
                ? buildManifest.rootMainFiles.map((src) => ({
                    src: `${assetPrefix}/_next/` + src,
                    integrity: subresourceIntegrityManifest[src],
                  }))
                : buildManifest.rootMainFiles.map(
                    (src) => `${assetPrefix}/_next/` + src
                  )),
            ],
          },
        })

        const result = await continueFromInitialStream(renderStream, {
          dataStream: serverComponentsInlinedTransformStream?.readable,
          generateStaticHTML:
            staticGenerationStore.isStaticGeneration || generateStaticHTML,
          getServerInsertedHTML,
          serverInsertedHTMLToHead: true,
          ...validateRootLayout,
        })

        return result
      } catch (err: any) {
        const shouldNotIndex = err.digest === NOT_FOUND_ERROR_CODE
        if (err.digest === NOT_FOUND_ERROR_CODE) {
          res.statusCode = 404
        }

        const renderStream = await renderToInitialStream({
          ReactDOMServer,
          element: (
            <html id="__next_error__">
              <head>
                {shouldNotIndex ? (
                  <meta name="robots" content="noindex" />
                ) : null}
              </head>
              <body></body>
            </html>
          ),
          streamOptions: {
            nonce,
            // Include hydration scripts in the HTML
            bootstrapScripts: subresourceIntegrityManifest
              ? buildManifest.rootMainFiles.map((src) => ({
                  src: `${assetPrefix}/_next/` + src,
                  integrity: subresourceIntegrityManifest[src],
                }))
              : buildManifest.rootMainFiles.map(
                  (src) => `${assetPrefix}/_next/` + src
                ),
          },
        })

        return await continueFromInitialStream(renderStream, {
          dataStream: serverComponentsInlinedTransformStream?.readable,
          generateStaticHTML: staticGenerationStore.isStaticGeneration,
          getServerInsertedHTML,
          serverInsertedHTMLToHead: true,
          ...validateRootLayout,
        })
      }
    }
    const renderResult = new RenderResult(await bodyResult())

    if (staticGenerationStore.pendingRevalidates) {
      await Promise.all(staticGenerationStore.pendingRevalidates)
    }

    if (staticGenerationStore.isStaticGeneration) {
      const htmlResult = await streamToBufferedResult(renderResult)

      // if we encountered any unexpected errors during build
      // we fail the prerendering phase and the build
      if (capturedErrors.length > 0) {
        throw capturedErrors[0]
      }

      // TODO-APP: derive this from same pass to prevent additional
      // render during static generation
      const filteredFlightData = await streamToBufferedResult(
        await generateFlight()
      )

      if (staticGenerationStore.forceStatic === false) {
        staticGenerationStore.revalidate = 0
      }

      // TODO: investigate why `pageData` is not in RenderOpts
      ;(renderOpts as any).pageData = filteredFlightData

      // TODO: investigate why `revalidate` is not in RenderOpts
      ;(renderOpts as any).revalidate =
        staticGenerationStore.revalidate ?? defaultRevalidate

      // provide bailout info for debugging
      if ((renderOpts as any).revalidate === 0) {
        ;(renderOpts as any).staticBailoutInfo = {
          description: staticGenerationStore.dynamicUsageDescription,
          stack: staticGenerationStore.dynamicUsageStack,
        }
      }

      return new RenderResult(htmlResult)
    }

    return renderResult
  }

  return runWithRequestAsyncStorage(
    requestAsyncStorage,
    { req, res, renderOpts },
    () =>
      runWithStaticGenerationAsyncStorage(
        staticGenerationAsyncStorage,
        { pathname, renderOpts },
        () => wrappedRender()
      )
  )
}<|MERGE_RESOLUTION|>--- conflicted
+++ resolved
@@ -919,8 +919,6 @@
   query: NextParsedUrlQuery,
   renderOpts: RenderOpts
 ): Promise<RenderResult | null> {
-<<<<<<< HEAD
-=======
   const isFlight = req.headers[RSC.toLowerCase()] !== undefined
   const actionId = req.headers[ACTION.toLowerCase()]
   const isAction =
@@ -928,28 +926,6 @@
     typeof actionId === 'string' &&
     req.method === 'POST'
 
-  const capturedErrors: Error[] = []
-  const allCapturedErrors: Error[] = []
-
-  const isNextExport = !!renderOpts.nextExport
-  const serverComponentsErrorHandler = createErrorHandler(
-    'serverComponentsRenderer',
-    isNextExport,
-    capturedErrors
-  )
-  const flightDataRendererErrorHandler = createErrorHandler(
-    'flightDataRenderer',
-    isNextExport,
-    capturedErrors
-  )
-  const htmlRendererErrorHandler = createErrorHandler(
-    'htmlRenderer',
-    isNextExport,
-    capturedErrors,
-    allCapturedErrors
-  )
-
->>>>>>> 7bbd239f
   const {
     buildManifest,
     subresourceIntegrityManifest,
@@ -962,11 +938,8 @@
     supportsDynamicHTML,
   } = renderOpts
 
-  const isFlight = req.headers[RSC.toLowerCase()] !== undefined
-
   const capturedErrors: Error[] = []
   const allCapturedErrors: Error[] = []
-
   const isNextExport = !!renderOpts.nextExport
   const serverComponentsErrorHandler = createErrorHandler({
     _source: 'serverComponentsRenderer',
