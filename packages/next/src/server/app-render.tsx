import type { IncomingHttpHeaders, IncomingMessage, ServerResponse } from 'http'
import type { LoadComponentsReturnType } from './load-components'
import type { ServerRuntime } from '../../types'
import type { FontLoaderManifest } from '../build/webpack/plugins/font-loader-manifest-plugin'

// Import builtin react directly to avoid require cache conflicts
import React, { use } from 'next/dist/compiled/react'
import { NotFound as DefaultNotFound } from '../client/components/error'

// this needs to be required lazily so that `next-server` can set
// the env before we require
import ReactDOMServer from 'next/dist/compiled/react-dom/server.browser'
import { ParsedUrlQuery } from 'querystring'
import { NextParsedUrlQuery } from './request-meta'
import RenderResult from './render-result'
import {
  readableStreamTee,
  encodeText,
  decodeText,
  renderToInitialStream,
  createBufferedTransformStream,
  continueFromInitialStream,
  streamToString,
} from './node-web-streams-helper'
import { ESCAPE_REGEX, htmlEscapeJsonString } from './htmlescape'
import { matchSegment } from '../client/components/match-segments'
import {
  ClientCSSReferenceManifest,
  ClientReferenceManifest,
} from '../build/webpack/plugins/flight-manifest-plugin'
import { ServerInsertedHTMLContext } from '../shared/lib/server-inserted-html'
import { stripInternalQueries } from './internal-utils'
import { RequestCookies } from './web/spec-extension/cookies'
import { DYNAMIC_ERROR_CODE } from '../client/components/hooks-server-context'
import { HeadManagerContext } from '../shared/lib/head-manager-context'
import stringHash from 'next/dist/compiled/string-hash'
import {
  ACTION,
  NEXT_ROUTER_PREFETCH,
  NEXT_ROUTER_STATE_TREE,
  RSC,
  RSC_CONTENT_TYPE_HEADER,
} from '../client/components/app-router-headers'
import type { StaticGenerationAsyncStorage } from '../client/components/static-generation-async-storage'
import type { RequestAsyncStorage } from '../client/components/request-async-storage'
import { formatServerError } from '../lib/format-server-error'
import { MetadataTree } from '../lib/metadata/metadata'
import { RequestAsyncStorageWrapper } from './async-storage/request-async-storage-wrapper'
import { StaticGenerationAsyncStorageWrapper } from './async-storage/static-generation-async-storage-wrapper'
import { collectMetadata } from '../lib/metadata/resolve-metadata'
import type { MetadataItems } from '../lib/metadata/resolve-metadata'
import { isClientReference } from '../build/is-client-reference'
import { getLayoutOrPageModule, LoaderTree } from './lib/app-dir-module'
import { warnOnce } from '../shared/lib/utils/warn-once'
import { isNotFoundError } from '../client/components/not-found'
import { isRedirectError } from '../client/components/redirect'
import { NEXT_DYNAMIC_NO_SSR_CODE } from '../shared/lib/lazy-dynamic/no-ssr-error'
import { patchFetch } from './lib/patch-fetch'
import { AppRenderSpan } from './lib/trace/constants'
import { getTracer } from './lib/trace/tracer'

const isEdgeRuntime = process.env.NEXT_RUNTIME === 'edge'

function preloadComponent(Component: any, props: any) {
  const prev = console.error
  // Hide invalid hook call warning when calling component
  console.error = function (msg) {
    if (msg.startsWith('Warning: Invalid hook call.')) {
      // ignore
    } else {
      // @ts-expect-error argument is defined
      prev.apply(console, arguments)
    }
  }
  try {
    let result = Component(props)
    if (result && typeof result.then === 'function') {
      // Catch promise rejections to prevent unhandledRejection errors
      result.then(
        () => {},
        () => {}
      )
    }
    return function () {
      // We know what this component will render already.
      return result
    }
  } catch (x) {
    // something suspended or errored, try again later
  } finally {
    console.error = prev
  }
  return Component
}

const INTERNAL_HEADERS_INSTANCE = Symbol('internal for headers readonly')

function readonlyHeadersError() {
  return new Error('ReadonlyHeaders cannot be modified')
}

export class ReadonlyHeaders {
  [INTERNAL_HEADERS_INSTANCE]: Headers

  entries: Headers['entries']
  forEach: Headers['forEach']
  get: Headers['get']
  has: Headers['has']
  keys: Headers['keys']
  values: Headers['values']

  constructor(headers: IncomingHttpHeaders) {
    // Since `new Headers` uses `this.append()` to fill the headers object ReadonlyHeaders can't extend from Headers directly as it would throw.
    const headersInstance = new Headers(headers as any)
    this[INTERNAL_HEADERS_INSTANCE] = headersInstance

    this.entries = headersInstance.entries.bind(headersInstance)
    this.forEach = headersInstance.forEach.bind(headersInstance)
    this.get = headersInstance.get.bind(headersInstance)
    this.has = headersInstance.has.bind(headersInstance)
    this.keys = headersInstance.keys.bind(headersInstance)
    this.values = headersInstance.values.bind(headersInstance)
  }
  [Symbol.iterator]() {
    return this[INTERNAL_HEADERS_INSTANCE][Symbol.iterator]()
  }

  append() {
    throw readonlyHeadersError()
  }
  delete() {
    throw readonlyHeadersError()
  }
  set() {
    throw readonlyHeadersError()
  }
}

const INTERNAL_COOKIES_INSTANCE = Symbol('internal for cookies readonly')
class ReadonlyRequestCookiesError extends Error {
  message =
    'ReadonlyRequestCookies cannot be modified. Read more: https://nextjs.org/api-reference/cookies'
}

export class ReadonlyRequestCookies {
  [INTERNAL_COOKIES_INSTANCE]: RequestCookies

  get: RequestCookies['get']
  getAll: RequestCookies['getAll']
  has: RequestCookies['has']

  constructor(request: {
    headers: {
      get(key: 'cookie'): string | null | undefined
    }
  }) {
    // Since `new Headers` uses `this.append()` to fill the headers object ReadonlyHeaders can't extend from Headers directly as it would throw.
    // Request overridden to not have to provide a fully request object.
    const cookiesInstance = new RequestCookies(request.headers as Headers)
    this[INTERNAL_COOKIES_INSTANCE] = cookiesInstance

    this.get = cookiesInstance.get.bind(cookiesInstance)
    this.getAll = cookiesInstance.getAll.bind(cookiesInstance)
    this.has = cookiesInstance.has.bind(cookiesInstance)
  }

  [Symbol.iterator]() {
    return (this[INTERNAL_COOKIES_INSTANCE] as any)[Symbol.iterator]()
  }

  clear() {
    throw new ReadonlyRequestCookiesError()
  }
  delete() {
    throw new ReadonlyRequestCookiesError()
  }
  set() {
    throw new ReadonlyRequestCookiesError()
  }
}

type RenderOptsPartial = {
  err?: Error | null
  dev?: boolean
  // Leave `clientReferenceManifest` optional for type compatibility with next server
  clientReferenceManifest?: ClientReferenceManifest
  serverCSSManifest?: ClientCSSReferenceManifest
  supportsDynamicHTML: boolean
  runtime?: ServerRuntime
  serverComponents?: boolean
  assetPrefix?: string
  fontLoaderManifest?: FontLoaderManifest
  isBot?: boolean
  incrementalCache?: import('./lib/incremental-cache').IncrementalCache
  isRevalidate?: boolean
  nextExport?: boolean
  appDirDevErrorLogger?: (err: any) => Promise<void>
}

export type RenderOpts = LoadComponentsReturnType & RenderOptsPartial

/**
 * Flight Response is always set to RSC_CONTENT_TYPE_HEADER to ensure it does not get interpreted as HTML.
 */
class FlightRenderResult extends RenderResult {
  constructor(response: string | ReadableStream<Uint8Array>) {
    super(response, { contentType: RSC_CONTENT_TYPE_HEADER })
  }
}

/**
 * Action Response is set to application/json for now, but could be changed in the future.
 */
class ActionRenderResult extends RenderResult {
  constructor(response: string) {
    super(response, { contentType: 'application/json' })
  }
}

/**
 * Interop between "export default" and "module.exports".
 */
function interopDefault(mod: any) {
  return mod.default || mod
}

// tolerate dynamic server errors during prerendering so console
// isn't spammed with unactionable errors
/**
 * Create error handler for renderers.
 */
function createErrorHandler({
  /**
   * Used for debugging
   */
  _source,
  dev,
  isNextExport,
  errorLogger,
  capturedErrors,
  allCapturedErrors,
}: {
  _source: string
  dev?: boolean
  isNextExport?: boolean
  errorLogger?: (err: any) => Promise<void>
  capturedErrors: Error[]
  allCapturedErrors?: Error[]
}) {
  return (err: any): string => {
    if (allCapturedErrors) allCapturedErrors.push(err)

    if (
      err &&
      (err.digest === DYNAMIC_ERROR_CODE ||
        isNotFoundError(err) ||
        err.digest === NEXT_DYNAMIC_NO_SSR_CODE ||
        isRedirectError(err))
    ) {
      return err.digest
    }

    // Format server errors in development to add more helpful error messages
    if (dev) {
      formatServerError(err)
    }
    // Used for debugging error source
    // console.error(_source, err)

    // Don't log the suppressed error during export
    if (
      !(
        isNextExport &&
        err?.message?.includes(
          'The specific message is omitted in production builds to avoid leaking sensitive details.'
        )
      )
    ) {
      if (errorLogger) {
        errorLogger(err).catch(() => {})
      } else {
        // The error logger is currently not provided in the edge runtime.
        // Use `log-app-dir-error` instead.
        // It won't log the source code, but the error will be more useful.
        if (process.env.NODE_ENV !== 'production') {
          const { logAppDirError } =
            require('./dev/log-app-dir-error') as typeof import('./dev/log-app-dir-error')
          logAppDirError(err)
        }
        if (process.env.NODE_ENV === 'production') {
          console.error(err)
        }
      }
    }

    capturedErrors.push(err)
    // TODO-APP: look at using webcrypto instead. Requires a promise to be awaited.
    return stringHash(err.message + err.stack + (err.digest || '')).toString()
  }
}

interface FlightResponseRef {
  current: Promise<JSX.Element> | null
}

/**
 * Render Flight stream.
 * This is only used for renderToHTML, the Flight response does not need additional wrappers.
 */
function useFlightResponse(
  writable: WritableStream<Uint8Array>,
  req: ReadableStream<Uint8Array>,
  clientReferenceManifest: ClientReferenceManifest,
  rscChunks: Uint8Array[],
  flightResponseRef: FlightResponseRef,
  nonce?: string
): Promise<JSX.Element> {
  if (flightResponseRef.current !== null) {
    return flightResponseRef.current
  }
  const {
    createFromReadableStream,
  } = require('next/dist/compiled/react-server-dom-webpack/client.edge')

  const [renderStream, forwardStream] = readableStreamTee(req)
  const res = createFromReadableStream(renderStream, {
    moduleMap: isEdgeRuntime
      ? clientReferenceManifest.edgeSSRModuleMapping
      : clientReferenceManifest.ssrModuleMapping,
  })
  flightResponseRef.current = res

  let bootstrapped = false
  // We only attach CSS chunks to the inlined data.
  const forwardReader = forwardStream.getReader()
  const writer = writable.getWriter()
  const startScriptTag = nonce
    ? `<script nonce=${JSON.stringify(nonce)}>`
    : '<script>'
  const textDecoder = new TextDecoder()

  function read() {
    forwardReader.read().then(({ done, value }) => {
      if (value) {
        rscChunks.push(value)
      }

      if (!bootstrapped) {
        bootstrapped = true
        writer.write(
          encodeText(
            `${startScriptTag}(self.__next_f=self.__next_f||[]).push(${htmlEscapeJsonString(
              JSON.stringify([0])
            )})</script>`
          )
        )
      }
      if (done) {
        flightResponseRef.current = null
        writer.close()
      } else {
        const responsePartial = decodeText(value, textDecoder)
        const scripts = `${startScriptTag}self.__next_f.push(${htmlEscapeJsonString(
          JSON.stringify([1, responsePartial])
        )})</script>`

        writer.write(encodeText(scripts))
        read()
      }
    })
  }
  read()

  return res
}

/**
 * Create a component that renders the Flight stream.
 * This is only used for renderToHTML, the Flight response does not need additional wrappers.
 */
function createServerComponentRenderer(
  ComponentToRender: any,
  ComponentMod: {
    renderToReadableStream: any
    __next_app_webpack_require__?: any
  },
  {
    transformStream,
    clientReferenceManifest,
    serverContexts,
    rscChunks,
  }: {
    transformStream: TransformStream<Uint8Array, Uint8Array>
    clientReferenceManifest: NonNullable<RenderOpts['clientReferenceManifest']>
    serverContexts: Array<
      [ServerContextName: string, JSONValue: Object | number | string]
    >
    rscChunks: Uint8Array[]
  },
  serverComponentsErrorHandler: ReturnType<typeof createErrorHandler>,
  nonce?: string
): () => JSX.Element {
  // We need to expose the `__webpack_require__` API globally for
  // react-server-dom-webpack. This is a hack until we find a better way.
  if (ComponentMod.__next_app_webpack_require__) {
    // @ts-ignore
    globalThis.__next_require__ = ComponentMod.__next_app_webpack_require__

    // @ts-ignore
    globalThis.__next_chunk_load__ = () => Promise.resolve()
  }

  let RSCStream: ReadableStream<Uint8Array>
  const createRSCStream = () => {
    if (!RSCStream) {
      RSCStream = ComponentMod.renderToReadableStream(
        <ComponentToRender />,
        clientReferenceManifest.clientModules,
        {
          context: serverContexts,
          onError: serverComponentsErrorHandler,
        }
      )
    }
    return RSCStream
  }

  const flightResponseRef: FlightResponseRef = { current: null }

  const writable = transformStream.writable
  return function ServerComponentWrapper(): JSX.Element {
    const reqStream = createRSCStream()
    const response = useFlightResponse(
      writable,
      reqStream,
      clientReferenceManifest,
      rscChunks,
      flightResponseRef,
      nonce
    )
    return use(response)
  }
}

type DynamicParamTypes = 'catchall' | 'optional-catchall' | 'dynamic'
// c = catchall
// oc = optional catchall
// d = dynamic
export type DynamicParamTypesShort = 'c' | 'oc' | 'd'

/**
 * Shorten the dynamic param in order to make it smaller when transmitted to the browser.
 */
function getShortDynamicParamType(
  type: DynamicParamTypes
): DynamicParamTypesShort {
  switch (type) {
    case 'catchall':
      return 'c'
    case 'optional-catchall':
      return 'oc'
    case 'dynamic':
      return 'd'
    default:
      throw new Error('Unknown dynamic param type')
  }
}

/**
 * Segment in the router state.
 */
export type Segment =
  | string
  | [param: string, value: string, type: DynamicParamTypesShort]

/**
 * Router state
 */
export type FlightRouterState = [
  segment: Segment,
  parallelRoutes: { [parallelRouterKey: string]: FlightRouterState },
  url?: string | null,
  refresh?: 'refetch' | null,
  isRootLayout?: boolean
]

/**
 * Individual Flight response path
 */
export type FlightSegmentPath =
  // Uses `any` as repeating pattern can't be typed.
  | any[]
  // Looks somewhat like this
  | [
      segment: Segment,
      parallelRouterKey: string,
      segment: Segment,
      parallelRouterKey: string,
      segment: Segment,
      parallelRouterKey: string
    ]

export type FlightDataPath =
  // Uses `any` as repeating pattern can't be typed.
  | any[]
  // Looks somewhat like this
  | [
      // Holds full path to the segment.
      ...FlightSegmentPath[],
      /* segment of the rendered slice: */ Segment,
      /* treePatch */ FlightRouterState,
      /* subTreeData: */ React.ReactNode | null, // Can be null during prefetch if there's no loading component
      /* head */ React.ReactNode | null
    ]

/**
 * The Flight response data
 */
export type FlightData = Array<FlightDataPath> | string

/**
 * Property holding the current subTreeData.
 */
export type ChildProp = {
  /**
   * Null indicates that the tree is partial
   */
  current: React.ReactNode | null
  segment: Segment
}

/**
 * Parse dynamic route segment to type of parameter
 */
function getSegmentParam(segment: string): {
  param: string
  type: DynamicParamTypes
} | null {
  if (segment.startsWith('[[...') && segment.endsWith(']]')) {
    return {
      type: 'optional-catchall',
      param: segment.slice(5, -2),
    }
  }

  if (segment.startsWith('[...') && segment.endsWith(']')) {
    return {
      type: 'catchall',
      param: segment.slice(4, -1),
    }
  }

  if (segment.startsWith('[') && segment.endsWith(']')) {
    return {
      type: 'dynamic',
      param: segment.slice(1, -1),
    }
  }

  return null
}

/**
 * Get inline <link> tags based on server CSS manifest. Only used when rendering to HTML.
 */
function getCssInlinedLinkTags(
  clientReferenceManifest: ClientReferenceManifest,
  serverCSSManifest: ClientCSSReferenceManifest,
  filePath: string,
  serverCSSForEntries: string[],
  injectedCSS: Set<string>,
  collectNewCSSImports?: boolean
): string[] {
  const layoutOrPageCssModules = serverCSSManifest.cssImports[filePath]

  const filePathWithoutExt = filePath.replace(/\.[^.]+$/, '')
  const cssFilesForEntry = new Set(
    clientReferenceManifest.cssModules?.[filePathWithoutExt] || []
  )

  if (!layoutOrPageCssModules || !cssFilesForEntry.size) {
    return []
  }
  const chunks = new Set<string>()

  for (const mod of layoutOrPageCssModules) {
    // We only include the CSS if it's a global CSS, or it is used by this
    // entrypoint.
    if (
      serverCSSForEntries.includes(mod) ||
      !/\.module\.(css|sass|scss)$/.test(mod)
    ) {
      // If the CSS is already injected by a parent layer, we don't need
      // to inject it again.
      if (!injectedCSS.has(mod)) {
<<<<<<< HEAD
        const modData = clientReferenceManifest.clientModules[mod]
=======
        const modData = serverComponentManifest[mod + '#']
>>>>>>> 612d5781
        if (modData) {
          for (const chunk of modData.chunks) {
            // If the current entry in the final tree-shaked bundle has that CSS
            // chunk, it means that it's actually used. We should include it.
            if (cssFilesForEntry.has(chunk)) {
              chunks.add(chunk)
              // This might be a new layout, and to make it more efficient and
              // not introducing another loop, we mutate the set directly.
              if (collectNewCSSImports) {
                injectedCSS.add(mod)
              }
            }
          }
        }
      }
    }
  }

  return [...chunks]
}

function getServerCSSForEntries(
  serverCSSManifest: ClientCSSReferenceManifest,
  entries: string[]
) {
  const css = []
  for (const entry of entries) {
    const entryName = entry.replace(/\.[^.]+$/, '')
    if (
      serverCSSManifest.cssModules &&
      serverCSSManifest.cssModules[entryName]
    ) {
      css.push(...serverCSSManifest.cssModules[entryName])
    }
  }
  return css
}

/**
 * Get inline <link rel="preload" as="font"> tags based on server CSS manifest and font loader manifest. Only used when rendering to HTML.
 */
function getPreloadedFontFilesInlineLinkTags(
<<<<<<< HEAD
  serverCSSManifest: ClientCSSReferenceManifest,
=======
  serverCSSManifest: FlightCSSManifest,
>>>>>>> 612d5781
  fontLoaderManifest: FontLoaderManifest | undefined,
  serverCSSForEntries: string[],
  filePath: string | undefined,
  injectedFontPreloadTags: Set<string>
): string[] | null {
  if (!fontLoaderManifest || !filePath) {
    return null
  }
<<<<<<< HEAD
  const layoutOrPageCss = serverCSSManifest.cssImports[filePath]
=======
  const layoutOrPageCss = serverCSSManifest[filePath]
>>>>>>> 612d5781

  if (!layoutOrPageCss) {
    return null
  }

  const fontFiles = new Set<string>()
  let foundFontUsage = false

  for (const css of layoutOrPageCss) {
    // We only include the CSS if it is used by this entrypoint.
    if (serverCSSForEntries.includes(css)) {
      const preloadedFontFiles = fontLoaderManifest.app[css]
      if (preloadedFontFiles) {
        foundFontUsage = true
        for (const fontFile of preloadedFontFiles) {
          if (!injectedFontPreloadTags.has(fontFile)) {
            fontFiles.add(fontFile)
            injectedFontPreloadTags.add(fontFile)
          }
        }
      }
    }
  }

  // If we find an entry in the manifest but it's empty, add a preconnect tag by returning null.
  // Only render a preconnect tag if we previously didn't preload any fonts.
  if (
    !foundFontUsage ||
    (fontFiles.size === 0 && injectedFontPreloadTags.size > 0)
  ) {
    return null
  }

  // Sorting to make order deterministic
  return [...fontFiles].sort()
}

function getScriptNonceFromHeader(cspHeaderValue: string): string | undefined {
  const directives = cspHeaderValue
    // Directives are split by ';'.
    .split(';')
    .map((directive) => directive.trim())

  // First try to find the directive for the 'script-src', otherwise try to
  // fallback to the 'default-src'.
  const directive =
    directives.find((dir) => dir.startsWith('script-src')) ||
    directives.find((dir) => dir.startsWith('default-src'))

  // If no directive could be found, then we're done.
  if (!directive) {
    return
  }

  // Extract the nonce from the directive
  const nonce = directive
    .split(' ')
    // Remove the 'strict-src'/'default-src' string, this can't be the nonce.
    .slice(1)
    .map((source) => source.trim())
    // Find the first source with the 'nonce-' prefix.
    .find(
      (source) =>
        source.startsWith("'nonce-") &&
        source.length > 8 &&
        source.endsWith("'")
    )
    // Grab the nonce by trimming the 'nonce-' prefix.
    ?.slice(7, -1)

  // If we could't find the nonce, then we're done.
  if (!nonce) {
    return
  }

  // Don't accept the nonce value if it contains HTML escape characters.
  // Technically, the spec requires a base64'd value, but this is just an
  // extra layer.
  if (ESCAPE_REGEX.test(nonce)) {
    throw new Error(
      'Nonce value from Content-Security-Policy contained HTML escape characters.\nLearn more: https://nextjs.org/docs/messages/nonce-contained-invalid-characters'
    )
  }

  return nonce
}

async function renderToString(element: React.ReactElement) {
  return getTracer().trace(AppRenderSpan.renderToString, async () => {
    const renderStream = await ReactDOMServer.renderToReadableStream(element)
    await renderStream.allReady
    return streamToString(renderStream)
  })
}

export async function renderToHTMLOrFlight(
  req: IncomingMessage,
  res: ServerResponse,
  pathname: string,
  query: NextParsedUrlQuery,
  renderOpts: RenderOpts
): Promise<RenderResult | null> {
  const isFlight = req.headers[RSC.toLowerCase()] !== undefined
  const actionId = req.headers[ACTION.toLowerCase()]
  const isAction =
    actionId !== undefined &&
    typeof actionId === 'string' &&
    req.method === 'POST'

  const {
    buildManifest,
    subresourceIntegrityManifest,
    serverActionsManifest,
    ComponentMod,
    dev,
    fontLoaderManifest,
    supportsDynamicHTML,
  } = renderOpts

  const clientReferenceManifest = renderOpts.clientReferenceManifest!
  const serverCSSManifest = renderOpts.serverCSSManifest!

  const capturedErrors: Error[] = []
  const allCapturedErrors: Error[] = []
  const isNextExport = !!renderOpts.nextExport
  const serverComponentsErrorHandler = createErrorHandler({
    _source: 'serverComponentsRenderer',
    dev,
    isNextExport,
    errorLogger: renderOpts.appDirDevErrorLogger,
    capturedErrors,
  })
  const flightDataRendererErrorHandler = createErrorHandler({
    _source: 'flightDataRenderer',
    dev,
    isNextExport,
    errorLogger: renderOpts.appDirDevErrorLogger,
    capturedErrors,
  })
  const htmlRendererErrorHandler = createErrorHandler({
    _source: 'htmlRenderer',
    dev,
    isNextExport,
    errorLogger: renderOpts.appDirDevErrorLogger,
    capturedErrors,
    allCapturedErrors,
  })

  patchFetch(ComponentMod)
  /**
   * Rules of Static & Dynamic HTML:
   *
   *    1.) We must generate static HTML unless the caller explicitly opts
   *        in to dynamic HTML support.
   *
   *    2.) If dynamic HTML support is requested, we must honor that request
   *        or throw an error. It is the sole responsibility of the caller to
   *        ensure they aren't e.g. requesting dynamic HTML for an AMP page.
   *
   * These rules help ensure that other existing features like request caching,
   * coalescing, and ISR continue working as intended.
   */
  const generateStaticHTML = supportsDynamicHTML !== true

  const staticGenerationAsyncStorage: StaticGenerationAsyncStorage =
    ComponentMod.staticGenerationAsyncStorage
  const requestAsyncStorage: RequestAsyncStorage =
    ComponentMod.requestAsyncStorage

  // we wrap the render in an AsyncLocalStorage context
  const wrappedRender = async () => {
    const staticGenerationStore = staticGenerationAsyncStorage.getStore()
    if (!staticGenerationStore) {
      throw new Error(
        `Invariant: Render expects to have staticGenerationAsyncStorage, none found`
      )
    }

    // don't modify original query object
    query = Object.assign({}, query)

    const isPrefetch =
      req.headers[NEXT_ROUTER_PREFETCH.toLowerCase()] !== undefined

    // TODO-APP: verify the tree is valid
    // TODO-APP: verify query param is single value (not an array)
    // TODO-APP: verify tree can't grow out of control
    /**
     * Router state provided from the client-side router. Used to handle rendering from the common layout down.
     */
    let providedFlightRouterState: FlightRouterState = isFlight
      ? req.headers[NEXT_ROUTER_STATE_TREE.toLowerCase()]
        ? JSON.parse(
            req.headers[NEXT_ROUTER_STATE_TREE.toLowerCase()] as string
          )
        : undefined
      : undefined

    /**
     * The tree created in next-app-loader that holds component segments and modules
     */
    const loaderTree: LoaderTree = ComponentMod.tree

    /**
     * The metadata items array created in next-app-loader with all relevant information
     * that we need to resolve the final metadata.
     */

    const requestId =
      process.env.NEXT_RUNTIME === 'edge'
        ? crypto.randomUUID()
        : require('next/dist/compiled/nanoid').nanoid()

    const searchParamsProps = { searchParams: query }

    stripInternalQueries(query)

    const LayoutRouter =
      ComponentMod.LayoutRouter as typeof import('../client/components/layout-router').default
    const RenderFromTemplateContext =
      ComponentMod.RenderFromTemplateContext as typeof import('../client/components/render-from-template-context').default

    /**
     * Server Context is specifically only available in Server Components.
     * It has to hold values that can't change while rendering from the common layout down.
     * An example of this would be that `headers` are available but `searchParams` are not because that'd mean we have to render from the root layout down on all requests.
     */

    const serverContexts: Array<[string, any]> = [
      ['WORKAROUND', null], // TODO-APP: First value has a bug currently where the value is not set on the second request: https://github.com/facebook/react/issues/24849
    ]

    type CreateSegmentPath = (child: FlightSegmentPath) => FlightSegmentPath

    /**
     * Dynamic parameters. E.g. when you visit `/dashboard/vercel` which is rendered by `/dashboard/[slug]` the value will be {"slug": "vercel"}.
     */
    const pathParams = (renderOpts as any).params as ParsedUrlQuery

    /**
     * Parse the dynamic segment and return the associated value.
     */
    const getDynamicParamFromSegment = (
      // [slug] / [[slug]] / [...slug]
      segment: string
    ): {
      param: string
      value: string | string[] | null
      treeSegment: Segment
      type: DynamicParamTypesShort
    } | null => {
      const segmentParam = getSegmentParam(segment)
      if (!segmentParam) {
        return null
      }

      const key = segmentParam.param
      let value = pathParams[key]

      if (Array.isArray(value)) {
        value = value.map((i) => encodeURIComponent(i))
      } else if (typeof value === 'string') {
        value = encodeURIComponent(value)
      }

      if (!value) {
        // Handle case where optional catchall does not have a value, e.g. `/dashboard/[...slug]` when requesting `/dashboard`
        if (segmentParam.type === 'optional-catchall') {
          const type = getShortDynamicParamType(segmentParam.type)
          return {
            param: key,
            value: null,
            type: type,
            // This value always has to be a string.
            treeSegment: [key, '', type],
          }
        }
        return null
      }

      const type = getShortDynamicParamType(segmentParam.type)

      return {
        param: key,
        // The value that is passed to user code.
        value: value,
        // The value that is rendered in the router tree.
        treeSegment: [
          key,
          Array.isArray(value) ? value.join('/') : value,
          type,
        ],
        type: type,
      }
    }

    async function resolveHead(
      tree: LoaderTree,
      parentParams: { [key: string]: any },
      metadataItems: MetadataItems
    ): Promise<[React.ReactNode, MetadataItems]> {
      const [segment, parallelRoutes, { head, page }] = tree
      const isPage = typeof page !== 'undefined'
      // Handle dynamic segment params.
      const segmentParam = getDynamicParamFromSegment(segment)
      /**
       * Create object holding the parent params and current params
       */
      const currentParams =
        // Handle null case where dynamic param is optional
        segmentParam && segmentParam.value !== null
          ? {
              ...parentParams,
              [segmentParam.param]: segmentParam.value,
            }
          : // Pass through parent params to children
            parentParams

      const layerProps = {
        params: currentParams,
        ...(isPage && searchParamsProps),
      }

      await collectMetadata(tree, layerProps, metadataItems)

      for (const key in parallelRoutes) {
        const childTree = parallelRoutes[key]
        const [returnedHead] = await resolveHead(
          childTree,
          currentParams,
          metadataItems
        )
        if (returnedHead) {
          return [returnedHead, metadataItems]
        }
      }

      if (head) {
        if (process.env.NODE_ENV !== 'production') {
          warnOnce(
            `\`head.js\` is being used in route /${segment}. Please migrate to the Metadata API for an improved experience: https://beta.nextjs.org/docs/api-reference/metadata`
          )
        }

        const Head = await interopDefault(await head[0]())
        return [<Head params={currentParams} />, metadataItems]
      }

      return [null, metadataItems]
    }

    const createFlightRouterStateFromLoaderTree = (
      [segment, parallelRoutes, { layout }]: LoaderTree,
      rootLayoutIncluded = false
    ): FlightRouterState => {
      const dynamicParam = getDynamicParamFromSegment(segment)

      const segmentTree: FlightRouterState = [
        dynamicParam ? dynamicParam.treeSegment : segment,
        {},
      ]

      if (!rootLayoutIncluded && typeof layout !== 'undefined') {
        rootLayoutIncluded = true
        segmentTree[4] = true
      }

      segmentTree[1] = Object.keys(parallelRoutes).reduce(
        (existingValue, currentValue) => {
          existingValue[currentValue] = createFlightRouterStateFromLoaderTree(
            parallelRoutes[currentValue],
            rootLayoutIncluded
          )
          return existingValue
        },
        {} as FlightRouterState[1]
      )

      return segmentTree
    }

    let defaultRevalidate: false | undefined | number = false

    // Collect all server CSS imports used by this specific entry (or entries, for parallel routes).
    // Not that we can't rely on the CSS manifest because it tracks CSS imports per module,
    // which can be used by multiple entries and cannot be tree-shaked in the module graph.
    // More info: https://github.com/vercel/next.js/issues/41018
    const serverCSSForEntries = getServerCSSForEntries(
      serverCSSManifest!,
      ComponentMod.pages
    )

    const assetPrefix = renderOpts.assetPrefix || ''

    const createComponentAndStyles = async ({
      filePath,
      getComponent,
      shouldPreload,
      injectedCSS,
    }: {
      filePath: string
      getComponent: () => any
      shouldPreload?: boolean
      injectedCSS: Set<string>
    }): Promise<any> => {
      const cssHrefs = getCssInlinedLinkTags(
        clientReferenceManifest,
        serverCSSManifest!,
        filePath,
        serverCSSForEntries,
        injectedCSS
      )

      const styles = cssHrefs
        ? cssHrefs.map((href, index) => (
            <link
              rel="stylesheet"
              // In dev, Safari will wrongly cache the resource if you preload it:
              // - https://github.com/vercel/next.js/issues/5860
              // - https://bugs.webkit.org/show_bug.cgi?id=187726
              // We used to add a `?ts=` query for resources in `pages` to bypass it,
              // but in this case it is fine as we don't need to preload the styles.
              href={`${assetPrefix}/_next/${href}`}
              // @ts-ignore
              precedence={shouldPreload ? 'high' : undefined}
              key={index}
            />
          ))
        : null

      const Comp = interopDefault(await getComponent())

      return [Comp, styles]
    }

    /**
     * Use the provided loader tree to create the React Component tree.
     */
    const createComponentTree = async ({
      createSegmentPath,
      loaderTree: tree,
      parentParams,
      firstItem,
      rootLayoutIncluded,
      injectedCSS,
      injectedFontPreloadTags,
    }: {
      createSegmentPath: CreateSegmentPath
      loaderTree: LoaderTree
      parentParams: { [key: string]: any }
      rootLayoutIncluded: boolean
      firstItem?: boolean
      injectedCSS: Set<string>
      injectedFontPreloadTags: Set<string>
    }): Promise<{ Component: React.ComponentType }> => {
      const [segment, parallelRoutes, components] = tree
      const {
        layout,
        template,
        error,
        loading,
        page,
        'not-found': notFound,
      } = components
      const layoutOrPagePath = layout?.[1] || page?.[1]

      const injectedCSSWithCurrentLayout = new Set(injectedCSS)
      const stylesheets: string[] = layoutOrPagePath
        ? getCssInlinedLinkTags(
            clientReferenceManifest,
            serverCSSManifest!,
            layoutOrPagePath,
            serverCSSForEntries,
            injectedCSSWithCurrentLayout,
            true
          )
        : []

      const injectedFontPreloadTagsWithCurrentLayout = new Set(
        injectedFontPreloadTags
      )
      const preloadedFontFiles = layoutOrPagePath
        ? getPreloadedFontFilesInlineLinkTags(
            serverCSSManifest!,
            fontLoaderManifest,
            serverCSSForEntries,
            layoutOrPagePath,
            injectedFontPreloadTagsWithCurrentLayout
          )
        : []

      const [Template, templateStyles] = template
        ? await createComponentAndStyles({
            filePath: template[1],
            getComponent: template[0],
            shouldPreload: true,
            injectedCSS: injectedCSSWithCurrentLayout,
          })
        : [React.Fragment]

      const [ErrorComponent, errorStyles] = error
        ? await createComponentAndStyles({
            filePath: error[1],
            getComponent: error[0],
            injectedCSS: injectedCSSWithCurrentLayout,
          })
        : []

      const [Loading, loadingStyles] = loading
        ? await createComponentAndStyles({
            filePath: loading[1],
            getComponent: loading[0],
            injectedCSS: injectedCSSWithCurrentLayout,
          })
        : []

      const isLayout = typeof layout !== 'undefined'
      const isPage = typeof page !== 'undefined'
      const layoutOrPageMod = await getLayoutOrPageModule(tree)

      /**
       * Checks if the current segment is a root layout.
       */
      const rootLayoutAtThisLevel = isLayout && !rootLayoutIncluded
      /**
       * Checks if the current segment or any level above it has a root layout.
       */
      const rootLayoutIncludedAtThisLevelOrAbove =
        rootLayoutIncluded || rootLayoutAtThisLevel

      const [NotFound, notFoundStyles] = notFound
        ? await createComponentAndStyles({
            filePath: notFound[1],
            getComponent: notFound[0],
            injectedCSS: injectedCSSWithCurrentLayout,
          })
        : rootLayoutAtThisLevel
        ? [DefaultNotFound]
        : []

      if (typeof layoutOrPageMod?.dynamic === 'string') {
        // the nested most config wins so we only force-static
        // if it's configured above any parent that configured
        // otherwise
        if (layoutOrPageMod.dynamic === 'error') {
          staticGenerationStore.dynamicShouldError = true
        } else {
          staticGenerationStore.dynamicShouldError = false
          if (layoutOrPageMod.dynamic === 'force-static') {
            staticGenerationStore.forceStatic = true
          } else {
            staticGenerationStore.forceStatic = false
          }
        }
      }

      if (typeof layoutOrPageMod?.revalidate === 'number') {
        defaultRevalidate = layoutOrPageMod.revalidate as number

        if (
          typeof staticGenerationStore.revalidate === 'undefined' ||
          staticGenerationStore.revalidate > defaultRevalidate
        ) {
          staticGenerationStore.revalidate = defaultRevalidate
        }

        if (
          staticGenerationStore.isStaticGeneration &&
          defaultRevalidate === 0
        ) {
          const { DynamicServerError } =
            ComponentMod.serverHooks as typeof import('../client/components/hooks-server-context')

          const dynamicUsageDescription = `revalidate: 0 configured ${segment}`
          staticGenerationStore.dynamicUsageDescription =
            dynamicUsageDescription

          throw new DynamicServerError(dynamicUsageDescription)
        }
      }

      /**
       * The React Component to render.
       */
      let Component = layoutOrPageMod
        ? interopDefault(layoutOrPageMod)
        : undefined

      if (dev) {
        const { isValidElementType } = require('next/dist/compiled/react-is')
        if (
          (isPage || typeof Component !== 'undefined') &&
          !isValidElementType(Component)
        ) {
          throw new Error(
            `The default export is not a React Component in page: "${pathname}"`
          )
        }

        if (
          typeof ErrorComponent !== 'undefined' &&
          !isValidElementType(ErrorComponent)
        ) {
          throw new Error(
            `The default export of error is not a React Component in page: ${segment}`
          )
        }

        if (typeof Loading !== 'undefined' && !isValidElementType(Loading)) {
          throw new Error(
            `The default export of loading is not a React Component in ${segment}`
          )
        }

        if (typeof NotFound !== 'undefined' && !isValidElementType(NotFound)) {
          throw new Error(
            `The default export of notFound is not a React Component in ${segment}`
          )
        }

        if (
          !isClientReference(layoutOrPageMod) &&
          layoutOrPageMod?.config?.amp
        ) {
          throw new Error(
            'AMP is not supported in the app directory. If you need to use AMP it will continue to be supported in the pages directory.'
          )
        }
      }

      // Handle dynamic segment params.
      const segmentParam = getDynamicParamFromSegment(segment)
      /**
       * Create object holding the parent params and current params
       */
      const currentParams =
        // Handle null case where dynamic param is optional
        segmentParam && segmentParam.value !== null
          ? {
              ...parentParams,
              [segmentParam.param]: segmentParam.value,
            }
          : // Pass through parent params to children
            parentParams
      // Resolve the segment param
      const actualSegment = segmentParam ? segmentParam.treeSegment : segment

      // This happens outside of rendering in order to eagerly kick off data fetching for layouts / the page further down
      const parallelRouteMap = await Promise.all(
        Object.keys(parallelRoutes).map(
          async (parallelRouteKey): Promise<[string, React.ReactNode]> => {
            const currentSegmentPath: FlightSegmentPath = firstItem
              ? [parallelRouteKey]
              : [actualSegment, parallelRouteKey]

            const parallelRoute = parallelRoutes[parallelRouteKey]
            const childSegment = parallelRoute[0]
            const childSegmentParam = getDynamicParamFromSegment(childSegment)

            if (isPrefetch && Loading) {
              const childProp: ChildProp = {
                // Null indicates the tree is not fully rendered
                current: null,
                segment: childSegmentParam
                  ? childSegmentParam.treeSegment
                  : childSegment,
              }

              // This is turned back into an object below.
              return [
                parallelRouteKey,
                <LayoutRouter
                  parallelRouterKey={parallelRouteKey}
                  segmentPath={createSegmentPath(currentSegmentPath)}
                  loading={Loading ? <Loading /> : undefined}
                  loadingStyles={loadingStyles}
                  hasLoading={Boolean(Loading)}
                  error={ErrorComponent}
                  errorStyles={errorStyles}
                  template={
                    <Template>
                      <RenderFromTemplateContext />
                    </Template>
                  }
                  templateStyles={templateStyles}
                  notFound={NotFound ? <NotFound /> : undefined}
                  notFoundStyles={notFoundStyles}
                  childProp={childProp}
                />,
              ]
            }

            // Create the child component
            const { Component: ChildComponent } = await createComponentTree({
              createSegmentPath: (child) => {
                return createSegmentPath([...currentSegmentPath, ...child])
              },
              loaderTree: parallelRoute,
              parentParams: currentParams,
              rootLayoutIncluded: rootLayoutIncludedAtThisLevelOrAbove,
              injectedCSS: injectedCSSWithCurrentLayout,
              injectedFontPreloadTags: injectedFontPreloadTagsWithCurrentLayout,
            })

            const childProp: ChildProp = {
              current: <ChildComponent />,
              segment: childSegmentParam
                ? childSegmentParam.treeSegment
                : childSegment,
            }

            const segmentPath = createSegmentPath(currentSegmentPath)

            // This is turned back into an object below.
            return [
              parallelRouteKey,
              <LayoutRouter
                parallelRouterKey={parallelRouteKey}
                segmentPath={segmentPath}
                error={ErrorComponent}
                errorStyles={errorStyles}
                loading={Loading ? <Loading /> : undefined}
                loadingStyles={loadingStyles}
                // TODO-APP: Add test for loading returning `undefined`. This currently can't be tested as the `webdriver()` tab will wait for the full page to load before returning.
                hasLoading={Boolean(Loading)}
                template={
                  <Template>
                    <RenderFromTemplateContext />
                  </Template>
                }
                templateStyles={templateStyles}
                notFound={NotFound ? <NotFound /> : undefined}
                notFoundStyles={notFoundStyles}
                childProp={childProp}
              />,
            ]
          }
        )
      )

      // Convert the parallel route map into an object after all promises have been resolved.
      const parallelRouteComponents = parallelRouteMap.reduce(
        (list, [parallelRouteKey, Comp]) => {
          list[parallelRouteKey] = Comp
          return list
        },
        {} as { [key: string]: React.ReactNode }
      )

      // When the segment does not have a layout or page we still have to add the layout router to ensure the path holds the loading component
      if (!Component) {
        return {
          Component: () => <>{parallelRouteComponents.children}</>,
        }
      }

      const props = {
        ...parallelRouteComponents,
        // TODO-APP: params and query have to be blocked parallel route names. Might have to add a reserved name list.
        // Params are always the current params that apply to the layout
        // If you have a `/dashboard/[team]/layout.js` it will provide `team` as a param but not anything further down.
        params: currentParams,
        // Query is only provided to page
        ...(isPage ? searchParamsProps : {}),
      }

      // Eagerly execute layout/page component to trigger fetches early.
      if (!isClientReference(layoutOrPageMod)) {
        Component = await Promise.resolve().then(() =>
          preloadComponent(Component, props)
        )
      }

      return {
        Component: () => {
          return (
            <>
              {/* <Component /> needs to be the first element because we use `findDOMONode` in layout router to locate it. */}
              <Component {...props} />
              {preloadedFontFiles?.length === 0 ? (
                <link
                  data-next-font={
                    fontLoaderManifest?.appUsingSizeAdjust ? 'size-adjust' : ''
                  }
                  rel="preconnect"
                  href="/"
                  crossOrigin="anonymous"
                />
              ) : null}
              {preloadedFontFiles
                ? preloadedFontFiles.map((fontFile) => {
                    const ext = /\.(woff|woff2|eot|ttf|otf)$/.exec(fontFile)![1]
                    return (
                      <link
                        key={fontFile}
                        rel="preload"
                        href={`${assetPrefix}/_next/${fontFile}`}
                        as="font"
                        type={`font/${ext}`}
                        crossOrigin="anonymous"
                        data-next-font={
                          fontFile.includes('-s') ? 'size-adjust' : ''
                        }
                      />
                    )
                  })
                : null}
              {stylesheets
                ? stylesheets.map((href, index) => (
                    <link
                      rel="stylesheet"
                      // In dev, Safari will wrongly cache the resource if you preload it:
                      // - https://github.com/vercel/next.js/issues/5860
                      // - https://bugs.webkit.org/show_bug.cgi?id=187726
                      // We used to add a `?ts=` query for resources in `pages` to bypass it,
                      // but in this case it is fine as we don't need to preload the styles.
                      href={`${assetPrefix}/_next/${href}`}
                      // `Precedence` is an opt-in signal for React to handle
                      // resource loading and deduplication, etc:
                      // https://github.com/facebook/react/pull/25060
                      // @ts-ignore
                      precedence="next.js"
                      key={index}
                    />
                  ))
                : null}
            </>
          )
        },
      }
    }

    const streamToBufferedResult = async (
      renderResult: RenderResult
    ): Promise<string> => {
      const renderChunks: string[] = []
      const textDecoder = new TextDecoder()

      const writable = {
        write(chunk: any) {
          renderChunks.push(decodeText(chunk, textDecoder))
        },
        end() {},
        destroy() {},
      }
      await renderResult.pipe(writable as any)
      return renderChunks.join('')
    }
    // Handle Flight render request. This is only used when client-side navigating. E.g. when you `router.push('/dashboard')` or `router.reload()`.
    const generateFlight = async (): Promise<RenderResult> => {
      // TODO-APP: throw on invalid flightRouterState
      /**
       * Use router state to decide at what common layout to render the page.
       * This can either be the common layout between two pages or a specific place to start rendering from using the "refetch" marker in the tree.
       */
      const walkTreeWithFlightRouterState = async ({
        createSegmentPath,
        loaderTreeToFilter,
        parentParams,
        isFirst,
        flightRouterState,
        parentRendered,
        rscPayloadHead,
        injectedCSS,
        injectedFontPreloadTags,
        rootLayoutIncluded,
      }: {
        createSegmentPath: CreateSegmentPath
        loaderTreeToFilter: LoaderTree
        parentParams: { [key: string]: string | string[] }
        isFirst: boolean
        flightRouterState?: FlightRouterState
        parentRendered?: boolean
        rscPayloadHead: React.ReactNode
        injectedCSS: Set<string>
        injectedFontPreloadTags: Set<string>
        rootLayoutIncluded: boolean
      }): Promise<FlightDataPath> => {
        const [segment, parallelRoutes, components] = loaderTreeToFilter
        const parallelRoutesKeys = Object.keys(parallelRoutes)
        const { layout } = components
        const isLayout = typeof layout !== 'undefined'

        /**
         * Checks if the current segment is a root layout.
         */
        const rootLayoutAtThisLevel = isLayout && !rootLayoutIncluded
        /**
         * Checks if the current segment or any level above it has a root layout.
         */
        const rootLayoutIncludedAtThisLevelOrAbove =
          rootLayoutIncluded || rootLayoutAtThisLevel

        // Because this function walks to a deeper point in the tree to start rendering we have to track the dynamic parameters up to the point where rendering starts
        const segmentParam = getDynamicParamFromSegment(segment)
        const currentParams =
          // Handle null case where dynamic param is optional
          segmentParam && segmentParam.value !== null
            ? {
                ...parentParams,
                [segmentParam.param]: segmentParam.value,
              }
            : parentParams
        const actualSegment: Segment = segmentParam
          ? segmentParam.treeSegment
          : segment

        /**
         * Decide if the current segment is where rendering has to start.
         */
        const renderComponentsOnThisLevel =
          // No further router state available
          !flightRouterState ||
          // Segment in router state does not match current segment
          !matchSegment(actualSegment, flightRouterState[0]) ||
          // Last item in the tree
          parallelRoutesKeys.length === 0 ||
          // Explicit refresh
          flightRouterState[3] === 'refetch'

        if (!parentRendered && renderComponentsOnThisLevel) {
          return [
            actualSegment,
            // Create router state using the slice of the loaderTree
            createFlightRouterStateFromLoaderTree(loaderTreeToFilter),
            // Check if one level down from the common layout has a loading component. If it doesn't only provide the router state as part of the Flight data.
            isPrefetch && !Boolean(components.loading)
              ? null
              : // Create component tree using the slice of the loaderTree
                // @ts-expect-error TODO-APP: fix async component type
                React.createElement(async () => {
                  const { Component } = await createComponentTree(
                    // This ensures flightRouterPath is valid and filters down the tree
                    {
                      createSegmentPath: (child) => {
                        return createSegmentPath(child)
                      },
                      loaderTree: loaderTreeToFilter,
                      parentParams: currentParams,
                      firstItem: isFirst,
                      injectedCSS,
                      injectedFontPreloadTags,
                      // This is intentionally not "rootLayoutIncludedAtThisLevelOrAbove" as createComponentTree starts at the current level and does a check for "rootLayoutAtThisLevel" too.
                      rootLayoutIncluded: rootLayoutIncluded,
                    }
                  )

                  return <Component />
                }),
            isPrefetch && !Boolean(components.loading) ? null : rscPayloadHead,
          ]
        }

        // If we are not rendering on this level we need to check if the current
        // segment has a layout. If so, we need to track all the used CSS to make
        // the result consistent.
        const layoutPath = layout?.[1]
        const injectedCSSWithCurrentLayout = new Set(injectedCSS)
        const injectedFontPreloadTagsWithCurrentLayout = new Set(
          injectedFontPreloadTags
        )
        if (layoutPath) {
          getCssInlinedLinkTags(
            clientReferenceManifest,
            serverCSSManifest!,
            layoutPath,
            serverCSSForEntries,
            injectedCSSWithCurrentLayout,
            true
          )
          getPreloadedFontFilesInlineLinkTags(
            serverCSSManifest!,
            fontLoaderManifest,
            serverCSSForEntries,
            layoutPath,
            injectedFontPreloadTagsWithCurrentLayout
          )
        }

        // Walk through all parallel routes.
        for (const parallelRouteKey of parallelRoutesKeys) {
          const parallelRoute = parallelRoutes[parallelRouteKey]

          const currentSegmentPath: FlightSegmentPath = isFirst
            ? [parallelRouteKey]
            : [actualSegment, parallelRouteKey]

          const path = await walkTreeWithFlightRouterState({
            createSegmentPath: (child) => {
              return createSegmentPath([...currentSegmentPath, ...child])
            },
            loaderTreeToFilter: parallelRoute,
            parentParams: currentParams,
            flightRouterState:
              flightRouterState && flightRouterState[1][parallelRouteKey],
            parentRendered: parentRendered || renderComponentsOnThisLevel,
            isFirst: false,
            rscPayloadHead,
            injectedCSS: injectedCSSWithCurrentLayout,
            injectedFontPreloadTags: injectedFontPreloadTagsWithCurrentLayout,
            rootLayoutIncluded: rootLayoutIncludedAtThisLevelOrAbove,
          })

          if (typeof path[path.length - 1] !== 'string') {
            return [actualSegment, parallelRouteKey, ...path]
          }
        }

        return [actualSegment]
      }

      const [resolvedHead, metadataItems] = await resolveHead(
        loaderTree,
        {},
        []
      )
      // Flight data that is going to be passed to the browser.
      // Currently a single item array but in the future multiple patches might be combined in a single request.
      const flightData: FlightData = [
        (
          await walkTreeWithFlightRouterState({
            createSegmentPath: (child) => child,
            loaderTreeToFilter: loaderTree,
            parentParams: {},
            flightRouterState: providedFlightRouterState,
            isFirst: true,
            // For flight, render metadata inside leaf page
            rscPayloadHead: (
              <>
                {/* Adding key={requestId} to make metadata remount for each render */}
                {/* @ts-expect-error allow to use async server component */}
                <MetadataTree key={requestId} metadata={metadataItems} />
                {resolvedHead}
              </>
            ),
            injectedCSS: new Set(),
            injectedFontPreloadTags: new Set(),
            rootLayoutIncluded: false,
          })
        ).slice(1),
      ]

      // For app dir, use the bundled version of Fizz renderer (renderToReadableStream)
      // which contains the subset React.
      const readable = ComponentMod.renderToReadableStream(
        flightData,
        clientReferenceManifest.clientModules,
        {
          context: serverContexts,
          onError: flightDataRendererErrorHandler,
        }
      ).pipeThrough(createBufferedTransformStream())

      return new FlightRenderResult(readable)
    }

    if (isFlight && !staticGenerationStore.isStaticGeneration) {
      return generateFlight()
    }

    // For action requests, we handle them differently with a sepcial render result.
    if (isAction) {
      if (process.env.NEXT_RUNTIME !== 'edge') {
        const workerName = 'app' + renderOpts.pathname
        const actionModId = serverActionsManifest[actionId].workers[workerName]

        const { parseBody } =
          require('./api-utils/node') as typeof import('./api-utils/node')
        const actionData = (await parseBody(req, '1mb')) || {}

        const actionHandler =
          ComponentMod.__next_app_webpack_require__(actionModId)

        try {
          return new ActionRenderResult(
            JSON.stringify(
              await actionHandler(actionId, actionData.bound || [])
            )
          )
        } catch (err) {
          if (isRedirectError(err)) {
            throw new Error('Invariant: not implemented.')
          }
          throw err
        }
      } else {
        throw new Error('Not implemented in Edge Runtime.')
      }
    }

    // Below this line is handling for rendering to HTML.

    // AppRouter is provided by next-app-loader
    const AppRouter =
      ComponentMod.AppRouter as typeof import('../client/components/app-router').default

    const GlobalError = interopDefault(
      /** GlobalError can be either the default error boundary or the overwritten app/global-error.js **/
      ComponentMod.GlobalError as typeof import('../client/components/error-boundary').default
    )

    let serverComponentsInlinedTransformStream: TransformStream<
      Uint8Array,
      Uint8Array
    > = new TransformStream()

    // TODO-APP: validate req.url as it gets passed to render.
    const initialCanonicalUrl = req.url!

    // Get the nonce from the incoming request if it has one.
    const csp = req.headers['content-security-policy']
    let nonce: string | undefined
    if (csp && typeof csp === 'string') {
      nonce = getScriptNonceFromHeader(csp)
    }

    const serverComponentsRenderOpts = {
      transformStream: serverComponentsInlinedTransformStream,
      clientReferenceManifest,
      serverContexts,
      rscChunks: [],
    }

    const validateRootLayout = dev
      ? {
          validateRootLayout: {
            assetPrefix: renderOpts.assetPrefix,
            getTree: () => createFlightRouterStateFromLoaderTree(loaderTree),
          },
        }
      : {}

    const [initialHead, metadataItems] = await resolveHead(loaderTree, {}, [])

    /**
     * A new React Component that renders the provided React Component
     * using Flight which can then be rendered to HTML.
     */
    const ServerComponentsRenderer = createServerComponentRenderer(
      async () => {
        // Create full component tree from root to leaf.
        const { Component: ComponentTree } = await createComponentTree({
          createSegmentPath: (child) => child,
          loaderTree: loaderTree,
          parentParams: {},
          firstItem: true,
          injectedCSS: new Set(),
          injectedFontPreloadTags: new Set(),
          rootLayoutIncluded: false,
        })

        const initialTree = createFlightRouterStateFromLoaderTree(loaderTree)

        return (
          <>
            <AppRouter
              assetPrefix={assetPrefix}
              initialCanonicalUrl={initialCanonicalUrl}
              initialTree={initialTree}
              initialHead={
                <>
                  {/* Adding key={requestId} to make metadata remount for each render */}
                  {/* @ts-expect-error allow to use async server component */}
                  <MetadataTree key={requestId} metadata={metadataItems} />
                  {initialHead}
                </>
              }
              globalErrorComponent={GlobalError}
            >
              <ComponentTree />
            </AppRouter>
          </>
        )
      },
      ComponentMod,
      serverComponentsRenderOpts,
      serverComponentsErrorHandler,
      nonce
    )

    const serverInsertedHTMLCallbacks: Set<() => React.ReactNode> = new Set()
    function InsertedHTML({ children }: { children: JSX.Element }) {
      // Reset addInsertedHtmlCallback on each render
      serverInsertedHTMLCallbacks.clear()
      const addInsertedHtml = React.useCallback(
        (handler: () => React.ReactNode) => {
          serverInsertedHTMLCallbacks.add(handler)
        },
        []
      )

      return (
        <HeadManagerContext.Provider
          value={{
            appDir: true,
            nonce,
          }}
        >
          <ServerInsertedHTMLContext.Provider value={addInsertedHtml}>
            {children}
          </ServerInsertedHTMLContext.Provider>
        </HeadManagerContext.Provider>
      )
    }

    const bodyResult = getTracer().wrap(
      AppRenderSpan.getBodyResult,
      async () => {
        const polyfills = buildManifest.polyfillFiles
          .filter(
            (polyfill) =>
              polyfill.endsWith('.js') && !polyfill.endsWith('.module.js')
          )
          .map((polyfill) => ({
            src: `${assetPrefix}/_next/${polyfill}`,
            integrity: subresourceIntegrityManifest?.[polyfill],
          }))

        const content = (
          <InsertedHTML>
            <ServerComponentsRenderer />
          </InsertedHTML>
        )

        let polyfillsFlushed = false
        const getServerInsertedHTML = (): Promise<string> => {
          const flushed = renderToString(
            <>
              {Array.from(serverInsertedHTMLCallbacks).map((callback) =>
                callback()
              )}
              {polyfillsFlushed
                ? null
                : polyfills?.map((polyfill) => {
                    return (
                      <script
                        key={polyfill.src}
                        src={polyfill.src}
                        integrity={polyfill.integrity}
                        noModule={true}
                        nonce={nonce}
                      />
                    )
                  })}
            </>
          )
          polyfillsFlushed = true
          return flushed
        }

        try {
          const renderStream = await renderToInitialStream({
            ReactDOMServer,
            element: content,
            streamOptions: {
              onError: htmlRendererErrorHandler,
              nonce,
              // Include hydration scripts in the HTML
              bootstrapScripts: [
                ...(subresourceIntegrityManifest
                  ? buildManifest.rootMainFiles.map((src) => ({
                      src: `${assetPrefix}/_next/` + src,
                      integrity: subresourceIntegrityManifest[src],
                    }))
                  : buildManifest.rootMainFiles.map(
                      (src) => `${assetPrefix}/_next/` + src
                    )),
              ],
            },
          })

          const result = await continueFromInitialStream(renderStream, {
            dataStream: serverComponentsInlinedTransformStream?.readable,
            generateStaticHTML:
              staticGenerationStore.isStaticGeneration || generateStaticHTML,
            getServerInsertedHTML,
            serverInsertedHTMLToHead: true,
            ...validateRootLayout,
          })

          return result
        } catch (err: any) {
          const shouldNotIndex = isNotFoundError(err)
          if (isNotFoundError(err)) {
            res.statusCode = 404
          }
          if (isRedirectError(err)) {
            res.statusCode = 307
          }

          const renderStream = await renderToInitialStream({
            ReactDOMServer,
            element: (
              <html id="__next_error__">
                <head>
                  {shouldNotIndex ? (
                    <meta name="robots" content="noindex" />
                  ) : null}
                </head>
                <body></body>
              </html>
            ),
            streamOptions: {
              nonce,
              // Include hydration scripts in the HTML
              bootstrapScripts: subresourceIntegrityManifest
                ? buildManifest.rootMainFiles.map((src) => ({
                    src: `${assetPrefix}/_next/` + src,
                    integrity: subresourceIntegrityManifest[src],
                  }))
                : buildManifest.rootMainFiles.map(
                    (src) => `${assetPrefix}/_next/` + src
                  ),
            },
          })

          return await continueFromInitialStream(renderStream, {
            dataStream: serverComponentsInlinedTransformStream?.readable,
            generateStaticHTML: staticGenerationStore.isStaticGeneration,
            getServerInsertedHTML,
            serverInsertedHTMLToHead: true,
            ...validateRootLayout,
          })
        }
      }
    )
    const renderResult = new RenderResult(await bodyResult())

    if (staticGenerationStore.pendingRevalidates) {
      await Promise.all(staticGenerationStore.pendingRevalidates)
    }

    if (staticGenerationStore.isStaticGeneration) {
      const htmlResult = await streamToBufferedResult(renderResult)

      // if we encountered any unexpected errors during build
      // we fail the prerendering phase and the build
      if (capturedErrors.length > 0) {
        throw capturedErrors[0]
      }

      // TODO-APP: derive this from same pass to prevent additional
      // render during static generation
      const filteredFlightData = await streamToBufferedResult(
        await generateFlight()
      )

      if (staticGenerationStore.forceStatic === false) {
        staticGenerationStore.revalidate = 0
      }

      // TODO: investigate why `pageData` is not in RenderOpts
      ;(renderOpts as any).pageData = filteredFlightData

      // TODO: investigate why `revalidate` is not in RenderOpts
      ;(renderOpts as any).revalidate =
        staticGenerationStore.revalidate ?? defaultRevalidate

      // provide bailout info for debugging
      if ((renderOpts as any).revalidate === 0) {
        ;(renderOpts as any).staticBailoutInfo = {
          description: staticGenerationStore.dynamicUsageDescription,
          stack: staticGenerationStore.dynamicUsageStack,
        }
      }

      return new RenderResult(htmlResult)
    }

    return renderResult
  }

  return RequestAsyncStorageWrapper.wrap(
    requestAsyncStorage,
    { req, res, renderOpts },
    () =>
      StaticGenerationAsyncStorageWrapper.wrap(
        staticGenerationAsyncStorage,
        { pathname, renderOpts },
        () => wrappedRender()
      )
  )
}<|MERGE_RESOLUTION|>--- conflicted
+++ resolved
@@ -593,13 +593,9 @@
       // If the CSS is already injected by a parent layer, we don't need
       // to inject it again.
       if (!injectedCSS.has(mod)) {
-<<<<<<< HEAD
-        const modData = clientReferenceManifest.clientModules[mod]
-=======
-        const modData = serverComponentManifest[mod + '#']
->>>>>>> 612d5781
+        const modData = clientReferenceManifest.clientModules[mod + '#']
         if (modData) {
-          for (const chunk of modData.chunks) {
+          for (const chunk of modData.default.chunks) {
             // If the current entry in the final tree-shaked bundle has that CSS
             // chunk, it means that it's actually used. We should include it.
             if (cssFilesForEntry.has(chunk)) {
@@ -640,11 +636,7 @@
  * Get inline <link rel="preload" as="font"> tags based on server CSS manifest and font loader manifest. Only used when rendering to HTML.
  */
 function getPreloadedFontFilesInlineLinkTags(
-<<<<<<< HEAD
   serverCSSManifest: ClientCSSReferenceManifest,
-=======
-  serverCSSManifest: FlightCSSManifest,
->>>>>>> 612d5781
   fontLoaderManifest: FontLoaderManifest | undefined,
   serverCSSForEntries: string[],
   filePath: string | undefined,
@@ -653,11 +645,7 @@
   if (!fontLoaderManifest || !filePath) {
     return null
   }
-<<<<<<< HEAD
   const layoutOrPageCss = serverCSSManifest.cssImports[filePath]
-=======
-  const layoutOrPageCss = serverCSSManifest[filePath]
->>>>>>> 612d5781
 
   if (!layoutOrPageCss) {
     return null
