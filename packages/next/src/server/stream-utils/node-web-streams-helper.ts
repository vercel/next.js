--- conflicted
+++ resolved
@@ -1,8 +1,5 @@
-<<<<<<< HEAD
 import type { FlightRouterState } from '../app-render/types'
 import { ReadableStream, TransformStream, WritableStream } from 'stream/web'
-=======
->>>>>>> 83172a90
 import { getTracer } from '../lib/trace/tracer'
 import { AppRenderSpan } from '../lib/trace/constants'
 import { DetachedPromise } from '../../lib/detached-promise'
