--- conflicted
+++ resolved
@@ -9,16 +9,14 @@
   isRedirect?: boolean
 }
 
-<<<<<<< HEAD
 type RenderResultResponse = string | ReadableStream<Uint8Array> | null
-=======
+
 export interface PipeTarget {
   write: (chunk: Uint8Array) => unknown
   end: () => unknown
   flush?: () => unknown
   destroy: (err?: Error) => unknown
 }
->>>>>>> 85002ba0
 
 export default class RenderResult {
   /**
@@ -97,20 +95,14 @@
     return this.response
   }
 
-<<<<<<< HEAD
   /**
    *
    * @param res
    * @returns
    */
-  public pipe(res: ServerResponse | Writable): Promise<void> {
+  public pipe(res: PipeTarget): Promise<void> {
     if (this.response === null) {
       throw new Error('Invariant: response is null. This is a bug in Next.js')
-=======
-  pipe(res: PipeTarget): Promise<void> {
-    if (this._response === null) {
-      throw new Error('invariant: response is null. This is a bug in Next.js')
->>>>>>> 85002ba0
     }
 
     if (typeof this.response === 'string') {
