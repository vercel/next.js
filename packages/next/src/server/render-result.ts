--- conflicted
+++ resolved
@@ -9,16 +9,14 @@
   isRedirect?: boolean
 }
 
-<<<<<<< HEAD
 export interface PipeTarget {
   write: (chunk: Uint8Array) => unknown
   end: () => unknown
   flush?: () => unknown
   destroy: (err?: Error) => unknown
 }
-=======
+
 type RenderResultResponse = string | ReadableStream<Uint8Array> | null
->>>>>>> ab3f707e
 
 export default class RenderResult {
   private readonly _response: RenderResultResponse
