--- conflicted
+++ resolved
@@ -493,14 +493,10 @@
             ]
             continue
           }
-<<<<<<< HEAD
-          if (isInstrumentationHookFile(rootFile)) {
-=======
           if (
             isInstrumentationHookFile(rootFile) &&
             this.nextConfig.experimental.instrumentationHook
           ) {
->>>>>>> c765fadf
             this.actualInstrumentationHookFile = rootFile
             continue
           }
@@ -1331,10 +1327,7 @@
 
   private async runInstrumentationHookIfAvailable() {
     if (this.actualInstrumentationHookFile) {
-<<<<<<< HEAD
-=======
       NextBuildContext!.hasInstrumentationHook = true
->>>>>>> c765fadf
       await this.hotReloader!.ensurePage({
         page: this.actualInstrumentationHookFile!,
         clientOnly: false,
