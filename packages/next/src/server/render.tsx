import type { IncomingMessage, ServerResponse } from 'http'
import type { ParsedUrlQuery } from 'querystring'
import type { NextRouter } from '../shared/lib/router/router'
import type { HtmlProps } from '../shared/lib/html-context.shared-runtime'
import type { DomainLocale } from './config'
import type {
  AppType,
  DocumentInitialProps,
  DocumentType,
  DocumentProps,
  DocumentContext,
  NextComponentType,
  RenderPage,
  RenderPageResult,
} from '../shared/lib/utils'
import type { ImageConfigComplete } from '../shared/lib/image-config'
import type { Redirect } from '../lib/load-custom-routes'
import {
  type NextApiRequestCookies,
  type __ApiPreviewProps,
  setLazyProp,
} from './api-utils'
import { getCookieParser } from './api-utils/get-cookie-parser'
import type { FontManifest, FontConfig } from './font-utils'
import type { LoadComponentsReturnType } from './load-components'
import type {
  GetServerSideProps,
  GetStaticProps,
  PreviewData,
  ServerRuntime,
  SizeLimit,
} from '../types'
import type { UnwrapPromise } from '../lib/coalesced-function'
import type { ReactReadableStream } from './stream-utils'
import type { ClientReferenceManifest } from '../build/webpack/plugins/flight-manifest-plugin'
import type { NextFontManifest } from '../build/webpack/plugins/next-font-manifest-plugin'
import type { PagesModule } from './future/route-modules/pages/module'
import type { ComponentsEnhancer } from '../shared/lib/utils'
import type { NextParsedUrlQuery } from './request-meta'
import type { Revalidate, SwrDelta } from './lib/revalidate'
import type { COMPILER_NAMES } from '../shared/lib/constants'

<<<<<<< HEAD
import React from 'react'
=======
import React, { type JSX } from 'react'
import ReactDOMServer from 'react-dom/server.browser'
>>>>>>> 7dfb652e
import { StyleRegistry, createStyleRegistry } from 'styled-jsx'
import {
  GSP_NO_RETURNED_VALUE,
  GSSP_COMPONENT_MEMBER_ERROR,
  GSSP_NO_RETURNED_VALUE,
  STATIC_STATUS_PAGE_GET_INITIAL_PROPS_ERROR,
  SERVER_PROPS_GET_INIT_PROPS_CONFLICT,
  SERVER_PROPS_SSG_CONFLICT,
  SSG_GET_INITIAL_PROPS_CONFLICT,
  UNSTABLE_REVALIDATE_RENAME_ERROR,
} from '../lib/constants'
import {
  NEXT_BUILTIN_DOCUMENT,
  SERVER_PROPS_ID,
  STATIC_PROPS_ID,
  STATIC_STATUS_PAGES,
} from '../shared/lib/constants'
import { isSerializableProps } from '../lib/is-serializable-props'
import { isInAmpMode } from '../shared/lib/amp-mode'
import { AmpStateContext } from '../shared/lib/amp-context.shared-runtime'
import { defaultHead } from '../shared/lib/head'
import { HeadManagerContext } from '../shared/lib/head-manager-context.shared-runtime'
import Loadable from '../shared/lib/loadable.shared-runtime'
import { LoadableContext } from '../shared/lib/loadable-context.shared-runtime'
import { RouterContext } from '../shared/lib/router-context.shared-runtime'
import { isDynamicRoute } from '../shared/lib/router/utils/is-dynamic'
import {
  getDisplayName,
  isResSent,
  loadGetInitialProps,
} from '../shared/lib/utils'
import { HtmlContext } from '../shared/lib/html-context.shared-runtime'
import { normalizePagePath } from '../shared/lib/page-path/normalize-page-path'
import { denormalizePagePath } from '../shared/lib/page-path/denormalize-page-path'
import { getRequestMeta } from './request-meta'
import { allowedStatusCodes, getRedirectStatus } from '../lib/redirect-status'
import RenderResult, { type PagesRenderResultMetadata } from './render-result'
import isError from '../lib/is-error'
import {
  streamToString,
  renderToInitialFizzStream,
  renderToString,
} from './stream-utils'
import { ImageConfigContext } from '../shared/lib/image-config-context.shared-runtime'
import stripAnsi from 'next/dist/compiled/strip-ansi'
import { stripInternalQueries } from './internal-utils'
import {
  adaptForAppRouterInstance,
  adaptForPathParams,
  adaptForSearchParams,
  PathnameContextProviderAdapter,
} from '../shared/lib/router/adapters'
import { AppRouterContext } from '../shared/lib/app-router-context.shared-runtime'
import {
  SearchParamsContext,
  PathParamsContext,
} from '../shared/lib/hooks-client-context.shared-runtime'
import { getTracer } from './lib/trace/tracer'
import { RenderSpan } from './lib/trace/constants'
import { ReflectAdapter } from './web/spec-extension/adapters/reflect'
import { formatRevalidate } from './lib/revalidate'
import { getErrorSource } from '../shared/lib/error-source'
import type { DeepReadonly } from '../shared/lib/deep-readonly'
import type { Readable } from 'node:stream'

let tryGetPreviewData: typeof import('./api-utils/node/try-get-preview-data').tryGetPreviewData
let warn: typeof import('../build/output/log').warn
let postProcessHTML: typeof import('./post-process').postProcessHTML

const DOCTYPE = '<!DOCTYPE html>'

if (process.env.NEXT_RUNTIME !== 'edge') {
  tryGetPreviewData =
    require('./api-utils/node/try-get-preview-data').tryGetPreviewData
  warn = require('../build/output/log').warn
  postProcessHTML = require('./post-process').postProcessHTML
} else {
  warn = console.warn.bind(console)
  postProcessHTML = async (_pathname: string, html: string) => html
}

function noRouter() {
  const message =
    'No router instance found. you should only use "next/router" inside the client side of your app. https://nextjs.org/docs/messages/no-router-instance'
  throw new Error(message)
}

class ServerRouter implements NextRouter {
  route: string
  pathname: string
  query: ParsedUrlQuery
  asPath: string
  basePath: string
  events: any
  isFallback: boolean
  locale?: string
  isReady: boolean
  locales?: string[]
  defaultLocale?: string
  domainLocales?: DomainLocale[]
  isPreview: boolean
  isLocaleDomain: boolean

  constructor(
    pathname: string,
    query: ParsedUrlQuery,
    as: string,
    { isFallback }: { isFallback: boolean },
    isReady: boolean,
    basePath: string,
    locale?: string,
    locales?: string[],
    defaultLocale?: string,
    domainLocales?: DomainLocale[],
    isPreview?: boolean,
    isLocaleDomain?: boolean
  ) {
    this.route = pathname.replace(/\/$/, '') || '/'
    this.pathname = pathname
    this.query = query
    this.asPath = as
    this.isFallback = isFallback
    this.basePath = basePath
    this.locale = locale
    this.locales = locales
    this.defaultLocale = defaultLocale
    this.isReady = isReady
    this.domainLocales = domainLocales
    this.isPreview = !!isPreview
    this.isLocaleDomain = !!isLocaleDomain
  }

  push(): any {
    noRouter()
  }
  replace(): any {
    noRouter()
  }
  reload() {
    noRouter()
  }
  back() {
    noRouter()
  }
  forward(): void {
    noRouter()
  }
  prefetch(): any {
    noRouter()
  }
  beforePopState() {
    noRouter()
  }
}

function enhanceComponents(
  options: ComponentsEnhancer,
  App: AppType,
  Component: NextComponentType
): {
  App: AppType
  Component: NextComponentType
} {
  // For backwards compatibility
  if (typeof options === 'function') {
    return {
      App,
      Component: options(Component),
    }
  }

  return {
    App: options.enhanceApp ? options.enhanceApp(App) : App,
    Component: options.enhanceComponent
      ? options.enhanceComponent(Component)
      : Component,
  }
}

function renderPageTree(
  App: AppType,
  Component: NextComponentType,
  props: any
) {
  return <App Component={Component} {...props} />
}

export type RenderOptsPartial = {
  buildId: string
  canonicalBase: string
  runtimeConfig?: { [key: string]: any }
  assetPrefix?: string
  err?: Error | null
  nextExport?: boolean
  dev?: boolean
  ampPath?: string
  ErrorDebug?: React.ComponentType<{ error: Error }>
  ampValidator?: (html: string, pathname: string) => Promise<void>
  ampSkipValidation?: boolean
  ampOptimizerConfig?: { [key: string]: any }
  isNextDataRequest?: boolean
  params?: ParsedUrlQuery
  previewProps: __ApiPreviewProps | undefined
  basePath: string
  unstable_runtimeJS?: false
  unstable_JsPreload?: false
  optimizeFonts: FontConfig
  fontManifest?: DeepReadonly<FontManifest>
  optimizeCss: any
  nextConfigOutput?: 'standalone' | 'export'
  nextScriptWorkers: any
  assetQueryString?: string
  resolvedUrl?: string
  resolvedAsPath?: string
  clientReferenceManifest?: DeepReadonly<ClientReferenceManifest>
  nextFontManifest?: DeepReadonly<NextFontManifest>
  distDir?: string
  locale?: string
  locales?: string[]
  defaultLocale?: string
  domainLocales?: DomainLocale[]
  disableOptimizedLoading?: boolean
  supportsDynamicResponse: boolean
  isBot?: boolean
  runtime?: ServerRuntime
  serverComponents?: boolean
  serverActions?: {
    bodySizeLimit?: SizeLimit
    allowedOrigins?: string[]
  }
  customServer?: boolean
  crossOrigin?: 'anonymous' | 'use-credentials' | '' | undefined
  images: ImageConfigComplete
  largePageDataBytes?: number
  isOnDemandRevalidate?: boolean
  strictNextHead: boolean
  isDraftMode?: boolean
  deploymentId?: string
  isServerAction?: boolean
  isExperimentalCompile?: boolean
  isPrefetch?: boolean
  swrDelta?: SwrDelta
}

export type RenderOpts = LoadComponentsReturnType<PagesModule> &
  RenderOptsPartial

/**
 * RenderOptsExtra is being used to split away functionality that's within the
 * renderOpts. Eventually we can have more explicit render options for each
 * route kind.
 */
export type RenderOptsExtra = {
  App: AppType
  Document: DocumentType
}

const invalidKeysMsg = (
  methodName: 'getServerSideProps' | 'getStaticProps',
  invalidKeys: string[]
) => {
  const docsPathname = `invalid-${methodName.toLocaleLowerCase()}-value`

  return (
    `Additional keys were returned from \`${methodName}\`. Properties intended for your component must be nested under the \`props\` key, e.g.:` +
    `\n\n\treturn { props: { title: 'My Title', content: '...' } }` +
    `\n\nKeys that need to be moved: ${invalidKeys.join(', ')}.` +
    `\nRead more: https://nextjs.org/docs/messages/${docsPathname}`
  )
}

function checkRedirectValues(
  redirect: Redirect,
  req: IncomingMessage,
  method: 'getStaticProps' | 'getServerSideProps'
) {
  const { destination, permanent, statusCode, basePath } = redirect
  let errors: string[] = []

  const hasStatusCode = typeof statusCode !== 'undefined'
  const hasPermanent = typeof permanent !== 'undefined'

  if (hasPermanent && hasStatusCode) {
    errors.push(`\`permanent\` and \`statusCode\` can not both be provided`)
  } else if (hasPermanent && typeof permanent !== 'boolean') {
    errors.push(`\`permanent\` must be \`true\` or \`false\``)
  } else if (hasStatusCode && !allowedStatusCodes.has(statusCode!)) {
    errors.push(
      `\`statusCode\` must undefined or one of ${[...allowedStatusCodes].join(
        ', '
      )}`
    )
  }
  const destinationType = typeof destination

  if (destinationType !== 'string') {
    errors.push(
      `\`destination\` should be string but received ${destinationType}`
    )
  }

  const basePathType = typeof basePath

  if (basePathType !== 'undefined' && basePathType !== 'boolean') {
    errors.push(
      `\`basePath\` should be undefined or a false, received ${basePathType}`
    )
  }

  if (errors.length > 0) {
    throw new Error(
      `Invalid redirect object returned from ${method} for ${req.url}\n` +
        errors.join(' and ') +
        '\n' +
        `See more info here: https://nextjs.org/docs/messages/invalid-redirect-gssp`
    )
  }
}

export function errorToJSON(err: Error) {
  let source: typeof COMPILER_NAMES.server | typeof COMPILER_NAMES.edgeServer =
    'server'

  if (process.env.NEXT_RUNTIME !== 'edge') {
    source = getErrorSource(err) || 'server'
  }

  return {
    name: err.name,
    source,
    message: stripAnsi(err.message),
    stack: err.stack,
    digest: (err as any).digest,
  }
}

function serializeError(
  dev: boolean | undefined,
  err: Error
): Error & {
  statusCode?: number
  source?: typeof COMPILER_NAMES.server | typeof COMPILER_NAMES.edgeServer
} {
  if (dev) {
    return errorToJSON(err)
  }

  return {
    name: 'Internal Server Error.',
    message: '500 - Internal Server Error.',
    statusCode: 500,
  }
}

export async function renderToHTMLImpl(
  req: IncomingMessage,
  res: ServerResponse,
  pathname: string,
  query: NextParsedUrlQuery,
  renderOpts: Omit<RenderOpts, keyof RenderOptsExtra>,
  extra: RenderOptsExtra
): Promise<RenderResult> {
  // Adds support for reading `cookies` in `getServerSideProps` when SSR.
  setLazyProp({ req: req as any }, 'cookies', getCookieParser(req.headers))

  const metadata: PagesRenderResultMetadata = {}

  metadata.assetQueryString =
    (renderOpts.dev && renderOpts.assetQueryString) || ''

  if (renderOpts.dev && !metadata.assetQueryString) {
    const userAgent = (req.headers['user-agent'] || '').toLowerCase()
    if (userAgent.includes('safari') && !userAgent.includes('chrome')) {
      // In dev we invalidate the cache by appending a timestamp to the resource URL.
      // This is a workaround to fix https://github.com/vercel/next.js/issues/5860
      // TODO: remove this workaround when https://bugs.webkit.org/show_bug.cgi?id=187726 is fixed.
      // Note: The workaround breaks breakpoints on reload since the script url always changes,
      // so we only apply it to Safari.
      metadata.assetQueryString = `?ts=${Date.now()}`
    }
  }

  // if deploymentId is provided we append it to all asset requests
  if (renderOpts.deploymentId) {
    metadata.assetQueryString += `${metadata.assetQueryString ? '&' : '?'}dpl=${
      renderOpts.deploymentId
    }`
  }

  // don't modify original query object
  query = Object.assign({}, query)

  const {
    err,
    dev = false,
    ampPath = '',
    pageConfig = {},
    buildManifest,
    reactLoadableManifest,
    ErrorDebug,
    getStaticProps,
    getStaticPaths,
    getServerSideProps,
    isNextDataRequest,
    params,
    previewProps,
    basePath,
    images,
    runtime: globalRuntime,
    isExperimentalCompile,
    swrDelta,
  } = renderOpts
  const { App } = extra

  const assetQueryString = metadata.assetQueryString

  let Document = extra.Document

  let Component: React.ComponentType<{}> | ((props: any) => JSX.Element) =
    renderOpts.Component
  const OriginComponent = Component

  const isFallback = !!query.__nextFallback
  const notFoundSrcPage = query.__nextNotFoundSrcPage

  // next internal queries should be stripped out
  stripInternalQueries(query)

  const isSSG = !!getStaticProps
  const isBuildTimeSSG = isSSG && renderOpts.nextExport
  const defaultAppGetInitialProps =
    App.getInitialProps === (App as any).origGetInitialProps

  const hasPageGetInitialProps = !!(Component as any)?.getInitialProps
  const hasPageScripts = (Component as any)?.unstable_scriptLoader

  const pageIsDynamic = isDynamicRoute(pathname)

  const defaultErrorGetInitialProps =
    pathname === '/_error' &&
    (Component as any).getInitialProps ===
      (Component as any).origGetInitialProps

  if (
    renderOpts.nextExport &&
    hasPageGetInitialProps &&
    !defaultErrorGetInitialProps
  ) {
    warn(
      `Detected getInitialProps on page '${pathname}'` +
        ` while running export. It's recommended to use getStaticProps` +
        ` which has a more correct behavior for static exporting.` +
        `\nRead more: https://nextjs.org/docs/messages/get-initial-props-export`
    )
  }

  let isAutoExport =
    !hasPageGetInitialProps &&
    defaultAppGetInitialProps &&
    !isSSG &&
    !getServerSideProps

  // if we are running from experimental compile and the page
  // would normally be automatically statically optimized
  // ensure we set cache header so it's not rendered on-demand
  // every request
  if (isAutoExport && !dev && isExperimentalCompile) {
    res.setHeader(
      'Cache-Control',
      formatRevalidate({
        revalidate: false,
        swrDelta,
      })
    )
    isAutoExport = false
  }

  if (hasPageGetInitialProps && isSSG) {
    throw new Error(SSG_GET_INITIAL_PROPS_CONFLICT + ` ${pathname}`)
  }

  if (hasPageGetInitialProps && getServerSideProps) {
    throw new Error(SERVER_PROPS_GET_INIT_PROPS_CONFLICT + ` ${pathname}`)
  }

  if (getServerSideProps && isSSG) {
    throw new Error(SERVER_PROPS_SSG_CONFLICT + ` ${pathname}`)
  }

  if (getServerSideProps && renderOpts.nextConfigOutput === 'export') {
    throw new Error(
      'getServerSideProps cannot be used with "output: export". See more info here: https://nextjs.org/docs/advanced-features/static-html-export'
    )
  }

  if (getStaticPaths && !pageIsDynamic) {
    throw new Error(
      `getStaticPaths is only allowed for dynamic SSG pages and was found on '${pathname}'.` +
        `\nRead more: https://nextjs.org/docs/messages/non-dynamic-getstaticpaths-usage`
    )
  }

  if (!!getStaticPaths && !isSSG) {
    throw new Error(
      `getStaticPaths was added without a getStaticProps in ${pathname}. Without getStaticProps, getStaticPaths does nothing`
    )
  }

  if (isSSG && pageIsDynamic && !getStaticPaths) {
    throw new Error(
      `getStaticPaths is required for dynamic SSG pages and is missing for '${pathname}'.` +
        `\nRead more: https://nextjs.org/docs/messages/invalid-getstaticpaths-value`
    )
  }

  let asPath: string = renderOpts.resolvedAsPath || (req.url as string)

  if (dev) {
    const { isValidElementType } = require('next/dist/compiled/react-is')
    if (!isValidElementType(Component)) {
      throw new Error(
        `The default export is not a React Component in page: "${pathname}"`
      )
    }

    if (!isValidElementType(App)) {
      throw new Error(
        `The default export is not a React Component in page: "/_app"`
      )
    }

    if (!isValidElementType(Document)) {
      throw new Error(
        `The default export is not a React Component in page: "/_document"`
      )
    }

    if (isAutoExport || isFallback) {
      // remove query values except ones that will be set during export
      query = {
        ...(query.amp
          ? {
              amp: query.amp,
            }
          : {}),
      }
      asPath = `${pathname}${
        // ensure trailing slash is present for non-dynamic auto-export pages
        req.url!.endsWith('/') && pathname !== '/' && !pageIsDynamic ? '/' : ''
      }`
      req.url = pathname
    }

    if (pathname === '/404' && (hasPageGetInitialProps || getServerSideProps)) {
      throw new Error(
        `\`pages/404\` ${STATIC_STATUS_PAGE_GET_INITIAL_PROPS_ERROR}`
      )
    }
    if (
      STATIC_STATUS_PAGES.includes(pathname) &&
      (hasPageGetInitialProps || getServerSideProps)
    ) {
      throw new Error(
        `\`pages${pathname}\` ${STATIC_STATUS_PAGE_GET_INITIAL_PROPS_ERROR}`
      )
    }
  }

  for (const methodName of [
    'getStaticProps',
    'getServerSideProps',
    'getStaticPaths',
  ]) {
    if ((Component as any)?.[methodName]) {
      throw new Error(
        `page ${pathname} ${methodName} ${GSSP_COMPONENT_MEMBER_ERROR}`
      )
    }
  }

  await Loadable.preloadAll() // Make sure all dynamic imports are loaded

  let isPreview: boolean | undefined = undefined
  let previewData: PreviewData

  if (
    (isSSG || getServerSideProps) &&
    !isFallback &&
    process.env.NEXT_RUNTIME !== 'edge' &&
    previewProps
  ) {
    // Reads of this are cached on the `req` object, so this should resolve
    // instantly. There's no need to pass this data down from a previous
    // invoke.
    previewData = tryGetPreviewData(req, res, previewProps)
    isPreview = previewData !== false
  }

  // url will always be set
  const routerIsReady = !!(
    getServerSideProps ||
    hasPageGetInitialProps ||
    (!defaultAppGetInitialProps && !isSSG) ||
    isExperimentalCompile
  )
  const router = new ServerRouter(
    pathname,
    query,
    asPath,
    {
      isFallback: isFallback,
    },
    routerIsReady,
    basePath,
    renderOpts.locale,
    renderOpts.locales,
    renderOpts.defaultLocale,
    renderOpts.domainLocales,
    isPreview,
    getRequestMeta(req, 'isLocaleDomain')
  )

  const appRouter = adaptForAppRouterInstance(router)

  let scriptLoader: any = {}
  const jsxStyleRegistry = createStyleRegistry()
  const ampState = {
    ampFirst: pageConfig.amp === true,
    hasQuery: Boolean(query.amp),
    hybrid: pageConfig.amp === 'hybrid',
  }

  // Disable AMP under the web environment
  const inAmpMode = process.env.NEXT_RUNTIME !== 'edge' && isInAmpMode(ampState)
  let head: JSX.Element[] = defaultHead(inAmpMode)
  const reactLoadableModules: string[] = []

  let initialScripts: any = {}
  if (hasPageScripts) {
    initialScripts.beforeInteractive = []
      .concat(hasPageScripts())
      .filter((script: any) => script.props.strategy === 'beforeInteractive')
      .map((script: any) => script.props)
  }

  const AppContainer = ({ children }: { children: JSX.Element }) => (
    <AppRouterContext.Provider value={appRouter}>
      <SearchParamsContext.Provider value={adaptForSearchParams(router)}>
        <PathnameContextProviderAdapter
          router={router}
          isAutoExport={isAutoExport}
        >
          <PathParamsContext.Provider value={adaptForPathParams(router)}>
            <RouterContext.Provider value={router}>
              <AmpStateContext.Provider value={ampState}>
                <HeadManagerContext.Provider
                  value={{
                    updateHead: (state) => {
                      head = state
                    },
                    updateScripts: (scripts) => {
                      scriptLoader = scripts
                    },
                    scripts: initialScripts,
                    mountedInstances: new Set(),
                  }}
                >
                  <LoadableContext.Provider
                    value={(moduleName) =>
                      reactLoadableModules.push(moduleName)
                    }
                  >
                    <StyleRegistry registry={jsxStyleRegistry}>
                      <ImageConfigContext.Provider value={images}>
                        {children}
                      </ImageConfigContext.Provider>
                    </StyleRegistry>
                  </LoadableContext.Provider>
                </HeadManagerContext.Provider>
              </AmpStateContext.Provider>
            </RouterContext.Provider>
          </PathParamsContext.Provider>
        </PathnameContextProviderAdapter>
      </SearchParamsContext.Provider>
    </AppRouterContext.Provider>
  )

  // The `useId` API uses the path indexes to generate an ID for each node.
  // To guarantee the match of hydration, we need to ensure that the structure
  // of wrapper nodes is isomorphic in server and client.
  // TODO: With `enhanceApp` and `enhanceComponents` options, this approach may
  // not be useful.
  // https://github.com/facebook/react/pull/22644
  const Noop = () => null
  const AppContainerWithIsomorphicFiberStructure: React.FC<{
    children: JSX.Element
  }> = ({ children }) => {
    return (
      <>
        {/* <Head/> */}
        <Noop />
        <AppContainer>
          <>
            {/* <ReactDevOverlay/> */}
            {dev ? (
              <>
                {children}
                <Noop />
              </>
            ) : (
              children
            )}
            {/* <RouteAnnouncer/> */}
            <Noop />
          </>
        </AppContainer>
      </>
    )
  }

  const ctx = {
    err,
    req: isAutoExport ? undefined : req,
    res: isAutoExport ? undefined : res,
    pathname,
    query,
    asPath,
    locale: renderOpts.locale,
    locales: renderOpts.locales,
    defaultLocale: renderOpts.defaultLocale,
    AppTree: (props: any) => {
      return (
        <AppContainerWithIsomorphicFiberStructure>
          {renderPageTree(App, OriginComponent, { ...props, router })}
        </AppContainerWithIsomorphicFiberStructure>
      )
    },
    defaultGetInitialProps: async (
      docCtx: DocumentContext,
      options: { nonce?: string } = {}
    ): Promise<DocumentInitialProps> => {
      const enhanceApp = (AppComp: any) => {
        return (props: any) => <AppComp {...props} />
      }

      const { html, head: renderPageHead } = await docCtx.renderPage({
        enhanceApp,
      })
      const styles = jsxStyleRegistry.styles({ nonce: options.nonce })
      jsxStyleRegistry.flush()
      return { html, head: renderPageHead, styles }
    },
  }
  let props: any

  const nextExport =
    !isSSG && (renderOpts.nextExport || (dev && (isAutoExport || isFallback)))

  const styledJsxInsertedHTML = () => {
    const styles = jsxStyleRegistry.styles()
    jsxStyleRegistry.flush()
    return <>{styles}</>
  }

  props = await loadGetInitialProps(App, {
    AppTree: ctx.AppTree,
    Component,
    router,
    ctx,
  })

  if ((isSSG || getServerSideProps) && isPreview) {
    props.__N_PREVIEW = true
  }

  if (isSSG) {
    props[STATIC_PROPS_ID] = true
  }

  if (isSSG && !isFallback) {
    let data: Readonly<UnwrapPromise<ReturnType<GetStaticProps>>>

    try {
      data = await getTracer().trace(
        RenderSpan.getStaticProps,
        {
          spanName: `getStaticProps ${pathname}`,
          attributes: {
            'next.route': pathname,
          },
        },
        () =>
          getStaticProps({
            ...(pageIsDynamic
              ? { params: query as ParsedUrlQuery }
              : undefined),
            ...(isPreview
              ? { draftMode: true, preview: true, previewData: previewData }
              : undefined),
            locales: renderOpts.locales,
            locale: renderOpts.locale,
            defaultLocale: renderOpts.defaultLocale,
            revalidateReason: renderOpts.isOnDemandRevalidate
              ? 'on-demand'
              : isBuildTimeSSG
                ? 'build'
                : 'stale',
          })
      )
    } catch (staticPropsError: any) {
      // remove not found error code to prevent triggering legacy
      // 404 rendering
      if (staticPropsError && staticPropsError.code === 'ENOENT') {
        delete staticPropsError.code
      }
      throw staticPropsError
    }

    if (data == null) {
      throw new Error(GSP_NO_RETURNED_VALUE)
    }

    const invalidKeys = Object.keys(data).filter(
      (key) =>
        key !== 'revalidate' &&
        key !== 'props' &&
        key !== 'redirect' &&
        key !== 'notFound'
    )

    if (invalidKeys.includes('unstable_revalidate')) {
      throw new Error(UNSTABLE_REVALIDATE_RENAME_ERROR)
    }

    if (invalidKeys.length) {
      throw new Error(invalidKeysMsg('getStaticProps', invalidKeys))
    }

    if (process.env.NODE_ENV !== 'production') {
      if (
        typeof (data as any).notFound !== 'undefined' &&
        typeof (data as any).redirect !== 'undefined'
      ) {
        throw new Error(
          `\`redirect\` and \`notFound\` can not both be returned from ${
            isSSG ? 'getStaticProps' : 'getServerSideProps'
          } at the same time. Page: ${pathname}\nSee more info here: https://nextjs.org/docs/messages/gssp-mixed-not-found-redirect`
        )
      }
    }

    if ('notFound' in data && data.notFound) {
      if (pathname === '/404') {
        throw new Error(
          `The /404 page can not return notFound in "getStaticProps", please remove it to continue!`
        )
      }

      metadata.isNotFound = true
    }

    if (
      'redirect' in data &&
      data.redirect &&
      typeof data.redirect === 'object'
    ) {
      checkRedirectValues(data.redirect as Redirect, req, 'getStaticProps')

      if (isBuildTimeSSG) {
        throw new Error(
          `\`redirect\` can not be returned from getStaticProps during prerendering (${req.url})\n` +
            `See more info here: https://nextjs.org/docs/messages/gsp-redirect-during-prerender`
        )
      }

      ;(data as any).props = {
        __N_REDIRECT: data.redirect.destination,
        __N_REDIRECT_STATUS: getRedirectStatus(data.redirect),
      }
      if (typeof data.redirect.basePath !== 'undefined') {
        ;(data as any).props.__N_REDIRECT_BASE_PATH = data.redirect.basePath
      }
      metadata.isRedirect = true
    }

    if (
      (dev || isBuildTimeSSG) &&
      !metadata.isNotFound &&
      !isSerializableProps(pathname, 'getStaticProps', (data as any).props)
    ) {
      // this fn should throw an error instead of ever returning `false`
      throw new Error(
        'invariant: getStaticProps did not return valid props. Please report this.'
      )
    }

    let revalidate: Revalidate
    if ('revalidate' in data) {
      if (data.revalidate && renderOpts.nextConfigOutput === 'export') {
        throw new Error(
          'ISR cannot be used with "output: export". See more info here: https://nextjs.org/docs/advanced-features/static-html-export'
        )
      }
      if (typeof data.revalidate === 'number') {
        if (!Number.isInteger(data.revalidate)) {
          throw new Error(
            `A page's revalidate option must be seconds expressed as a natural number for ${req.url}. Mixed numbers, such as '${data.revalidate}', cannot be used.` +
              `\nTry changing the value to '${Math.ceil(
                data.revalidate
              )}' or using \`Math.ceil()\` if you're computing the value.`
          )
        } else if (data.revalidate <= 0) {
          throw new Error(
            `A page's revalidate option can not be less than or equal to zero for ${req.url}. A revalidate option of zero means to revalidate after _every_ request, and implies stale data cannot be tolerated.` +
              `\n\nTo never revalidate, you can set revalidate to \`false\` (only ran once at build-time).` +
              `\nTo revalidate as soon as possible, you can set the value to \`1\`.`
          )
        } else {
          if (data.revalidate > 31536000) {
            // if it's greater than a year for some reason error
            console.warn(
              `Warning: A page's revalidate option was set to more than a year for ${req.url}. This may have been done in error.` +
                `\nTo only run getStaticProps at build-time and not revalidate at runtime, you can set \`revalidate\` to \`false\`!`
            )
          }

          revalidate = data.revalidate
        }
      } else if (data.revalidate === true) {
        // When enabled, revalidate after 1 second. This value is optimal for
        // the most up-to-date page possible, but without a 1-to-1
        // request-refresh ratio.
        revalidate = 1
      } else if (
        data.revalidate === false ||
        typeof data.revalidate === 'undefined'
      ) {
        // By default, we never revalidate.
        revalidate = false
      } else {
        throw new Error(
          `A page's revalidate option must be seconds expressed as a natural number. Mixed numbers and strings cannot be used. Received '${JSON.stringify(
            data.revalidate
          )}' for ${req.url}`
        )
      }
    } else {
      // By default, we never revalidate.
      revalidate = false
    }

    props.pageProps = Object.assign(
      {},
      props.pageProps,
      'props' in data ? data.props : undefined
    )

    // pass up revalidate and props for export
    metadata.revalidate = revalidate
    metadata.pageData = props

    // this must come after revalidate is added to renderResultMeta
    if (metadata.isNotFound) {
      return new RenderResult(null, { metadata })
    }
  }

  if (getServerSideProps) {
    props[SERVER_PROPS_ID] = true
  }

  if (getServerSideProps && !isFallback) {
    let data: UnwrapPromise<ReturnType<GetServerSideProps>>

    let canAccessRes = true
    let resOrProxy = res
    let deferredContent = false
    if (process.env.NODE_ENV !== 'production') {
      resOrProxy = new Proxy<ServerResponse>(res, {
        get: function (obj, prop) {
          if (!canAccessRes) {
            const message =
              `You should not access 'res' after getServerSideProps resolves.` +
              `\nRead more: https://nextjs.org/docs/messages/gssp-no-mutating-res`

            if (deferredContent) {
              throw new Error(message)
            } else {
              warn(message)
            }
          }

          if (typeof prop === 'symbol') {
            return ReflectAdapter.get(obj, prop, res)
          }

          return ReflectAdapter.get(obj, prop, res)
        },
      })
    }

    try {
      data = await getTracer().trace(
        RenderSpan.getServerSideProps,
        {
          spanName: `getServerSideProps ${pathname}`,
          attributes: {
            'next.route': pathname,
          },
        },
        async () =>
          getServerSideProps({
            req: req as IncomingMessage & {
              cookies: NextApiRequestCookies
            },
            res: resOrProxy,
            query,
            resolvedUrl: renderOpts.resolvedUrl as string,
            ...(pageIsDynamic
              ? { params: params as ParsedUrlQuery }
              : undefined),
            ...(previewData !== false
              ? { draftMode: true, preview: true, previewData: previewData }
              : undefined),
            locales: renderOpts.locales,
            locale: renderOpts.locale,
            defaultLocale: renderOpts.defaultLocale,
          })
      )
      canAccessRes = false
    } catch (serverSidePropsError: any) {
      // remove not found error code to prevent triggering legacy
      // 404 rendering
      if (
        isError(serverSidePropsError) &&
        serverSidePropsError.code === 'ENOENT'
      ) {
        delete serverSidePropsError.code
      }
      throw serverSidePropsError
    }

    if (data == null) {
      throw new Error(GSSP_NO_RETURNED_VALUE)
    }

    if ((data as any).props instanceof Promise) {
      deferredContent = true
    }

    const invalidKeys = Object.keys(data).filter(
      (key) => key !== 'props' && key !== 'redirect' && key !== 'notFound'
    )

    if ((data as any).unstable_notFound) {
      throw new Error(
        `unstable_notFound has been renamed to notFound, please update the field to continue. Page: ${pathname}`
      )
    }
    if ((data as any).unstable_redirect) {
      throw new Error(
        `unstable_redirect has been renamed to redirect, please update the field to continue. Page: ${pathname}`
      )
    }

    if (invalidKeys.length) {
      throw new Error(invalidKeysMsg('getServerSideProps', invalidKeys))
    }

    if ('notFound' in data && data.notFound) {
      if (pathname === '/404') {
        throw new Error(
          `The /404 page can not return notFound in "getStaticProps", please remove it to continue!`
        )
      }

      metadata.isNotFound = true
      return new RenderResult(null, { metadata })
    }

    if ('redirect' in data && typeof data.redirect === 'object') {
      checkRedirectValues(data.redirect as Redirect, req, 'getServerSideProps')
      ;(data as any).props = {
        __N_REDIRECT: data.redirect.destination,
        __N_REDIRECT_STATUS: getRedirectStatus(data.redirect),
      }
      if (typeof data.redirect.basePath !== 'undefined') {
        ;(data as any).props.__N_REDIRECT_BASE_PATH = data.redirect.basePath
      }
      metadata.isRedirect = true
    }

    if (deferredContent) {
      ;(data as any).props = await (data as any).props
    }

    if (
      (dev || isBuildTimeSSG) &&
      !isSerializableProps(pathname, 'getServerSideProps', (data as any).props)
    ) {
      // this fn should throw an error instead of ever returning `false`
      throw new Error(
        'invariant: getServerSideProps did not return valid props. Please report this.'
      )
    }

    props.pageProps = Object.assign({}, props.pageProps, (data as any).props)
    metadata.pageData = props
  }

  if (
    !isSSG && // we only show this warning for legacy pages
    !getServerSideProps &&
    process.env.NODE_ENV !== 'production' &&
    Object.keys(props?.pageProps || {}).includes('url')
  ) {
    console.warn(
      `The prop \`url\` is a reserved prop in Next.js for legacy reasons and will be overridden on page ${pathname}\n` +
        `See more info here: https://nextjs.org/docs/messages/reserved-page-prop`
    )
  }

  // Avoid rendering page un-necessarily for getServerSideProps data request
  // and getServerSideProps/getStaticProps redirects
  if ((isNextDataRequest && !isSSG) || metadata.isRedirect) {
    return new RenderResult(JSON.stringify(props), {
      metadata,
    })
  }

  // We don't call getStaticProps or getServerSideProps while generating
  // the fallback so make sure to set pageProps to an empty object
  if (isFallback) {
    props.pageProps = {}
  }

  // the response might be finished on the getInitialProps call
  if (isResSent(res) && !isSSG) return new RenderResult(null, { metadata })

  // we preload the buildManifest for auto-export dynamic pages
  // to speed up hydrating query values
  let filteredBuildManifest = buildManifest
  if (isAutoExport && pageIsDynamic) {
    const page = denormalizePagePath(normalizePagePath(pathname))
    // This code would be much cleaner using `immer` and directly pushing into
    // the result from `getPageFiles`, we could maybe consider that in the
    // future.
    if (page in filteredBuildManifest.pages) {
      filteredBuildManifest = {
        ...filteredBuildManifest,
        pages: {
          ...filteredBuildManifest.pages,
          [page]: [
            ...filteredBuildManifest.pages[page],
            ...filteredBuildManifest.lowPriorityFiles.filter((f) =>
              f.includes('_buildManifest')
            ),
          ],
        },
        lowPriorityFiles: filteredBuildManifest.lowPriorityFiles.filter(
          (f) => !f.includes('_buildManifest')
        ),
      }
    }
  }

  const Body = ({ children }: { children: JSX.Element }) => {
    return inAmpMode ? children : <div id="__next">{children}</div>
  }

  const renderDocument = async () => {
    // For `Document`, there are two cases that we don't support:
    // 1. Using `Document.getInitialProps` in the Edge runtime.
    // 2. Using the class component `Document` with concurrent features.

    const BuiltinFunctionalDocument: DocumentType | undefined = (
      Document as any
    )[NEXT_BUILTIN_DOCUMENT]

    if (process.env.NEXT_RUNTIME === 'edge' && Document.getInitialProps) {
      // In the Edge runtime, `Document.getInitialProps` isn't supported.
      // We throw an error here if it's customized.
      if (BuiltinFunctionalDocument) {
        Document = BuiltinFunctionalDocument
      } else {
        throw new Error(
          '`getInitialProps` in Document component is not supported with the Edge Runtime.'
        )
      }
    }

    async function loadDocumentInitialProps(
      renderShell: (
        _App: AppType,
        _Component: NextComponentType
      ) => Promise<ReactReadableStream | Readable>
    ) {
      const renderPage: RenderPage = async (
        options: ComponentsEnhancer = {}
      ): Promise<RenderPageResult> => {
        if (ctx.err && ErrorDebug) {
          // Always start rendering the shell even if there's an error.
          if (renderShell) {
            renderShell(App, Component)
          }

          const html = await renderToString(
            <Body>
              <ErrorDebug error={ctx.err} />
            </Body>
          )
          return { html, head }
        }

        if (dev && (props.router || props.Component)) {
          throw new Error(
            `'router' and 'Component' can not be returned in getInitialProps from _app.js https://nextjs.org/docs/messages/cant-override-next-props`
          )
        }

        const { App: EnhancedApp, Component: EnhancedComponent } =
          enhanceComponents(options, App, Component)

        const stream = await renderShell(EnhancedApp, EnhancedComponent)
        if ('allReady' in stream) {
          await stream.allReady
        }
        const html = await streamToString(stream)

        return { html, head }
      }
      const documentCtx = { ...ctx, renderPage }
      const docProps: DocumentInitialProps = await loadGetInitialProps(
        Document,
        documentCtx
      )
      // the response might be finished on the getInitialProps call
      if (isResSent(res) && !isSSG) return null

      if (!docProps || typeof docProps.html !== 'string') {
        const message = `"${getDisplayName(
          Document
        )}.getInitialProps()" should resolve to an object with a "html" prop set with a valid html string`
        throw new Error(message)
      }

      return { docProps, documentCtx }
    }

    const renderContent = (_App: AppType, _Component: NextComponentType) => {
      const EnhancedApp = _App || App
      const EnhancedComponent = _Component || Component

      return ctx.err && ErrorDebug ? (
        <Body>
          <ErrorDebug error={ctx.err} />
        </Body>
      ) : (
        <Body>
          <AppContainerWithIsomorphicFiberStructure>
            {renderPageTree(EnhancedApp, EnhancedComponent, {
              ...props,
              router,
            })}
          </AppContainerWithIsomorphicFiberStructure>
        </Body>
      )
    }

    // Always using react concurrent rendering mode with required react version 18.x
    const renderShell = async (
      EnhancedApp: AppType,
      EnhancedComponent: NextComponentType
    ) => {
      const content = renderContent(EnhancedApp, EnhancedComponent)
      let stream = await renderToInitialFizzStream({
        element: content,
      })

      // if (
      //   process.env.NEXT_RUNTIME === 'nodejs' &&
      //   !(stream instanceof ReadableStream)
      // ) {
      //   const { Readable } = require('node:stream')

      //   stream = Readable.toWeb(stream) as ReadableStream<Uint8Array>
      // }

      // // TODO (@Ethan-Arrowood): Remove this when stream utilities support both stream types.
      // if (!(stream instanceof ReadableStream)) {
      //   throw new Error("Invariant: stream isn't a ReadableStream")
      // }

      return stream
    }

    const hasDocumentGetInitialProps =
      process.env.NEXT_RUNTIME !== 'edge' && !!Document.getInitialProps

    // If it has getInitialProps, we will render the shell in `renderPage`.
    // Otherwise we do it right now.
    let documentInitialPropsRes:
      | {}
      | Awaited<ReturnType<typeof loadDocumentInitialProps>>

    const [rawStyledJsxInsertedHTML, content] = await Promise.all([
      renderToString(styledJsxInsertedHTML()),
      (async () => {
        if (hasDocumentGetInitialProps) {
          documentInitialPropsRes = await loadDocumentInitialProps(renderShell)
          if (documentInitialPropsRes === null) return null
          const { docProps } = documentInitialPropsRes as any
          return docProps.html
        } else {
          documentInitialPropsRes = {}
          const stream = await renderShell(App, Component)
          if ('allReady' in stream) {
            await stream.allReady
          }
          return streamToString(stream)
        }
      })(),
    ])

    if (content === null) {
      return null
    }

    const contentHTML = rawStyledJsxInsertedHTML + content

    // @ts-ignore: documentInitialPropsRes is set
    const { docProps } = (documentInitialPropsRes as any) || {}
    const documentElement = (htmlProps: any) => {
      if (process.env.NEXT_RUNTIME === 'edge') {
        return (Document as any)()
      } else {
        return <Document {...htmlProps} {...docProps} />
      }
    }

    let styles
    if (hasDocumentGetInitialProps) {
      styles = docProps.styles
      head = docProps.head
    } else {
      styles = jsxStyleRegistry.styles()
      jsxStyleRegistry.flush()
    }

    return {
      contentHTML,
      documentElement,
      head,
      headTags: [],
      styles,
    }
  }

  getTracer().getRootSpanAttributes()?.set('next.route', renderOpts.page)
  const documentResult = await getTracer().trace(
    RenderSpan.renderDocument,
    {
      spanName: `render route (pages) ${renderOpts.page}`,
      attributes: {
        'next.route': renderOpts.page,
      },
    },
    async () => renderDocument()
  )
  if (!documentResult) {
    return new RenderResult(null, { metadata })
  }

  const dynamicImportsIds = new Set<string | number>()
  const dynamicImports = new Set<string>()

  for (const mod of reactLoadableModules) {
    const manifestItem = reactLoadableManifest[mod]

    if (manifestItem) {
      dynamicImportsIds.add(manifestItem.id)
      manifestItem.files.forEach((item) => {
        dynamicImports.add(item)
      })
    }
  }

  const hybridAmp = ampState.hybrid
  const docComponentsRendered: DocumentProps['docComponentsRendered'] = {}

  const {
    assetPrefix,
    buildId,
    customServer,
    defaultLocale,
    disableOptimizedLoading,
    domainLocales,
    locale,
    locales,
    runtimeConfig,
  } = renderOpts
  const htmlProps: HtmlProps = {
    __NEXT_DATA__: {
      props, // The result of getInitialProps
      page: pathname, // The rendered page
      query, // querystring parsed / passed by the user
      buildId, // buildId is used to facilitate caching of page bundles, we send it to the client so that pageloader knows where to load bundles
      assetPrefix: assetPrefix === '' ? undefined : assetPrefix, // send assetPrefix to the client side when configured, otherwise don't sent in the resulting HTML
      runtimeConfig, // runtimeConfig if provided, otherwise don't sent in the resulting HTML
      nextExport: nextExport === true ? true : undefined, // If this is a page exported by `next export`
      autoExport: isAutoExport === true ? true : undefined, // If this is an auto exported page
      isFallback,
      isExperimentalCompile,
      dynamicIds:
        dynamicImportsIds.size === 0
          ? undefined
          : Array.from(dynamicImportsIds),
      err: renderOpts.err ? serializeError(dev, renderOpts.err) : undefined, // Error if one happened, otherwise don't sent in the resulting HTML
      gsp: !!getStaticProps ? true : undefined, // whether the page is getStaticProps
      gssp: !!getServerSideProps ? true : undefined, // whether the page is getServerSideProps
      customServer, // whether the user is using a custom server
      gip: hasPageGetInitialProps ? true : undefined, // whether the page has getInitialProps
      appGip: !defaultAppGetInitialProps ? true : undefined, // whether the _app has getInitialProps
      locale,
      locales,
      defaultLocale,
      domainLocales,
      isPreview: isPreview === true ? true : undefined,
      notFoundSrcPage: notFoundSrcPage && dev ? notFoundSrcPage : undefined,
    },
    strictNextHead: renderOpts.strictNextHead,
    buildManifest: filteredBuildManifest,
    docComponentsRendered,
    dangerousAsPath: router.asPath,
    canonicalBase:
      !renderOpts.ampPath && getRequestMeta(req, 'didStripLocale')
        ? `${renderOpts.canonicalBase || ''}/${renderOpts.locale}`
        : renderOpts.canonicalBase,
    ampPath,
    inAmpMode,
    isDevelopment: !!dev,
    hybridAmp,
    dynamicImports: Array.from(dynamicImports),
    assetPrefix,
    // Only enabled in production as development mode has features relying on HMR (style injection for example)
    unstable_runtimeJS:
      process.env.NODE_ENV === 'production'
        ? pageConfig.unstable_runtimeJS
        : undefined,
    unstable_JsPreload: pageConfig.unstable_JsPreload,
    assetQueryString,
    scriptLoader,
    locale,
    disableOptimizedLoading,
    head: documentResult.head,
    headTags: documentResult.headTags,
    styles: documentResult.styles,
    crossOrigin: renderOpts.crossOrigin,
    optimizeCss: renderOpts.optimizeCss,
    optimizeFonts: renderOpts.optimizeFonts,
    nextConfigOutput: renderOpts.nextConfigOutput,
    nextScriptWorkers: renderOpts.nextScriptWorkers,
    runtime: globalRuntime,
    largePageDataBytes: renderOpts.largePageDataBytes,
    nextFontManifest: renderOpts.nextFontManifest,
  }

  const document = (
    <AmpStateContext.Provider value={ampState}>
      <HtmlContext.Provider value={htmlProps}>
        {documentResult.documentElement(htmlProps)}
      </HtmlContext.Provider>
    </AmpStateContext.Provider>
  )

  const documentHTML = await getTracer().trace(
    RenderSpan.renderToString,
    async () => renderToString(document)
  )

  if (process.env.NODE_ENV !== 'production') {
    const nonRenderedComponents = []
    const expectedDocComponents = ['Main', 'Head', 'NextScript', 'Html']

    for (const comp of expectedDocComponents) {
      if (!(docComponentsRendered as any)[comp]) {
        nonRenderedComponents.push(comp)
      }
    }

    if (nonRenderedComponents.length) {
      const missingComponentList = nonRenderedComponents
        .map((e) => `<${e} />`)
        .join(', ')
      const plural = nonRenderedComponents.length !== 1 ? 's' : ''
      console.warn(
        `Your custom Document (pages/_document) did not render all the required subcomponent${plural}.\n` +
          `Missing component${plural}: ${missingComponentList}\n` +
          'Read how to fix here: https://nextjs.org/docs/messages/missing-document-component'
      )
    }
  }

  const [renderTargetPrefix, renderTargetSuffix] = documentHTML.split(
    '<next-js-internal-body-render-target></next-js-internal-body-render-target>',
    2
  )

  let prefix = ''
  if (!documentHTML.startsWith(DOCTYPE)) {
    prefix += DOCTYPE
  }
  prefix += renderTargetPrefix
  if (inAmpMode) {
    prefix += '<!-- __NEXT_DATA__ -->'
  }

  const content = prefix + documentResult.contentHTML + renderTargetSuffix

  const optimizedHtml = await postProcessHTML(pathname, content, renderOpts, {
    inAmpMode,
    hybridAmp,
  })

  return new RenderResult(optimizedHtml, { metadata })
}

export type PagesRender = (
  req: IncomingMessage,
  res: ServerResponse,
  pathname: string,
  query: NextParsedUrlQuery,
  renderOpts: RenderOpts
) => Promise<RenderResult>

export const renderToHTML: PagesRender = (
  req,
  res,
  pathname,
  query,
  renderOpts
) => {
  return renderToHTMLImpl(req, res, pathname, query, renderOpts, renderOpts)
}<|MERGE_RESOLUTION|>--- conflicted
+++ resolved
@@ -40,12 +40,7 @@
 import type { Revalidate, SwrDelta } from './lib/revalidate'
 import type { COMPILER_NAMES } from '../shared/lib/constants'
 
-<<<<<<< HEAD
 import React from 'react'
-=======
-import React, { type JSX } from 'react'
-import ReactDOMServer from 'react-dom/server.browser'
->>>>>>> 7dfb652e
 import { StyleRegistry, createStyleRegistry } from 'styled-jsx'
 import {
   GSP_NO_RETURNED_VALUE,
