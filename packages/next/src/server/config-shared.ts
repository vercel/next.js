--- conflicted
+++ resolved
@@ -93,10 +93,10 @@
 export type TurboLoaderItem =
   | string
   | {
-      loader: string
-      // At the moment, Turbopack options must be JSON-serializable, so restrict values.
-      options: Record<string, JSONValue>
-    }
+    loader: string
+    // At the moment, Turbopack options must be JSON-serializable, so restrict values.
+    options: Record<string, JSONValue>
+  }
 
 export type TurboRuleConfigItemOrShortcut =
   | TurboLoaderItem[]
@@ -309,14 +309,14 @@
   turbo?: ExperimentalTurboOptions
   turbotrace?: {
     logLevel?:
-      | 'bug'
-      | 'fatal'
-      | 'error'
-      | 'warning'
-      | 'hint'
-      | 'note'
-      | 'suggestions'
-      | 'info'
+    | 'bug'
+    | 'fatal'
+    | 'error'
+    | 'warning'
+    | 'hint'
+    | 'note'
+    | 'suggestions'
+    | 'info'
     logDetail?: boolean
     logAll?: boolean
     contextDirectory?: string
@@ -330,15 +330,15 @@
    * @see https://nextjs.org/docs/app/api-reference/next-config-js/mdxRs
    */
   mdxRs?:
-    | boolean
-    | {
-        development?: boolean
-        jsx?: boolean
-        jsxRuntime?: string
-        jsxImportSource?: string
-        providerImportSource?: string
-        mdxType?: 'gfm' | 'commonmark'
-      }
+  | boolean
+  | {
+    development?: boolean
+    jsx?: boolean
+    jsxRuntime?: string
+    jsxImportSource?: string
+    providerImportSource?: string
+    mdxType?: 'gfm' | 'commonmark'
+  }
 
   /**
    * Generate Route types and enable type checking for Link and Router.push, etc.
@@ -591,10 +591,10 @@
   rewrites?: () => Promise<
     | Rewrite[]
     | {
-        beforeFiles: Rewrite[]
-        afterFiles: Rewrite[]
-        fallback: Rewrite[]
-      }
+      beforeFiles: Rewrite[]
+      afterFiles: Rewrite[]
+      fallback: Rewrite[]
+    }
   >
 
   /**
@@ -698,10 +698,10 @@
     buildActivity?: boolean
     /** Position of "building..." indicator in browser */
     buildActivityPosition?:
-      | 'bottom-right'
-      | 'bottom-left'
-      | 'top-right'
-      | 'top-left'
+    | 'bottom-right'
+    | 'bottom-left'
+    | 'top-right'
+    | 'top-left'
 
     appIsrStatus?: boolean
   }
@@ -811,10 +811,10 @@
    */
   compiler?: {
     reactRemoveProperties?:
-      | boolean
-      | {
-          properties?: string[]
-        }
+    | boolean
+    | {
+      properties?: string[]
+    }
     relay?: {
       src: string
       artifactDirectory?: string
@@ -822,18 +822,18 @@
       eagerEsModules?: boolean
     }
     removeConsole?:
-      | boolean
-      | {
-          exclude?: string[]
-        }
+    | boolean
+    | {
+      exclude?: string[]
+    }
     styledComponents?: boolean | StyledComponentsConfig
     emotion?: boolean | EmotionConfig
 
     styledJsx?:
-      | boolean
-      | {
-          useLightningcss?: boolean
-        }
+    | boolean
+    | {
+      useLightningcss?: boolean
+    }
   }
 
   /**
@@ -1019,12 +1019,8 @@
     reactCompiler: undefined,
     after: false,
     staticGenerationRetryCount: undefined,
-<<<<<<< HEAD
-    serverComponentsHmrCache: false,
+    serverComponentsHmrCache: true,
     customPublicEnvPrefix: 'NEXT_PUBLIC_',
-=======
-    serverComponentsHmrCache: true,
->>>>>>> c908bc4c
   },
   bundlePagesRouterDependencies: false,
 }
