--- conflicted
+++ resolved
@@ -970,11 +970,7 @@
         process.env.__NEXT_EXPERIMENTAL_PPR === 'true'
       ),
     webpackBuildWorker: undefined,
-<<<<<<< HEAD
     webpackMemoryOptimizations: false,
-    missingSuspenseWithCSRBailout: true,
-=======
->>>>>>> 5c9ea1c5
     optimizeServerReact: true,
     useEarlyImport: false,
     staleTimes: {
