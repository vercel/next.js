--- conflicted
+++ resolved
@@ -7,18 +7,9 @@
 import { interopDefault } from '../../lib/interop-default'
 import { formatDynamicImportPath } from '../../lib/format-dynamic-import-path'
 
-<<<<<<< HEAD
-export function createIncrementalCache(
-  cacheHandler: string | undefined,
-  cacheMaxMemorySize: number | undefined,
-  fetchCacheKeyPrefix: string | undefined,
-  distDir: string,
-  dir: string,
-  enabledDirectories: NextEnabledDirectories,
-=======
 export async function createIncrementalCache({
-  incrementalCacheHandlerPath,
-  isrMemoryCacheSize,
+  cacheHandler,
+  cacheMaxMemorySize,
   fetchCacheKeyPrefix,
   distDir,
   dir,
@@ -26,32 +17,23 @@
   experimental,
   flushToDisk,
 }: {
-  incrementalCacheHandlerPath?: string
-  isrMemoryCacheSize?: number
+  cacheHandler?: string
+  cacheMaxMemorySize?: number
   fetchCacheKeyPrefix?: string
   distDir: string
   dir: string
   enabledDirectories: NextEnabledDirectories
->>>>>>> 8d4e5be7
   experimental: { ppr: boolean }
   flushToDisk?: boolean
 }) {
   // Custom cache handler overrides.
   let CacheHandler: any
-<<<<<<< HEAD
   if (cacheHandler) {
-    CacheHandler = require(path.isAbsolute(cacheHandler)
-      ? cacheHandler
-      : path.join(dir, cacheHandler))
-    CacheHandler = CacheHandler.default || CacheHandler
-=======
-  if (incrementalCacheHandlerPath) {
     CacheHandler = interopDefault(
       await import(
-        formatDynamicImportPath(dir, incrementalCacheHandlerPath)
+        formatDynamicImportPath(dir, cacheHandler)
       ).then((mod) => mod.default || mod)
     )
->>>>>>> 8d4e5be7
   }
 
   const incrementalCache = new IncrementalCache({
