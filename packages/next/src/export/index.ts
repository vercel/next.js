import type {
  ExportAppResult,
  ExportAppOptions,
  ExportWorker,
  WorkerRenderOptsPartial,
} from './types'
import type { PrerenderManifest } from '../build'
import type { PagesManifest } from '../build/webpack/plugins/pages-manifest-plugin'

import { bold, yellow } from '../lib/picocolors'
import findUp from 'next/dist/compiled/find-up'
import { existsSync, promises as fs } from 'fs'

import '../server/require-hook'

import { Worker } from '../lib/worker'
import { dirname, join, resolve, sep } from 'path'
import { formatAmpMessages } from '../build/output/index'
import type { AmpPageStatus } from '../build/output/index'
import * as Log from '../build/output/log'
import createSpinner from '../build/spinner'
import { SSG_FALLBACK_EXPORT_ERROR } from '../lib/constants'
import { recursiveCopy } from '../lib/recursive-copy'
import {
  BUILD_ID_FILE,
  CLIENT_PUBLIC_FILES_PATH,
  CLIENT_STATIC_FILES_PATH,
  EXPORT_DETAIL,
  EXPORT_MARKER,
  NEXT_FONT_MANIFEST,
  MIDDLEWARE_MANIFEST,
  PAGES_MANIFEST,
  PHASE_EXPORT,
  PRERENDER_MANIFEST,
  SERVER_DIRECTORY,
  SERVER_REFERENCE_MANIFEST,
  APP_PATH_ROUTES_MANIFEST,
} from '../shared/lib/constants'
import loadConfig from '../server/config'
import type { ExportPathMap, NextConfigComplete } from '../server/config-shared'
import { eventCliSession } from '../telemetry/events'
import { hasNextSupport } from '../telemetry/ci-info'
import { Telemetry } from '../telemetry/storage'
import { normalizePagePath } from '../shared/lib/page-path/normalize-page-path'
import { denormalizePagePath } from '../shared/lib/page-path/denormalize-page-path'
import { loadEnvConfig } from '@next/env'
import { isAPIRoute } from '../lib/is-api-route'
import { getPagePath } from '../server/require'
import type { Span } from '../trace'
import type { FontConfig } from '../server/font-utils'
import type { MiddlewareManifest } from '../build/webpack/plugins/middleware-plugin'
import { isAppRouteRoute } from '../lib/is-app-route-route'
import { isAppPageRoute } from '../lib/is-app-page-route'
import isError from '../lib/is-error'
import { needsExperimentalReact } from '../lib/needs-experimental-react'
import { formatManifest } from '../build/manifests/formatter/format-manifest'

function divideSegments(number: number, segments: number): number[] {
  const result = []
  while (number > 0 && segments > 0) {
    const dividedNumber =
      number < segments ? number : Math.floor(number / segments)

    number -= dividedNumber
    segments--
    result.push(dividedNumber)
  }
  return result
}

const createProgress = (total: number, label: string) => {
  const segments = divideSegments(total, 4)

  if (total === 0) {
    throw new Error('invariant: progress total can not be zero')
  }
  let currentSegmentTotal = segments.shift()
  let currentSegmentCount = 0
  let lastProgressOutput = Date.now()
  let curProgress = 0
  let progressSpinner = createSpinner(`${label} (${curProgress}/${total})`, {
    spinner: {
      frames: [
        '[    ]',
        '[=   ]',
        '[==  ]',
        '[=== ]',
        '[ ===]',
        '[  ==]',
        '[   =]',
        '[    ]',
        '[   =]',
        '[  ==]',
        '[ ===]',
        '[====]',
        '[=== ]',
        '[==  ]',
        '[=   ]',
      ],
      interval: 200,
    },
  })

  return () => {
    curProgress++

    // Make sure we only log once
    // - per fully generated segment, or
    // - per minute
    // when not showing the spinner
    if (!progressSpinner) {
      currentSegmentCount++

      if (currentSegmentCount === currentSegmentTotal) {
        currentSegmentTotal = segments.shift()
        currentSegmentCount = 0
      } else if (lastProgressOutput + 60000 > Date.now()) {
        return
      }

      lastProgressOutput = Date.now()
    }

    const isFinished = curProgress === total
    // Use \r to reset current line with spinner.
    // If it's 100% progressed, then we don't need to break a new line to avoid logging from routes while building.
    const newText = `\r ${
      isFinished ? Log.prefixes.event : Log.prefixes.info
    } ${label} (${curProgress}/${total}) ${
      isFinished ? '' : process.stdout.isTTY ? '\n' : '\r'
    }`
    if (progressSpinner) {
      progressSpinner.text = newText
    } else {
      console.log(newText)
    }

    if (isFinished && progressSpinner) {
      progressSpinner.stop()
      console.log(newText)
    }
  }
}

export class ExportError extends Error {
  code = 'NEXT_EXPORT_ERROR'
}

type ExportWorkers = {
  pages: ExportWorker
  app?: ExportWorker
  end: () => Promise<void>
}

function setupWorkers(
  options: ExportAppOptions,
  nextConfig: NextConfigComplete
): ExportWorkers {
  if (options.exportPageWorker) {
    return {
      pages: options.exportPageWorker,
      app: options.exportAppPageWorker,
      end: options.endWorker || (() => Promise.resolve()),
    }
  }

  const threads = options.threads || nextConfig.experimental.cpus
  if (!options.silent && !options.buildExport) {
    Log.info(`Launching ${threads} workers`)
  }

  const timeout = nextConfig?.staticPageGenerationTimeout || 0

  let infoPrinted = false

  const worker = new Worker(require.resolve('./worker'), {
    timeout: timeout * 1000,
    onRestart: (_method, [{ path }], attempts) => {
      if (attempts >= 3) {
        throw new ExportError(
          `Static page generation for ${path} is still timing out after 3 attempts. See more info here https://nextjs.org/docs/messages/static-page-generation-timeout`
        )
      }
      Log.warn(
        `Restarted static page generation for ${path} because it took more than ${timeout} seconds`
      )
      if (!infoPrinted) {
        Log.warn(
          'See more info here https://nextjs.org/docs/messages/static-page-generation-timeout'
        )
        infoPrinted = true
      }
    },
    maxRetries: 0,
    numWorkers: threads,
    enableWorkerThreads: nextConfig.experimental.workerThreads,
    exposedMethods: ['default'],
  }) as Worker & typeof import('./worker')

  return {
    pages: worker.default,
    end: async () => {
      await worker.end()
    },
  }
}

export async function exportAppImpl(
  dir: string,
  options: Readonly<ExportAppOptions>,
  span: Span
): Promise<ExportAppResult | null> {
  dir = resolve(dir)

  // attempt to load global env values so they are available in next.config.js
  span.traceChild('load-dotenv').traceFn(() => loadEnvConfig(dir, false, Log))

  const nextConfig =
    options.nextConfig ||
    (await span
      .traceChild('load-next-config')
      .traceAsyncFn(() => loadConfig(PHASE_EXPORT, dir)))

  const distDir = join(dir, nextConfig.distDir)

<<<<<<< HEAD
  if (nextConfig.output === 'export') {
    if (nextConfig.experimental.serverActions) {
      throw new ExportError(
        `Server Actions are not supported with static export.`
      )
    }
=======
  // Running 'next export'
  if (options.isInvokedFromCli) {
    if (isExportOutput) {
      if (options.hasOutdirFromCli) {
        throw new ExportError(
          '"next export -o <dir>" cannot be used when "output: export" is configured in next.config.js. Instead add "distDir" in next.config.js https://nextjs.org/docs/advanced-features/static-html-export'
        )
      }
      Log.warn(
        '"next export" is no longer needed when "output: export" is configured in next.config.js https://nextjs.org/docs/advanced-features/static-html-export'
      )
      return null
    }
    if (existsSync(join(distDir, 'server', 'app'))) {
      throw new ExportError(
        '"next export" does not work with App Router. Please use "output: export" in next.config.js https://nextjs.org/docs/advanced-features/static-html-export'
      )
    }
    Log.warn(
      '"next export" is deprecated in favor of "output: export" in next.config.js https://nextjs.org/docs/advanced-features/static-html-export'
    )
>>>>>>> 4d315069
  }

  const telemetry = options.buildExport ? null : new Telemetry({ distDir })

  if (telemetry) {
    telemetry.record(
      eventCliSession(distDir, nextConfig, {
        webpackVersion: null,
        cliCommand: 'export',
        isSrcDir: null,
        hasNowJson: !!(await findUp('now.json', { cwd: dir })),
        isCustomServer: null,
        turboFlag: false,
        pagesDir: null,
        appDir: null,
      })
    )
  }

  const subFolders = nextConfig.trailingSlash && !options.buildExport

  if (!options.silent && !options.buildExport) {
    Log.info(`using build directory: ${distDir}`)
  }

  const buildIdFile = join(distDir, BUILD_ID_FILE)

  if (!existsSync(buildIdFile)) {
    throw new ExportError(
      `Could not find a production build in the '${distDir}' directory. Try building your app with 'next build' before starting the static export. https://nextjs.org/docs/messages/next-export-no-build-id`
    )
  }

  const customRoutes = ['rewrites', 'redirects', 'headers'].filter(
    (config) => typeof nextConfig[config] === 'function'
  )

  if (!hasNextSupport && !options.buildExport && customRoutes.length > 0) {
    Log.warn(
      `rewrites, redirects, and headers are not applied when exporting your application, detected (${customRoutes.join(
        ', '
      )}). See more info here: https://nextjs.org/docs/messages/export-no-custom-routes`
    )
  }

  const buildId = await fs.readFile(buildIdFile, 'utf8')

  const pagesManifest =
    !options.pages &&
    (require(join(distDir, SERVER_DIRECTORY, PAGES_MANIFEST)) as PagesManifest)

  let prerenderManifest: PrerenderManifest | undefined
  try {
    prerenderManifest = require(join(distDir, PRERENDER_MANIFEST))
  } catch {}

  let appRoutePathManifest: Record<string, string> | undefined
  try {
    appRoutePathManifest = require(join(distDir, APP_PATH_ROUTES_MANIFEST))
  } catch (err) {
    if (
      isError(err) &&
      (err.code === 'ENOENT' || err.code === 'MODULE_NOT_FOUND')
    ) {
      // the manifest doesn't exist which will happen when using
      // "pages" dir instead of "app" dir.
      appRoutePathManifest = undefined
    } else {
      // the manifest is malformed (invalid json)
      throw err
    }
  }

  const excludedPrerenderRoutes = new Set<string>()
  const pages = options.pages || Object.keys(pagesManifest)
  const defaultPathMap: ExportPathMap = {}

  let hasApiRoutes = false
  for (const page of pages) {
    // _document and _app are not real pages
    // _error is exported as 404.html later on
    // API Routes are Node.js functions

    if (isAPIRoute(page)) {
      hasApiRoutes = true
      continue
    }

    if (page === '/_document' || page === '/_app' || page === '/_error') {
      continue
    }

    // iSSG pages that are dynamic should not export templated version by
    // default. In most cases, this would never work. There is no server that
    // could run `getStaticProps`. If users make their page work lazily, they
    // can manually add it to the `exportPathMap`.
    if (prerenderManifest?.dynamicRoutes[page]) {
      excludedPrerenderRoutes.add(page)
      continue
    }

    defaultPathMap[page] = { page }
  }

  const mapAppRouteToPage = new Map<string, string>()
  if (!options.buildExport && appRoutePathManifest) {
    for (const [pageName, routePath] of Object.entries(appRoutePathManifest)) {
      mapAppRouteToPage.set(routePath, pageName)
      if (
        isAppPageRoute(pageName) &&
        !prerenderManifest?.routes[routePath] &&
        !prerenderManifest?.dynamicRoutes[routePath]
      ) {
        defaultPathMap[routePath] = {
          page: pageName,
          _isAppDir: true,
        }
      }
    }
  }

  // Initialize the output directory
  const outDir = options.outdir

  if (outDir === join(dir, 'public')) {
    throw new ExportError(
      `The 'public' directory is reserved in Next.js and can not be used as the export out directory. https://nextjs.org/docs/messages/can-not-output-to-public`
    )
  }

  if (outDir === join(dir, 'static')) {
    throw new ExportError(
      `The 'static' directory is reserved in Next.js and can not be used as the export out directory. https://nextjs.org/docs/messages/can-not-output-to-static`
    )
  }

  await fs.rm(outDir, { recursive: true, force: true })
  await fs.mkdir(join(outDir, '_next', buildId), { recursive: true })

  await fs.writeFile(
    join(distDir, EXPORT_DETAIL),
    formatManifest({
      version: 1,
      outDirectory: outDir,
      success: false,
    }),
    'utf8'
  )

  // Copy static directory
  if (!options.buildExport && existsSync(join(dir, 'static'))) {
    if (!options.silent) {
      Log.info('Copying "static" directory')
    }
    await span
      .traceChild('copy-static-directory')
      .traceAsyncFn(() =>
        recursiveCopy(join(dir, 'static'), join(outDir, 'static'))
      )
  }

  // Copy .next/static directory
  if (
    !options.buildExport &&
    existsSync(join(distDir, CLIENT_STATIC_FILES_PATH))
  ) {
    if (!options.silent) {
      Log.info('Copying "static build" directory')
    }
    await span
      .traceChild('copy-next-static-directory')
      .traceAsyncFn(() =>
        recursiveCopy(
          join(distDir, CLIENT_STATIC_FILES_PATH),
          join(outDir, '_next', CLIENT_STATIC_FILES_PATH)
        )
      )
  }

  // Get the exportPathMap from the config file
  if (typeof nextConfig.exportPathMap !== 'function') {
    nextConfig.exportPathMap = async (defaultMap) => {
      return defaultMap
    }
  }

  const {
    i18n,
    images: { loader = 'default', unoptimized },
  } = nextConfig

  if (i18n && !options.buildExport) {
    throw new ExportError(
      `i18n support is not compatible with next export. See here for more info on deploying: https://nextjs.org/docs/messages/export-no-custom-routes`
    )
  }

  if (!options.buildExport) {
    const { isNextImageImported } = await span
      .traceChild('is-next-image-imported')
      .traceAsyncFn(() =>
        fs
          .readFile(join(distDir, EXPORT_MARKER), 'utf8')
          .then((text) => JSON.parse(text))
          .catch(() => ({}))
      )

    if (
      isNextImageImported &&
      loader === 'default' &&
      !unoptimized &&
      !hasNextSupport
    ) {
      throw new ExportError(
        `Image Optimization using the default loader is not compatible with export.
  Possible solutions:
    - Use \`next start\` to run a server, which includes the Image Optimization API.
    - Configure \`images.unoptimized = true\` in \`next.config.js\` to disable the Image Optimization API.
  Read more: https://nextjs.org/docs/messages/export-image-api`
      )
    }
  }

  let serverActionsManifest
  if (options.hasAppDir) {
    serverActionsManifest = require(join(
      distDir,
      SERVER_DIRECTORY,
      SERVER_REFERENCE_MANIFEST + '.json'
    ))
    if (options.isInvokedFromCli || isExportOutput) {
      if (
        Object.keys(serverActionsManifest.node).length > 0 ||
        Object.keys(serverActionsManifest.edge).length > 0
      ) {
        throw new ExportError(
          `Server Actions are not supported with static export.`
        )
      }
    }
  }

  // Start the rendering process
  const renderOpts: WorkerRenderOptsPartial = {
    previewProps: prerenderManifest?.preview,
    buildId,
    nextExport: true,
    assetPrefix: nextConfig.assetPrefix.replace(/\/$/, ''),
    distDir,
    dev: false,
    basePath: nextConfig.basePath,
    canonicalBase: nextConfig.amp?.canonicalBase || '',
    ampSkipValidation: nextConfig.experimental.amp?.skipValidation || false,
    ampOptimizerConfig: nextConfig.experimental.amp?.optimizer || undefined,
    locales: i18n?.locales,
    locale: i18n?.defaultLocale,
    defaultLocale: i18n?.defaultLocale,
    domainLocales: i18n?.domains,
    disableOptimizedLoading: nextConfig.experimental.disableOptimizedLoading,
    // Exported pages do not currently support dynamic HTML.
    supportsDynamicHTML: false,
    crossOrigin: nextConfig.crossOrigin || '',
    optimizeCss: nextConfig.experimental.optimizeCss,
    nextConfigOutput: nextConfig.output,
    nextScriptWorkers: nextConfig.experimental.nextScriptWorkers,
    optimizeFonts: nextConfig.optimizeFonts as FontConfig,
    largePageDataBytes: nextConfig.experimental.largePageDataBytes,
    serverComponents: options.hasAppDir,
    serverActionsBodySizeLimit:
      nextConfig.experimental.serverActionsBodySizeLimit,
    nextFontManifest: require(join(
      distDir,
      'server',
      `${NEXT_FONT_MANIFEST}.json`
    )),
    images: nextConfig.images,
    ...(options.hasAppDir
      ? {
          serverActionsManifest,
        }
      : {}),
    strictNextHead: !!nextConfig.experimental.strictNextHead,
    deploymentId: nextConfig.experimental.deploymentId,
  }

  const { serverRuntimeConfig, publicRuntimeConfig } = nextConfig

  if (Object.keys(publicRuntimeConfig).length > 0) {
    ;(renderOpts as any).runtimeConfig = publicRuntimeConfig
  }

  // We need this for server rendering the Link component.
  ;(globalThis as any).__NEXT_DATA__ = {
    nextExport: true,
  }

  const exportPathMap = await span
    .traceChild('run-export-path-map')
    .traceAsyncFn(async () => {
      const exportMap = await nextConfig.exportPathMap(defaultPathMap, {
        dev: false,
        dir,
        outDir,
        distDir,
        buildId,
      })
      return exportMap
    })

  // only add missing 404 page when `buildExport` is false
  if (!options.buildExport) {
    // only add missing /404 if not specified in `exportPathMap`
    if (!exportPathMap['/404']) {
      exportPathMap['/404'] = { page: '/_error' }
    }

    /**
     * exports 404.html for backwards compat
     * E.g. GitHub Pages, GitLab Pages, Cloudflare Pages, Netlify
     */
    if (!exportPathMap['/404.html']) {
      // alias /404.html to /404 to be compatible with custom 404 / _error page
      exportPathMap['/404.html'] = exportPathMap['/404']
    }
  }

  // make sure to prevent duplicates
  const exportPaths = [
    ...new Set(
      Object.keys(exportPathMap).map((path) =>
        denormalizePagePath(normalizePagePath(path))
      )
    ),
  ]

  const filteredPaths = exportPaths.filter(
    // Remove API routes
    (route) =>
      exportPathMap[route]._isAppDir || !isAPIRoute(exportPathMap[route].page)
  )

  if (filteredPaths.length !== exportPaths.length) {
    hasApiRoutes = true
  }

  if (filteredPaths.length === 0) {
    return null
  }

  if (prerenderManifest && !options.buildExport) {
    const fallbackEnabledPages = new Set()

    for (const path of Object.keys(exportPathMap)) {
      const page = exportPathMap[path].page
      const prerenderInfo = prerenderManifest.dynamicRoutes[page]

      if (prerenderInfo && prerenderInfo.fallback !== false) {
        fallbackEnabledPages.add(page)
      }
    }

    if (fallbackEnabledPages.size > 0) {
      throw new ExportError(
        `Found pages with \`fallback\` enabled:\n${[
          ...fallbackEnabledPages,
        ].join('\n')}\n${SSG_FALLBACK_EXPORT_ERROR}\n`
      )
    }
  }
  let hasMiddleware = false

  if (!options.buildExport) {
    try {
      const middlewareManifest = require(join(
        distDir,
        SERVER_DIRECTORY,
        MIDDLEWARE_MANIFEST
      )) as MiddlewareManifest

      hasMiddleware = Object.keys(middlewareManifest.middleware).length > 0
    } catch {}

    // Warn if the user defines a path for an API page
    if (hasApiRoutes || hasMiddleware) {
      if (!options.silent) {
        Log.warn(
          yellow(
            `Statically exporting a Next.js application via \`next export\` disables API routes and middleware.`
          ) +
            `\n` +
            yellow(
              `This command is meant for static-only hosts, and is` +
                ' ' +
                bold(`not necessary to make your application static.`)
            ) +
            `\n` +
            yellow(
              `Pages in your application without server-side data dependencies will be automatically statically exported by \`next build\`, including pages powered by \`getStaticProps\`.`
            ) +
            `\n` +
            yellow(
              `Learn more: https://nextjs.org/docs/messages/api-routes-static-export`
            )
        )
      }
    }
  }

  const progress =
    !options.silent &&
    createProgress(
      filteredPaths.length,
      `${options.statusMessage || 'Exporting'}`
    )
  const pagesDataDir = options.buildExport
    ? outDir
    : join(outDir, '_next/data', buildId)

  const ampValidations: AmpPageStatus = {}

  const publicDir = join(dir, CLIENT_PUBLIC_FILES_PATH)
  // Copy public directory
  if (!options.buildExport && existsSync(publicDir)) {
    if (!options.silent) {
      Log.info('Copying "public" directory')
    }
    await span.traceChild('copy-public-directory').traceAsyncFn(() =>
      recursiveCopy(publicDir, outDir, {
        filter(path) {
          // Exclude paths used by pages
          return !exportPathMap[path]
        },
      })
    )
  }

  const workers = setupWorkers(options, nextConfig)

  const results = await Promise.all(
    filteredPaths.map(async (path) => {
      const pathMap = exportPathMap[path]
      const exportPage = workers[pathMap._isAppDir ? 'app' : 'pages']
      if (!exportPage) {
        throw new Error(
          'Invariant: Undefined export worker for app dir, this is a bug in Next.js.'
        )
      }

      const pageExportSpan = span.traceChild('export-page')
      pageExportSpan.setAttribute('path', path)

      const result = await pageExportSpan.traceAsyncFn(async () => {
        return await exportPage({
          path,
          pathMap,
          distDir,
          outDir,
          pagesDataDir,
          renderOpts,
          ampValidatorPath: nextConfig.experimental.amp?.validator || undefined,
          trailingSlash: nextConfig.trailingSlash,
          serverRuntimeConfig,
          subFolders,
          buildExport: options.buildExport,
          optimizeFonts: nextConfig.optimizeFonts as FontConfig,
          optimizeCss: nextConfig.experimental.optimizeCss,
          disableOptimizedLoading:
            nextConfig.experimental.disableOptimizedLoading,
          parentSpanId: pageExportSpan.id,
          httpAgentOptions: nextConfig.httpAgentOptions,
          debugOutput: options.debugOutput,
          isrMemoryCacheSize: nextConfig.experimental.isrMemoryCacheSize,
          fetchCache: true,
          fetchCacheKeyPrefix: nextConfig.experimental.fetchCacheKeyPrefix,
          incrementalCacheHandlerPath:
            nextConfig.experimental.incrementalCacheHandlerPath,
          enableExperimentalReact: needsExperimentalReact(nextConfig),
        })
      })

      if (progress) progress()

      return { result, path }
    })
  )

  const errorPaths: string[] = []
  let renderError = false
  let hadValidationError = false

  const collector: ExportAppResult = {
    byPath: new Map(),
    byPage: new Map(),
    ssgNotFoundPaths: new Set(),
  }

  for (const { result, path } of results) {
    if (!result) continue

    const { page } = exportPathMap[path]

    // Capture any render errors.
    if ('error' in result) {
      renderError = true
      errorPaths.push(page !== path ? `${page}: ${path}` : path)
      continue
    }

    // Capture any amp validations.
    if (result.ampValidations) {
      for (const validation of result.ampValidations) {
        ampValidations[validation.page] = validation.result
        hadValidationError ||= validation.result.errors.length > 0
      }
    }

    if (options.buildExport) {
      // Update path info by path.
      const info = collector.byPath.get(path) ?? {}
      if (typeof result.revalidate !== 'undefined') {
        info.revalidate = result.revalidate
      }
      if (typeof result.metadata !== 'undefined') {
        info.metadata = result.metadata
      }
      collector.byPath.set(path, info)

      // Update not found.
      if (result.ssgNotFound === true) {
        collector.ssgNotFoundPaths.add(path)
      }

      // Update durations.
      const durations = collector.byPage.get(page) ?? {
        durationsByPath: new Map<string, number>(),
      }
      durations.durationsByPath.set(path, result.duration)
      collector.byPage.set(page, durations)
    }
  }

  const endWorkerPromise = workers.end()

  // copy prerendered routes to outDir
  if (!options.buildExport && prerenderManifest) {
    await Promise.all(
      Object.keys(prerenderManifest.routes).map(async (route) => {
        const { srcRoute } = prerenderManifest!.routes[route]
        const appPageName = mapAppRouteToPage.get(srcRoute || '')
        const pageName = appPageName || srcRoute || route
        const isAppPath = Boolean(appPageName)
        const isAppRouteHandler = appPageName && isAppRouteRoute(appPageName)

        // returning notFound: true from getStaticProps will not
        // output html/json files during the build
        if (prerenderManifest!.notFoundRoutes.includes(route)) {
          return
        }
        route = normalizePagePath(route)

        const pagePath = getPagePath(pageName, distDir, undefined, isAppPath)
        const distPagesDir = join(
          pagePath,
          // strip leading / and then recurse number of nested dirs
          // to place from base folder
          pageName
            .slice(1)
            .split('/')
            .map(() => '..')
            .join('/')
        )

        const orig = join(distPagesDir, route)
        const handlerSrc = `${orig}.body`
        const handlerDest = join(outDir, route)

        if (isAppRouteHandler && existsSync(handlerSrc)) {
          await fs.mkdir(dirname(handlerDest), { recursive: true })
          await fs.copyFile(handlerSrc, handlerDest)
          return
        }

        const htmlDest = join(
          outDir,
          `${route}${
            subFolders && route !== '/index' ? `${sep}index` : ''
          }.html`
        )
        const ampHtmlDest = join(
          outDir,
          `${route}.amp${subFolders ? `${sep}index` : ''}.html`
        )
        const jsonDest = isAppPath
          ? join(
              outDir,
              `${route}${
                subFolders && route !== '/index' ? `${sep}index` : ''
              }.txt`
            )
          : join(pagesDataDir, `${route}.json`)

        await fs.mkdir(dirname(htmlDest), { recursive: true })
        await fs.mkdir(dirname(jsonDest), { recursive: true })

        const htmlSrc = `${orig}.html`
        const jsonSrc = `${orig}${isAppPath ? '.rsc' : '.json'}`

        await fs.copyFile(htmlSrc, htmlDest)
        await fs.copyFile(jsonSrc, jsonDest)

        if (existsSync(`${orig}.amp.html`)) {
          await fs.mkdir(dirname(ampHtmlDest), { recursive: true })
          await fs.copyFile(`${orig}.amp.html`, ampHtmlDest)
        }
      })
    )
  }

  if (Object.keys(ampValidations).length) {
    console.log(formatAmpMessages(ampValidations))
  }
  if (hadValidationError) {
    throw new ExportError(
      `AMP Validation caused the export to fail. https://nextjs.org/docs/messages/amp-export-validation`
    )
  }

  if (renderError) {
    throw new ExportError(
      `Export encountered errors on following paths:\n\t${errorPaths
        .sort()
        .join('\n\t')}`
    )
  }

  await fs.writeFile(
    join(distDir, EXPORT_DETAIL),
    formatManifest({
      version: 1,
      outDirectory: outDir,
      success: true,
    }),
    'utf8'
  )

  if (telemetry) {
    await telemetry.flush()
  }

  await endWorkerPromise

  return collector
}

export default async function exportApp(
  dir: string,
  options: ExportAppOptions,
  span: Span
): Promise<ExportAppResult | null> {
  const nextExportSpan = span.traceChild('next-export')

  return nextExportSpan.traceAsyncFn(async () => {
    return await exportAppImpl(dir, options, nextExportSpan)
  })
}<|MERGE_RESOLUTION|>--- conflicted
+++ resolved
@@ -222,39 +222,6 @@
       .traceAsyncFn(() => loadConfig(PHASE_EXPORT, dir)))
 
   const distDir = join(dir, nextConfig.distDir)
-
-<<<<<<< HEAD
-  if (nextConfig.output === 'export') {
-    if (nextConfig.experimental.serverActions) {
-      throw new ExportError(
-        `Server Actions are not supported with static export.`
-      )
-    }
-=======
-  // Running 'next export'
-  if (options.isInvokedFromCli) {
-    if (isExportOutput) {
-      if (options.hasOutdirFromCli) {
-        throw new ExportError(
-          '"next export -o <dir>" cannot be used when "output: export" is configured in next.config.js. Instead add "distDir" in next.config.js https://nextjs.org/docs/advanced-features/static-html-export'
-        )
-      }
-      Log.warn(
-        '"next export" is no longer needed when "output: export" is configured in next.config.js https://nextjs.org/docs/advanced-features/static-html-export'
-      )
-      return null
-    }
-    if (existsSync(join(distDir, 'server', 'app'))) {
-      throw new ExportError(
-        '"next export" does not work with App Router. Please use "output: export" in next.config.js https://nextjs.org/docs/advanced-features/static-html-export'
-      )
-    }
-    Log.warn(
-      '"next export" is deprecated in favor of "output: export" in next.config.js https://nextjs.org/docs/advanced-features/static-html-export'
-    )
->>>>>>> 4d315069
-  }
-
   const telemetry = options.buildExport ? null : new Telemetry({ distDir })
 
   if (telemetry) {
