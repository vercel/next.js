import { codeFrameColumns } from 'next/dist/compiled/babel/code-frame'
import chalk from 'next/dist/compiled/chalk'
import path from 'path'

// eslint typescript has a bug with TS enums
/* eslint-disable no-shadow */
export enum DiagnosticCategory {
  Warning = 0,
  Error = 1,
  Suggestion = 2,
  Message = 3,
}

function getFormattedLayoutAndPageDiagnosticMessageText(
  baseDir: string,
  diagnostic: import('typescript').Diagnostic
) {
  const message = diagnostic.messageText
  const sourceFilepath =
    diagnostic.file?.text.trim().match(/^\/\/ File: (.+)\n/)?.[1] || ''

  if (sourceFilepath && typeof message !== 'string') {
    const relativeSourceFile = path.relative(baseDir, sourceFilepath)
    const type = /'typeof import\(".+page"\)'/.test(message.messageText)
      ? 'Page'
      : 'Layout'

    // Reference of error codes:
    // https://github.com/Microsoft/TypeScript/blob/main/src/compiler/diagnosticMessages.json
    switch (message.code) {
      case 2344:
        const filepathAndType = message.messageText.match(
          /'typeof import\("(.+)"\)'.+'(.+)'/
        )
        if (filepathAndType) {
          let main = `${type} "${chalk.bold(
            relativeSourceFile
          )}" does not match the required types of a Next.js ${type}.`

          function processNext(
            indent: number,
            next?: import('typescript').DiagnosticMessageChain[]
          ) {
            if (!next) return

            for (const item of next) {
              switch (item.code) {
                case 2200:
                  const mismatchedField =
                    item.messageText.match(/The types of '(.+)'/)
                  if (mismatchedField) {
                    main += '\n' + ' '.repeat(indent * 2)
                    main += `"${chalk.bold(
                      mismatchedField[1]
                    )}" has the wrong type:`
                  }
                  break
                case 2322:
                  const types = item.messageText.match(
                    /Type '(.+)' is not assignable to type '(.+)'./
                  )
                  if (types) {
                    main += '\n' + ' '.repeat(indent * 2)

                    if (
                      types[2] === 'PageComponent' ||
                      types[2] === 'LayoutComponent'
                    ) {
                      main += `The exported ${type} component isn't correctly typed.`
                    } else {
                      main += `Expected "${chalk.bold(
                        types[2].replace(
                          '"__invalid_negative_number__"',
                          'number (>= 0)'
                        )
                      )}", got "${chalk.bold(types[1])}".`
                    }
                  }
                  break
                case 2326:
                  main += '\n' + ' '.repeat(indent * 2)
                  main += `Invalid configuration:`
                  break
<<<<<<< HEAD
                case 2741:
                  const extraLayoutProp = item.messageText.match(
                    /Property '(.+)' is missing in type 'LayoutProps' but required in type '(.+)'/
                  )
                  if (extraLayoutProp) {
                    main += '\n' + ' '.repeat(indent * 2)
                    main += `Prop "${chalk.bold(
                      extraLayoutProp[1]
                    )}" is not valid for this Layout, remove it to fix.`
=======
                case 2739:
                  const invalidProp = item.messageText.match(
                    /Type '(.+)' is missing the following properties from type '(.+)'/
                  )
                  if (invalidProp) {
                    if (
                      invalidProp[1] === 'LayoutProps' ||
                      invalidProp[1] === 'PageProps'
                    ) {
                      main += '\n' + ' '.repeat(indent * 2)
                      main += `Prop "${invalidProp[2]}" is incompatible with the ${type}.`
                    }
>>>>>>> 833a9aff
                  }
                  break
                case 2559:
                  const invalid = item.messageText.match(/Type '(.+)' has/)
                  if (invalid) {
                    main += '\n' + ' '.repeat(indent * 2)
                    main += `Type "${chalk.bold(invalid[1])}" isn't allowed.`
                  }
                  break
                case 2741:
                  const incompatProp = item.messageText.match(
                    /Property '(.+)' is missing in type 'PageProps'/
                  )
                  if (incompatProp) {
                    main += '\n' + ' '.repeat(indent * 2)
                    main += `Prop "${chalk.bold(
                      incompatProp[1]
                    )}" will never be passed. Remove it from the component's props.`
                  }
                  break
                default:
              }

              processNext(indent + 1, item.next)
            }
          }

          processNext(1, message.next)
          return main
        }
        break
      case 2345:
        const filepathAndInvalidExport = message.messageText.match(
          /'typeof import\("(.+)"\)'.+Impossible<"(.+)">/
        )
        if (filepathAndInvalidExport) {
          const main = `${type} "${chalk.bold(
            relativeSourceFile
          )}" exports an invalid "${chalk.bold(
            filepathAndInvalidExport[2]
          )}" field. ${type} should only export a default React component and configuration options. Learn more: https://nextjs.org/docs/messages/invalid-segment-export`
          return main
        }
        break
      default:
    }
  }
}

export async function getFormattedDiagnostic(
  ts: typeof import('typescript'),
  baseDir: string,
  diagnostic: import('typescript').Diagnostic,
  isAppDirEnabled?: boolean
): Promise<string> {
  // If the error comes from .next/types/, we handle it specially.
  const isLayoutOrPageError =
    isAppDirEnabled &&
    diagnostic.file?.fileName.includes(path.join(baseDir, '.next', 'types'))

  let message = ''

  const layoutReason = isLayoutOrPageError
    ? getFormattedLayoutAndPageDiagnosticMessageText(baseDir, diagnostic)
    : null
  const reason =
    layoutReason ||
    ts.flattenDiagnosticMessageText(diagnostic.messageText, '\n')
  const category = diagnostic.category
  switch (category) {
    // Warning
    case DiagnosticCategory.Warning: {
      message += chalk.yellow.bold('Type warning') + ': '
      break
    }
    // Error
    case DiagnosticCategory.Error: {
      message += chalk.red.bold('Type error') + ': '
      break
    }
    // 2 = Suggestion, 3 = Message
    case DiagnosticCategory.Suggestion:
    case DiagnosticCategory.Message:
    default: {
      message += chalk.cyan.bold(category === 2 ? 'Suggestion' : 'Info') + ': '
      break
    }
  }

  message += reason + '\n'

  if (!isLayoutOrPageError && diagnostic.file) {
    const pos = diagnostic.file.getLineAndCharacterOfPosition(diagnostic.start!)
    const line = pos.line + 1
    const character = pos.character + 1

    let fileName = path.posix.normalize(
      path.relative(baseDir, diagnostic.file.fileName).replace(/\\/g, '/')
    )
    if (!fileName.startsWith('.')) {
      fileName = './' + fileName
    }

    message =
      chalk.cyan(fileName) +
      ':' +
      chalk.yellow(line.toString()) +
      ':' +
      chalk.yellow(character.toString()) +
      '\n' +
      message

    message +=
      '\n' +
      codeFrameColumns(
        diagnostic.file.getFullText(diagnostic.file.getSourceFile()),
        {
          start: { line: line, column: character },
        },
        { forceColor: true }
      )
  }

  return message
}<|MERGE_RESOLUTION|>--- conflicted
+++ resolved
@@ -81,17 +81,6 @@
                   main += '\n' + ' '.repeat(indent * 2)
                   main += `Invalid configuration:`
                   break
-<<<<<<< HEAD
-                case 2741:
-                  const extraLayoutProp = item.messageText.match(
-                    /Property '(.+)' is missing in type 'LayoutProps' but required in type '(.+)'/
-                  )
-                  if (extraLayoutProp) {
-                    main += '\n' + ' '.repeat(indent * 2)
-                    main += `Prop "${chalk.bold(
-                      extraLayoutProp[1]
-                    )}" is not valid for this Layout, remove it to fix.`
-=======
                 case 2739:
                   const invalidProp = item.messageText.match(
                     /Type '(.+)' is missing the following properties from type '(.+)'/
@@ -104,7 +93,17 @@
                       main += '\n' + ' '.repeat(indent * 2)
                       main += `Prop "${invalidProp[2]}" is incompatible with the ${type}.`
                     }
->>>>>>> 833a9aff
+                  }
+                  break
+                case 2741:
+                  const extraLayoutProp = item.messageText.match(
+                    /Property '(.+)' is missing in type 'LayoutProps' but required in type '(.+)'/
+                  )
+                  if (extraLayoutProp) {
+                    main += '\n' + ' '.repeat(indent * 2)
+                    main += `Prop "${chalk.bold(
+                      extraLayoutProp[1]
+                    )}" is not valid for this Layout, remove it to fix.`
                   }
                   break
                 case 2559:
