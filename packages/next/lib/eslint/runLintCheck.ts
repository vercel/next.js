import { promises as fs } from 'fs'
import chalk from 'chalk'
import path from 'path'

import findUp from 'next/dist/compiled/find-up'
import semver from 'next/dist/compiled/semver'
import * as CommentJson from 'next/dist/compiled/comment-json'

import { LintResult, formatResults } from './customFormatter'
import { writeDefaultConfig } from './writeDefaultConfig'
import { existsSync, findPagesDir } from '../find-pages-dir'
import {
  hasNecessaryDependencies,
  NecessaryDependencies,
} from '../has-necessary-dependencies'

import * as Log from '../../build/output/log'
import { EventLintCheckCompleted } from '../../telemetry/events/build'

type Config = {
  plugins: string[]
  rules: { [key: string]: Array<number | string> }
}

async function lint(
  deps: NecessaryDependencies,
  baseDir: string,
  filesToLint: string[],
  eslintrcFile: string | null,
  pkgJsonPath: string | null,
  eslintOptions: any = null,
  reportErrorsOnly: boolean = false,
  maxWarnings: number = -1,
  formatter: string | null = null
): Promise<
  | string
  | null
  | {
      output: string | null
      isError: boolean
      eventInfo: EventLintCheckCompleted
    }
> {
  // Load ESLint after we're sure it exists:
  const mod = await import(deps.resolved.get('eslint')!)

  const { ESLint } = mod
  let eslintVersion = ESLint?.version

  if (!ESLint) {
    eslintVersion = mod?.CLIEngine?.version

    if (!eslintVersion || semver.lt(eslintVersion, '7.0.0')) {
      return `${chalk.red(
        'error'
      )} - Your project has an older version of ESLint installed${
        eslintVersion ? ' (' + eslintVersion + ')' : ''
      }. Please upgrade to ESLint version 7 or later`
    }

    return `${chalk.red(
      'error'
    )} - ESLint class not found. Please upgrade to ESLint version 7 or later`
  }
  let options: any = {
    useEslintrc: true,
    baseConfig: {},
    errorOnUnmatchedPattern: false,
    extensions: ['.js', '.jsx', '.ts', '.tsx'],
    ...eslintOptions,
  }
  let eslint = new ESLint(options)

  let nextEslintPluginIsEnabled = false
  const pagesDirRules = ['@next/next/no-html-link-for-pages']

  for (const configFile of [eslintrcFile, pkgJsonPath]) {
    if (!configFile) continue

    const completeConfig: Config = await eslint.calculateConfigForFile(
      configFile
    )

    if (completeConfig.plugins?.includes('@next/next')) {
      nextEslintPluginIsEnabled = true
      break
    }
  }

  const pagesDir = findPagesDir(baseDir)

  if (nextEslintPluginIsEnabled) {
    let updatedPagesDir = false

    for (const rule of pagesDirRules) {
      if (
        !options.baseConfig!.rules?.[rule] &&
        !options.baseConfig!.rules?.[
          rule.replace('@next/next', '@next/babel-plugin-next')
        ]
      ) {
        if (!options.baseConfig!.rules) {
          options.baseConfig!.rules = {}
        }
        options.baseConfig!.rules[rule] = [1, pagesDir]
        updatedPagesDir = true
      }
    }

    if (updatedPagesDir) {
      eslint = new ESLint(options)
    }
  }
  const lintStart = process.hrtime()
<<<<<<< HEAD

  let results = await eslint.lintFiles(filesToLint)
=======
  let results = await eslint.lintFiles(lintDirs)
  let selectedFormatter = null

>>>>>>> 34d418c1
  if (options.fix) await ESLint.outputFixes(results)
  if (reportErrorsOnly) results = await ESLint.getErrorResults(results) // Only return errors if --quiet flag is used

  if (formatter) selectedFormatter = await eslint.loadFormatter(formatter)
  const formattedResult = formatResults(
    baseDir,
    results,
    selectedFormatter?.format
  )
  const lintEnd = process.hrtime(lintStart)
  const totalWarnings = results.reduce(
    (sum: number, file: LintResult) => sum + file.warningCount,
    0
  )

  return {
    output: formattedResult.output,
    isError:
      ESLint.getErrorResults(results)?.length > 0 ||
      (maxWarnings >= 0 && totalWarnings > maxWarnings),
    eventInfo: {
      durationInSeconds: lintEnd[0],
      eslintVersion: eslintVersion,
      lintedFilesCount: results.length,
      lintFix: !!options.fix,
      nextEslintPluginVersion: nextEslintPluginIsEnabled
        ? require(path.join(
            path.dirname(deps.resolved.get('eslint-config-next')!),
            'package.json'
          )).version
        : null,
      nextEslintPluginErrorsCount: formattedResult.totalNextPluginErrorCount,
      nextEslintPluginWarningsCount:
        formattedResult.totalNextPluginWarningCount,
    },
  }
}

export async function runLintCheck(
  baseDir: string,
  filesToLint: string[],
  lintDuringBuild: boolean = false,
  eslintOptions: any = null,
  reportErrorsOnly: boolean = false,
  maxWarnings: number = -1,
  formatter: string | null = null
): ReturnType<typeof lint> {
  try {
    // Find user's .eslintrc file
    const eslintrcFile =
      (await findUp(
        [
          '.eslintrc.js',
          '.eslintrc.yaml',
          '.eslintrc.yml',
          '.eslintrc.json',
          '.eslintrc',
        ],
        {
          cwd: baseDir,
        }
      )) ?? null

    const pkgJsonPath = (await findUp('package.json', { cwd: baseDir })) ?? null
    let packageJsonConfig = null
    if (pkgJsonPath) {
      const pkgJsonContent = await fs.readFile(pkgJsonPath, {
        encoding: 'utf8',
      })
      packageJsonConfig = CommentJson.parse(pkgJsonContent)
    }

    // Warning displayed if no ESLint configuration is present during build
    if (lintDuringBuild && !eslintrcFile && !packageJsonConfig.eslintConfig) {
      Log.warn(
        `No ESLint configuration detected. Run ${chalk.bold.cyan(
          'next lint'
        )} to begin setup`
      )
      return null
    }

    // Ensure ESLint and necessary plugins and configs are installed:
    const deps: NecessaryDependencies = await hasNecessaryDependencies(
      baseDir,
      false,
      true,
      lintDuringBuild
    )

    // Write default ESLint config if none is present
    // Check for /pages and src/pages is to make sure this happens in Next.js folder
    if (
      existsSync(path.join(baseDir, 'pages')) ||
      existsSync(path.join(baseDir, 'src/pages'))
    ) {
      await writeDefaultConfig(eslintrcFile, pkgJsonPath, packageJsonConfig)
    }

    // Run ESLint
    return await lint(
      deps,
      baseDir,
      filesToLint,
      eslintrcFile,
      pkgJsonPath,
      eslintOptions,
      reportErrorsOnly,
      maxWarnings,
      formatter
    )
  } catch (err) {
    throw err
  }
}<|MERGE_RESOLUTION|>--- conflicted
+++ resolved
@@ -112,14 +112,9 @@
     }
   }
   const lintStart = process.hrtime()
-<<<<<<< HEAD
-
   let results = await eslint.lintFiles(filesToLint)
-=======
-  let results = await eslint.lintFiles(lintDirs)
   let selectedFormatter = null
 
->>>>>>> 34d418c1
   if (options.fix) await ESLint.outputFixes(results)
   if (reportErrorsOnly) results = await ESLint.getErrorResults(results) // Only return errors if --quiet flag is used
 
