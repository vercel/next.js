import fs from 'fs'
import path from 'path'
<<<<<<< HEAD
import chalk from 'chalk'
import findUp from 'find-up'
import dotenvExpand from 'next/dist/compiled/dotenv-expand'
import dotenv, { DotenvConfigOutput } from 'next/dist/compiled/dotenv'
=======
import chalk from 'next/dist/compiled/chalk'
import dotenvExpand from 'next/dist/compiled/dotenv-expand'
import dotenv, { DotenvConfigOutput } from 'next/dist/compiled/dotenv'
import findUp from 'next/dist/compiled/find-up'
>>>>>>> b8d075ef

export type Env = { [key: string]: string }

const packageJsonHasDep = (packageJsonPath: string, dep: string): boolean => {
  const { dependencies, devDependencies } = require(packageJsonPath)
  const allPackages = Object.keys({
    ...dependencies,
    ...devDependencies,
  })

  return allPackages.some(pkg => pkg === dep)
}

export function loadEnvConfig(dir: string, dev?: boolean): Env | false {
  const packageJson = findUp.sync('package.json', { cwd: dir })

  // only do new env loading if dotenv isn't installed since we
  // can't check for an experimental flag in next.config.js
  // since we want to load the env before loading next.config.js
  if (packageJson) {
    // check main `package.json` first
    if (packageJsonHasDep(packageJson, 'dotenv')) {
      return false
    }
    // check for a yarn.lock or lerna.json file in case it's a monorepo
    const monorepoFile = findUp.sync(['yarn.lock', 'lerna.json'], { cwd: dir })

    if (monorepoFile) {
      const monorepoRoot = path.dirname(monorepoFile)
      const monorepoPackageJson = path.join(monorepoRoot, 'package.json')

      try {
        if (packageJsonHasDep(monorepoPackageJson, 'dotenv')) {
          return false
        }
      } catch (_) {}
    }
  } else {
    // we should always have a package.json but disable in case we don't
    return false
  }

  const isTest = process.env.NODE_ENV === 'test'
  const mode = isTest ? 'test' : dev ? 'development' : 'production'
  const dotenvFiles = [
    `.env.${mode}.local`,
    `.env.${mode}`,
    // Don't include `.env.local` for `test` environment
    // since normally you expect tests to produce the same
    // results for everyone
    mode !== 'test' && `.env.local`,
    '.env',
  ].filter(Boolean) as string[]

  const combinedEnv: Env = {
    ...(process.env as any),
  }

  for (const envFile of dotenvFiles) {
    // only load .env if the user provided has an env config file
    const dotEnvPath = path.join(dir, envFile)

    try {
      const contents = fs.readFileSync(dotEnvPath, 'utf8')
      let result: DotenvConfigOutput = {}
      result.parsed = dotenv.parse(contents)

      result = dotenvExpand(result)

      if (result.parsed) {
        console.log(`> ${chalk.cyan.bold('Info:')} Loaded env from ${envFile}`)
      }

      Object.assign(combinedEnv, result.parsed)
    } catch (err) {
      if (err.code !== 'ENOENT') {
        console.log(
          `> ${chalk.cyan.bold('Error: ')} Failed to load env from ${envFile}`,
          err
        )
      }
    }
  }

  // load global env values prefixed with `NEXT_PUBLIC_` to process.env
  for (const key of Object.keys(combinedEnv)) {
    if (
      key.startsWith('NEXT_PUBLIC_') &&
      typeof process.env[key] === 'undefined'
    ) {
      process.env[key] = combinedEnv[key]
    }
  }

  return combinedEnv
}<|MERGE_RESOLUTION|>--- conflicted
+++ resolved
@@ -1,16 +1,9 @@
 import fs from 'fs'
 import path from 'path'
-<<<<<<< HEAD
-import chalk from 'chalk'
-import findUp from 'find-up'
+import chalk from 'next/dist/compiled/chalk'
+import findUp from 'next/dist/compiled/find-up'
 import dotenvExpand from 'next/dist/compiled/dotenv-expand'
 import dotenv, { DotenvConfigOutput } from 'next/dist/compiled/dotenv'
-=======
-import chalk from 'next/dist/compiled/chalk'
-import dotenvExpand from 'next/dist/compiled/dotenv-expand'
-import dotenv, { DotenvConfigOutput } from 'next/dist/compiled/dotenv'
-import findUp from 'next/dist/compiled/find-up'
->>>>>>> b8d075ef
 
 export type Env = { [key: string]: string }
 
@@ -74,6 +67,13 @@
     const dotEnvPath = path.join(dir, envFile)
 
     try {
+      const stats = fs.statSync(dotEnvPath)
+
+      // make sure to only attempt to read files
+      if (!stats.isFile()) {
+        continue
+      }
+
       const contents = fs.readFileSync(dotEnvPath, 'utf8')
       let result: DotenvConfigOutput = {}
       result.parsed = dotenv.parse(contents)
@@ -87,7 +87,7 @@
       Object.assign(combinedEnv, result.parsed)
     } catch (err) {
       if (err.code !== 'ENOENT') {
-        console.log(
+        console.error(
           `> ${chalk.cyan.bold('Error: ')} Failed to load env from ${envFile}`,
           err
         )
