<<<<<<< HEAD
declare module '@babel/plugin-transform-modules-commonjs';
declare module 'next-server/next-config';
declare module 'next-server/constants';
declare module 'next/dist/compiled/webpack/lib/GraphHelpers';

declare module 'node-libs-browser' {
  const nodeLibsBrowser: any;

  export = nodeLibsBrowser
}

declare module 'next/dist/compiled/nanoid/index.js' {
  function nanoid(size?: number): string;

  export = nanoid;
}

declare module 'next/dist/compiled/resolve/index.js' {
  import resolve from 'resolve'

  export = resolve;
}

declare module 'next/dist/compiled/webpack' {
  import webpack from 'webpack'

  export = webpack;
}

declare module 'next/dist/compiled/arg/index.js' {
  function arg<T extends arg.Spec>(spec: T, options?: {argv?: string[], permissive?: boolean}): arg.Result<T>;

  namespace arg {
    export type Handler = (value: string) => any;

    export interface Spec {
      [key: string]: string | Handler | [Handler];
    }

    export type Result<T extends Spec> = { _: string[] } & {
      [K in keyof T]: T[K] extends string
        ? never
        : T[K] extends Handler
        ? ReturnType<T[K]>
        : T[K] extends [Handler]
        ? Array<ReturnType<T[K][0]>>
        : never
    };
  }

  export = arg;
}

declare module 'next/dist/compiled/autodll-webpack-plugin' {
  import webpack from 'next/dist/compiled/webpack'
  class AutoDllPlugin implements webpack.Plugin {
    constructor(settings?: {
      inject?: boolean,
      plugins?: webpack.Configuration["plugins"],
      context?: string,
      debug?: boolean,
      filename?: string,
      path?: string,
      inherit?: boolean,
      entry?: webpack.Entry,
      config?: webpack.Configuration
    })
    apply: webpack.Plugin["apply"]
    [k: string]: any
=======
import React from 'react'

// Extend the React types with missing properties
declare module 'react' {
  // <html amp=""> support
  interface HtmlHTMLAttributes<T> extends React.HTMLAttributes<T> {
    amp?: string;
  }

  // <link nonce=""> support
  interface LinkHTMLAttributes<T> extends HTMLAttributes<T> {
    nonce?: string
>>>>>>> 5aba5e62
  }

  // <style jsx> and <style jsx global> support for styled-jsx
  interface StyleHTMLAttributes<T> extends HTMLAttributes<T> {
    jsx?: boolean;
    global?: boolean;
  }
}<|MERGE_RESOLUTION|>--- conflicted
+++ resolved
@@ -1,74 +1,3 @@
-<<<<<<< HEAD
-declare module '@babel/plugin-transform-modules-commonjs';
-declare module 'next-server/next-config';
-declare module 'next-server/constants';
-declare module 'next/dist/compiled/webpack/lib/GraphHelpers';
-
-declare module 'node-libs-browser' {
-  const nodeLibsBrowser: any;
-
-  export = nodeLibsBrowser
-}
-
-declare module 'next/dist/compiled/nanoid/index.js' {
-  function nanoid(size?: number): string;
-
-  export = nanoid;
-}
-
-declare module 'next/dist/compiled/resolve/index.js' {
-  import resolve from 'resolve'
-
-  export = resolve;
-}
-
-declare module 'next/dist/compiled/webpack' {
-  import webpack from 'webpack'
-
-  export = webpack;
-}
-
-declare module 'next/dist/compiled/arg/index.js' {
-  function arg<T extends arg.Spec>(spec: T, options?: {argv?: string[], permissive?: boolean}): arg.Result<T>;
-
-  namespace arg {
-    export type Handler = (value: string) => any;
-
-    export interface Spec {
-      [key: string]: string | Handler | [Handler];
-    }
-
-    export type Result<T extends Spec> = { _: string[] } & {
-      [K in keyof T]: T[K] extends string
-        ? never
-        : T[K] extends Handler
-        ? ReturnType<T[K]>
-        : T[K] extends [Handler]
-        ? Array<ReturnType<T[K][0]>>
-        : never
-    };
-  }
-
-  export = arg;
-}
-
-declare module 'next/dist/compiled/autodll-webpack-plugin' {
-  import webpack from 'next/dist/compiled/webpack'
-  class AutoDllPlugin implements webpack.Plugin {
-    constructor(settings?: {
-      inject?: boolean,
-      plugins?: webpack.Configuration["plugins"],
-      context?: string,
-      debug?: boolean,
-      filename?: string,
-      path?: string,
-      inherit?: boolean,
-      entry?: webpack.Entry,
-      config?: webpack.Configuration
-    })
-    apply: webpack.Plugin["apply"]
-    [k: string]: any
-=======
 import React from 'react'
 
 // Extend the React types with missing properties
@@ -81,7 +10,6 @@
   // <link nonce=""> support
   interface LinkHTMLAttributes<T> extends HTMLAttributes<T> {
     nonce?: string
->>>>>>> 5aba5e62
   }
 
   // <style jsx> and <style jsx global> support for styled-jsx
