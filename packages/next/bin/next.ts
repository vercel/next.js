#!/usr/bin/env node
import * as log from '../build/output/log'
import arg from 'next/dist/compiled/arg/index.js'
import { NON_STANDARD_NODE_ENV } from '../lib/constants'
<<<<<<< HEAD
import { shouldUseReactRoot } from '../server/utils'
import { commands } from '../lib/commands';
=======
>>>>>>> 59a01ec7
;['react', 'react-dom'].forEach((dependency) => {
  try {
    // When 'npm link' is used it checks the clone location. Not the project.
    require.resolve(dependency)
  } catch (err) {
    console.warn(
      `The module '${dependency}' was not found. Next.js requires that you include it in 'dependencies' of your 'package.json'. To add it, run 'npm install ${dependency}'`
    )
  }
})

const defaultCommand = 'dev'
const args = arg(
  {
    // Types
    '--version': Boolean,
    '--help': Boolean,
    '--inspect': Boolean,

    // Aliases
    '-v': '--version',
    '-h': '--help',
  },
  {
    permissive: true,
  }
)

// Version is inlined into the file using taskr build pipeline
if (args['--version']) {
  console.log(`Next.js v${process.env.__NEXT_VERSION}`)
  process.exit(0)
}

// Check if we are running `next <subcommand>` or `next`
const foundCommand = Boolean(commands[args._[0]])

// Makes sure the `next --help` case is covered
// This help message is only showed for `next --help`
// `next <subcommand> --help` falls through to be handled later
if (!foundCommand && args['--help']) {
  console.log(`
    Usage
      $ next <command>

    Available commands
      ${Object.keys(commands).join(', ')}

    Options
      --version, -v   Version number
      --help, -h      Displays this message

    For more information run a command with the --help flag
      $ next build --help
  `)
  process.exit(0)
}

const command = foundCommand ? args._[0] : defaultCommand
const forwardedArgs = foundCommand ? args._.slice(1) : args._

if (args['--inspect'])
  throw new Error(
    `--inspect flag is deprecated. Use env variable NODE_OPTIONS instead: NODE_OPTIONS='--inspect' next ${command}`
  )

// Make sure the `next <subcommand> --help` case is covered
if (args['--help']) {
  forwardedArgs.push('--help')
}

const defaultEnv = command === 'dev' ? 'development' : 'production'

const standardEnv = ['production', 'development', 'test']

if (process.env.NODE_ENV) {
  const isNotStandard = !standardEnv.includes(process.env.NODE_ENV)
  const shouldWarnCommands =
    process.env.NODE_ENV === 'development'
      ? ['start', 'build']
      : process.env.NODE_ENV === 'production'
      ? ['dev']
      : []

  if (isNotStandard || shouldWarnCommands.includes(command)) {
    log.warn(NON_STANDARD_NODE_ENV)
  }
}

;(process.env as any).NODE_ENV = process.env.NODE_ENV || defaultEnv
;(process.env as any).NEXT_RUNTIME = 'nodejs'

// In node.js runtime, react has to be required after NODE_ENV is set,
// so that the correct dev/prod bundle could be loaded into require.cache.
const { shouldUseReactRoot } = require('../server/utils')
if (shouldUseReactRoot) {
  ;(process.env as any).__NEXT_REACT_ROOT = 'true'
}

// x-ref: https://github.com/vercel/next.js/pull/34688#issuecomment-1047994505
if (process.versions.pnp === '3') {
  const nodeVersionParts = process.versions.node
    .split('.')
    .map((v) => Number(v))

  if (
    nodeVersionParts[0] < 16 ||
    (nodeVersionParts[0] === 16 && nodeVersionParts[1] < 14)
  ) {
    log.warn(
      'Node.js 16.14+ is required for Yarn PnP 3.20+. More info: https://github.com/vercel/next.js/pull/34688#issuecomment-1047994505'
    )
  }
}

// Make sure commands gracefully respect termination signals (e.g. from Docker)
// Allow the graceful termination to be manually configurable
if (!process.env.NEXT_MANUAL_SIG_HANDLE) {
  process.on('SIGTERM', () => process.exit(0))
  process.on('SIGINT', () => process.exit(0))
}

commands[command]()
  .then((exec) => exec(forwardedArgs))
  .then(() => {
    if (command === 'build') {
      // ensure process exits after build completes so open handles/connections
      // don't cause process to hang
      process.exit(0)
    }
  })<|MERGE_RESOLUTION|>--- conflicted
+++ resolved
@@ -2,11 +2,7 @@
 import * as log from '../build/output/log'
 import arg from 'next/dist/compiled/arg/index.js'
 import { NON_STANDARD_NODE_ENV } from '../lib/constants'
-<<<<<<< HEAD
-import { shouldUseReactRoot } from '../server/utils'
 import { commands } from '../lib/commands';
-=======
->>>>>>> 59a01ec7
 ;['react', 'react-dom'].forEach((dependency) => {
   try {
     // When 'npm link' is used it checks the clone location. Not the project.
