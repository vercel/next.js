{
  "name": "next",
  "version": "9.4.5-canary.35",
  "description": "The React Framework",
  "main": "./dist/server/next.js",
  "license": "MIT",
  "repository": "vercel/next.js",
  "bugs": "https://github.com/vercel/next.js/issues",
  "homepage": "https://nextjs.org",
  "types": "types/index.d.ts",
  "files": [
    "dist",
    "app.js",
    "app.d.ts",
    "babel.js",
    "babel.d.ts",
    "client.js",
    "client.d.ts",
    "config.js",
    "config.d.ts",
    "constants.js",
    "constants.d.ts",
    "data.js",
    "data.d.ts",
    "document.js",
    "document.d.ts",
    "dynamic.js",
    "dynamic.d.ts",
    "error.js",
    "error.d.ts",
    "head.js",
    "head.d.ts",
    "link.js",
    "link.d.ts",
    "router.js",
    "router.d.ts",
    "amp.js",
    "amp.d.ts",
    "types/index.d.ts",
    "types/global.d.ts"
  ],
  "bin": {
    "next": "./dist/bin/next"
  },
  "scripts": {
    "build": "taskr",
    "release": "taskr release",
    "prepublish": "npm run release && yarn types",
    "types": "tsc --declaration --emitDeclarationOnly --declarationDir dist",
    "typescript": "tsc --noEmit --declaration",
    "ncc-compiled": "taskr ncc"
  },
  "taskr": {
    "requires": [
      "./taskfile-ncc.js",
      "./taskfile-babel.js",
      "./taskfile-typescript.js"
    ]
  },
  "dependencies": {
    "@ampproject/toolbox-optimizer": "2.5.3",
    "@babel/code-frame": "7.8.3",
    "@babel/core": "7.7.7",
    "@babel/plugin-proposal-class-properties": "7.8.3",
    "@babel/plugin-proposal-nullish-coalescing-operator": "7.8.3",
    "@babel/plugin-proposal-numeric-separator": "7.8.3",
    "@babel/plugin-proposal-object-rest-spread": "7.9.6",
    "@babel/plugin-proposal-optional-chaining": "7.9.0",
    "@babel/plugin-syntax-bigint": "7.8.3",
    "@babel/plugin-syntax-dynamic-import": "7.8.3",
    "@babel/plugin-transform-modules-commonjs": "7.9.6",
    "@babel/plugin-transform-runtime": "7.9.6",
    "@babel/preset-env": "7.9.6",
    "@babel/preset-modules": "0.1.3",
    "@babel/preset-react": "7.9.4",
    "@babel/preset-typescript": "7.9.0",
    "@babel/runtime": "7.9.6",
    "@babel/types": "7.9.6",
<<<<<<< HEAD
    "@next/react-dev-overlay": "9.4.5-canary.34",
    "@next/react-refresh-utils": "9.4.5-canary.34",
    "ast-types": "0.13.2",
=======
    "@next/react-dev-overlay": "9.4.5-canary.35",
    "@next/react-refresh-utils": "9.4.5-canary.35",
>>>>>>> 59f14738
    "babel-plugin-syntax-jsx": "6.18.0",
    "babel-plugin-transform-define": "2.0.0",
    "babel-plugin-transform-react-remove-prop-types": "0.4.24",
    "browserslist": "4.12.0",
    "cacache": "13.0.1",
    "chokidar": "2.1.8",
    "css-loader": "3.5.3",
    "cssnano-simple": "1.0.4",
    "find-cache-dir": "3.3.1",
    "jest-worker": "24.9.0",
    "loader-utils": "2.0.0",
    "mini-css-extract-plugin": "0.8.0",
    "mkdirp": "0.5.3",
    "native-url": "0.3.4",
    "neo-async": "2.6.1",
    "node-html-parser": "^1.2.19",
    "pnp-webpack-plugin": "1.6.4",
    "postcss": "7.0.32",
    "prop-types": "15.7.2",
    "prop-types-exact": "1.2.0",
    "react-is": "16.13.1",
    "react-refresh": "0.8.3",
    "resolve-url-loader": "3.1.1",
    "sass-loader": "8.0.2",
    "schema-utils": "2.6.6",
    "style-loader": "1.2.1",
    "styled-jsx": "3.3.0",
    "use-subscription": "1.4.1",
    "watchpack": "2.0.0-beta.13",
    "web-vitals": "0.2.1",
    "webpack": "4.43.0",
    "webpack-sources": "1.4.3"
  },
  "peerDependencies": {
    "react": "^16.6.0",
    "react-dom": "^16.6.0"
  },
  "devDependencies": {
    "@next/polyfill-nomodule": "9.4.5-canary.35",
    "@taskr/clear": "1.1.0",
    "@taskr/esnext": "1.1.0",
    "@taskr/watch": "1.1.0",
    "@types/amphtml-validator": "1.0.0",
    "@types/babel__code-frame": "7.0.1",
    "@types/babel__core": "7.1.7",
    "@types/babel__generator": "7.6.1",
    "@types/babel__template": "7.0.2",
    "@types/babel__traverse": "7.0.10",
    "@types/ci-info": "2.0.0",
    "@types/comment-json": "1.1.1",
    "@types/compression": "0.0.36",
    "@types/content-type": "1.1.3",
    "@types/cookie": "0.3.3",
    "@types/cross-spawn": "6.0.0",
    "@types/debug": "4.1.5",
    "@types/dotenv": "8.2.0",
    "@types/etag": "1.8.0",
    "@types/fresh": "0.5.0",
    "@types/json5": "0.0.30",
    "@types/jsonwebtoken": "8.3.7",
    "@types/lodash.curry": "4.1.6",
    "@types/lru-cache": "5.1.0",
    "@types/nanoid": "2.0.0",
    "@types/node-fetch": "2.3.4",
    "@types/path-to-regexp": "1.7.0",
    "@types/react": "16.9.17",
    "@types/react-dom": "16.9.4",
    "@types/react-is": "16.7.1",
    "@types/resolve": "0.0.8",
    "@types/send": "0.14.4",
    "@types/styled-jsx": "2.2.8",
    "@types/text-table": "0.2.1",
    "@types/webpack-sources": "0.1.5",
    "@zeit/ncc": "0.22.0",
    "amphtml-validator": "1.0.31",
    "arg": "4.1.0",
    "async-retry": "1.2.3",
    "async-sema": "3.0.0",
    "babel-loader": "8.1.0",
    "babel-plugin-dynamic-import-node": "2.3.3",
    "cache-loader": "4.1.0",
    "chalk": "2.4.2",
    "ci-info": "watson/ci-info#f43f6a1cefff47fb361c88cf4b943fdbcaafe540",
    "comment-json": "3.0.2",
    "compression": "1.7.4",
    "conf": "5.0.0",
    "content-type": "1.0.4",
    "cookie": "0.4.1",
    "debug": "4.1.1",
    "devalue": "2.0.1",
    "dotenv": "8.2.0",
    "dotenv-expand": "5.1.0",
    "escape-string-regexp": "2.0.0",
    "etag": "1.8.1",
    "file-loader": "6.0.0",
    "finally-polyfill": "0.1.0",
    "find-up": "4.1.0",
    "fresh": "0.5.2",
    "gzip-size": "5.1.1",
    "http-proxy": "1.18.0",
    "ignore-loader": "0.1.2",
    "is-docker": "2.0.0",
    "is-wsl": "2.2.0",
    "json5": "2.1.3",
    "jsonwebtoken": "8.5.1",
    "launch-editor": "2.2.1",
    "lodash.curry": "4.1.1",
    "lru-cache": "5.1.1",
    "nanoid": "2.0.3",
    "node-fetch": "2.6.0",
    "ora": "4.0.4",
    "path-to-regexp": "6.1.0",
    "postcss-flexbugs-fixes": "4.2.1",
    "postcss-loader": "3.0.0",
    "postcss-preset-env": "6.7.0",
    "raw-body": "2.4.1",
    "recast": "0.18.5",
    "resolve": "1.11.0",
    "send": "0.17.1",
    "source-map": "0.6.1",
    "string-hash": "1.1.3",
    "strip-ansi": "6.0.0",
    "taskr": "1.1.0",
    "terser": "4.4.2",
    "terser-webpack-plugin": "gist:1b826e8b64f73158df99990d1b4624fa",
    "text-table": "0.2.0",
    "thread-loader": "2.1.3",
    "typescript": "3.8.3",
    "unfetch": "4.1.0",
    "unistore": "3.4.1"
  },
  "engines": {
    "node": ">=10.13.0"
  }
}<|MERGE_RESOLUTION|>--- conflicted
+++ resolved
@@ -76,14 +76,9 @@
     "@babel/preset-typescript": "7.9.0",
     "@babel/runtime": "7.9.6",
     "@babel/types": "7.9.6",
-<<<<<<< HEAD
-    "@next/react-dev-overlay": "9.4.5-canary.34",
-    "@next/react-refresh-utils": "9.4.5-canary.34",
-    "ast-types": "0.13.2",
-=======
     "@next/react-dev-overlay": "9.4.5-canary.35",
     "@next/react-refresh-utils": "9.4.5-canary.35",
->>>>>>> 59f14738
+    "ast-types": "0.13.2",
     "babel-plugin-syntax-jsx": "6.18.0",
     "babel-plugin-transform-define": "2.0.0",
     "babel-plugin-transform-react-remove-prop-types": "0.4.24",
