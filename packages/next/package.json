{
  "name": "next",
  "version": "12.3.2-canary.15",
  "description": "The React Framework",
  "main": "./dist/server/next.js",
  "license": "MIT",
  "repository": "vercel/next.js",
  "bugs": "https://github.com/vercel/next.js/issues",
  "homepage": "https://nextjs.org",
  "types": "index.d.ts",
  "files": [
    "dist",
    "app.js",
    "app.d.ts",
    "babel.js",
    "babel.d.ts",
    "client.js",
    "client.d.ts",
    "config.js",
    "config.d.ts",
    "constants.js",
    "constants.d.ts",
    "document.js",
    "document.d.ts",
    "dynamic.js",
    "dynamic.d.ts",
    "error.js",
    "error.d.ts",
    "future",
    "script.js",
    "script.d.ts",
    "server.js",
    "server.d.ts",
    "head.js",
    "head.d.ts",
    "image.js",
    "image.d.ts",
    "link.js",
    "link.d.ts",
    "router.js",
    "router.d.ts",
    "jest.js",
    "jest.d.ts",
    "amp.js",
    "amp.d.ts",
    "index.d.ts",
    "types/index.d.ts",
    "types/global.d.ts",
    "types/compiled.d.ts",
    "image-types/global.d.ts",
    "font"
  ],
  "bin": {
    "next": "./dist/bin/next"
  },
  "scripts": {
    "dev": "taskr",
    "release": "taskr release",
    "build": "pnpm release && pnpm types",
    "prepublishOnly": "cd ../../ && turbo run build",
    "types": "tsc --declaration --emitDeclarationOnly --declarationDir dist",
    "typescript": "tsec --noEmit",
    "ncc-compiled": "ncc cache clean && taskr ncc"
  },
  "taskr": {
    "requires": [
      "./taskfile-ncc.js",
      "./taskfile-swc.js"
    ]
  },
  "dependencies": {
    "@next/env": "12.3.2-canary.15",
    "@swc/helpers": "0.4.11",
    "caniuse-lite": "^1.0.30001406",
    "postcss": "8.4.14",
    "styled-jsx": "5.0.7",
    "use-sync-external-store": "1.2.0"
  },
  "peerDependencies": {
    "fibers": ">= 3.1.0",
    "node-sass": "^6.0.0 || ^7.0.0",
    "react": "^17.0.2 || ^18.0.0-0",
    "react-dom": "^17.0.2 || ^18.0.0-0",
    "sass": "^1.3.0"
  },
  "peerDependenciesMeta": {
    "node-sass": {
      "optional": true
    },
    "sass": {
      "optional": true
    },
    "fibers": {
      "optional": true
    }
  },
  "devDependencies": {
    "@ampproject/toolbox-optimizer": "2.8.3",
    "@babel/code-frame": "7.12.11",
    "@babel/core": "7.18.0",
    "@babel/eslint-parser": "7.18.2",
    "@babel/generator": "7.18.0",
    "@babel/plugin-proposal-class-properties": "7.14.5",
    "@babel/plugin-proposal-export-namespace-from": "7.14.5",
    "@babel/plugin-proposal-numeric-separator": "7.14.5",
    "@babel/plugin-proposal-object-rest-spread": "7.14.7",
    "@babel/plugin-syntax-bigint": "7.8.3",
    "@babel/plugin-syntax-dynamic-import": "7.8.3",
    "@babel/plugin-syntax-import-assertions": "7.16.7",
    "@babel/plugin-syntax-jsx": "7.14.5",
    "@babel/plugin-transform-modules-commonjs": "7.18.0",
    "@babel/plugin-transform-runtime": "7.18.0",
    "@babel/preset-env": "7.18.0",
    "@babel/preset-react": "7.14.5",
    "@babel/preset-typescript": "7.17.12",
    "@babel/runtime": "7.15.4",
    "@babel/traverse": "7.18.0",
    "@babel/types": "7.18.0",
    "@edge-runtime/primitives": "1.1.0-beta.34",
    "@hapi/accept": "5.0.2",
    "@napi-rs/cli": "2.7.0",
    "@napi-rs/triples": "1.1.0",
<<<<<<< HEAD
    "@next/polyfill-module": "workspace:*",
    "@next/polyfill-nomodule": "workspace:*",
    "@next/react-dev-overlay": "workspace:*",
    "@next/react-refresh-utils": "workspace:*",
    "@next/swc": "workspace:*",
=======
    "@next/polyfill-module": "12.3.2-canary.15",
    "@next/polyfill-nomodule": "12.3.2-canary.15",
    "@next/react-dev-overlay": "12.3.2-canary.15",
    "@next/react-refresh-utils": "12.3.2-canary.15",
    "@next/swc": "12.3.2-canary.15",
>>>>>>> 05c2fe0b
    "@segment/ajv-human-errors": "2.1.2",
    "@taskr/clear": "1.1.0",
    "@taskr/esnext": "1.1.0",
    "@taskr/watch": "1.1.0",
    "@types/amphtml-validator": "1.0.0",
    "@types/babel__code-frame": "7.0.2",
    "@types/babel__core": "7.1.12",
    "@types/babel__generator": "7.6.2",
    "@types/babel__template": "7.4.0",
    "@types/babel__traverse": "7.11.0",
    "@types/bytes": "3.1.1",
    "@types/ci-info": "2.0.0",
    "@types/compression": "0.0.36",
    "@types/content-disposition": "0.5.4",
    "@types/content-type": "1.1.3",
    "@types/cookie": "0.3.3",
    "@types/cross-spawn": "6.0.0",
    "@types/debug": "4.1.5",
    "@types/fresh": "0.5.0",
    "@types/glob": "7.1.1",
    "@types/jsonwebtoken": "8.3.7",
    "@types/lodash": "4.14.149",
    "@types/lodash.curry": "4.1.6",
    "@types/lru-cache": "5.1.0",
    "@types/micromatch": "4.0.2",
    "@types/node-fetch": "2.6.1",
    "@types/path-to-regexp": "1.7.0",
    "@types/react": "16.9.17",
    "@types/react-dom": "16.9.4",
    "@types/react-is": "16.7.1",
    "@types/semver": "7.3.1",
    "@types/send": "0.14.4",
    "@types/tar": "4.0.3",
    "@types/text-table": "0.2.1",
    "@types/ua-parser-js": "0.7.36",
    "@types/uuid": "8.3.1",
    "@types/webpack-sources1": "npm:@types/webpack-sources@0.1.5",
    "@types/ws": "8.2.0",
    "@vercel/ncc": "0.34.0",
    "@vercel/nft": "0.22.1",
    "acorn": "8.5.0",
    "ajv": "8.11.0",
    "amphtml-validator": "1.0.35",
    "arg": "4.1.0",
    "assert": "2.0.0",
    "async-retry": "1.2.3",
    "async-sema": "3.0.0",
    "babel-plugin-transform-define": "2.0.0",
    "babel-plugin-transform-react-remove-prop-types": "0.4.24",
    "browserify-zlib": "0.2.0",
    "browserslist": "4.20.2",
    "buffer": "5.6.0",
    "bytes": "3.1.1",
    "chalk": "2.4.2",
    "ci-info": "watson/ci-info#f43f6a1cefff47fb361c88cf4b943fdbcaafe540",
    "cli-select": "1.1.2",
    "comment-json": "3.0.3",
    "compression": "1.7.4",
    "conf": "5.0.0",
    "constants-browserify": "1.0.0",
    "content-disposition": "0.5.3",
    "content-type": "1.0.4",
    "cookie": "0.4.1",
    "cross-spawn": "6.0.5",
    "crypto-browserify": "3.12.0",
    "cssnano-simple": "3.0.1",
    "debug": "4.1.1",
    "devalue": "2.0.1",
    "domain-browser": "4.19.0",
    "edge-runtime": "1.1.0-beta.34",
    "events": "3.3.0",
    "find-cache-dir": "3.3.1",
    "find-up": "4.1.0",
    "fresh": "0.5.2",
    "get-orientation": "1.1.2",
    "glob": "7.1.7",
    "gzip-size": "5.1.1",
    "http-proxy": "1.18.1",
    "https-browserify": "1.0.0",
    "icss-utils": "5.1.0",
    "ignore-loader": "0.1.2",
    "image-size": "1.0.0",
    "is-docker": "2.0.0",
    "is-wsl": "2.2.0",
    "jest-worker": "27.0.0-next.5",
    "json5": "2.2.1",
    "jsonwebtoken": "8.5.1",
    "loader-utils2": "npm:loader-utils@2.0.0",
    "loader-utils3": "npm:loader-utils@3.1.3",
    "lodash.curry": "4.1.1",
    "lru-cache": "5.1.1",
    "micromatch": "4.0.4",
    "mini-css-extract-plugin": "2.4.3",
    "nanoid": "3.1.32",
    "native-url": "0.3.4",
    "neo-async": "2.6.1",
    "node-fetch": "2.6.7",
    "node-html-parser": "5.3.3",
    "ora": "4.0.4",
    "os-browserify": "0.3.0",
    "p-limit": "3.1.0",
    "path-browserify": "1.0.1",
    "path-to-regexp": "6.1.0",
    "postcss-flexbugs-fixes": "5.0.2",
    "postcss-modules-extract-imports": "3.0.0",
    "postcss-modules-local-by-default": "4.0.0",
    "postcss-modules-scope": "3.0.0",
    "postcss-modules-values": "4.0.0",
    "postcss-preset-env": "7.4.3",
    "postcss-safe-parser": "6.0.0",
    "postcss-scss": "4.0.3",
    "postcss-value-parser": "4.2.0",
    "process": "0.11.10",
    "punycode": "2.1.1",
    "querystring-es3": "0.2.1",
    "raw-body": "2.4.1",
    "react-is": "17.0.2",
    "react-refresh": "0.12.0",
    "react-server-dom-webpack": "0.0.0-experimental-cb5084d1c-20220924",
    "regenerator-runtime": "0.13.4",
    "sass-loader": "12.4.0",
    "schema-utils2": "npm:schema-utils@2.7.1",
    "schema-utils3": "npm:schema-utils@3.0.0",
    "semver": "7.3.2",
    "send": "0.17.1",
    "setimmediate": "1.0.5",
    "source-map": "0.6.1",
    "stream-browserify": "3.0.0",
    "stream-http": "3.1.1",
    "string-hash": "1.1.3",
    "string_decoder": "1.3.0",
    "strip-ansi": "6.0.0",
    "tar": "6.1.11",
    "taskr": "1.1.0",
    "terser": "5.14.1",
    "text-table": "0.2.0",
    "timers-browserify": "2.0.12",
    "tty-browserify": "0.0.1",
    "ua-parser-js": "0.7.28",
    "undici": "5.10.0",
    "unistore": "3.4.1",
    "util": "0.12.4",
    "uuid": "8.3.2",
    "vm-browserify": "1.1.2",
    "watchpack": "2.4.0",
    "web-vitals": "3.0.0",
    "webpack": "5.74.0",
    "webpack-sources1": "npm:webpack-sources@1.4.3",
    "webpack-sources3": "npm:webpack-sources@3.2.3",
    "ws": "8.2.3"
  },
  "resolutions": {
    "browserslist": "4.20.2",
    "caniuse-lite": "1.0.30001406"
  },
  "engines": {
    "node": ">=12.22.0"
  }
}<|MERGE_RESOLUTION|>--- conflicted
+++ resolved
@@ -120,19 +120,11 @@
     "@hapi/accept": "5.0.2",
     "@napi-rs/cli": "2.7.0",
     "@napi-rs/triples": "1.1.0",
-<<<<<<< HEAD
     "@next/polyfill-module": "workspace:*",
     "@next/polyfill-nomodule": "workspace:*",
     "@next/react-dev-overlay": "workspace:*",
     "@next/react-refresh-utils": "workspace:*",
     "@next/swc": "workspace:*",
-=======
-    "@next/polyfill-module": "12.3.2-canary.15",
-    "@next/polyfill-nomodule": "12.3.2-canary.15",
-    "@next/react-dev-overlay": "12.3.2-canary.15",
-    "@next/react-refresh-utils": "12.3.2-canary.15",
-    "@next/swc": "12.3.2-canary.15",
->>>>>>> 05c2fe0b
     "@segment/ajv-human-errors": "2.1.2",
     "@taskr/clear": "1.1.0",
     "@taskr/esnext": "1.1.0",
