{
  "name": "next",
  "version": "11.0.2-canary.21",
  "description": "The React Framework",
  "main": "./dist/server/next.js",
  "license": "MIT",
  "repository": "vercel/next.js",
  "bugs": "https://github.com/vercel/next.js/issues",
  "homepage": "https://nextjs.org",
  "types": "types/index.d.ts",
  "files": [
    "dist",
    "app.js",
    "app.d.ts",
    "babel.js",
    "babel.d.ts",
    "client.js",
    "client.d.ts",
    "config.js",
    "config.d.ts",
    "constants.js",
    "constants.d.ts",
    "data.js",
    "data.d.ts",
    "document.js",
    "document.d.ts",
    "dynamic.js",
    "dynamic.d.ts",
    "error.js",
    "error.d.ts",
    "script.js",
    "script.d.ts",
    "head.js",
    "head.d.ts",
    "image.js",
    "image.d.ts",
    "link.js",
    "link.d.ts",
    "router.js",
    "router.d.ts",
    "amp.js",
    "amp.d.ts",
    "types/index.d.ts",
    "types/global.d.ts",
    "image-types/global.d.ts"
  ],
  "bin": {
    "next": "./dist/bin/next"
  },
  "scripts": {
    "dev": "taskr",
    "release": "taskr release",
    "prepublish": "npm run release && yarn types",
    "types": "tsc --declaration --emitDeclarationOnly --declarationDir dist",
    "typescript": "tsc --noEmit --declaration",
    "ncc-compiled": "ncc cache clean && taskr ncc",
    "build-native": "napi build --platform --release --cargo-cwd build/swc native"
  },
  "taskr": {
    "requires": [
      "./taskfile-ncc.js",
      "./taskfile-babel.js",
      "./taskfile-swc.js"
    ]
  },
  "dependencies": {
    "@babel/runtime": "7.12.5",
    "@hapi/accept": "5.0.2",
<<<<<<< HEAD
    "@next/env": "11.0.2-canary.20",
    "@next/polyfill-module": "11.0.2-canary.20",
    "@next/react-dev-overlay": "11.0.2-canary.20",
    "@next/react-refresh-utils": "11.0.2-canary.20",
    "@node-rs/helper": "1.2.1",
=======
    "@next/env": "11.0.2-canary.21",
    "@next/polyfill-module": "11.0.2-canary.21",
    "@next/react-dev-overlay": "11.0.2-canary.21",
    "@next/react-refresh-utils": "11.0.2-canary.21",
>>>>>>> f657e09b
    "assert": "2.0.0",
    "ast-types": "0.13.2",
    "browserify-zlib": "0.2.0",
    "browserslist": "4.16.6",
    "buffer": "5.6.0",
    "caniuse-lite": "^1.0.30001228",
    "chalk": "2.4.2",
    "chokidar": "3.5.1",
    "constants-browserify": "1.0.0",
    "crypto-browserify": "3.12.0",
    "cssnano-simple": "3.0.0",
    "domain-browser": "4.19.0",
    "encoding": "0.1.13",
    "etag": "1.8.1",
    "find-cache-dir": "3.3.1",
    "get-orientation": "1.1.2",
    "https-browserify": "1.0.0",
    "image-size": "1.0.0",
    "jest-worker": "27.0.0-next.5",
    "native-url": "0.3.4",
    "node-fetch": "2.6.1",
    "node-html-parser": "1.4.9",
    "node-libs-browser": "^2.2.1",
    "os-browserify": "0.3.0",
    "p-limit": "3.1.0",
    "path-browserify": "1.0.1",
    "pnp-webpack-plugin": "1.6.4",
    "postcss": "8.2.15",
    "process": "0.11.10",
    "prop-types": "15.7.2",
    "querystring-es3": "0.2.1",
    "raw-body": "2.4.1",
    "react-is": "17.0.2",
    "react-refresh": "0.8.3",
    "stream-browserify": "3.0.0",
    "stream-http": "3.1.1",
    "string_decoder": "1.3.0",
    "styled-jsx": "3.3.2",
    "timers-browserify": "2.0.12",
    "tty-browserify": "0.0.1",
    "use-subscription": "1.5.1",
    "util": "0.12.3",
    "vm-browserify": "1.1.2",
    "watchpack": "2.1.1"
  },
  "peerDependencies": {
    "fibers": ">= 3.1.0",
    "node-sass": "^4.0.0 || ^5.0.0",
    "react": "^17.0.2",
    "react-dom": "^17.0.2",
    "sass": "^1.3.0"
  },
  "peerDependenciesMeta": {
    "node-sass": {
      "optional": true
    },
    "sass": {
      "optional": true
    },
    "fibers": {
      "optional": true
    }
  },
  "devDependencies": {
    "@ampproject/toolbox-optimizer": "2.7.1-alpha.0",
    "@babel/code-frame": "7.12.11",
    "@babel/core": "7.12.10",
    "@babel/eslint-parser": "7.13.14",
    "@babel/generator": "^7.12.10",
    "@babel/plugin-proposal-class-properties": "7.12.1",
    "@babel/plugin-proposal-export-namespace-from": "7.12.1",
    "@babel/plugin-proposal-numeric-separator": "7.12.7",
    "@babel/plugin-proposal-object-rest-spread": "7.12.1",
    "@babel/plugin-syntax-bigint": "7.8.3",
    "@babel/plugin-syntax-dynamic-import": "7.8.3",
    "@babel/plugin-syntax-jsx": "7.12.1",
    "@babel/plugin-transform-modules-commonjs": "7.12.1",
    "@babel/plugin-transform-runtime": "7.12.10",
    "@babel/preset-env": "7.12.11",
    "@babel/preset-react": "7.12.10",
    "@babel/preset-typescript": "7.12.7",
    "@babel/traverse": "^7.12.10",
    "@babel/types": "7.12.12",
<<<<<<< HEAD
    "@napi-rs/cli": "1.1.0",
    "@next/polyfill-nomodule": "11.0.2-canary.20",
=======
    "@next/polyfill-nomodule": "11.0.2-canary.21",
>>>>>>> f657e09b
    "@taskr/clear": "1.1.0",
    "@taskr/esnext": "1.1.0",
    "@taskr/watch": "1.1.0",
    "@types/amphtml-validator": "1.0.0",
    "@types/babel__code-frame": "7.0.2",
    "@types/babel__core": "7.1.12",
    "@types/babel__generator": "7.6.2",
    "@types/babel__template": "7.4.0",
    "@types/babel__traverse": "7.11.0",
    "@types/ci-info": "2.0.0",
    "@types/compression": "0.0.36",
    "@types/content-type": "1.1.3",
    "@types/cookie": "0.3.3",
    "@types/cross-spawn": "6.0.0",
    "@types/debug": "4.1.5",
    "@types/etag": "1.8.0",
    "@types/fresh": "0.5.0",
    "@types/jsonwebtoken": "8.3.7",
    "@types/lodash.curry": "4.1.6",
    "@types/lru-cache": "5.1.0",
    "@types/node-fetch": "2.3.4",
    "@types/path-to-regexp": "1.7.0",
    "@types/react": "16.9.17",
    "@types/react-dom": "16.9.4",
    "@types/react-is": "16.7.1",
    "@types/semver": "7.3.1",
    "@types/send": "0.14.4",
    "@types/styled-jsx": "2.2.8",
    "@types/text-table": "0.2.1",
    "@types/webpack": "5.28.0",
    "@types/webpack-sources": "0.1.5",
    "@vercel/ncc": "0.27.0",
    "amphtml-validator": "1.0.33",
    "arg": "4.1.0",
    "ast-types": "0.13.2",
    "async-retry": "1.2.3",
    "async-sema": "3.0.0",
    "babel-plugin-dynamic-import-node": "2.3.3",
    "babel-plugin-transform-define": "2.0.0",
    "babel-plugin-transform-react-remove-prop-types": "0.4.24",
    "bfj": "7.0.2",
    "cacache": "15.0.5",
    "ci-info": "watson/ci-info#f43f6a1cefff47fb361c88cf4b943fdbcaafe540",
    "comment-json": "3.0.3",
    "compression": "1.7.4",
    "conf": "5.0.0",
    "content-type": "1.0.4",
    "cookie": "0.4.1",
    "css-loader": "4.3.0",
    "debug": "4.1.1",
    "devalue": "2.0.1",
    "escape-string-regexp": "2.0.0",
    "file-loader": "6.0.0",
    "find-cache-dir": "3.3.1",
    "find-up": "4.1.0",
    "fresh": "0.5.2",
    "gzip-size": "5.1.1",
    "http-proxy": "1.18.1",
    "ignore-loader": "0.1.2",
    "is-docker": "2.0.0",
    "is-wsl": "2.2.0",
    "json5": "2.2.0",
    "jsonwebtoken": "8.5.1",
    "loader-utils": "2.0.0",
    "lodash.curry": "4.1.1",
    "lru-cache": "5.1.1",
    "mini-css-extract-plugin": "1.5.0",
    "nanoid": "3.1.20",
    "neo-async": "2.6.1",
    "ora": "4.0.4",
    "path-to-regexp": "6.1.0",
    "postcss-flexbugs-fixes": "5.0.2",
    "postcss-loader": "4.3.0",
    "postcss-preset-env": "6.7.0",
    "postcss-scss": "3.0.5",
    "recast": "0.18.5",
    "resolve-url-loader": "3.1.2",
    "sass-loader": "10.0.5",
    "schema-utils": "2.7.1",
    "semver": "7.3.2",
    "send": "0.17.1",
    "source-map": "0.6.1",
    "string-hash": "1.1.3",
    "strip-ansi": "6.0.0",
    "taskr": "1.1.0",
    "terser": "5.5.1",
    "text-table": "0.2.0",
    "typescript": "4.3.4",
    "unistore": "3.4.1",
    "web-vitals": "2.1.0",
    "webpack": "4.44.1",
    "webpack-sources": "1.4.3"
  },
  "engines": {
    "node": ">=12.0.0"
  },
  "napi": {
    "name": "next-swc",
    "triples": {
      "defaults": true
    }
  }
}<|MERGE_RESOLUTION|>--- conflicted
+++ resolved
@@ -66,18 +66,11 @@
   "dependencies": {
     "@babel/runtime": "7.12.5",
     "@hapi/accept": "5.0.2",
-<<<<<<< HEAD
-    "@next/env": "11.0.2-canary.20",
-    "@next/polyfill-module": "11.0.2-canary.20",
-    "@next/react-dev-overlay": "11.0.2-canary.20",
-    "@next/react-refresh-utils": "11.0.2-canary.20",
-    "@node-rs/helper": "1.2.1",
-=======
     "@next/env": "11.0.2-canary.21",
     "@next/polyfill-module": "11.0.2-canary.21",
     "@next/react-dev-overlay": "11.0.2-canary.21",
     "@next/react-refresh-utils": "11.0.2-canary.21",
->>>>>>> f657e09b
+    "@node-rs/helper": "1.2.1",
     "assert": "2.0.0",
     "ast-types": "0.13.2",
     "browserify-zlib": "0.2.0",
@@ -161,12 +154,8 @@
     "@babel/preset-typescript": "7.12.7",
     "@babel/traverse": "^7.12.10",
     "@babel/types": "7.12.12",
-<<<<<<< HEAD
     "@napi-rs/cli": "1.1.0",
-    "@next/polyfill-nomodule": "11.0.2-canary.20",
-=======
     "@next/polyfill-nomodule": "11.0.2-canary.21",
->>>>>>> f657e09b
     "@taskr/clear": "1.1.0",
     "@taskr/esnext": "1.1.0",
     "@taskr/watch": "1.1.0",
