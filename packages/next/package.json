{
  "name": "next",
  "version": "13.1.7-canary.15",
  "description": "The React Framework",
  "main": "./dist/server/next.js",
  "license": "MIT",
  "repository": "vercel/next.js",
  "bugs": "https://github.com/vercel/next.js/issues",
  "homepage": "https://nextjs.org",
  "types": "index.d.ts",
  "files": [
    "dist",
    "app.js",
    "app.d.ts",
    "babel.js",
    "babel.d.ts",
    "client.js",
    "client.d.ts",
    "compat",
    "config.js",
    "config.d.ts",
    "constants.js",
    "constants.d.ts",
    "document.js",
    "document.d.ts",
    "dynamic.js",
    "dynamic.d.ts",
    "error.js",
    "error.d.ts",
    "future",
    "legacy",
    "script.js",
    "script.d.ts",
    "server.js",
    "server.d.ts",
    "head.js",
    "head.d.ts",
    "image.js",
    "image.d.ts",
    "link.js",
    "link.d.ts",
    "router.js",
    "router.d.ts",
    "jest.js",
    "jest.d.ts",
    "amp.js",
    "amp.d.ts",
    "index.d.ts",
    "types/index.d.ts",
    "types/global.d.ts",
    "types/compiled.d.ts",
    "image-types/global.d.ts",
    "navigation-types/navigation.d.ts",
    "navigation-types/compat/navigation.d.ts",
    "font",
    "navigation.js",
    "navigation.d.ts",
    "headers.js",
    "headers.d.ts",
    "navigation-types"
  ],
  "bin": {
    "next": "./dist/bin/next"
  },
  "scripts": {
    "dev": "taskr",
    "release": "taskr release",
    "build": "pnpm release && pnpm types",
    "prepublishOnly": "cd ../../ && turbo run build",
    "types": "tsc --declaration --emitDeclarationOnly --stripInternal --declarationDir dist",
    "typescript": "tsec --noEmit",
    "ncc-compiled": "ncc cache clean && taskr ncc",
    "test-pack": "cd ../../ && pnpm test-pack next"
  },
  "taskr": {
    "requires": [
      "./taskfile-ncc.js",
      "./taskfile-swc.js",
      "./taskfile-watch.js"
    ]
  },
  "dependencies": {
<<<<<<< HEAD
    "@next/env": "13.1.7-canary.12",
    "@next/font": "13.1.7-canary.12",
=======
    "@next/env": "13.1.7-canary.15",
>>>>>>> 79da1e7b
    "@swc/helpers": "0.4.14",
    "caniuse-lite": "^1.0.30001406",
    "postcss": "8.4.14",
    "styled-jsx": "5.1.1"
  },
  "peerDependencies": {
    "fibers": ">= 3.1.0",
    "node-sass": "^6.0.0 || ^7.0.0",
    "react": "^18.2.0",
    "react-dom": "^18.2.0",
    "sass": "^1.3.0"
  },
  "peerDependenciesMeta": {
    "node-sass": {
      "optional": true
    },
    "sass": {
      "optional": true
    },
    "fibers": {
      "optional": true
    }
  },
  "devDependencies": {
    "@ampproject/toolbox-optimizer": "2.8.3",
    "@babel/code-frame": "7.12.11",
    "@babel/core": "7.18.0",
    "@babel/eslint-parser": "7.18.2",
    "@babel/generator": "7.18.0",
    "@babel/plugin-proposal-class-properties": "7.14.5",
    "@babel/plugin-proposal-export-namespace-from": "7.14.5",
    "@babel/plugin-proposal-numeric-separator": "7.14.5",
    "@babel/plugin-proposal-object-rest-spread": "7.14.7",
    "@babel/plugin-syntax-bigint": "7.8.3",
    "@babel/plugin-syntax-dynamic-import": "7.8.3",
    "@babel/plugin-syntax-import-assertions": "7.16.7",
    "@babel/plugin-syntax-jsx": "7.14.5",
    "@babel/plugin-transform-modules-commonjs": "7.18.0",
    "@babel/plugin-transform-runtime": "7.18.0",
    "@babel/preset-env": "7.18.0",
    "@babel/preset-react": "7.14.5",
    "@babel/preset-typescript": "7.17.12",
    "@babel/runtime": "7.15.4",
    "@babel/traverse": "7.18.0",
    "@babel/types": "7.18.0",
    "@edge-runtime/primitives": "2.0.0",
    "@hapi/accept": "5.0.2",
    "@napi-rs/cli": "2.14.7",
    "@napi-rs/triples": "1.1.0",
    "@next/polyfill-module": "13.1.7-canary.15",
    "@next/polyfill-nomodule": "13.1.7-canary.15",
    "@next/react-dev-overlay": "13.1.7-canary.15",
    "@next/react-refresh-utils": "13.1.7-canary.15",
    "@next/swc": "13.1.7-canary.15",
    "@segment/ajv-human-errors": "2.1.2",
    "@taskr/clear": "1.1.0",
    "@taskr/esnext": "1.1.0",
    "@types/amphtml-validator": "1.0.0",
    "@types/babel__code-frame": "7.0.2",
    "@types/babel__core": "7.1.12",
    "@types/babel__generator": "7.6.2",
    "@types/babel__template": "7.4.0",
    "@types/babel__traverse": "7.11.0",
    "@types/bytes": "3.1.1",
    "@types/ci-info": "2.0.0",
    "@types/compression": "0.0.36",
    "@types/content-disposition": "0.5.4",
    "@types/content-type": "1.1.3",
    "@types/cookie": "0.3.3",
    "@types/cross-spawn": "6.0.0",
    "@types/debug": "4.1.5",
    "@types/fresh": "0.5.0",
    "@types/glob": "7.1.1",
    "@types/jsonwebtoken": "9.0.0",
    "@types/lodash": "4.14.149",
    "@types/lodash.curry": "4.1.6",
    "@types/lru-cache": "5.1.0",
    "@types/micromatch": "4.0.2",
    "@types/node-fetch": "2.6.1",
    "@types/path-to-regexp": "1.7.0",
    "@types/platform": "1.3.4",
    "@types/react": "16.9.17",
    "@types/react-dom": "16.9.4",
    "@types/react-is": "16.7.1",
    "@types/semver": "7.3.1",
    "@types/send": "0.14.4",
    "@types/shell-quote": "1.7.1",
    "@types/tar": "4.0.3",
    "@types/text-table": "0.2.1",
    "@types/ua-parser-js": "0.7.36",
    "@types/uuid": "8.3.1",
    "@types/webpack-sources1": "npm:@types/webpack-sources@0.1.5",
    "@types/ws": "8.2.0",
    "@vercel/ncc": "0.34.0",
    "@vercel/nft": "0.22.6",
    "acorn": "8.5.0",
    "ajv": "8.11.0",
    "amphtml-validator": "1.0.35",
    "anser": "1.4.9",
    "arg": "4.1.0",
    "assert": "2.0.0",
    "async-retry": "1.2.3",
    "async-sema": "3.0.0",
    "babel-plugin-transform-define": "2.0.0",
    "babel-plugin-transform-react-remove-prop-types": "0.4.24",
    "browserify-zlib": "0.2.0",
    "browserslist": "4.20.2",
    "buffer": "5.6.0",
    "bytes": "3.1.1",
    "chalk": "2.4.2",
    "ci-info": "watson/ci-info#f43f6a1cefff47fb361c88cf4b943fdbcaafe540",
    "cli-select": "1.1.2",
    "client-only": "0.0.1",
    "comment-json": "3.0.3",
    "compression": "1.7.4",
    "conf": "5.0.0",
    "constants-browserify": "1.0.0",
    "content-disposition": "0.5.3",
    "content-type": "1.0.4",
    "cookie": "0.4.1",
    "cross-spawn": "7.0.3",
    "crypto-browserify": "3.12.0",
    "css.escape": "1.5.1",
    "cssnano-simple": "3.0.1",
    "data-uri-to-buffer": "3.0.1",
    "debug": "4.1.1",
    "devalue": "2.0.1",
    "domain-browser": "4.19.0",
    "edge-runtime": "2.0.0",
    "events": "3.3.0",
    "find-cache-dir": "3.3.1",
    "find-up": "4.1.0",
    "fresh": "0.5.2",
    "get-orientation": "1.1.2",
    "glob": "7.1.7",
    "gzip-size": "5.1.1",
    "http-proxy": "1.18.1",
    "https-browserify": "1.0.0",
    "icss-utils": "5.1.0",
    "ignore-loader": "0.1.2",
    "image-size": "1.0.0",
    "is-docker": "2.0.0",
    "is-wsl": "2.2.0",
    "jest-worker": "27.0.0-next.5",
    "json5": "2.2.3",
    "jsonwebtoken": "9.0.0",
    "loader-utils2": "npm:loader-utils@2.0.0",
    "loader-utils3": "npm:loader-utils@3.1.3",
    "lodash.curry": "4.1.1",
    "lru-cache": "5.1.1",
    "micromatch": "4.0.4",
    "mini-css-extract-plugin": "2.4.3",
    "nanoid": "3.1.32",
    "native-url": "0.3.4",
    "neo-async": "2.6.1",
    "node-fetch": "2.6.7",
    "node-html-parser": "5.3.3",
    "ora": "4.0.4",
    "os-browserify": "0.3.0",
    "p-limit": "3.1.0",
    "path-browserify": "1.0.1",
    "path-to-regexp": "6.1.0",
    "platform": "1.3.6",
    "postcss-flexbugs-fixes": "5.0.2",
    "postcss-modules-extract-imports": "3.0.0",
    "postcss-modules-local-by-default": "4.0.0",
    "postcss-modules-scope": "3.0.0",
    "postcss-modules-values": "4.0.0",
    "postcss-preset-env": "7.4.3",
    "postcss-safe-parser": "6.0.0",
    "postcss-scss": "4.0.3",
    "postcss-value-parser": "4.2.0",
    "process": "0.11.10",
    "punycode": "2.1.1",
    "querystring-es3": "0.2.1",
    "raw-body": "2.4.1",
    "react-is": "18.2.0",
    "react-refresh": "0.12.0",
    "regenerator-runtime": "0.13.4",
    "sass-loader": "12.4.0",
    "schema-utils2": "npm:schema-utils@2.7.1",
    "schema-utils3": "npm:schema-utils@3.0.0",
    "semver": "7.3.2",
    "send": "0.17.1",
    "server-only": "0.0.1",
    "setimmediate": "1.0.5",
    "shell-quote": "1.7.3",
    "source-map": "0.6.1",
    "stacktrace-parser": "0.1.10",
    "stream-browserify": "3.0.0",
    "stream-http": "3.1.1",
    "string-hash": "1.1.3",
    "string_decoder": "1.3.0",
    "strip-ansi": "6.0.0",
    "tar": "6.1.11",
    "taskr": "1.1.0",
    "terser": "5.14.1",
    "text-table": "0.2.0",
    "timers-browserify": "2.0.12",
    "tty-browserify": "0.0.1",
    "ua-parser-js": "0.7.28",
    "undici": "5.14.0",
    "unistore": "3.4.1",
    "util": "0.12.4",
    "uuid": "8.3.2",
    "vm-browserify": "1.1.2",
    "watchpack": "2.4.0",
    "web-vitals": "3.0.0",
    "webpack": "5.74.0",
    "webpack-sources1": "npm:webpack-sources@1.4.3",
    "webpack-sources3": "npm:webpack-sources@3.2.3",
    "ws": "8.2.3"
  },
  "resolutions": {
    "browserslist": "4.20.2",
    "caniuse-lite": "1.0.30001406"
  },
  "engines": {
    "node": ">=14.6.0"
  }
}<|MERGE_RESOLUTION|>--- conflicted
+++ resolved
@@ -80,12 +80,8 @@
     ]
   },
   "dependencies": {
-<<<<<<< HEAD
-    "@next/env": "13.1.7-canary.12",
-    "@next/font": "13.1.7-canary.12",
-=======
     "@next/env": "13.1.7-canary.15",
->>>>>>> 79da1e7b
+    "@next/font": "13.1.7-canary.15",
     "@swc/helpers": "0.4.14",
     "caniuse-lite": "^1.0.30001406",
     "postcss": "8.4.14",
