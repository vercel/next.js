{
  "name": "next",
  "version": "10.0.5-canary.9",
  "description": "The React Framework",
  "main": "./dist/server/next.js",
  "license": "MIT",
  "repository": "vercel/next.js",
  "bugs": "https://github.com/vercel/next.js/issues",
  "homepage": "https://nextjs.org",
  "types": "types/index.d.ts",
  "files": [
    "dist",
    "app.js",
    "app.d.ts",
    "babel.js",
    "babel.d.ts",
    "client.js",
    "client.d.ts",
    "config.js",
    "config.d.ts",
    "constants.js",
    "constants.d.ts",
    "data.js",
    "data.d.ts",
    "document.js",
    "document.d.ts",
    "dynamic.js",
    "dynamic.d.ts",
    "error.js",
    "error.d.ts",
    "head.js",
    "head.d.ts",
    "image.js",
    "image.d.ts",
    "link.js",
    "link.d.ts",
    "router.js",
    "router.d.ts",
    "amp.js",
    "amp.d.ts",
    "types/index.d.ts",
    "types/global.d.ts"
  ],
  "bin": {
    "next": "./dist/bin/next"
  },
  "scripts": {
    "build": "taskr",
    "release": "taskr release",
    "prepublish": "npm run release && yarn types",
    "types": "tsc --declaration --emitDeclarationOnly --declarationDir dist",
    "typescript": "tsc --noEmit --declaration",
    "ncc-compiled": "ncc cache clean && taskr ncc"
  },
  "taskr": {
    "requires": [
      "./taskfile-ncc.js",
      "./taskfile-babel.js",
      "./taskfile-typescript.js"
    ]
  },
  "dependencies": {
    "@ampproject/toolbox-optimizer": "2.7.1-alpha.0",
    "@babel/runtime": "7.12.5",
    "@hapi/accept": "5.0.1",
    "@next/env": "10.0.5-canary.9",
    "@next/polyfill-module": "10.0.5-canary.9",
    "@next/react-dev-overlay": "10.0.5-canary.9",
    "@next/react-refresh-utils": "10.0.5-canary.9",
    "@opentelemetry/api": "0.14.0",
    "ast-types": "0.13.2",
    "babel-plugin-transform-define": "2.0.0",
    "babel-plugin-transform-react-remove-prop-types": "0.4.24",
    "browserslist": "4.14.6",
    "buffer": "5.6.0",
    "caniuse-lite": "^1.0.30001113",
    "chalk": "2.4.2",
    "chokidar": "3.4.3",
    "crypto-browserify": "3.12.0",
    "css-loader": "4.3.0",
    "cssnano-simple": "1.2.1",
    "etag": "1.8.1",
    "find-cache-dir": "3.3.1",
    "jest-worker": "24.9.0",
    "loader-utils": "2.0.0",
    "native-url": "0.3.4",
    "node-fetch": "2.6.1",
    "node-html-parser": "1.4.9",
    "p-limit": "3.1.0",
    "path-browserify": "1.0.1",
    "pnp-webpack-plugin": "1.6.4",
    "postcss": "8.1.7",
    "process": "0.11.10",
    "prop-types": "15.7.2",
    "raw-body": "2.4.1",
    "react-is": "16.13.1",
    "react-refresh": "0.8.3",
    "resolve-url-loader": "3.1.2",
    "sass-loader": "10.0.5",
    "schema-utils": "2.7.1",
    "stream-browserify": "3.0.0",
    "style-loader": "1.2.1",
    "styled-jsx": "3.3.2",
    "use-subscription": "1.5.1",
    "vm-browserify": "1.1.2",
    "watchpack": "2.0.0-beta.13",
    "webpack": "4.44.1",
    "webpack-sources": "1.4.3"
  },
  "optionalDependencies": {
    "sharp": "0.26.3"
  },
  "peerDependencies": {
<<<<<<< HEAD
    "react": "^16.6.0",
    "react-dom": "^16.6.0",
    "node-sass": "^4.0.0",
    "sass": "^1.3.0",
    "fibers": ">= 3.1.0"
=======
    "fibers": ">= 3.1.0",
    "node-sass": "^4.0.0",
    "react": "^16.6.0 || ^17",
    "react-dom": "^16.6.0 || ^17",
    "sass": "^1.3.0"
>>>>>>> 246c265f
  },
  "peerDependenciesMeta": {
    "node-sass": {
      "optional": true
    },
    "sass": {
      "optional": true
    },
    "fibers": {
      "optional": true
    }
  },
  "devDependencies": {
    "@babel/code-frame": "7.12.11",
    "@babel/core": "7.12.10",
    "@babel/plugin-proposal-class-properties": "7.12.1",
    "@babel/plugin-proposal-export-namespace-from": "7.12.1",
    "@babel/plugin-proposal-numeric-separator": "7.12.7",
    "@babel/plugin-proposal-object-rest-spread": "7.12.1",
    "@babel/plugin-syntax-bigint": "7.8.3",
    "@babel/plugin-syntax-dynamic-import": "7.8.3",
    "@babel/plugin-syntax-jsx": "7.12.1",
    "@babel/plugin-transform-modules-commonjs": "7.12.1",
    "@babel/plugin-transform-runtime": "7.12.10",
    "@babel/preset-env": "7.12.11",
    "@babel/preset-react": "7.12.10",
    "@babel/preset-typescript": "7.12.7",
    "@babel/types": "7.12.12",
    "@next/polyfill-nomodule": "10.0.5-canary.9",
    "@taskr/clear": "1.1.0",
    "@taskr/esnext": "1.1.0",
    "@taskr/watch": "1.1.0",
    "@types/amphtml-validator": "1.0.0",
    "@types/babel__code-frame": "7.0.2",
    "@types/babel__core": "7.1.12",
    "@types/babel__generator": "7.6.2",
    "@types/babel__template": "7.4.0",
    "@types/babel__traverse": "7.11.0",
    "@types/ci-info": "2.0.0",
    "@types/comment-json": "1.1.1",
    "@types/compression": "0.0.36",
    "@types/content-type": "1.1.3",
    "@types/cookie": "0.3.3",
    "@types/cross-spawn": "6.0.0",
    "@types/debug": "4.1.5",
    "@types/etag": "1.8.0",
    "@types/fresh": "0.5.0",
    "@types/json5": "0.0.30",
    "@types/jsonwebtoken": "8.3.7",
    "@types/lodash.curry": "4.1.6",
    "@types/lru-cache": "5.1.0",
    "@types/node-fetch": "2.3.4",
    "@types/path-to-regexp": "1.7.0",
    "@types/react": "16.9.17",
    "@types/react-dom": "16.9.4",
    "@types/react-is": "16.7.1",
    "@types/resolve": "0.0.8",
    "@types/semver": "7.3.1",
    "@types/send": "0.14.4",
    "@types/sharp": "0.26.0",
    "@types/styled-jsx": "2.2.8",
    "@types/text-table": "0.2.1",
    "@types/webpack-sources": "0.1.5",
    "@vercel/ncc": "0.26.1",
    "amphtml-validator": "1.0.33",
    "arg": "4.1.0",
    "ast-types": "0.13.2",
    "async-retry": "1.2.3",
    "async-sema": "3.0.0",
    "babel-plugin-dynamic-import-node": "2.3.3",
    "cacache": "15.0.5",
    "cache-loader": "4.1.0",
    "ci-info": "watson/ci-info#f43f6a1cefff47fb361c88cf4b943fdbcaafe540",
    "comment-json": "3.0.3",
    "compression": "1.7.4",
    "conf": "5.0.0",
    "content-type": "1.0.4",
    "cookie": "0.4.1",
    "debug": "4.1.1",
    "devalue": "2.0.1",
    "escape-string-regexp": "2.0.0",
    "file-loader": "6.0.0",
    "find-cache-dir": "3.3.1",
    "find-up": "4.1.0",
    "fresh": "0.5.2",
    "gzip-size": "5.1.1",
    "http-proxy": "1.18.1",
    "ignore-loader": "0.1.2",
    "is-docker": "2.0.0",
    "is-wsl": "2.2.0",
    "json5": "2.1.3",
    "jsonwebtoken": "8.5.1",
    "lodash.curry": "4.1.1",
    "lru-cache": "5.1.1",
    "mkdirp": "0.5.3",
    "nanoid": "3.1.20",
    "neo-async": "2.6.1",
    "ora": "4.0.4",
    "path-to-regexp": "6.1.0",
    "postcss-flexbugs-fixes": "4.2.1",
    "postcss-loader": "4.0.3",
    "postcss-preset-env": "6.7.0",
    "postcss-scss": "3.0.4",
    "recast": "0.18.5",
    "resolve": "1.11.0",
    "semver": "7.3.2",
    "send": "0.17.1",
    "source-map": "0.6.1",
    "string-hash": "1.1.3",
    "strip-ansi": "6.0.0",
    "taskr": "1.1.0",
    "terser": "5.5.1",
    "text-table": "0.2.0",
    "thread-loader": "2.1.3",
    "typescript": "3.8.3",
    "unistore": "3.4.1",
    "web-vitals": "0.2.4"
  },
  "engines": {
    "node": ">=10.13.0"
  }
}<|MERGE_RESOLUTION|>--- conflicted
+++ resolved
@@ -111,19 +111,11 @@
     "sharp": "0.26.3"
   },
   "peerDependencies": {
-<<<<<<< HEAD
-    "react": "^16.6.0",
-    "react-dom": "^16.6.0",
-    "node-sass": "^4.0.0",
-    "sass": "^1.3.0",
-    "fibers": ">= 3.1.0"
-=======
     "fibers": ">= 3.1.0",
     "node-sass": "^4.0.0",
     "react": "^16.6.0 || ^17",
     "react-dom": "^16.6.0 || ^17",
     "sass": "^1.3.0"
->>>>>>> 246c265f
   },
   "peerDependenciesMeta": {
     "node-sass": {
