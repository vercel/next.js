--- conflicted
+++ resolved
@@ -205,13 +205,10 @@
     appGip,
     unstable_runtimeJS,
     devOnlyCacheBusterQueryString,
-<<<<<<< HEAD
     scriptLoader,
-=======
     locale,
     locales,
     defaultLocale,
->>>>>>> 245499a0
   }: RenderOpts & {
     props: any
     docComponentsRendered: DocumentProps['docComponentsRendered']
@@ -292,11 +289,8 @@
           headTags,
           unstable_runtimeJS,
           devOnlyCacheBusterQueryString,
-<<<<<<< HEAD
           scriptLoader,
-=======
           locale,
->>>>>>> 245499a0
           ...docProps,
         })}
       </AmpStateContext.Provider>
