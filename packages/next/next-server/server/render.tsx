import { IncomingMessage, ServerResponse } from 'http'
import { ParsedUrlQuery } from 'querystring'
import React from 'react'
import { renderToStaticMarkup, renderToString } from 'react-dom/server'
import {
  PAGES_404_GET_INITIAL_PROPS_ERROR,
  SERVER_PROPS_GET_INIT_PROPS_CONFLICT,
  SERVER_PROPS_SSG_CONFLICT,
  SSG_GET_INITIAL_PROPS_CONFLICT,
} from '../../lib/constants'
import { isInAmpMode } from '../lib/amp'
import { AmpStateContext } from '../lib/amp-context'
import { AMP_RENDER_TARGET } from '../lib/constants'
import Head, { defaultHead } from '../lib/head'
import Loadable from '../lib/loadable'
import { LoadableContext } from '../lib/loadable-context'
import mitt, { MittEmitter } from '../lib/mitt'
import { RouterContext } from '../lib/router-context'
import { NextRouter } from '../lib/router/router'
import { isDynamicRoute } from '../lib/router/utils/is-dynamic'
import {
  AppType,
  ComponentsEnhancer,
  DocumentInitialProps,
  DocumentType,
  getDisplayName,
  isResSent,
  loadGetInitialProps,
  NextComponentType,
  RenderPage,
} from '../lib/utils'
import { tryGetPreviewData, __ApiPreviewProps } from './api-utils'
import { getPageFiles } from './get-page-files'
import { LoadComponentsReturnType, ManifestItem } from './load-components'
import optimizeAmp from './optimize-amp'
import { collectEnv } from './utils'
import { Env } from '../../lib/load-env-config'

function noRouter() {
  const message =
    'No router instance found. you should only use "next/router" inside the client side of your app. https://err.sh/zeit/next.js/no-router-instance'
  throw new Error(message)
}

class ServerRouter implements NextRouter {
  route: string
  pathname: string
  query: ParsedUrlQuery
  asPath: string
  events: any
  isFallback: boolean
  // TODO: Remove in the next major version, as this would mean the user is adding event listeners in server-side `render` method
  static events: MittEmitter = mitt()

  constructor(
    pathname: string,
    query: ParsedUrlQuery,
    as: string,
    { isFallback }: { isFallback: boolean }
  ) {
    this.route = pathname.replace(/\/$/, '') || '/'
    this.pathname = pathname
    this.query = query
    this.asPath = as

    this.isFallback = isFallback
  }
  push(): any {
    noRouter()
  }
  replace(): any {
    noRouter()
  }
  reload() {
    noRouter()
  }
  back() {
    noRouter()
  }
  prefetch(): any {
    noRouter()
  }
  beforePopState() {
    noRouter()
  }
}

function enhanceComponents(
  options: ComponentsEnhancer,
  App: AppType,
  Component: NextComponentType
): {
  App: AppType
  Component: NextComponentType
} {
  // For backwards compatibility
  if (typeof options === 'function') {
    return {
      App,
      Component: options(Component),
    }
  }

  return {
    App: options.enhanceApp ? options.enhanceApp(App) : App,
    Component: options.enhanceComponent
      ? options.enhanceComponent(Component)
      : Component,
  }
}

function render(
  renderElementToString: (element: React.ReactElement<any>) => string,
  element: React.ReactElement<any>,
  ampMode: any
): { html: string; head: React.ReactElement[] } {
  let html
  let head

  try {
    html = renderElementToString(element)
  } finally {
    head = Head.rewind() || defaultHead(isInAmpMode(ampMode))
  }

  return { html, head }
}

export type RenderOptsPartial = {
  staticMarkup: boolean
  buildId: string
  canonicalBase: string
  runtimeConfig?: { [key: string]: any }
  assetPrefix?: string
  hasCssMode: boolean
  err?: Error | null
  autoExport?: boolean
  nextExport?: boolean
  dev?: boolean
  ampMode?: any
  ampPath?: string
  inAmpMode?: boolean
  hybridAmp?: boolean
  ErrorDebug?: React.ComponentType<{ error: Error }>
  ampValidator?: (html: string, pathname: string) => Promise<void>
  documentMiddlewareEnabled?: boolean
  isDataReq?: boolean
  params?: ParsedUrlQuery
  previewProps: __ApiPreviewProps
  env: Env
}

export type RenderOpts = LoadComponentsReturnType & RenderOptsPartial

function renderDocument(
  Document: DocumentType,
  {
    props,
    docProps,
    pathname,
    query,
    buildId,
    canonicalBase,
    assetPrefix,
    runtimeConfig,
    nextExport,
    autoExport,
    isFallback,
    dynamicImportsIds,
    dangerousAsPath,
    hasCssMode,
    err,
    dev,
    ampPath,
    ampState,
    inAmpMode,
    hybridAmp,
    staticMarkup,
    devFiles,
    files,
    lowPriorityFiles,
    polyfillFiles,
    dynamicImports,
    htmlProps,
    bodyTags,
    headTags,
  }: RenderOpts & {
    props: any
    docProps: DocumentInitialProps
    pathname: string
    query: ParsedUrlQuery
    dangerousAsPath: string
    ampState: any
    ampPath: string
    inAmpMode: boolean
    hybridAmp: boolean
    dynamicImportsIds: string[]
    dynamicImports: ManifestItem[]
    devFiles: string[]
    files: string[]
    lowPriorityFiles: string[]
    polyfillFiles: string[]
    htmlProps: any
    bodyTags: any
    headTags: any
    isFallback?: boolean
  }
): string {
  return (
    '<!DOCTYPE html>' +
    renderToStaticMarkup(
      <AmpStateContext.Provider value={ampState}>
        {Document.renderDocument(Document, {
          __NEXT_DATA__: {
            props, // The result of getInitialProps
            page: pathname, // The rendered page
            query, // querystring parsed / passed by the user
            buildId, // buildId is used to facilitate caching of page bundles, we send it to the client so that pageloader knows where to load bundles
            assetPrefix: assetPrefix === '' ? undefined : assetPrefix, // send assetPrefix to the client side when configured, otherwise don't sent in the resulting HTML
            runtimeConfig, // runtimeConfig if provided, otherwise don't sent in the resulting HTML
            nextExport, // If this is a page exported by `next export`
            autoExport, // If this is an auto exported page
            isFallback,
            dynamicIds:
              dynamicImportsIds.length === 0 ? undefined : dynamicImportsIds,
            err: err ? serializeError(dev, err) : undefined, // Error if one happened, otherwise don't sent in the resulting HTML
          },
          dangerousAsPath,
          canonicalBase,
          ampPath,
          inAmpMode,
          isDevelopment: !!dev,
          hasCssMode,
          hybridAmp,
          staticMarkup,
          devFiles,
          files,
          lowPriorityFiles,
          polyfillFiles,
          dynamicImports,
          assetPrefix,
          htmlProps,
          bodyTags,
          headTags,
          ...docProps,
        })}
      </AmpStateContext.Provider>
    )
  )
}

const invalidKeysMsg = (methodName: string, invalidKeys: string[]) => {
  return (
    `Additional keys were returned from \`${methodName}\`. Properties intended for your component must be nested under the \`props\` key, e.g.:` +
    `\n\n\treturn { props: { title: 'My Title', content: '...' } }` +
    `\n\nKeys that need to be moved: ${invalidKeys.join(', ')}.` +
    `\nRead more: https://err.sh/next.js/invalid-getstaticprops-value`
  )
}

export async function renderToHTML(
  req: IncomingMessage,
  res: ServerResponse,
  pathname: string,
  query: ParsedUrlQuery,
  renderOpts: RenderOpts
): Promise<string | null> {
  pathname = pathname === '/index' ? '/' : pathname
  const {
    err,
    dev = false,
    documentMiddlewareEnabled = false,
    staticMarkup = false,
    ampPath = '',
    App,
    env = {},
    Document,
    pageConfig = {},
    DocumentMiddleware,
    Component,
    buildManifest,
    reactLoadableManifest,
    ErrorDebug,
    getStaticProps,
    getStaticPaths,
    getServerSideProps,
    isDataReq,
    params,
    previewProps,
  } = renderOpts

  const curEnv = collectEnv(pathname, env, pageConfig.env)

  const callMiddleware = async (method: string, args: any[], props = false) => {
    let results: any = props ? {} : []

    if ((Document as any)[`${method}Middleware`]) {
      let middlewareFunc = await (Document as any)[`${method}Middleware`]
      middlewareFunc = middlewareFunc.default || middlewareFunc

      const curResults = await middlewareFunc(...args)
      if (props) {
        for (const result of curResults) {
          results = {
            ...results,
            ...result,
          }
        }
      } else {
        results = curResults
      }
    }
    return results
  }

  const headTags = (...args: any) => callMiddleware('headTags', args)
  const bodyTags = (...args: any) => callMiddleware('bodyTags', args)
  const htmlProps = (...args: any) => callMiddleware('htmlProps', args, true)

  const didRewrite = (req as any)._nextDidRewrite
  const isFallback = !!query.__nextFallback
  delete query.__nextFallback

  const isSpr = !!getStaticProps
  const defaultAppGetInitialProps =
    App.getInitialProps === (App as any).origGetInitialProps

  const hasPageGetInitialProps = !!(Component as any).getInitialProps

  const pageIsDynamic = isDynamicRoute(pathname)

  const isAutoExport =
    !hasPageGetInitialProps &&
    defaultAppGetInitialProps &&
    !isSpr &&
    !getServerSideProps

  if (
    process.env.NODE_ENV !== 'production' &&
    (isAutoExport || isFallback) &&
    pageIsDynamic &&
    didRewrite
  ) {
    // TODO: add err.sh when rewrites go stable
    // Behavior might change before then (prefer SSR in this case).
    // If we decide to ship rewrites to the client we could solve this
    // by running over the rewrites and getting the params.
    throw new Error(
      `Rewrites don't support${
        isFallback ? ' ' : ' auto-exported '
      }dynamic pages${isFallback ? ' with getStaticProps ' : ' '}yet. ` +
        `Using this will cause the page to fail to parse the params on the client${
          isFallback ? ' for the fallback page ' : ''
        }`
    )
  }

  if (hasPageGetInitialProps && isSpr) {
    throw new Error(SSG_GET_INITIAL_PROPS_CONFLICT + ` ${pathname}`)
  }

  if (hasPageGetInitialProps && getServerSideProps) {
    throw new Error(SERVER_PROPS_GET_INIT_PROPS_CONFLICT + ` ${pathname}`)
  }

  if (getServerSideProps && isSpr) {
    throw new Error(SERVER_PROPS_SSG_CONFLICT + ` ${pathname}`)
  }

  if (!!getStaticPaths && !isSpr) {
    throw new Error(
      `getStaticPaths was added without a getStaticProps in ${pathname}. Without getStaticProps, getStaticPaths does nothing`
    )
  }

  if (isSpr && pageIsDynamic && !getStaticPaths) {
    throw new Error(
      `getStaticPaths is required for dynamic SSG pages and is missing for '${pathname}'.` +
        `\nRead more: https://err.sh/next.js/invalid-getstaticpaths-value`
    )
  }

  if (dev) {
    const { isValidElementType } = require('react-is')
    if (!isValidElementType(Component)) {
      throw new Error(
        `The default export is not a React Component in page: "${pathname}"`
      )
    }

    if (!isValidElementType(App)) {
      throw new Error(
        `The default export is not a React Component in page: "/_app"`
      )
    }

    if (!isValidElementType(Document)) {
      throw new Error(
        `The default export is not a React Component in page: "/_document"`
      )
    }

    if (isAutoExport) {
      // remove query values except ones that will be set during export
      query = {
        amp: query.amp,
      }
      req.url = pathname
      renderOpts.nextExport = true
    }

    if (pathname === '/404' && !isAutoExport) {
      throw new Error(PAGES_404_GET_INITIAL_PROPS_ERROR)
    }
  }
  if (isAutoExport) renderOpts.autoExport = true
  if (isSpr) renderOpts.nextExport = false

  await Loadable.preloadAll() // Make sure all dynamic imports are loaded

  // url will always be set
  const asPath = req.url as string
  const router = new ServerRouter(pathname, query, asPath, {
    isFallback: isFallback,
  })
  const ctx = {
    err,
    req: isAutoExport ? undefined : req,
    res: isAutoExport ? undefined : res,
    pathname,
    query,
    asPath,
    AppTree: (props: any) => {
      return (
        <AppContainer>
          <App {...props} Component={Component} router={router} />
        </AppContainer>
      )
    },
  }
  let props: any

  if (documentMiddlewareEnabled && typeof DocumentMiddleware === 'function') {
    await DocumentMiddleware(ctx)
  }

  const ampState = {
    ampFirst: pageConfig.amp === true,
    hasQuery: Boolean(query.amp),
    hybrid: pageConfig.amp === 'hybrid',
  }

  const reactLoadableModules: string[] = []

  const AppContainer = ({ children }: any) => (
    <RouterContext.Provider value={router}>
      <AmpStateContext.Provider value={ampState}>
        <LoadableContext.Provider
          value={moduleName => reactLoadableModules.push(moduleName)}
        >
          {children}
        </LoadableContext.Provider>
      </AmpStateContext.Provider>
    </RouterContext.Provider>
  )

  try {
    props = await loadGetInitialProps(App, {
      AppTree: ctx.AppTree,
      Component,
      router,
      ctx,
    })

    if (isSpr && !isFallback) {
      // Reads of this are cached on the `req` object, so this should resolve
      // instantly. There's no need to pass this data down from a previous
      // invoke, where we'd have to consider server & serverless.
      const previewData = tryGetPreviewData(req, res, previewProps)
      const data = await getStaticProps!({
<<<<<<< HEAD
        env: curEnv,
        ...(pageIsDynamic
          ? {
              params: query as ParsedUrlQuery,
            }
          : { params: undefined }),
=======
        ...(pageIsDynamic ? { params: query as ParsedUrlQuery } : undefined),
>>>>>>> 6598e99b
        ...(previewData !== false
          ? { preview: true, previewData: previewData }
          : undefined),
      })

      const invalidKeys = Object.keys(data).filter(
        key => key !== 'revalidate' && key !== 'props'
      )

      if (invalidKeys.length) {
        throw new Error(invalidKeysMsg('getStaticProps', invalidKeys))
      }

      if (typeof data.revalidate === 'number') {
        if (!Number.isInteger(data.revalidate)) {
          throw new Error(
            `A page's revalidate option must be seconds expressed as a natural number. Mixed numbers, such as '${data.revalidate}', cannot be used.` +
              `\nTry changing the value to '${Math.ceil(
                data.revalidate
              )}' or using \`Math.ceil()\` if you're computing the value.`
          )
        } else if (data.revalidate <= 0) {
          throw new Error(
            `A page's revalidate option can not be less than or equal to zero. A revalidate option of zero means to revalidate after _every_ request, and implies stale data cannot be tolerated.` +
              `\n\nTo never revalidate, you can set revalidate to \`false\` (only ran once at build-time).` +
              `\nTo revalidate as soon as possible, you can set the value to \`1\`.`
          )
        } else if (data.revalidate > 31536000) {
          // if it's greater than a year for some reason error
          console.warn(
            `Warning: A page's revalidate option was set to more than a year. This may have been done in error.` +
              `\nTo only run getStaticProps at build-time and not revalidate at runtime, you can set \`revalidate\` to \`false\`!`
          )
        }
      } else if (data.revalidate === true) {
        // When enabled, revalidate after 1 second. This value is optimal for
        // the most up-to-date page possible, but without a 1-to-1
        // request-refresh ratio.
        data.revalidate = 1
      } else {
        // By default, we never revalidate.
        data.revalidate = false
      }

      props.pageProps = data.props
      // pass up revalidate and props for export
      // TODO: change this to a different passing mechanism
      ;(renderOpts as any).revalidate = data.revalidate
      ;(renderOpts as any).pageData = props
    }
  } catch (err) {
    if (!dev || !err) throw err
    ctx.err = err
    renderOpts.err = err
    console.error(err)
  }

  if (getServerSideProps && !isFallback) {
    const data = await getServerSideProps({
<<<<<<< HEAD
      env: curEnv,
      params,
      query,
=======
>>>>>>> 6598e99b
      req,
      res,
      ...(pageIsDynamic ? { params: params as ParsedUrlQuery } : undefined),
      query,
    })

    const invalidKeys = Object.keys(data).filter(key => key !== 'props')

    if (invalidKeys.length) {
      throw new Error(invalidKeysMsg('getServerSideProps', invalidKeys))
    }

    props.pageProps = data.props
    ;(renderOpts as any).pageData = props
  }

  if (
    !isSpr && // we only show this warning for legacy pages
    !getServerSideProps &&
    process.env.NODE_ENV !== 'production' &&
    Object.keys(props?.pageProps || {}).includes('url')
  ) {
    console.warn(
      `The prop \`url\` is a reserved prop in Next.js for legacy reasons and will be overridden on page ${pathname}\n` +
        `See more info here: https://err.sh/zeit/next.js/reserved-page-prop`
    )
  }

  // We only need to do this if we want to support calling
  // _app's getInitialProps for getServerSideProps if not this can be removed
  if (isDataReq) return props

  // We don't call getStaticProps or getServerSideProps while generating
  // the fallback so make sure to set pageProps to an empty object
  if (isFallback) {
    props.pageProps = {}
  }

  // the response might be finished on the getInitialProps call
  if (isResSent(res) && !isSpr) return null

  const devFiles = buildManifest.devFiles
  const files = [
    ...new Set([
      ...getPageFiles(buildManifest, '/_app'),
      ...getPageFiles(buildManifest, pathname),
    ]),
  ]
  const lowPriorityFiles = buildManifest.lowPriorityFiles
  const polyfillFiles = getPageFiles(buildManifest, '/_polyfills')

  const renderElementToString = staticMarkup
    ? renderToStaticMarkup
    : renderToString

  const renderPageError = (): { html: string; head: any } | void => {
    if (ctx.err && ErrorDebug) {
      return render(
        renderElementToString,
        <ErrorDebug error={ctx.err} />,
        ampState
      )
    }

    if (dev && (props.router || props.Component)) {
      throw new Error(
        `'router' and 'Component' can not be returned in getInitialProps from _app.js https://err.sh/zeit/next.js/cant-override-next-props`
      )
    }
  }

  let renderPage: RenderPage = (
    options: ComponentsEnhancer = {}
  ): { html: string; head: any } => {
    const renderError = renderPageError()
    if (renderError) return renderError

    const {
      App: EnhancedApp,
      Component: EnhancedComponent,
    } = enhanceComponents(options, App, Component)

    return render(
      renderElementToString,
      <AppContainer>
        <EnhancedApp Component={EnhancedComponent} router={router} {...props} />
      </AppContainer>,
      ampState
    )
  }
  const documentCtx = { ...ctx, renderPage }
  const docProps: DocumentInitialProps = await loadGetInitialProps(
    Document,
    documentCtx
  )
  // the response might be finished on the getInitialProps call
  if (isResSent(res) && !isSpr) return null

  if (!docProps || typeof docProps.html !== 'string') {
    const message = `"${getDisplayName(
      Document
    )}.getInitialProps()" should resolve to an object with a "html" prop set with a valid html string`
    throw new Error(message)
  }

  const dynamicImportIdsSet = new Set<string>()
  const dynamicImports: ManifestItem[] = []

  for (const mod of reactLoadableModules) {
    const manifestItem: ManifestItem[] = reactLoadableManifest[mod]

    if (manifestItem) {
      manifestItem.forEach(item => {
        dynamicImports.push(item)
        dynamicImportIdsSet.add(item.id as string)
      })
    }
  }

  const dynamicImportsIds = [...dynamicImportIdsSet]
  const inAmpMode = isInAmpMode(ampState)
  const hybridAmp = ampState.hybrid

  // update renderOpts so export knows current state
  renderOpts.inAmpMode = inAmpMode
  renderOpts.hybridAmp = hybridAmp

  let html = renderDocument(Document, {
    ...renderOpts,
    dangerousAsPath: router.asPath,
    ampState,
    props,
    headTags: await headTags(documentCtx),
    bodyTags: await bodyTags(documentCtx),
    htmlProps: await htmlProps(documentCtx),
    isFallback,
    docProps,
    pathname,
    ampPath,
    query,
    inAmpMode,
    hybridAmp,
    dynamicImportsIds,
    dynamicImports,
    devFiles,
    files,
    lowPriorityFiles,
    polyfillFiles,
  })

  if (inAmpMode && html) {
    // inject HTML to AMP_RENDER_TARGET to allow rendering
    // directly to body in AMP mode
    const ampRenderIndex = html.indexOf(AMP_RENDER_TARGET)
    html =
      html.substring(0, ampRenderIndex) +
      `<!-- __NEXT_DATA__ -->${docProps.html}` +
      html.substring(ampRenderIndex + AMP_RENDER_TARGET.length)
    html = await optimizeAmp(html)

    if (renderOpts.ampValidator) {
      await renderOpts.ampValidator(html, pathname)
    }
  }

  if (inAmpMode || hybridAmp) {
    // fix &amp being escaped for amphtml rel link
    html = html.replace(/&amp;amp=1/g, '&amp=1')
  }

  return html
}

function errorToJSON(err: Error): Error {
  const { name, message, stack } = err
  return { name, message, stack }
}

function serializeError(
  dev: boolean | undefined,
  err: Error
): Error & { statusCode?: number } {
  if (dev) {
    return errorToJSON(err)
  }

  return {
    name: 'Internal Server Error.',
    message: '500 - Internal Server Error.',
    statusCode: 500,
  }
}<|MERGE_RESOLUTION|>--- conflicted
+++ resolved
@@ -478,16 +478,8 @@
       // invoke, where we'd have to consider server & serverless.
       const previewData = tryGetPreviewData(req, res, previewProps)
       const data = await getStaticProps!({
-<<<<<<< HEAD
         env: curEnv,
-        ...(pageIsDynamic
-          ? {
-              params: query as ParsedUrlQuery,
-            }
-          : { params: undefined }),
-=======
         ...(pageIsDynamic ? { params: query as ParsedUrlQuery } : undefined),
->>>>>>> 6598e99b
         ...(previewData !== false
           ? { preview: true, previewData: previewData }
           : undefined),
@@ -547,12 +539,7 @@
 
   if (getServerSideProps && !isFallback) {
     const data = await getServerSideProps({
-<<<<<<< HEAD
       env: curEnv,
-      params,
-      query,
-=======
->>>>>>> 6598e99b
       req,
       res,
       ...(pageIsDynamic ? { params: params as ParsedUrlQuery } : undefined),
