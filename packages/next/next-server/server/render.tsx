--- conflicted
+++ resolved
@@ -636,11 +636,7 @@
         throw new Error(invalidKeysMsg('getStaticProps', invalidKeys))
       }
 
-<<<<<<< HEAD
-      if (data.notFound) {
-=======
-      if ('unstable_notFound' in data && data.unstable_notFound) {
->>>>>>> 2972c068
+      if ('notFound' in data && data.notFound) {
         if (pathname === '/404') {
           throw new Error(
             `The /404 page can not return notFound in "getStaticProps", please remove it to continue!`
