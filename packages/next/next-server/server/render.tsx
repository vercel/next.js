import { IncomingMessage, ServerResponse } from 'http'
import { ParsedUrlQuery } from 'querystring'
import React from 'react'
import { renderToStaticMarkup, renderToString } from 'react-dom/server'
import { UnwrapPromise } from '../../lib/coalesced-function'
import {
  GSP_NO_RETURNED_VALUE,
  GSSP_COMPONENT_MEMBER_ERROR,
  GSSP_NO_RETURNED_VALUE,
  PAGES_404_GET_INITIAL_PROPS_ERROR,
  SERVER_PROPS_GET_INIT_PROPS_CONFLICT,
  SERVER_PROPS_SSG_CONFLICT,
  SSG_GET_INITIAL_PROPS_CONFLICT,
  UNSTABLE_REVALIDATE_RENAME_ERROR,
} from '../../lib/constants'
import { isSerializableProps } from '../../lib/is-serializable-props'
import { GetServerSideProps, GetStaticProps } from '../../types'
import { isInAmpMode } from '../lib/amp'
import { AmpStateContext } from '../lib/amp-context'
import {
  AMP_RENDER_TARGET,
  SERVER_PROPS_ID,
  STATIC_PROPS_ID,
} from '../lib/constants'
import { defaultHead } from '../lib/head'
import { HeadManagerContext } from '../lib/head-manager-context'
import Loadable from '../lib/loadable'
import { LoadableContext } from '../lib/loadable-context'
import mitt, { MittEmitter } from '../lib/mitt'
import { RouterContext } from '../lib/router-context'
import { NextRouter } from '../lib/router/router'
import { isDynamicRoute } from '../lib/router/utils/is-dynamic'
import {
  AppType,
  ComponentsEnhancer,
  DocumentInitialProps,
  DocumentType,
  getDisplayName,
  isResSent,
  loadGetInitialProps,
  NextComponentType,
  RenderPage,
} from '../lib/utils'
import { tryGetPreviewData, __ApiPreviewProps } from './api-utils'
import { getPageFiles } from './get-page-files'
import { LoadComponentsReturnType, ManifestItem } from './load-components'
import optimizeAmp from './optimize-amp'
import { warn } from '../../build/output/log'
import postProcess from '../lib/post-process'
import { FontManifest, getFontDefinitionFromManifest } from './font-utils'

function noRouter() {
  const message =
    'No router instance found. you should only use "next/router" inside the client side of your app. https://err.sh/vercel/next.js/no-router-instance'
  throw new Error(message)
}

class ServerRouter implements NextRouter {
  route: string
  pathname: string
  query: ParsedUrlQuery
  asPath: string
  basePath: string
  events: any
  isFallback: boolean
  // TODO: Remove in the next major version, as this would mean the user is adding event listeners in server-side `render` method
  static events: MittEmitter = mitt()

  constructor(
    pathname: string,
    query: ParsedUrlQuery,
    as: string,
    { isFallback }: { isFallback: boolean },
    basePath: string
  ) {
    this.route = pathname.replace(/\/$/, '') || '/'
    this.pathname = pathname
    this.query = query
    this.asPath = as
    this.isFallback = isFallback
    this.basePath = basePath
  }
  push(): any {
    noRouter()
  }
  replace(): any {
    noRouter()
  }
  reload() {
    noRouter()
  }
  back() {
    noRouter()
  }
  prefetch(): any {
    noRouter()
  }
  beforePopState() {
    noRouter()
  }
}

function enhanceComponents(
  options: ComponentsEnhancer,
  App: AppType,
  Component: NextComponentType
): {
  App: AppType
  Component: NextComponentType
} {
  // For backwards compatibility
  if (typeof options === 'function') {
    return {
      App,
      Component: options(Component),
    }
  }

  return {
    App: options.enhanceApp ? options.enhanceApp(App) : App,
    Component: options.enhanceComponent
      ? options.enhanceComponent(Component)
      : Component,
  }
}

export type RenderOptsPartial = {
  buildId: string
  canonicalBase: string
  runtimeConfig?: { [key: string]: any }
  assetPrefix?: string
  err?: Error | null
  autoExport?: boolean
  nextExport?: boolean
  nextExportCommand?: boolean
  dev?: boolean
  ampMode?: any
  ampPath?: string
  inAmpMode?: boolean
  hybridAmp?: boolean
  ErrorDebug?: React.ComponentType<{ error: Error }>
  ampValidator?: (html: string, pathname: string) => Promise<void>
  ampSkipValidation?: boolean
  ampOptimizerConfig?: { [key: string]: any }
  isDataReq?: boolean
  params?: ParsedUrlQuery
  previewProps: __ApiPreviewProps
  basePath: string
  unstable_runtimeJS?: false
  optimizeFonts: boolean
  fontManifest?: FontManifest
  optimizeImages: boolean
  devOnlyCacheBusterQueryString?: string
}

export type RenderOpts = LoadComponentsReturnType & RenderOptsPartial

function renderDocument(
  Document: DocumentType,
  {
    buildManifest,
    props,
    docProps,
    pathname,
    query,
    buildId,
    canonicalBase,
    assetPrefix,
    runtimeConfig,
    nextExport,
    autoExport,
    isFallback,
    dynamicImportsIds,
    dangerousAsPath,
    err,
    dev,
    ampPath,
    ampState,
    inAmpMode,
    hybridAmp,
    files,
    dynamicImports,
    headTags,
    gsp,
    gssp,
    customServer,
    gip,
    appGip,
    unstable_runtimeJS,
    devOnlyCacheBusterQueryString,
  }: RenderOpts & {
    props: any
    docProps: DocumentInitialProps
    pathname: string
    query: ParsedUrlQuery
    dangerousAsPath: string
    ampState: any
    ampPath: string
    inAmpMode: boolean
    hybridAmp: boolean
    dynamicImportsIds: string[]
    dynamicImports: ManifestItem[]
    files: string[]
    headTags: any
    isFallback?: boolean
    gsp?: boolean
    gssp?: boolean
    customServer?: boolean
    gip?: boolean
    appGip?: boolean
    devOnlyCacheBusterQueryString: string
  }
): string {
  return (
    '<!DOCTYPE html>' +
    renderToStaticMarkup(
      <AmpStateContext.Provider value={ampState}>
        {Document.renderDocument(Document, {
          __NEXT_DATA__: {
            props, // The result of getInitialProps
            page: pathname, // The rendered page
            query, // querystring parsed / passed by the user
            buildId, // buildId is used to facilitate caching of page bundles, we send it to the client so that pageloader knows where to load bundles
            assetPrefix: assetPrefix === '' ? undefined : assetPrefix, // send assetPrefix to the client side when configured, otherwise don't sent in the resulting HTML
            runtimeConfig, // runtimeConfig if provided, otherwise don't sent in the resulting HTML
            nextExport, // If this is a page exported by `next export`
            autoExport, // If this is an auto exported page
            isFallback,
            dynamicIds:
              dynamicImportsIds.length === 0 ? undefined : dynamicImportsIds,
            err: err ? serializeError(dev, err) : undefined, // Error if one happened, otherwise don't sent in the resulting HTML
            gsp, // whether the page is getStaticProps
            gssp, // whether the page is getServerSideProps
            customServer, // whether the user is using a custom server
            gip, // whether the page has getInitialProps
            appGip, // whether the _app has getInitialProps
          },
          buildManifest,
          dangerousAsPath,
          canonicalBase,
          ampPath,
          inAmpMode,
          isDevelopment: !!dev,
          hybridAmp,
          files,
          dynamicImports,
          assetPrefix,
          headTags,
          unstable_runtimeJS,
          devOnlyCacheBusterQueryString,
          ...docProps,
        })}
      </AmpStateContext.Provider>
    )
  )
}

const invalidKeysMsg = (methodName: string, invalidKeys: string[]) => {
  return (
    `Additional keys were returned from \`${methodName}\`. Properties intended for your component must be nested under the \`props\` key, e.g.:` +
    `\n\n\treturn { props: { title: 'My Title', content: '...' } }` +
    `\n\nKeys that need to be moved: ${invalidKeys.join(', ')}.` +
    `\nRead more: https://err.sh/next.js/invalid-getstaticprops-value`
  )
}

export async function renderToHTML(
  req: IncomingMessage,
  res: ServerResponse,
  pathname: string,
  query: ParsedUrlQuery,
  renderOpts: RenderOpts
): Promise<string | null> {
  // In dev we invalidate the cache by appending a timestamp to the resource URL.
  // This is a workaround to fix https://github.com/vercel/next.js/issues/5860
  // TODO: remove this workaround when https://bugs.webkit.org/show_bug.cgi?id=187726 is fixed.
  renderOpts.devOnlyCacheBusterQueryString = renderOpts.dev
    ? renderOpts.devOnlyCacheBusterQueryString || `?ts=${Date.now()}`
    : ''

  const {
    err,
    dev = false,
    ampPath = '',
    App,
    Document,
    pageConfig = {},
    Component,
    buildManifest,
    fontManifest,
    reactLoadableManifest,
    ErrorDebug,
    getStaticProps,
    getStaticPaths,
    getServerSideProps,
    isDataReq,
    params,
    previewProps,
    basePath,
<<<<<<< HEAD
    nextExportCommand,
=======
    devOnlyCacheBusterQueryString,
>>>>>>> db69e474
  } = renderOpts

  const getFontDefinition = (url: string): string => {
    if (fontManifest) {
      return getFontDefinitionFromManifest(url, fontManifest)
    }
    return ''
  }

  const callMiddleware = async (method: string, args: any[], props = false) => {
    let results: any = props ? {} : []

    if ((Document as any)[`${method}Middleware`]) {
      let middlewareFunc = await (Document as any)[`${method}Middleware`]
      middlewareFunc = middlewareFunc.default || middlewareFunc

      const curResults = await middlewareFunc(...args)
      if (props) {
        for (const result of curResults) {
          results = {
            ...results,
            ...result,
          }
        }
      } else {
        results = curResults
      }
    }
    return results
  }

  const headTags = (...args: any) => callMiddleware('headTags', args)

  const didRewrite = (req as any)._nextDidRewrite
  const isFallback = !!query.__nextFallback
  delete query.__nextFallback

  const isSSG = !!getStaticProps
  const isBuildTimeSSG = isSSG && renderOpts.nextExport
  const defaultAppGetInitialProps =
    App.getInitialProps === (App as any).origGetInitialProps

  const hasPageGetInitialProps = !!(Component as any).getInitialProps

  const pageIsDynamic = isDynamicRoute(pathname)

  if (
    nextExportCommand &&
    (hasPageGetInitialProps || defaultAppGetInitialProps)
  ) {
    warn(
      `Detected getInitialProps on page ${pathname} while running "next export". It's recommended to use getStaticProps which has a more correct behavior for static exporting: https://err.sh/vercel/next.js/getinitialprops-export`
    )
  }

  const isAutoExport =
    !hasPageGetInitialProps &&
    defaultAppGetInitialProps &&
    !isSSG &&
    !getServerSideProps

  for (const methodName of [
    'getStaticProps',
    'getServerSideProps',
    'getStaticPaths',
  ]) {
    if ((Component as any)[methodName]) {
      throw new Error(
        `page ${pathname} ${methodName} ${GSSP_COMPONENT_MEMBER_ERROR}`
      )
    }
  }

  if (
    process.env.NODE_ENV !== 'production' &&
    (isAutoExport || isFallback) &&
    pageIsDynamic &&
    didRewrite
  ) {
    // TODO: If we decide to ship rewrites to the client we could
    // solve this by running over the rewrites and getting the params.
    throw new Error(
      `Rewrites don't support${
        isFallback ? ' ' : ' auto-exported '
      }dynamic pages${isFallback ? ' with getStaticProps ' : ' '}yet.\n` +
        `Using this will cause the page to fail to parse the params on the client\n` +
        `See more info: https://err.sh/next.js/rewrite-auto-export-fallback`
    )
  }

  if (hasPageGetInitialProps && isSSG) {
    throw new Error(SSG_GET_INITIAL_PROPS_CONFLICT + ` ${pathname}`)
  }

  if (hasPageGetInitialProps && getServerSideProps) {
    throw new Error(SERVER_PROPS_GET_INIT_PROPS_CONFLICT + ` ${pathname}`)
  }

  if (getServerSideProps && isSSG) {
    throw new Error(SERVER_PROPS_SSG_CONFLICT + ` ${pathname}`)
  }

  if (!!getStaticPaths && !isSSG) {
    throw new Error(
      `getStaticPaths was added without a getStaticProps in ${pathname}. Without getStaticProps, getStaticPaths does nothing`
    )
  }

  if (isSSG && pageIsDynamic && !getStaticPaths) {
    throw new Error(
      `getStaticPaths is required for dynamic SSG pages and is missing for '${pathname}'.` +
        `\nRead more: https://err.sh/next.js/invalid-getstaticpaths-value`
    )
  }

  if (dev) {
    const { isValidElementType } = require('react-is')
    if (!isValidElementType(Component)) {
      throw new Error(
        `The default export is not a React Component in page: "${pathname}"`
      )
    }

    if (!isValidElementType(App)) {
      throw new Error(
        `The default export is not a React Component in page: "/_app"`
      )
    }

    if (!isValidElementType(Document)) {
      throw new Error(
        `The default export is not a React Component in page: "/_document"`
      )
    }

    if (isAutoExport) {
      // remove query values except ones that will be set during export
      query = {
        ...(query.amp
          ? {
              amp: query.amp,
            }
          : {}),
      }
      req.url = pathname
      renderOpts.nextExport = true
    }

    if (pathname === '/404' && (hasPageGetInitialProps || getServerSideProps)) {
      throw new Error(PAGES_404_GET_INITIAL_PROPS_ERROR)
    }
  }
  if (isAutoExport) renderOpts.autoExport = true
  if (isSSG) renderOpts.nextExport = false

  await Loadable.preloadAll() // Make sure all dynamic imports are loaded

  // url will always be set
  const asPath: string = req.url as string
  const router = new ServerRouter(
    pathname,
    query,
    asPath,
    {
      isFallback: isFallback,
    },
    basePath
  )
  const ctx = {
    err,
    req: isAutoExport ? undefined : req,
    res: isAutoExport ? undefined : res,
    pathname,
    query,
    asPath,
    AppTree: (props: any) => {
      return (
        <AppContainer>
          <App {...props} Component={Component} router={router} />
        </AppContainer>
      )
    },
  }
  let props: any

  const ampState = {
    ampFirst: pageConfig.amp === true,
    hasQuery: Boolean(query.amp),
    hybrid: pageConfig.amp === 'hybrid',
  }

  const inAmpMode = isInAmpMode(ampState)

  const reactLoadableModules: string[] = []

  let head: JSX.Element[] = defaultHead(inAmpMode)

  const AppContainer = ({ children }: any) => (
    <RouterContext.Provider value={router}>
      <AmpStateContext.Provider value={ampState}>
        <HeadManagerContext.Provider
          value={{
            updateHead: (state) => {
              head = state
            },
            mountedInstances: new Set(),
          }}
        >
          <LoadableContext.Provider
            value={(moduleName) => reactLoadableModules.push(moduleName)}
          >
            {children}
          </LoadableContext.Provider>
        </HeadManagerContext.Provider>
      </AmpStateContext.Provider>
    </RouterContext.Provider>
  )

  try {
    props = await loadGetInitialProps(App, {
      AppTree: ctx.AppTree,
      Component,
      router,
      ctx,
    })

    if (isSSG) {
      props[STATIC_PROPS_ID] = true
    }

    let previewData: string | false | object | undefined

    if ((isSSG || getServerSideProps) && !isFallback) {
      // Reads of this are cached on the `req` object, so this should resolve
      // instantly. There's no need to pass this data down from a previous
      // invoke, where we'd have to consider server & serverless.
      previewData = tryGetPreviewData(req, res, previewProps)
    }

    if (isSSG && !isFallback) {
      let data: UnwrapPromise<ReturnType<GetStaticProps>>

      try {
        data = await getStaticProps!({
          ...(pageIsDynamic ? { params: query as ParsedUrlQuery } : undefined),
          ...(previewData !== false
            ? { preview: true, previewData: previewData }
            : undefined),
        })
      } catch (staticPropsError) {
        // remove not found error code to prevent triggering legacy
        // 404 rendering
        if (staticPropsError.code === 'ENOENT') {
          delete staticPropsError.code
        }
        throw staticPropsError
      }

      if (data == null) {
        throw new Error(GSP_NO_RETURNED_VALUE)
      }

      const invalidKeys = Object.keys(data).filter(
        (key) => key !== 'revalidate' && key !== 'props'
      )

      if (invalidKeys.includes('unstable_revalidate')) {
        throw new Error(UNSTABLE_REVALIDATE_RENAME_ERROR)
      }

      if (invalidKeys.length) {
        throw new Error(invalidKeysMsg('getStaticProps', invalidKeys))
      }

      if (
        (dev || isBuildTimeSSG) &&
        !isSerializableProps(pathname, 'getStaticProps', data.props)
      ) {
        // this fn should throw an error instead of ever returning `false`
        throw new Error(
          'invariant: getStaticProps did not return valid props. Please report this.'
        )
      }

      if (typeof data.revalidate === 'number') {
        if (!Number.isInteger(data.revalidate)) {
          throw new Error(
            `A page's revalidate option must be seconds expressed as a natural number. Mixed numbers, such as '${data.revalidate}', cannot be used.` +
              `\nTry changing the value to '${Math.ceil(
                data.revalidate
              )}' or using \`Math.ceil()\` if you're computing the value.`
          )
        } else if (data.revalidate <= 0) {
          throw new Error(
            `A page's revalidate option can not be less than or equal to zero. A revalidate option of zero means to revalidate after _every_ request, and implies stale data cannot be tolerated.` +
              `\n\nTo never revalidate, you can set revalidate to \`false\` (only ran once at build-time).` +
              `\nTo revalidate as soon as possible, you can set the value to \`1\`.`
          )
        } else if (data.revalidate > 31536000) {
          // if it's greater than a year for some reason error
          console.warn(
            `Warning: A page's revalidate option was set to more than a year. This may have been done in error.` +
              `\nTo only run getStaticProps at build-time and not revalidate at runtime, you can set \`revalidate\` to \`false\`!`
          )
        }
      } else if (data.revalidate === true) {
        // When enabled, revalidate after 1 second. This value is optimal for
        // the most up-to-date page possible, but without a 1-to-1
        // request-refresh ratio.
        data.revalidate = 1
      } else {
        // By default, we never revalidate.
        data.revalidate = false
      }

      props.pageProps = Object.assign({}, props.pageProps, data.props)
      // pass up revalidate and props for export
      // TODO: change this to a different passing mechanism
      ;(renderOpts as any).revalidate = data.revalidate
      ;(renderOpts as any).pageData = props
    }

    if (getServerSideProps) {
      props[SERVER_PROPS_ID] = true
    }

    if (getServerSideProps && !isFallback) {
      let data: UnwrapPromise<ReturnType<GetServerSideProps>>

      try {
        data = await getServerSideProps({
          req,
          res,
          query,
          ...(pageIsDynamic ? { params: params as ParsedUrlQuery } : undefined),
          ...(previewData !== false
            ? { preview: true, previewData: previewData }
            : undefined),
        })
      } catch (serverSidePropsError) {
        // remove not found error code to prevent triggering legacy
        // 404 rendering
        if (serverSidePropsError.code === 'ENOENT') {
          delete serverSidePropsError.code
        }
        throw serverSidePropsError
      }

      if (data == null) {
        throw new Error(GSSP_NO_RETURNED_VALUE)
      }

      const invalidKeys = Object.keys(data).filter((key) => key !== 'props')

      if (invalidKeys.length) {
        throw new Error(invalidKeysMsg('getServerSideProps', invalidKeys))
      }

      if (
        (dev || isBuildTimeSSG) &&
        !isSerializableProps(pathname, 'getServerSideProps', data.props)
      ) {
        // this fn should throw an error instead of ever returning `false`
        throw new Error(
          'invariant: getServerSideProps did not return valid props. Please report this.'
        )
      }

      props.pageProps = Object.assign({}, props.pageProps, data.props)
      ;(renderOpts as any).pageData = props
    }
  } catch (dataFetchError) {
    if (isDataReq || !dev || !dataFetchError) throw dataFetchError
    ctx.err = dataFetchError
    renderOpts.err = dataFetchError
    console.error(dataFetchError)
  }

  if (
    !isSSG && // we only show this warning for legacy pages
    !getServerSideProps &&
    process.env.NODE_ENV !== 'production' &&
    Object.keys(props?.pageProps || {}).includes('url')
  ) {
    console.warn(
      `The prop \`url\` is a reserved prop in Next.js for legacy reasons and will be overridden on page ${pathname}\n` +
        `See more info here: https://err.sh/vercel/next.js/reserved-page-prop`
    )
  }

  // We only need to do this if we want to support calling
  // _app's getInitialProps for getServerSideProps if not this can be removed
  if (isDataReq && !isSSG) return props

  // We don't call getStaticProps or getServerSideProps while generating
  // the fallback so make sure to set pageProps to an empty object
  if (isFallback) {
    props.pageProps = {}
  }

  // the response might be finished on the getInitialProps call
  if (isResSent(res) && !isSSG) return null

  // AMP First pages do not have client-side JavaScript files
  const files = ampState.ampFirst
    ? []
    : [
        ...new Set([
          ...getPageFiles(buildManifest, '/_app'),
          ...(pathname !== '/_error'
            ? getPageFiles(buildManifest, pathname)
            : []),
        ]),
      ]

  const renderPage: RenderPage = (
    options: ComponentsEnhancer = {}
  ): { html: string; head: any } => {
    if (ctx.err && ErrorDebug) {
      return { html: renderToString(<ErrorDebug error={ctx.err} />), head }
    }

    if (dev && (props.router || props.Component)) {
      throw new Error(
        `'router' and 'Component' can not be returned in getInitialProps from _app.js https://err.sh/vercel/next.js/cant-override-next-props`
      )
    }

    const {
      App: EnhancedApp,
      Component: EnhancedComponent,
    } = enhanceComponents(options, App, Component)

    const html = renderToString(
      <AppContainer>
        <EnhancedApp Component={EnhancedComponent} router={router} {...props} />
      </AppContainer>
    )

    return { html, head }
  }
  const documentCtx = { ...ctx, renderPage }
  const docProps: DocumentInitialProps = await loadGetInitialProps(
    Document,
    documentCtx
  )
  // the response might be finished on the getInitialProps call
  if (isResSent(res) && !isSSG) return null

  if (!docProps || typeof docProps.html !== 'string') {
    const message = `"${getDisplayName(
      Document
    )}.getInitialProps()" should resolve to an object with a "html" prop set with a valid html string`
    throw new Error(message)
  }

  const dynamicImportIdsSet = new Set<string>()
  const dynamicImports: ManifestItem[] = []

  for (const mod of reactLoadableModules) {
    const manifestItem: ManifestItem[] = reactLoadableManifest[mod]

    if (manifestItem) {
      manifestItem.forEach((item) => {
        dynamicImports.push(item)
        dynamicImportIdsSet.add(item.id as string)
      })
    }
  }

  const dynamicImportsIds = [...dynamicImportIdsSet]
  const hybridAmp = ampState.hybrid

  // update renderOpts so export knows current state
  renderOpts.inAmpMode = inAmpMode
  renderOpts.hybridAmp = hybridAmp

  let html = renderDocument(Document, {
    ...renderOpts,
    // Only enabled in production as development mode has features relying on HMR (style injection for example)
    unstable_runtimeJS:
      process.env.NODE_ENV === 'production'
        ? pageConfig.unstable_runtimeJS
        : undefined,
    dangerousAsPath: router.asPath,
    ampState,
    props,
    headTags: await headTags(documentCtx),
    isFallback,
    docProps,
    pathname,
    ampPath,
    query,
    inAmpMode,
    hybridAmp,
    dynamicImportsIds,
    dynamicImports,
    files,
    gsp: !!getStaticProps ? true : undefined,
    gssp: !!getServerSideProps ? true : undefined,
    gip: hasPageGetInitialProps ? true : undefined,
    appGip: !defaultAppGetInitialProps ? true : undefined,
    devOnlyCacheBusterQueryString,
  })

  if (inAmpMode && html) {
    // inject HTML to AMP_RENDER_TARGET to allow rendering
    // directly to body in AMP mode
    const ampRenderIndex = html.indexOf(AMP_RENDER_TARGET)
    html =
      html.substring(0, ampRenderIndex) +
      `<!-- __NEXT_DATA__ -->${docProps.html}` +
      html.substring(ampRenderIndex + AMP_RENDER_TARGET.length)
    html = await optimizeAmp(html, renderOpts.ampOptimizerConfig)

    if (!renderOpts.ampSkipValidation && renderOpts.ampValidator) {
      await renderOpts.ampValidator(html, pathname)
    }
  }

  html = await postProcess(
    html,
    {
      getFontDefinition,
    },
    {
      optimizeFonts: renderOpts.optimizeFonts,
      optimizeImages: renderOpts.optimizeImages,
    }
  )

  if (inAmpMode || hybridAmp) {
    // fix &amp being escaped for amphtml rel link
    html = html.replace(/&amp;amp=1/g, '&amp=1')
  }

  return html
}

function errorToJSON(err: Error): Error {
  const { name, message, stack } = err
  return { name, message, stack }
}

function serializeError(
  dev: boolean | undefined,
  err: Error
): Error & { statusCode?: number } {
  if (dev) {
    return errorToJSON(err)
  }

  return {
    name: 'Internal Server Error.',
    message: '500 - Internal Server Error.',
    statusCode: 500,
  }
}<|MERGE_RESOLUTION|>--- conflicted
+++ resolved
@@ -297,11 +297,8 @@
     params,
     previewProps,
     basePath,
-<<<<<<< HEAD
     nextExportCommand,
-=======
     devOnlyCacheBusterQueryString,
->>>>>>> db69e474
   } = renderOpts
 
   const getFontDefinition = (url: string): string => {
