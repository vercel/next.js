--- conflicted
+++ resolved
@@ -38,13 +38,10 @@
 import { getPageFiles } from './get-page-files'
 import { LoadComponentsReturnType, ManifestItem } from './load-components'
 import optimizeAmp from './optimize-amp'
-<<<<<<< HEAD
 import { collectEnv } from './utils'
 import { Env } from '../../lib/load-env-config'
-=======
 import { UnwrapPromise } from '../../lib/coalesced-function'
 import { GetStaticProps, GetServerSideProps } from '../../types'
->>>>>>> a391d328
 
 function noRouter() {
   const message =
@@ -508,19 +505,11 @@
     }
 
     if (isSSG && !isFallback) {
-<<<<<<< HEAD
-      const data = await getStaticProps!({
-        env: curEnv,
-        ...(pageIsDynamic ? { params: query as ParsedUrlQuery } : undefined),
-        ...(previewData !== false
-          ? { preview: true, previewData: previewData }
-          : undefined),
-      })
-=======
       let data: UnwrapPromise<ReturnType<GetStaticProps>>
 
       try {
         data = await getStaticProps!({
+          env: curEnv,
           ...(pageIsDynamic ? { params: query as ParsedUrlQuery } : undefined),
           ...(previewData !== false
             ? { preview: true, previewData: previewData }
@@ -534,7 +523,6 @@
         }
         throw err
       }
->>>>>>> a391d328
 
       const invalidKeys = Object.keys(data).filter(
         key => key !== 'revalidate' && key !== 'props'
@@ -597,18 +585,6 @@
     }
 
     if (getServerSideProps && !isFallback) {
-<<<<<<< HEAD
-      const data = await getServerSideProps({
-        req,
-        res,
-        query,
-        env: curEnv,
-        ...(pageIsDynamic ? { params: params as ParsedUrlQuery } : undefined),
-        ...(previewData !== false
-          ? { preview: true, previewData: previewData }
-          : undefined),
-      })
-=======
       let data: UnwrapPromise<ReturnType<GetServerSideProps>>
 
       try {
@@ -616,6 +592,7 @@
           req,
           res,
           query,
+          env: curEnv,
           ...(pageIsDynamic ? { params: params as ParsedUrlQuery } : undefined),
           ...(previewData !== false
             ? { preview: true, previewData: previewData }
@@ -629,7 +606,6 @@
         }
         throw err
       }
->>>>>>> a391d328
 
       const invalidKeys = Object.keys(data).filter(key => key !== 'props')
 
