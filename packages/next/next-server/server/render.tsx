import { IncomingMessage, ServerResponse } from 'http'
import { ParsedUrlQuery } from 'querystring'
import React from 'react'
import { renderToStaticMarkup, renderToString } from 'react-dom/server'
import { UnwrapPromise } from '../../lib/coalesced-function'
import {
  GSP_NO_RETURNED_VALUE,
  GSSP_COMPONENT_MEMBER_ERROR,
  GSSP_NO_RETURNED_VALUE,
  PAGES_404_GET_INITIAL_PROPS_ERROR,
  SERVER_PROPS_GET_INIT_PROPS_CONFLICT,
  SERVER_PROPS_SSG_CONFLICT,
  SSG_GET_INITIAL_PROPS_CONFLICT,
  UNSTABLE_REVALIDATE_RENAME_ERROR,
} from '../../lib/constants'
import { isSerializableProps } from '../../lib/is-serializable-props'
import { GetServerSideProps, GetStaticProps } from '../../types'
import { isInAmpMode } from '../lib/amp'
import { AmpStateContext } from '../lib/amp-context'
import {
  AMP_RENDER_TARGET,
  SERVER_PROPS_ID,
  STATIC_PROPS_ID,
} from '../lib/constants'
import { defaultHead } from '../lib/head'
import { HeadManagerContext } from '../lib/head-manager-context'
import Loadable from '../lib/loadable'
import { LoadableContext } from '../lib/loadable-context'
import mitt, { MittEmitter } from '../lib/mitt'
import { RouterContext } from '../lib/router-context'
import { NextRouter } from '../lib/router/router'
import { isDynamicRoute } from '../lib/router/utils/is-dynamic'
import {
  AppType,
  ComponentsEnhancer,
  DocumentInitialProps,
  DocumentType,
  getDisplayName,
  isResSent,
  loadGetInitialProps,
  NextComponentType,
  RenderPage,
} from '../lib/utils'
import { tryGetPreviewData, __ApiPreviewProps } from './api-utils'
import { getPageFiles } from './get-page-files'
import { LoadComponentsReturnType, ManifestItem } from './load-components'
import optimizeAmp from './optimize-amp'
<<<<<<< HEAD
import { UnwrapPromise } from '../../lib/coalesced-function'
import { GetStaticProps, GetServerSideProps } from '../../types'
import postProcess from '../lib/post-process'
=======
>>>>>>> fdcc24be

function noRouter() {
  const message =
    'No router instance found. you should only use "next/router" inside the client side of your app. https://err.sh/vercel/next.js/no-router-instance'
  throw new Error(message)
}

class ServerRouter implements NextRouter {
  route: string
  pathname: string
  query: ParsedUrlQuery
  asPath: string
  basePath: string
  events: any
  isFallback: boolean
  // TODO: Remove in the next major version, as this would mean the user is adding event listeners in server-side `render` method
  static events: MittEmitter = mitt()

  constructor(
    pathname: string,
    query: ParsedUrlQuery,
    as: string,
    { isFallback }: { isFallback: boolean },
    basePath: string
  ) {
    this.route = pathname.replace(/\/$/, '') || '/'
    this.pathname = pathname
    this.query = query
    this.asPath = as
    this.isFallback = isFallback
    this.basePath = basePath
  }
  push(): any {
    noRouter()
  }
  replace(): any {
    noRouter()
  }
  reload() {
    noRouter()
  }
  back() {
    noRouter()
  }
  prefetch(): any {
    noRouter()
  }
  beforePopState() {
    noRouter()
  }
}

function enhanceComponents(
  options: ComponentsEnhancer,
  App: AppType,
  Component: NextComponentType
): {
  App: AppType
  Component: NextComponentType
} {
  // For backwards compatibility
  if (typeof options === 'function') {
    return {
      App,
      Component: options(Component),
    }
  }

  return {
    App: options.enhanceApp ? options.enhanceApp(App) : App,
    Component: options.enhanceComponent
      ? options.enhanceComponent(Component)
      : Component,
  }
}

export type RenderOptsPartial = {
  buildId: string
  canonicalBase: string
  runtimeConfig?: { [key: string]: any }
  assetPrefix?: string
  err?: Error | null
  autoExport?: boolean
  nextExport?: boolean
  dev?: boolean
  ampMode?: any
  ampPath?: string
  inAmpMode?: boolean
  hybridAmp?: boolean
  ErrorDebug?: React.ComponentType<{ error: Error }>
  ampValidator?: (html: string, pathname: string) => Promise<void>
  ampSkipValidation?: boolean
  ampOptimizerConfig?: { [key: string]: any }
  postProcess: boolean
  isDataReq?: boolean
  params?: ParsedUrlQuery
  previewProps: __ApiPreviewProps
  basePath: string
  unstable_runtimeJS?: false
}

export type RenderOpts = LoadComponentsReturnType & RenderOptsPartial

function renderDocument(
  Document: DocumentType,
  {
    buildManifest,
    props,
    docProps,
    pathname,
    query,
    buildId,
    canonicalBase,
    assetPrefix,
    runtimeConfig,
    nextExport,
    autoExport,
    isFallback,
    dynamicImportsIds,
    dangerousAsPath,
    err,
    dev,
    ampPath,
    ampState,
    inAmpMode,
    hybridAmp,
    files,
    dynamicImports,
    headTags,
    gsp,
    gssp,
    customServer,
    gip,
    appGip,
    unstable_runtimeJS,
  }: RenderOpts & {
    props: any
    docProps: DocumentInitialProps
    pathname: string
    query: ParsedUrlQuery
    dangerousAsPath: string
    ampState: any
    ampPath: string
    inAmpMode: boolean
    hybridAmp: boolean
    dynamicImportsIds: string[]
    dynamicImports: ManifestItem[]
    files: string[]
    headTags: any
    isFallback?: boolean
    gsp?: boolean
    gssp?: boolean
    customServer?: boolean
    gip?: boolean
    appGip?: boolean
  }
): string {
  return (
    '<!DOCTYPE html>' +
    renderToStaticMarkup(
      <AmpStateContext.Provider value={ampState}>
        {Document.renderDocument(Document, {
          __NEXT_DATA__: {
            props, // The result of getInitialProps
            page: pathname, // The rendered page
            query, // querystring parsed / passed by the user
            buildId, // buildId is used to facilitate caching of page bundles, we send it to the client so that pageloader knows where to load bundles
            assetPrefix: assetPrefix === '' ? undefined : assetPrefix, // send assetPrefix to the client side when configured, otherwise don't sent in the resulting HTML
            runtimeConfig, // runtimeConfig if provided, otherwise don't sent in the resulting HTML
            nextExport, // If this is a page exported by `next export`
            autoExport, // If this is an auto exported page
            isFallback,
            dynamicIds:
              dynamicImportsIds.length === 0 ? undefined : dynamicImportsIds,
            err: err ? serializeError(dev, err) : undefined, // Error if one happened, otherwise don't sent in the resulting HTML
            gsp, // whether the page is getStaticProps
            gssp, // whether the page is getServerSideProps
            customServer, // whether the user is using a custom server
            gip, // whether the page has getInitialProps
            appGip, // whether the _app has getInitialProps
          },
          buildManifest,
          dangerousAsPath,
          canonicalBase,
          ampPath,
          inAmpMode,
          isDevelopment: !!dev,
          hybridAmp,
          files,
          dynamicImports,
          assetPrefix,
          headTags,
          unstable_runtimeJS,
          ...docProps,
        })}
      </AmpStateContext.Provider>
    )
  )
}

const invalidKeysMsg = (methodName: string, invalidKeys: string[]) => {
  return (
    `Additional keys were returned from \`${methodName}\`. Properties intended for your component must be nested under the \`props\` key, e.g.:` +
    `\n\n\treturn { props: { title: 'My Title', content: '...' } }` +
    `\n\nKeys that need to be moved: ${invalidKeys.join(', ')}.` +
    `\nRead more: https://err.sh/next.js/invalid-getstaticprops-value`
  )
}

export async function renderToHTML(
  req: IncomingMessage,
  res: ServerResponse,
  pathname: string,
  query: ParsedUrlQuery,
  renderOpts: RenderOpts
): Promise<string | null> {
  const {
    err,
    dev = false,
    ampPath = '',
    App,
    Document,
    pageConfig = {},
    Component,
    buildManifest,
    reactLoadableManifest,
    ErrorDebug,
    getStaticProps,
    getStaticPaths,
    getServerSideProps,
    isDataReq,
    params,
    previewProps,
    basePath,
  } = renderOpts

  const callMiddleware = async (method: string, args: any[], props = false) => {
    let results: any = props ? {} : []

    if ((Document as any)[`${method}Middleware`]) {
      let middlewareFunc = await (Document as any)[`${method}Middleware`]
      middlewareFunc = middlewareFunc.default || middlewareFunc

      const curResults = await middlewareFunc(...args)
      if (props) {
        for (const result of curResults) {
          results = {
            ...results,
            ...result,
          }
        }
      } else {
        results = curResults
      }
    }
    return results
  }

  const headTags = (...args: any) => callMiddleware('headTags', args)

  const didRewrite = (req as any)._nextDidRewrite
  const isFallback = !!query.__nextFallback
  delete query.__nextFallback

  const isSSG = !!getStaticProps
  const isBuildTimeSSG = isSSG && renderOpts.nextExport
  const defaultAppGetInitialProps =
    App.getInitialProps === (App as any).origGetInitialProps

  const hasPageGetInitialProps = !!(Component as any).getInitialProps

  const pageIsDynamic = isDynamicRoute(pathname)

  const isAutoExport =
    !hasPageGetInitialProps &&
    defaultAppGetInitialProps &&
    !isSSG &&
    !getServerSideProps

  for (const methodName of [
    'getStaticProps',
    'getServerSideProps',
    'getStaticPaths',
  ]) {
    if ((Component as any)[methodName]) {
      throw new Error(
        `page ${pathname} ${methodName} ${GSSP_COMPONENT_MEMBER_ERROR}`
      )
    }
  }

  if (
    process.env.NODE_ENV !== 'production' &&
    (isAutoExport || isFallback) &&
    pageIsDynamic &&
    didRewrite
  ) {
    // TODO: add err.sh when rewrites go stable
    // Behavior might change before then (prefer SSR in this case).
    // If we decide to ship rewrites to the client we could solve this
    // by running over the rewrites and getting the params.
    throw new Error(
      `Rewrites don't support${
        isFallback ? ' ' : ' auto-exported '
      }dynamic pages${isFallback ? ' with getStaticProps ' : ' '}yet. ` +
        `Using this will cause the page to fail to parse the params on the client`
    )
  }

  if (hasPageGetInitialProps && isSSG) {
    throw new Error(SSG_GET_INITIAL_PROPS_CONFLICT + ` ${pathname}`)
  }

  if (hasPageGetInitialProps && getServerSideProps) {
    throw new Error(SERVER_PROPS_GET_INIT_PROPS_CONFLICT + ` ${pathname}`)
  }

  if (getServerSideProps && isSSG) {
    throw new Error(SERVER_PROPS_SSG_CONFLICT + ` ${pathname}`)
  }

  if (!!getStaticPaths && !isSSG) {
    throw new Error(
      `getStaticPaths was added without a getStaticProps in ${pathname}. Without getStaticProps, getStaticPaths does nothing`
    )
  }

  if (isSSG && pageIsDynamic && !getStaticPaths) {
    throw new Error(
      `getStaticPaths is required for dynamic SSG pages and is missing for '${pathname}'.` +
        `\nRead more: https://err.sh/next.js/invalid-getstaticpaths-value`
    )
  }

  if (dev) {
    const { isValidElementType } = require('react-is')
    if (!isValidElementType(Component)) {
      throw new Error(
        `The default export is not a React Component in page: "${pathname}"`
      )
    }

    if (!isValidElementType(App)) {
      throw new Error(
        `The default export is not a React Component in page: "/_app"`
      )
    }

    if (!isValidElementType(Document)) {
      throw new Error(
        `The default export is not a React Component in page: "/_document"`
      )
    }

    if (isAutoExport) {
      // remove query values except ones that will be set during export
      query = {
        amp: query.amp,
      }
      req.url = pathname
      renderOpts.nextExport = true
    }

    if (pathname === '/404' && (hasPageGetInitialProps || getServerSideProps)) {
      throw new Error(PAGES_404_GET_INITIAL_PROPS_ERROR)
    }
  }
  if (isAutoExport) renderOpts.autoExport = true
  if (isSSG) renderOpts.nextExport = false

  await Loadable.preloadAll() // Make sure all dynamic imports are loaded

  // url will always be set
  const asPath: string = req.url as string
  const router = new ServerRouter(
    pathname,
    query,
    asPath,
    {
      isFallback: isFallback,
    },
    basePath
  )
  const ctx = {
    err,
    req: isAutoExport ? undefined : req,
    res: isAutoExport ? undefined : res,
    pathname,
    query,
    asPath,
    AppTree: (props: any) => {
      return (
        <AppContainer>
          <App {...props} Component={Component} router={router} />
        </AppContainer>
      )
    },
  }
  let props: any

  const ampState = {
    ampFirst: pageConfig.amp === true,
    hasQuery: Boolean(query.amp),
    hybrid: pageConfig.amp === 'hybrid',
  }

  const inAmpMode = isInAmpMode(ampState)

  const reactLoadableModules: string[] = []

  let head: JSX.Element[] = defaultHead(inAmpMode)

  const AppContainer = ({ children }: any) => (
    <RouterContext.Provider value={router}>
      <AmpStateContext.Provider value={ampState}>
        <HeadManagerContext.Provider
          value={{
            updateHead: (state) => {
              head = state
            },
            mountedInstances: new Set(),
          }}
        >
          <LoadableContext.Provider
            value={(moduleName) => reactLoadableModules.push(moduleName)}
          >
            {children}
          </LoadableContext.Provider>
        </HeadManagerContext.Provider>
      </AmpStateContext.Provider>
    </RouterContext.Provider>
  )

  try {
    props = await loadGetInitialProps(App, {
      AppTree: ctx.AppTree,
      Component,
      router,
      ctx,
    })

    if (isSSG) {
      props[STATIC_PROPS_ID] = true
    }

    let previewData: string | false | object | undefined

    if ((isSSG || getServerSideProps) && !isFallback) {
      // Reads of this are cached on the `req` object, so this should resolve
      // instantly. There's no need to pass this data down from a previous
      // invoke, where we'd have to consider server & serverless.
      previewData = tryGetPreviewData(req, res, previewProps)
    }

    if (isSSG && !isFallback) {
      let data: UnwrapPromise<ReturnType<GetStaticProps>>

      try {
        data = await getStaticProps!({
          ...(pageIsDynamic ? { params: query as ParsedUrlQuery } : undefined),
          ...(previewData !== false
            ? { preview: true, previewData: previewData }
            : undefined),
        })
      } catch (staticPropsError) {
        // remove not found error code to prevent triggering legacy
        // 404 rendering
        if (staticPropsError.code === 'ENOENT') {
          delete staticPropsError.code
        }
        throw staticPropsError
      }

      if (data == null) {
        throw new Error(GSP_NO_RETURNED_VALUE)
      }

      const invalidKeys = Object.keys(data).filter(
        (key) => key !== 'unstable_revalidate' && key !== 'props'
      )

      if (invalidKeys.includes('revalidate')) {
        throw new Error(UNSTABLE_REVALIDATE_RENAME_ERROR)
      }

      if (invalidKeys.length) {
        throw new Error(invalidKeysMsg('getStaticProps', invalidKeys))
      }

      if (
        (dev || isBuildTimeSSG) &&
        !isSerializableProps(pathname, 'getStaticProps', data.props)
      ) {
        // this fn should throw an error instead of ever returning `false`
        throw new Error(
          'invariant: getStaticProps did not return valid props. Please report this.'
        )
      }

      if (typeof data.unstable_revalidate === 'number') {
        if (!Number.isInteger(data.unstable_revalidate)) {
          throw new Error(
            `A page's revalidate option must be seconds expressed as a natural number. Mixed numbers, such as '${data.unstable_revalidate}', cannot be used.` +
              `\nTry changing the value to '${Math.ceil(
                data.unstable_revalidate
              )}' or using \`Math.ceil()\` if you're computing the value.`
          )
        } else if (data.unstable_revalidate <= 0) {
          throw new Error(
            `A page's revalidate option can not be less than or equal to zero. A revalidate option of zero means to revalidate after _every_ request, and implies stale data cannot be tolerated.` +
              `\n\nTo never revalidate, you can set revalidate to \`false\` (only ran once at build-time).` +
              `\nTo revalidate as soon as possible, you can set the value to \`1\`.`
          )
        } else if (data.unstable_revalidate > 31536000) {
          // if it's greater than a year for some reason error
          console.warn(
            `Warning: A page's revalidate option was set to more than a year. This may have been done in error.` +
              `\nTo only run getStaticProps at build-time and not revalidate at runtime, you can set \`revalidate\` to \`false\`!`
          )
        }
      } else if (data.unstable_revalidate === true) {
        // When enabled, revalidate after 1 second. This value is optimal for
        // the most up-to-date page possible, but without a 1-to-1
        // request-refresh ratio.
        data.unstable_revalidate = 1
      } else {
        // By default, we never revalidate.
        data.unstable_revalidate = false
      }

      props.pageProps = Object.assign({}, props.pageProps, data.props)
      // pass up revalidate and props for export
      // TODO: change this to a different passing mechanism
      ;(renderOpts as any).revalidate = data.unstable_revalidate
      ;(renderOpts as any).pageData = props
    }

    if (getServerSideProps) {
      props[SERVER_PROPS_ID] = true
    }

    if (getServerSideProps && !isFallback) {
      let data: UnwrapPromise<ReturnType<GetServerSideProps>>

      try {
        data = await getServerSideProps({
          req,
          res,
          query,
          ...(pageIsDynamic ? { params: params as ParsedUrlQuery } : undefined),
          ...(previewData !== false
            ? { preview: true, previewData: previewData }
            : undefined),
        })
      } catch (serverSidePropsError) {
        // remove not found error code to prevent triggering legacy
        // 404 rendering
        if (serverSidePropsError.code === 'ENOENT') {
          delete serverSidePropsError.code
        }
        throw serverSidePropsError
      }

      if (data == null) {
        throw new Error(GSSP_NO_RETURNED_VALUE)
      }

      const invalidKeys = Object.keys(data).filter((key) => key !== 'props')

      if (invalidKeys.length) {
        throw new Error(invalidKeysMsg('getServerSideProps', invalidKeys))
      }

      if (
        (dev || isBuildTimeSSG) &&
        !isSerializableProps(pathname, 'getServerSideProps', data.props)
      ) {
        // this fn should throw an error instead of ever returning `false`
        throw new Error(
          'invariant: getServerSideProps did not return valid props. Please report this.'
        )
      }

      props.pageProps = Object.assign({}, props.pageProps, data.props)
      ;(renderOpts as any).pageData = props
    }
  } catch (dataFetchError) {
    if (isDataReq || !dev || !dataFetchError) throw dataFetchError
    ctx.err = dataFetchError
    renderOpts.err = dataFetchError
    console.error(dataFetchError)
  }

  if (
    !isSSG && // we only show this warning for legacy pages
    !getServerSideProps &&
    process.env.NODE_ENV !== 'production' &&
    Object.keys(props?.pageProps || {}).includes('url')
  ) {
    console.warn(
      `The prop \`url\` is a reserved prop in Next.js for legacy reasons and will be overridden on page ${pathname}\n` +
        `See more info here: https://err.sh/vercel/next.js/reserved-page-prop`
    )
  }

  // We only need to do this if we want to support calling
  // _app's getInitialProps for getServerSideProps if not this can be removed
  if (isDataReq && !isSSG) return props

  // We don't call getStaticProps or getServerSideProps while generating
  // the fallback so make sure to set pageProps to an empty object
  if (isFallback) {
    props.pageProps = {}
  }

  // the response might be finished on the getInitialProps call
  if (isResSent(res) && !isSSG) return null

  // AMP First pages do not have client-side JavaScript files
  const files = ampState.ampFirst
    ? []
    : [
        ...new Set([
          ...getPageFiles(buildManifest, '/_app'),
          ...(pathname !== '/_error'
            ? getPageFiles(buildManifest, pathname)
            : []),
        ]),
      ]

  const renderPage: RenderPage = (
    options: ComponentsEnhancer = {}
  ): { html: string; head: any } => {
    if (ctx.err && ErrorDebug) {
      return { html: renderToString(<ErrorDebug error={ctx.err} />), head }
    }

    if (dev && (props.router || props.Component)) {
      throw new Error(
        `'router' and 'Component' can not be returned in getInitialProps from _app.js https://err.sh/vercel/next.js/cant-override-next-props`
      )
    }

    const {
      App: EnhancedApp,
      Component: EnhancedComponent,
    } = enhanceComponents(options, App, Component)

    const html = renderToString(
      <AppContainer>
        <EnhancedApp Component={EnhancedComponent} router={router} {...props} />
      </AppContainer>
    )

    return { html, head }
  }
  const documentCtx = { ...ctx, renderPage }
  const docProps: DocumentInitialProps = await loadGetInitialProps(
    Document,
    documentCtx
  )
  // the response might be finished on the getInitialProps call
  if (isResSent(res) && !isSSG) return null

  if (!docProps || typeof docProps.html !== 'string') {
    const message = `"${getDisplayName(
      Document
    )}.getInitialProps()" should resolve to an object with a "html" prop set with a valid html string`
    throw new Error(message)
  }

  const dynamicImportIdsSet = new Set<string>()
  const dynamicImports: ManifestItem[] = []

  for (const mod of reactLoadableModules) {
    const manifestItem: ManifestItem[] = reactLoadableManifest[mod]

    if (manifestItem) {
      manifestItem.forEach((item) => {
        dynamicImports.push(item)
        dynamicImportIdsSet.add(item.id as string)
      })
    }
  }

  const dynamicImportsIds = [...dynamicImportIdsSet]
  const hybridAmp = ampState.hybrid

  // update renderOpts so export knows current state
  renderOpts.inAmpMode = inAmpMode
  renderOpts.hybridAmp = hybridAmp

  let html = renderDocument(Document, {
    ...renderOpts,
    // Only enabled in production as development mode has features relying on HMR (style injection for example)
    unstable_runtimeJS:
      process.env.NODE_ENV === 'production'
        ? pageConfig.unstable_runtimeJS
        : undefined,
    dangerousAsPath: router.asPath,
    ampState,
    props,
    headTags: await headTags(documentCtx),
    isFallback,
    docProps,
    pathname,
    ampPath,
    query,
    inAmpMode,
    hybridAmp,
    dynamicImportsIds,
    dynamicImports,
    files,
    gsp: !!getStaticProps ? true : undefined,
    gssp: !!getServerSideProps ? true : undefined,
    gip: hasPageGetInitialProps ? true : undefined,
    appGip: !defaultAppGetInitialProps ? true : undefined,
  })

  if (inAmpMode && html) {
    // inject HTML to AMP_RENDER_TARGET to allow rendering
    // directly to body in AMP mode
    const ampRenderIndex = html.indexOf(AMP_RENDER_TARGET)
    html =
      html.substring(0, ampRenderIndex) +
      `<!-- __NEXT_DATA__ -->${docProps.html}` +
      html.substring(ampRenderIndex + AMP_RENDER_TARGET.length)
    html = await optimizeAmp(html, renderOpts.ampOptimizerConfig)

    if (!renderOpts.ampSkipValidation && renderOpts.ampValidator) {
      await renderOpts.ampValidator(html, pathname)
    }
  }

  html = await postProcess(html, { preloadImages: renderOpts.postProcess })

  if (inAmpMode || hybridAmp) {
    // fix &amp being escaped for amphtml rel link
    html = html.replace(/&amp;amp=1/g, '&amp=1')
  }

  return html
}

function errorToJSON(err: Error): Error {
  const { name, message, stack } = err
  return { name, message, stack }
}

function serializeError(
  dev: boolean | undefined,
  err: Error
): Error & { statusCode?: number } {
  if (dev) {
    return errorToJSON(err)
  }

  return {
    name: 'Internal Server Error.',
    message: '500 - Internal Server Error.',
    statusCode: 500,
  }
}<|MERGE_RESOLUTION|>--- conflicted
+++ resolved
@@ -45,12 +45,7 @@
 import { getPageFiles } from './get-page-files'
 import { LoadComponentsReturnType, ManifestItem } from './load-components'
 import optimizeAmp from './optimize-amp'
-<<<<<<< HEAD
-import { UnwrapPromise } from '../../lib/coalesced-function'
-import { GetStaticProps, GetServerSideProps } from '../../types'
 import postProcess from '../lib/post-process'
-=======
->>>>>>> fdcc24be
 
 function noRouter() {
   const message =
