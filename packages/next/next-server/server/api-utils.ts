--- conflicted
+++ resolved
@@ -55,15 +55,9 @@
       )
     }
 
-<<<<<<< HEAD
     apiRes.status = statusCode => sendStatusCode(apiRes, statusCode)
     apiRes.send = data => sendData(apiReq, apiRes, data)
     apiRes.json = data => sendJson(apiRes, data)
-=======
-    apiRes.status = (statusCode) => sendStatusCode(apiRes, statusCode)
-    apiRes.send = (data) => sendData(apiRes, data)
-    apiRes.json = (data) => sendJson(apiRes, data)
->>>>>>> 619493a9
     apiRes.setPreviewData = (data, options = {}) =>
       setPreviewData(apiRes, data, Object.assign({}, apiContext, options))
     apiRes.clearPreviewData = () => clearPreviewData(apiRes)
@@ -241,11 +235,7 @@
  * @param res response object
  * @param body of response
  */
-<<<<<<< HEAD
 export function sendData(req: NextApiRequest, res: NextApiResponse, body: any) {
-=======
-export function sendData(res: NextApiResponse, body: any): void {
->>>>>>> 619493a9
   if (body === null) {
     res.end()
     return
