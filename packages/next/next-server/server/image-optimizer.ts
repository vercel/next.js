--- conflicted
+++ resolved
@@ -111,7 +111,6 @@
     return { finished: true }
   }
 
-<<<<<<< HEAD
   if (
     f &&
     !Array.isArray(f) &&
@@ -119,10 +118,8 @@
   ) {
     mimeType = `image/${f.toLowerCase()}`
   }
-=======
   // Should match output from next-image-loader
   const isStatic = url.startsWith('/_next/static/image')
->>>>>>> 75016716
 
   const width = parseInt(w, 10)
 
