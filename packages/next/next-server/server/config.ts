import chalk from 'next/dist/compiled/chalk'
import findUp from 'next/dist/compiled/find-up'
import os from 'os'
import { basename, extname } from 'path'
import * as Log from '../../build/output/log'
import { CONFIG_FILE } from '../lib/constants'
import { execOnce } from '../lib/utils'

const targets = ['server', 'serverless', 'experimental-serverless-trace']
const reactModes = ['legacy', 'blocking', 'concurrent']

const defaultConfig: { [key: string]: any } = {
  env: [],
  webpack: null,
  webpackDevMiddleware: null,
  distDir: '.next',
  assetPrefix: '',
  configOrigin: 'default',
  useFileSystemPublicRoutes: true,
  generateBuildId: () => null,
  generateEtags: true,
  pageExtensions: ['tsx', 'ts', 'jsx', 'js'],
  target: 'server',
  poweredByHeader: true,
  compress: true,
  devIndicators: {
    buildActivity: true,
    autoPrerender: true,
  },
  onDemandEntries: {
    maxInactiveAge: 60 * 1000,
    pagesBufferLength: 2,
  },
  amp: {
    canonicalBase: '',
  },
  basePath: '',
  exportTrailingSlash: false,
  sassOptions: {},
  trailingSlash: false,
  experimental: {
    cpus: Math.max(
      1,
      (Number(process.env.CIRCLE_NODE_TOTAL) ||
        (os.cpus() || { length: 1 }).length) - 1
    ),
    modern: false,
    plugins: false,
    profiling: false,
    sprFlushToDisk: true,
    reactMode: 'legacy',
    workerThreads: false,
    pageEnv: false,
    productionBrowserSourceMaps: false,
    optimizeFonts: false,
<<<<<<< HEAD
    optimizeImages: false,
=======
>>>>>>> ed0a47b1
    scrollRestoration: false,
  },
  future: {
    excludeDefaultMomentLocales: false,
  },
  serverRuntimeConfig: {},
  publicRuntimeConfig: {},
  reactStrictMode: false,
}

const experimentalWarning = execOnce(() => {
  Log.warn(chalk.bold('You have enabled experimental feature(s).'))
  Log.warn(
    `Experimental features are not covered by semver, and may cause unexpected or broken application behavior. ` +
      `Use them at your own risk.`
  )
  console.warn()
})

function assignDefaults(userConfig: { [key: string]: any }) {
  const config = Object.keys(userConfig).reduce<{ [key: string]: any }>(
    (currentConfig, key) => {
      const value = userConfig[key]

      if (value === undefined || value === null) {
        return currentConfig
      }

      if (key === 'experimental' && value && value !== defaultConfig[key]) {
        experimentalWarning()
      }

      if (key === 'distDir') {
        if (typeof value !== 'string') {
          throw new Error(
            `Specified distDir is not a string, found type "${typeof value}"`
          )
        }
        const userDistDir = value.trim()

        // don't allow public as the distDir as this is a reserved folder for
        // public files
        if (userDistDir === 'public') {
          throw new Error(
            `The 'public' directory is reserved in Next.js and can not be set as the 'distDir'. https://err.sh/vercel/next.js/can-not-output-to-public`
          )
        }
        // make sure distDir isn't an empty string as it can result in the provided
        // directory being deleted in development mode
        if (userDistDir.length === 0) {
          throw new Error(
            `Invalid distDir provided, distDir can not be an empty string. Please remove this config or set it to undefined`
          )
        }
      }

      if (key === 'pageExtensions') {
        if (!Array.isArray(value)) {
          throw new Error(
            `Specified pageExtensions is not an array of strings, found "${value}". Please update this config or remove it.`
          )
        }

        if (!value.length) {
          throw new Error(
            `Specified pageExtensions is an empty array. Please update it with the relevant extensions or remove it.`
          )
        }

        value.forEach((ext) => {
          if (typeof ext !== 'string') {
            throw new Error(
              `Specified pageExtensions is not an array of strings, found "${ext}" of type "${typeof ext}". Please update this config or remove it.`
            )
          }
        })
      }

      if (!!value && value.constructor === Object) {
        currentConfig[key] = {
          ...defaultConfig[key],
          ...Object.keys(value).reduce<any>((c, k) => {
            const v = value[k]
            if (v !== undefined && v !== null) {
              c[k] = v
            }
            return c
          }, {}),
        }
      } else {
        currentConfig[key] = value
      }

      return currentConfig
    },
    {}
  )

  const result = { ...defaultConfig, ...config }

  if (typeof result.assetPrefix !== 'string') {
    throw new Error(
      `Specified assetPrefix is not a string, found type "${typeof result.assetPrefix}" https://err.sh/vercel/next.js/invalid-assetprefix`
    )
  }
  if (result.experimental) {
    if (typeof result.basePath !== 'string') {
      throw new Error(
        `Specified basePath is not a string, found type "${typeof result.basePath}"`
      )
    }

    if (result.basePath !== '') {
      if (result.basePath === '/') {
        throw new Error(
          `Specified basePath /. basePath has to be either an empty string or a path prefix"`
        )
      }

      if (!result.basePath.startsWith('/')) {
        throw new Error(
          `Specified basePath has to start with a /, found "${result.basePath}"`
        )
      }

      if (result.basePath !== '/') {
        if (result.basePath.endsWith('/')) {
          throw new Error(
            `Specified basePath should not end with /, found "${result.basePath}"`
          )
        }

        if (result.assetPrefix === '') {
          result.assetPrefix = result.basePath
        }
      }
    }
  }
  return result
}

export function normalizeConfig(phase: string, config: any) {
  if (typeof config === 'function') {
    config = config(phase, { defaultConfig })

    if (typeof config.then === 'function') {
      throw new Error(
        '> Promise returned in next config. https://err.sh/vercel/next.js/promise-in-next-config'
      )
    }
  }
  return config
}

export default function loadConfig(
  phase: string,
  dir: string,
  customConfig?: object | null
) {
  if (customConfig) {
    return assignDefaults({ configOrigin: 'server', ...customConfig })
  }
  const path = findUp.sync(CONFIG_FILE, {
    cwd: dir,
  })

  // If config file was found
  if (path?.length) {
    const userConfigModule = require(path)
    const userConfig = normalizeConfig(
      phase,
      userConfigModule.default || userConfigModule
    )

    if (Object.keys(userConfig).length === 0) {
      console.warn(
        chalk.yellow.bold('Warning: ') +
          'Detected next.config.js, no exported configuration found. https://err.sh/vercel/next.js/empty-configuration'
      )
    }

    if (userConfig.target && !targets.includes(userConfig.target)) {
      throw new Error(
        `Specified target is invalid. Provided: "${
          userConfig.target
        }" should be one of ${targets.join(', ')}`
      )
    }

    if (userConfig.amp?.canonicalBase) {
      const { canonicalBase } = userConfig.amp || ({} as any)
      userConfig.amp = userConfig.amp || {}
      userConfig.amp.canonicalBase =
        (canonicalBase.endsWith('/')
          ? canonicalBase.slice(0, -1)
          : canonicalBase) || ''
    }

    if (
      userConfig.experimental?.reactMode &&
      !reactModes.includes(userConfig.experimental.reactMode)
    ) {
      throw new Error(
        `Specified React Mode is invalid. Provided: ${
          userConfig.experimental.reactMode
        } should be one of ${reactModes.join(', ')}`
      )
    }

    return assignDefaults({ configOrigin: CONFIG_FILE, ...userConfig })
  } else {
    const configBaseName = basename(CONFIG_FILE, extname(CONFIG_FILE))
    const nonJsPath = findUp.sync(
      [
        `${configBaseName}.jsx`,
        `${configBaseName}.ts`,
        `${configBaseName}.tsx`,
        `${configBaseName}.json`,
      ],
      { cwd: dir }
    )
    if (nonJsPath?.length) {
      throw new Error(
        `Configuring Next.js via '${basename(
          nonJsPath
        )}' is not supported. Please replace the file with 'next.config.js'.`
      )
    }
  }

  return defaultConfig
}

export function isTargetLikeServerless(target: string) {
  const isServerless = target === 'serverless'
  const isServerlessTrace = target === 'experimental-serverless-trace'
  return isServerless || isServerlessTrace
}<|MERGE_RESOLUTION|>--- conflicted
+++ resolved
@@ -53,10 +53,7 @@
     pageEnv: false,
     productionBrowserSourceMaps: false,
     optimizeFonts: false,
-<<<<<<< HEAD
     optimizeImages: false,
-=======
->>>>>>> ed0a47b1
     scrollRestoration: false,
   },
   future: {
