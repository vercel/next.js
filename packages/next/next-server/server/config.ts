--- conflicted
+++ resolved
@@ -227,55 +227,7 @@
     cwd: dir,
   })
 
-<<<<<<< HEAD
   if (!path?.length) {
-=======
-  // If config file was found
-  if (path?.length) {
-    const userConfigModule = require(path)
-    const userConfig = normalizeConfig(
-      phase,
-      userConfigModule.default || userConfigModule
-    )
-
-    if (Object.keys(userConfig).length === 0) {
-      console.warn(
-        chalk.yellow.bold('Warning: ') +
-          'Detected next.config.js, no exported configuration found. https://err.sh/zeit/next.js/empty-configuration'
-      )
-    }
-
-    if (userConfig.target && !targets.includes(userConfig.target)) {
-      throw new Error(
-        `Specified target is invalid. Provided: "${
-          userConfig.target
-        }" should be one of ${targets.join(', ')}`
-      )
-    }
-
-    if (userConfig.amp?.canonicalBase) {
-      const { canonicalBase } = userConfig.amp || ({} as any)
-      userConfig.amp = userConfig.amp || {}
-      userConfig.amp.canonicalBase =
-        (canonicalBase.endsWith('/')
-          ? canonicalBase.slice(0, -1)
-          : canonicalBase) || ''
-    }
-
-    if (
-      userConfig.experimental?.reactMode &&
-      !reactModes.includes(userConfig.experimental.reactMode)
-    ) {
-      throw new Error(
-        `Specified React Mode is invalid. Provided: ${
-          userConfig.experimental.reactMode
-        } should be one of ${reactModes.join(', ')}`
-      )
-    }
-
-    return assignDefaults({ configOrigin: CONFIG_FILE, ...userConfig })
-  } else {
->>>>>>> c480c37c
     const configBaseName = basename(CONFIG_FILE, extname(CONFIG_FILE))
     const nonJsPath = findUp.sync(
       [
@@ -301,6 +253,14 @@
     phase,
     userConfigModule.default || userConfigModule
   )
+
+  if (Object.keys(userConfig).length === 0) {
+    console.warn(
+      chalk.yellow.bold('Warning: ') +
+        'Detected next.config.js, no exported configuration found. https://err.sh/zeit/next.js/empty-configuration'
+    )
+  }
+
   if (userConfig.target && !targets.includes(userConfig.target)) {
     throw new Error(
       `Specified target is invalid. Provided: "${
@@ -316,20 +276,6 @@
       (canonicalBase.endsWith('/')
         ? canonicalBase.slice(0, -1)
         : canonicalBase) || ''
-  }
-
-  if (
-    userConfig.target &&
-    userConfig.target !== 'server' &&
-    ((userConfig.publicRuntimeConfig &&
-      Object.keys(userConfig.publicRuntimeConfig).length !== 0) ||
-      (userConfig.serverRuntimeConfig &&
-        Object.keys(userConfig.serverRuntimeConfig).length !== 0))
-  ) {
-    // TODO: change error message tone to "Only compatible with [fat] server mode"
-    throw new Error(
-      'Cannot use publicRuntimeConfig or serverRuntimeConfig with target=serverless https://err.sh/zeit/next.js/serverless-publicRuntimeConfig'
-    )
   }
 
   if (
