import chalk from 'next/dist/compiled/chalk'
import findUp from 'next/dist/compiled/find-up'
import os from 'os'
import { basename, extname } from 'path'
import * as Log from '../../build/output/log'
import { CONFIG_FILE } from '../lib/constants'
import { execOnce } from '../lib/utils'

const targets = ['server', 'serverless', 'experimental-serverless-trace']
const reactModes = ['legacy', 'blocking', 'concurrent']

const defaultConfig: { [key: string]: any } = {
  env: [],
  webpack: null,
  webpackDevMiddleware: null,
  distDir: '.next',
  assetPrefix: '',
  configOrigin: 'default',
  useFileSystemPublicRoutes: true,
  generateBuildId: () => null,
  generateEtags: true,
  pageExtensions: ['tsx', 'ts', 'jsx', 'js'],
  target: 'server',
  poweredByHeader: true,
  compress: true,
  devIndicators: {
    buildActivity: true,
    autoPrerender: true,
  },
  onDemandEntries: {
    maxInactiveAge: 60 * 1000,
    pagesBufferLength: 2,
  },
  amp: {
    canonicalBase: '',
  },
  basePath: '',
  exportTrailingSlash: false,
  sassOptions: {},
  experimental: {
    trailingSlash: false,
    cpus: Math.max(
      1,
      (Number(process.env.CIRCLE_NODE_TOTAL) ||
        (os.cpus() || { length: 1 }).length) - 1
    ),
    modern: false,
    plugins: false,
    profiling: false,
    sprFlushToDisk: true,
    reactMode: 'legacy',
    reactProductionProfiling: false,
    workerThreads: false,
    pageEnv: false,
    productionBrowserSourceMaps: false,
<<<<<<< HEAD
    optionalCatchAll: false,
    scrollRestoration: false,
=======
>>>>>>> 62ef8729
  },
  future: {
    excludeDefaultMomentLocales: false,
  },
  serverRuntimeConfig: {},
  publicRuntimeConfig: {},
  reactStrictMode: false,
}

const experimentalWarning = execOnce(() => {
  Log.warn(chalk.bold('You have enabled experimental feature(s).'))
  Log.warn(
    `Experimental features are not covered by semver, and may cause unexpected or broken application behavior. ` +
      `Use them at your own risk.`
  )
  console.warn()
})

function assignDefaults(userConfig: { [key: string]: any }) {
  const config = Object.keys(userConfig).reduce<{ [key: string]: any }>(
    (currentConfig, key) => {
      const value = userConfig[key]

      if (value === undefined || value === null) {
        return currentConfig
      }

      if (key === 'experimental' && value && value !== defaultConfig[key]) {
        experimentalWarning()
      }

      if (key === 'distDir') {
        if (typeof value !== 'string') {
          throw new Error(
            `Specified distDir is not a string, found type "${typeof value}"`
          )
        }
        const userDistDir = value.trim()

        // don't allow public as the distDir as this is a reserved folder for
        // public files
        if (userDistDir === 'public') {
          throw new Error(
            `The 'public' directory is reserved in Next.js and can not be set as the 'distDir'. https://err.sh/vercel/next.js/can-not-output-to-public`
          )
        }
        // make sure distDir isn't an empty string as it can result in the provided
        // directory being deleted in development mode
        if (userDistDir.length === 0) {
          throw new Error(
            `Invalid distDir provided, distDir can not be an empty string. Please remove this config or set it to undefined`
          )
        }
      }

      if (key === 'pageExtensions') {
        if (!Array.isArray(value)) {
          throw new Error(
            `Specified pageExtensions is not an array of strings, found "${value}". Please update this config or remove it.`
          )
        }

        if (!value.length) {
          throw new Error(
            `Specified pageExtensions is an empty array. Please update it with the relevant extensions or remove it.`
          )
        }

        value.forEach((ext) => {
          if (typeof ext !== 'string') {
            throw new Error(
              `Specified pageExtensions is not an array of strings, found "${ext}" of type "${typeof ext}". Please update this config or remove it.`
            )
          }
        })
      }

      if (!!value && value.constructor === Object) {
        currentConfig[key] = {
          ...defaultConfig[key],
          ...Object.keys(value).reduce<any>((c, k) => {
            const v = value[k]
            if (v !== undefined && v !== null) {
              c[k] = v
            }
            return c
          }, {}),
        }
      } else {
        currentConfig[key] = value
      }

      return currentConfig
    },
    {}
  )

  const result = { ...defaultConfig, ...config }

  if (typeof result.assetPrefix !== 'string') {
    throw new Error(
      `Specified assetPrefix is not a string, found type "${typeof result.assetPrefix}" https://err.sh/vercel/next.js/invalid-assetprefix`
    )
  }
  if (result.experimental) {
    if (typeof result.basePath !== 'string') {
      throw new Error(
        `Specified basePath is not a string, found type "${typeof result.basePath}"`
      )
    }

    if (result.basePath !== '') {
      if (result.basePath === '/') {
        throw new Error(
          `Specified basePath /. basePath has to be either an empty string or a path prefix"`
        )
      }

      if (!result.basePath.startsWith('/')) {
        throw new Error(
          `Specified basePath has to start with a /, found "${result.basePath}"`
        )
      }

      if (result.basePath !== '/') {
        if (result.basePath.endsWith('/')) {
          throw new Error(
            `Specified basePath should not end with /, found "${result.basePath}"`
          )
        }

        if (result.assetPrefix === '') {
          result.assetPrefix = result.basePath
        }
      }
    }
  }
  return result
}

export function normalizeConfig(phase: string, config: any) {
  if (typeof config === 'function') {
    config = config(phase, { defaultConfig })

    if (typeof config.then === 'function') {
      throw new Error(
        '> Promise returned in next config. https://err.sh/vercel/next.js/promise-in-next-config'
      )
    }
  }
  return config
}

export default function loadConfig(
  phase: string,
  dir: string,
  customConfig?: object | null
) {
  if (customConfig) {
    return assignDefaults({ configOrigin: 'server', ...customConfig })
  }
  const path = findUp.sync(CONFIG_FILE, {
    cwd: dir,
  })

  // If config file was found
  if (path?.length) {
    const userConfigModule = require(path)
    const userConfig = normalizeConfig(
      phase,
      userConfigModule.default || userConfigModule
    )

    if (Object.keys(userConfig).length === 0) {
      console.warn(
        chalk.yellow.bold('Warning: ') +
          'Detected next.config.js, no exported configuration found. https://err.sh/vercel/next.js/empty-configuration'
      )
    }

    if (userConfig.target && !targets.includes(userConfig.target)) {
      throw new Error(
        `Specified target is invalid. Provided: "${
          userConfig.target
        }" should be one of ${targets.join(', ')}`
      )
    }

    if (userConfig.amp?.canonicalBase) {
      const { canonicalBase } = userConfig.amp || ({} as any)
      userConfig.amp = userConfig.amp || {}
      userConfig.amp.canonicalBase =
        (canonicalBase.endsWith('/')
          ? canonicalBase.slice(0, -1)
          : canonicalBase) || ''
    }

    if (
      userConfig.experimental?.reactMode &&
      !reactModes.includes(userConfig.experimental.reactMode)
    ) {
      throw new Error(
        `Specified React Mode is invalid. Provided: ${
          userConfig.experimental.reactMode
        } should be one of ${reactModes.join(', ')}`
      )
    }

    return assignDefaults({ configOrigin: CONFIG_FILE, ...userConfig })
  } else {
    const configBaseName = basename(CONFIG_FILE, extname(CONFIG_FILE))
    const nonJsPath = findUp.sync(
      [
        `${configBaseName}.jsx`,
        `${configBaseName}.ts`,
        `${configBaseName}.tsx`,
        `${configBaseName}.json`,
      ],
      { cwd: dir }
    )
    if (nonJsPath?.length) {
      throw new Error(
        `Configuring Next.js via '${basename(
          nonJsPath
        )}' is not supported. Please replace the file with 'next.config.js'.`
      )
    }
  }

  return defaultConfig
}

export function isTargetLikeServerless(target: string) {
  const isServerless = target === 'serverless'
  const isServerlessTrace = target === 'experimental-serverless-trace'
  return isServerless || isServerlessTrace
}<|MERGE_RESOLUTION|>--- conflicted
+++ resolved
@@ -53,11 +53,7 @@
     workerThreads: false,
     pageEnv: false,
     productionBrowserSourceMaps: false,
-<<<<<<< HEAD
-    optionalCatchAll: false,
     scrollRestoration: false,
-=======
->>>>>>> 62ef8729
   },
   future: {
     excludeDefaultMomentLocales: false,
