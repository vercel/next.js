import chalk from 'chalk'
import findUp from 'next/dist/compiled/find-up'
import { basename, extname } from 'path'
import * as Log from '../../build/output/log'
<<<<<<< HEAD
import { CONFIG_FILE } from '../lib/constants'
import { execOnce } from '../lib/utils'
import { defaultConfig, normalizeConfig } from './config-shared'
=======
import { hasNextSupport } from '../../telemetry/ci-info'
import { CONFIG_FILE, PHASE_DEVELOPMENT_SERVER } from '../lib/constants'
import { execOnce } from '../lib/utils'
import { defaultConfig, normalizeConfig } from './config-shared'
import { loadWebpackHook } from './config-utils'
>>>>>>> 014a2f84
import { ImageConfig, imageConfigDefault, VALID_LOADERS } from './image-config'
import { loadEnvConfig } from '@next/env'

export { DomainLocales, NextConfig, normalizeConfig } from './config-shared'

const targets = ['server', 'serverless', 'experimental-serverless-trace']
const reactModes = ['legacy', 'blocking', 'concurrent']

const experimentalWarning = execOnce(() => {
  Log.warn(chalk.bold('You have enabled experimental feature(s).'))
  Log.warn(
    `Experimental features are not covered by semver, and may cause unexpected or broken application behavior. ` +
      `Use them at your own risk.`
  )
  console.warn()
})

function assignDefaults(userConfig: { [key: string]: any }) {
  if (typeof userConfig.exportTrailingSlash !== 'undefined') {
    console.warn(
      chalk.yellow.bold('Warning: ') +
        'The "exportTrailingSlash" option has been renamed to "trailingSlash". Please update your next.config.js.'
    )
    if (typeof userConfig.trailingSlash === 'undefined') {
      userConfig.trailingSlash = userConfig.exportTrailingSlash
    }
    delete userConfig.exportTrailingSlash
  }

  const config = Object.keys(userConfig).reduce<{ [key: string]: any }>(
    (currentConfig, key) => {
      const value = userConfig[key]

      if (value === undefined || value === null) {
        return currentConfig
      }

      if (key === 'experimental' && value && value !== defaultConfig[key]) {
        experimentalWarning()
      }

      if (key === 'distDir') {
        if (typeof value !== 'string') {
          throw new Error(
            `Specified distDir is not a string, found type "${typeof value}"`
          )
        }
        const userDistDir = value.trim()

        // don't allow public as the distDir as this is a reserved folder for
        // public files
        if (userDistDir === 'public') {
          throw new Error(
            `The 'public' directory is reserved in Next.js and can not be set as the 'distDir'. https://err.sh/vercel/next.js/can-not-output-to-public`
          )
        }
        // make sure distDir isn't an empty string as it can result in the provided
        // directory being deleted in development mode
        if (userDistDir.length === 0) {
          throw new Error(
            `Invalid distDir provided, distDir can not be an empty string. Please remove this config or set it to undefined`
          )
        }
      }

      if (key === 'pageExtensions') {
        if (!Array.isArray(value)) {
          throw new Error(
            `Specified pageExtensions is not an array of strings, found "${value}". Please update this config or remove it.`
          )
        }

        if (!value.length) {
          throw new Error(
            `Specified pageExtensions is an empty array. Please update it with the relevant extensions or remove it.`
          )
        }

        value.forEach((ext) => {
          if (typeof ext !== 'string') {
            throw new Error(
              `Specified pageExtensions is not an array of strings, found "${ext}" of type "${typeof ext}". Please update this config or remove it.`
            )
          }
        })
      }

      if (!!value && value.constructor === Object) {
        currentConfig[key] = {
          ...defaultConfig[key],
          ...Object.keys(value).reduce<any>((c, k) => {
            const v = value[k]
            if (v !== undefined && v !== null) {
              c[k] = v
            }
            return c
          }, {}),
        }
      } else {
        currentConfig[key] = value
      }

      return currentConfig
    },
    {}
  )

  const result = { ...defaultConfig, ...config }

  if (typeof result.assetPrefix !== 'string') {
    throw new Error(
      `Specified assetPrefix is not a string, found type "${typeof result.assetPrefix}" https://err.sh/vercel/next.js/invalid-assetprefix`
    )
  }

  if (typeof result.basePath !== 'string') {
    throw new Error(
      `Specified basePath is not a string, found type "${typeof result.basePath}"`
    )
  }

  if (result.basePath !== '') {
    if (result.basePath === '/') {
      throw new Error(
        `Specified basePath /. basePath has to be either an empty string or a path prefix"`
      )
    }

    if (!result.basePath.startsWith('/')) {
      throw new Error(
        `Specified basePath has to start with a /, found "${result.basePath}"`
      )
    }

    if (result.basePath !== '/') {
      if (result.basePath.endsWith('/')) {
        throw new Error(
          `Specified basePath should not end with /, found "${result.basePath}"`
        )
      }

      if (result.assetPrefix === '') {
        result.assetPrefix = result.basePath
      }

      if (result.amp.canonicalBase === '') {
        result.amp.canonicalBase = result.basePath
      }
    }
  }

  if (result?.images) {
    const images: Partial<ImageConfig> = result.images

    if (typeof images !== 'object') {
      throw new Error(
        `Specified images should be an object received ${typeof images}.\nSee more info here: https://err.sh/next.js/invalid-images-config`
      )
    }

    if (images.domains) {
      if (!Array.isArray(images.domains)) {
        throw new Error(
          `Specified images.domains should be an Array received ${typeof images.domains}.\nSee more info here: https://err.sh/next.js/invalid-images-config`
        )
      }

      if (images.domains.length > 50) {
        throw new Error(
          `Specified images.domains exceeds length of 50, received length (${images.domains.length}), please reduce the length of the array to continue.\nSee more info here: https://err.sh/next.js/invalid-images-config`
        )
      }

      const invalid = images.domains.filter(
        (d: unknown) => typeof d !== 'string'
      )
      if (invalid.length > 0) {
        throw new Error(
          `Specified images.domains should be an Array of strings received invalid values (${invalid.join(
            ', '
          )}).\nSee more info here: https://err.sh/next.js/invalid-images-config`
        )
      }
    }
    if (images.deviceSizes) {
      const { deviceSizes } = images
      if (!Array.isArray(deviceSizes)) {
        throw new Error(
          `Specified images.deviceSizes should be an Array received ${typeof deviceSizes}.\nSee more info here: https://err.sh/next.js/invalid-images-config`
        )
      }

      if (deviceSizes.length > 25) {
        throw new Error(
          `Specified images.deviceSizes exceeds length of 25, received length (${deviceSizes.length}), please reduce the length of the array to continue.\nSee more info here: https://err.sh/next.js/invalid-images-config`
        )
      }

      const invalid = deviceSizes.filter((d: unknown) => {
        return typeof d !== 'number' || d < 1 || d > 10000
      })

      if (invalid.length > 0) {
        throw new Error(
          `Specified images.deviceSizes should be an Array of numbers that are between 1 and 10000, received invalid values (${invalid.join(
            ', '
          )}).\nSee more info here: https://err.sh/next.js/invalid-images-config`
        )
      }
    }
    if (images.imageSizes) {
      const { imageSizes } = images
      if (!Array.isArray(imageSizes)) {
        throw new Error(
          `Specified images.imageSizes should be an Array received ${typeof imageSizes}.\nSee more info here: https://err.sh/next.js/invalid-images-config`
        )
      }

      if (imageSizes.length > 25) {
        throw new Error(
          `Specified images.imageSizes exceeds length of 25, received length (${imageSizes.length}), please reduce the length of the array to continue.\nSee more info here: https://err.sh/next.js/invalid-images-config`
        )
      }

      const invalid = imageSizes.filter((d: unknown) => {
        return typeof d !== 'number' || d < 1 || d > 10000
      })

      if (invalid.length > 0) {
        throw new Error(
          `Specified images.imageSizes should be an Array of numbers that are between 1 and 10000, received invalid values (${invalid.join(
            ', '
          )}).\nSee more info here: https://err.sh/next.js/invalid-images-config`
        )
      }
    }

    if (!images.loader) {
      images.loader = 'default'
    }

    if (!VALID_LOADERS.includes(images.loader)) {
      throw new Error(
        `Specified images.loader should be one of (${VALID_LOADERS.join(
          ', '
        )}), received invalid value (${
          images.loader
        }).\nSee more info here: https://err.sh/next.js/invalid-images-config`
      )
    }

    // Append trailing slash for non-default loaders
    if (images.path) {
      if (
        images.loader !== 'default' &&
        images.path[images.path.length - 1] !== '/'
      ) {
        images.path += '/'
      }
    }

    if (images.path === imageConfigDefault.path && result.basePath) {
      images.path = `${result.basePath}${images.path}`
    }
  }

  if (result.i18n) {
    const { i18n } = result
    const i18nType = typeof i18n

    if (i18nType !== 'object') {
      throw new Error(
        `Specified i18n should be an object received ${i18nType}.\nSee more info here: https://err.sh/next.js/invalid-i18n-config`
      )
    }

    if (!Array.isArray(i18n.locales)) {
      throw new Error(
        `Specified i18n.locales should be an Array received ${typeof i18n.locales}.\nSee more info here: https://err.sh/next.js/invalid-i18n-config`
      )
    }

    const defaultLocaleType = typeof i18n.defaultLocale

    if (!i18n.defaultLocale || defaultLocaleType !== 'string') {
      throw new Error(
        `Specified i18n.defaultLocale should be a string.\nSee more info here: https://err.sh/next.js/invalid-i18n-config`
      )
    }

    if (typeof i18n.domains !== 'undefined' && !Array.isArray(i18n.domains)) {
      throw new Error(
        `Specified i18n.domains must be an array of domain objects e.g. [ { domain: 'example.fr', defaultLocale: 'fr', locales: ['fr'] } ] received ${typeof i18n.domains}.\nSee more info here: https://err.sh/next.js/invalid-i18n-config`
      )
    }

    if (i18n.domains) {
      const invalidDomainItems = i18n.domains.filter((item) => {
        if (!item || typeof item !== 'object') return true
        if (!item.defaultLocale) return true
        if (!item.domain || typeof item.domain !== 'string') return true

        let hasInvalidLocale = false

        if (Array.isArray(item.locales)) {
          for (const locale of item.locales) {
            if (typeof locale !== 'string') hasInvalidLocale = true

            for (const domainItem of i18n.domains || []) {
              if (domainItem === item) continue
              if (domainItem.locales && domainItem.locales.includes(locale)) {
                console.warn(
                  `Both ${item.domain} and ${domainItem.domain} configured the locale (${locale}) but only one can. Remove it from one i18n.domains config to continue`
                )
                hasInvalidLocale = true
                break
              }
            }
          }
        }

        return hasInvalidLocale
      })

      if (invalidDomainItems.length > 0) {
        throw new Error(
          `Invalid i18n.domains values:\n${invalidDomainItems
            .map((item: any) => JSON.stringify(item))
            .join(
              '\n'
            )}\n\ndomains value must follow format { domain: 'example.fr', defaultLocale: 'fr', locales: ['fr'] }.\nSee more info here: https://err.sh/next.js/invalid-i18n-config`
        )
      }
    }

    if (!Array.isArray(i18n.locales)) {
      throw new Error(
        `Specified i18n.locales must be an array of locale strings e.g. ["en-US", "nl-NL"] received ${typeof i18n.locales}.\nSee more info here: https://err.sh/next.js/invalid-i18n-config`
      )
    }

    const invalidLocales = i18n.locales.filter(
      (locale: any) => typeof locale !== 'string'
    )

    if (invalidLocales.length > 0) {
      throw new Error(
        `Specified i18n.locales contains invalid values (${invalidLocales
          .map(String)
          .join(
            ', '
          )}), locales must be valid locale tags provided as strings e.g. "en-US".\n` +
          `See here for list of valid language sub-tags: http://www.iana.org/assignments/language-subtag-registry/language-subtag-registry`
      )
    }

    if (!i18n.locales.includes(i18n.defaultLocale)) {
      throw new Error(
        `Specified i18n.defaultLocale should be included in i18n.locales.\nSee more info here: https://err.sh/next.js/invalid-i18n-config`
      )
    }

    // make sure default Locale is at the front
    i18n.locales = [
      i18n.defaultLocale,
      ...i18n.locales.filter((locale) => locale !== i18n.defaultLocale),
    ]

    const localeDetectionType = typeof i18n.localeDetection

    if (
      localeDetectionType !== 'boolean' &&
      localeDetectionType !== 'undefined'
    ) {
      throw new Error(
        `Specified i18n.localeDetection should be undefined or a boolean received ${localeDetectionType}.\nSee more info here: https://err.sh/next.js/invalid-i18n-config`
      )
    }
  }

  return result
}

<<<<<<< HEAD
export default function loadConfig(
=======
export default async function loadConfig(
>>>>>>> 014a2f84
  phase: string,
  dir: string,
  customConfig?: object | null
) {
  await loadEnvConfig(dir, phase === PHASE_DEVELOPMENT_SERVER, Log)
  await loadWebpackHook(phase, dir)

  if (customConfig) {
    return assignDefaults({ configOrigin: 'server', ...customConfig })
  }

  const path = await findUp(CONFIG_FILE, { cwd: dir })

  // If config file was found
  if (path?.length) {
    const userConfigModule = require(path)
    const userConfig = normalizeConfig(
      phase,
      userConfigModule.default || userConfigModule
    )

    if (Object.keys(userConfig).length === 0) {
      Log.warn(
        'Detected next.config.js, no exported configuration found. https://err.sh/vercel/next.js/empty-configuration'
      )
    }

    if (userConfig.target && !targets.includes(userConfig.target)) {
      throw new Error(
        `Specified target is invalid. Provided: "${
          userConfig.target
        }" should be one of ${targets.join(', ')}`
      )
    }

    if (userConfig.amp?.canonicalBase) {
      const { canonicalBase } = userConfig.amp || ({} as any)
      userConfig.amp = userConfig.amp || {}
      userConfig.amp.canonicalBase =
        (canonicalBase.endsWith('/')
          ? canonicalBase.slice(0, -1)
          : canonicalBase) || ''
    }

    if (
      userConfig.experimental?.reactMode &&
      !reactModes.includes(userConfig.experimental.reactMode)
    ) {
      throw new Error(
        `Specified React Mode is invalid. Provided: ${
          userConfig.experimental.reactMode
        } should be one of ${reactModes.join(', ')}`
      )
    }

    if (hasNextSupport) {
      userConfig.target = process.env.NEXT_PRIVATE_TARGET || 'server'
    }

    return assignDefaults({
      configOrigin: CONFIG_FILE,
      configFile: path,
      ...userConfig,
    })
  } else {
    const configBaseName = basename(CONFIG_FILE, extname(CONFIG_FILE))
    const nonJsPath = findUp.sync(
      [
        `${configBaseName}.jsx`,
        `${configBaseName}.ts`,
        `${configBaseName}.tsx`,
        `${configBaseName}.json`,
      ],
      { cwd: dir }
    )
    if (nonJsPath?.length) {
      throw new Error(
        `Configuring Next.js via '${basename(
          nonJsPath
        )}' is not supported. Please replace the file with 'next.config.js'.`
      )
    }
  }

  return defaultConfig
}

export function isTargetLikeServerless(target: string) {
  const isServerless = target === 'serverless'
  const isServerlessTrace = target === 'experimental-serverless-trace'
  return isServerless || isServerlessTrace
}<|MERGE_RESOLUTION|>--- conflicted
+++ resolved
@@ -2,17 +2,11 @@
 import findUp from 'next/dist/compiled/find-up'
 import { basename, extname } from 'path'
 import * as Log from '../../build/output/log'
-<<<<<<< HEAD
-import { CONFIG_FILE } from '../lib/constants'
-import { execOnce } from '../lib/utils'
-import { defaultConfig, normalizeConfig } from './config-shared'
-=======
 import { hasNextSupport } from '../../telemetry/ci-info'
 import { CONFIG_FILE, PHASE_DEVELOPMENT_SERVER } from '../lib/constants'
 import { execOnce } from '../lib/utils'
 import { defaultConfig, normalizeConfig } from './config-shared'
 import { loadWebpackHook } from './config-utils'
->>>>>>> 014a2f84
 import { ImageConfig, imageConfigDefault, VALID_LOADERS } from './image-config'
 import { loadEnvConfig } from '@next/env'
 
@@ -396,11 +390,7 @@
   return result
 }
 
-<<<<<<< HEAD
-export default function loadConfig(
-=======
 export default async function loadConfig(
->>>>>>> 014a2f84
   phase: string,
   dir: string,
   customConfig?: object | null
