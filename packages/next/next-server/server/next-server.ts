--- conflicted
+++ resolved
@@ -63,11 +63,8 @@
 } from './spr-cache'
 import { execOnce } from '../lib/utils'
 import { isBlockedPage } from './utils'
-<<<<<<< HEAD
 import { compile as compilePathToRegex } from 'path-to-regexp'
-=======
 import { loadEnvConfig } from '../../lib/load-env-config'
->>>>>>> b1aa594a
 
 const getCustomRouteMatcher = pathMatch(true)
 
