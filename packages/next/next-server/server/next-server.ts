import compression from 'compression'
import fs from 'fs'
import { IncomingMessage, ServerResponse } from 'http'
import Proxy from 'http-proxy'
import nanoid from 'next/dist/compiled/nanoid/index.js'
import { join, resolve, sep } from 'path'
import { parse as parseQs, ParsedUrlQuery } from 'querystring'
import { format as formatUrl, parse as parseUrl, UrlWithParsedQuery } from 'url'
import {
  getRedirectStatus,
  Header,
  Redirect,
  Rewrite,
  RouteType,
} from '../../lib/check-custom-routes'
import { withCoalescedInvoke } from '../../lib/coalesced-function'
import {
  BUILD_ID_FILE,
  CLIENT_PUBLIC_FILES_PATH,
  CLIENT_STATIC_FILES_PATH,
  CLIENT_STATIC_FILES_RUNTIME,
  PAGES_MANIFEST,
  PHASE_PRODUCTION_SERVER,
  PRERENDER_MANIFEST,
  ROUTES_MANIFEST,
  SERVERLESS_DIRECTORY,
  SERVER_DIRECTORY,
} from '../lib/constants'
import {
  getRouteMatcher,
  getRouteRegex,
  getSortedRoutes,
  isDynamicRoute,
} from '../lib/router/utils'
import * as envConfig from '../lib/runtime-config'
import { isResSent, NextApiRequest, NextApiResponse } from '../lib/utils'
import { apiResolver, tryGetPreviewData, __ApiPreviewProps } from './api-utils'
import loadConfig, { isTargetLikeServerless } from './config'
import pathMatch from './lib/path-match'
import { recursiveReadDirSync } from './lib/recursive-readdir-sync'
import { loadComponents, LoadComponentsReturnType } from './load-components'
import { normalizePagePath } from './normalize-page-path'
import { renderToHTML } from './render'
import { getPagePath } from './require'
import Router, {
  DynamicRoutes,
  PageChecker,
  Params,
  prepareDestination,
  route,
  Route,
} from './router'
import { sendHTML } from './send-html'
import { serveStatic } from './serve-static'
import {
  getFallback,
  getSprCache,
  initializeSprCache,
  setSprCache,
} from './spr-cache'
import { isBlockedPage } from './utils'

const getCustomRouteMatcher = pathMatch(true)

type NextConfig = any

type Middleware = (
  req: IncomingMessage,
  res: ServerResponse,
  next: (err?: Error) => void
) => void

type FindComponentsResult = {
  components: LoadComponentsReturnType
  query: ParsedUrlQuery
}

type RequestContext = {}
type RequestResponse = {
  status: number
  headers: { [key: string]: any }
  body: AsyncGenerator<Buffer>
}

export type ServerConstructor = {
  /**
   * Where the Next project is located - @default '.'
   */
  dir?: string
  staticMarkup?: boolean
  /**
   * Hide error messages containing server information - @default false
   */
  quiet?: boolean
  /**
   * Object what you would use in next.config.js - @default {}
   */
  conf?: NextConfig
  dev?: boolean
}

export default class Server {
  dir: string
  quiet: boolean
  nextConfig: NextConfig
  distDir: string
  pagesDir?: string
  publicDir: string
  hasStaticDir: boolean
  serverBuildDir: string
  pagesManifest?: { [name: string]: string }
  buildId: string
  renderOpts: {
    poweredByHeader: boolean
    staticMarkup: boolean
    buildId: string
    generateEtags: boolean
    runtimeConfig?: { [key: string]: any }
    assetPrefix?: string
    canonicalBase: string
    documentMiddlewareEnabled: boolean
    hasCssMode: boolean
    dev?: boolean
  }
  private compression?: Middleware
  private onErrorMiddleware?: ({ err }: { err: Error }) => Promise<void>
  router: Router
  protected dynamicRoutes?: DynamicRoutes
  protected customRoutes?: {
    rewrites: Rewrite[]
    redirects: Redirect[]
    headers: Header[]
  }

  public constructor({
    dir = '.',
    staticMarkup = false,
    quiet = false,
    conf = null,
    dev = false,
  }: ServerConstructor = {}) {
    this.dir = resolve(dir)
    this.quiet = quiet
    const phase = this.currentPhase()
    this.nextConfig = loadConfig(phase, this.dir, conf)
    this.distDir = join(this.dir, this.nextConfig.distDir)
    this.publicDir = join(this.dir, CLIENT_PUBLIC_FILES_PATH)
    this.hasStaticDir = fs.existsSync(join(this.dir, 'static'))

    // Only serverRuntimeConfig needs the default
    // publicRuntimeConfig gets it's default in client/index.js
    const {
      serverRuntimeConfig = {},
      publicRuntimeConfig,
      assetPrefix,
      generateEtags,
      compress,
    } = this.nextConfig

    this.buildId = this.readBuildId()

    this.renderOpts = {
      poweredByHeader: this.nextConfig.poweredByHeader,
      canonicalBase: this.nextConfig.amp.canonicalBase,
      documentMiddlewareEnabled: this.nextConfig.experimental
        .documentMiddleware,
      hasCssMode: this.nextConfig.experimental.css,
      staticMarkup,
      buildId: this.buildId,
      generateEtags,
    }

    // Only the `publicRuntimeConfig` key is exposed to the client side
    // It'll be rendered as part of __NEXT_DATA__ on the client side
    if (Object.keys(publicRuntimeConfig).length > 0) {
      this.renderOpts.runtimeConfig = publicRuntimeConfig
    }

    if (compress && this.nextConfig.target === 'server') {
      this.compression = compression() as Middleware
    }

    // Initialize next/config with the environment configuration
    envConfig.setConfig({
      serverRuntimeConfig,
      publicRuntimeConfig,
    })

    this.serverBuildDir = join(
      this.distDir,
      this._isLikeServerless ? SERVERLESS_DIRECTORY : SERVER_DIRECTORY
    )
    const pagesManifestPath = join(this.serverBuildDir, PAGES_MANIFEST)

    if (!dev) {
      this.pagesManifest = require(pagesManifestPath)
    }

    this.router = new Router(this.generateRoutes())
    this.setAssetPrefix(assetPrefix)

    // call init-server middleware, this is also handled
    // individually in serverless bundles when deployed
    if (!dev && this.nextConfig.experimental.plugins) {
      const initServer = require(join(this.serverBuildDir, 'init-server.js'))
        .default
      this.onErrorMiddleware = require(join(
        this.serverBuildDir,
        'on-error-server.js'
      )).default
      initServer()
    }

    initializeSprCache({
      dev,
      distDir: this.distDir,
      pagesDir: join(
        this.distDir,
        this._isLikeServerless
          ? SERVERLESS_DIRECTORY
          : `${SERVER_DIRECTORY}/static/${this.buildId}`,
        'pages'
      ),
      flushToDisk: this.nextConfig.experimental.sprFlushToDisk,
    })
  }

  protected currentPhase(): string {
    return PHASE_PRODUCTION_SERVER
  }

  private logError(err: Error): void {
    if (this.onErrorMiddleware) {
      this.onErrorMiddleware({ err })
    }
    if (this.quiet) return
    // tslint:disable-next-line
    console.error(err)
  }

  private async handleRequest(
    req: IncomingMessage,
    res: ServerResponse,
    parsedUrl?: UrlWithParsedQuery
  ): Promise<void> {
    // Parse url if parsedUrl not provided
    if (!parsedUrl || typeof parsedUrl !== 'object') {
      const url: any = req.url
      parsedUrl = parseUrl(url, true)
    }

    // Parse the querystring ourselves if the user doesn't handle querystring parsing
    if (typeof parsedUrl.query === 'string') {
      parsedUrl.query = parseQs(parsedUrl.query)
    }

    if (parsedUrl.pathname!.startsWith(this.nextConfig.experimental.basePath)) {
      // If replace ends up replacing the full url it'll be `undefined`, meaning we have to default it to `/`
      parsedUrl.pathname =
        parsedUrl.pathname!.replace(
          this.nextConfig.experimental.basePath,
          ''
        ) || '/'
      req.url = req.url!.replace(this.nextConfig.experimental.basePath, '')
    }

    res.statusCode = 200
    try {
      return await this.run(req, res, parsedUrl)
    } catch (err) {
      this.logError(err)
      res.statusCode = 500
      res.end('Internal Server Error')
    }
  }

  public getRequestHandler() {
    return this.handleRequest.bind(this)
  }

  public setAssetPrefix(prefix?: string) {
    this.renderOpts.assetPrefix = prefix ? prefix.replace(/\/$/, '') : ''
  }

  // Backwards compatibility
  public async prepare(): Promise<void> {}

  // Backwards compatibility
  protected async close(): Promise<void> {}

  protected setImmutableAssetCacheControl(res: ServerResponse) {
    res.setHeader('Cache-Control', 'public, max-age=31536000, immutable')
  }

  protected getCustomRoutes() {
    return require(join(this.distDir, ROUTES_MANIFEST))
  }

  private _cachedPreviewProps: __ApiPreviewProps | undefined
  protected getPreviewProps(): __ApiPreviewProps {
    if (this._cachedPreviewProps) {
      return this._cachedPreviewProps
    }
    return (this._cachedPreviewProps = require(join(
      this.distDir,
      PRERENDER_MANIFEST
    )).preview)
  }

  protected generateRoutes(): {
    headers: Route[]
    rewrites: Route[]
    fsRoutes: Route[]
    redirects: Route[]
    catchAllRoute: Route
    pageChecker: PageChecker
    useFileSystemPublicRoutes: boolean
    dynamicRoutes: DynamicRoutes | undefined
  } {
    this.customRoutes = this.getCustomRoutes()

    const publicRoutes = fs.existsSync(this.publicDir)
      ? this.generatePublicRoutes()
      : []

    const staticFilesRoute = this.hasStaticDir
      ? [
          {
            // It's very important to keep this route's param optional.
            // (but it should support as many params as needed, separated by '/')
            // Otherwise this will lead to a pretty simple DOS attack.
            // See more: https://github.com/zeit/next.js/issues/2617
            match: route('/static/:path*'),
            name: 'static catchall',
            fn: async (req, res, params, parsedUrl) => {
              const p = join(this.dir, 'static', ...(params.path || []))
              await this.serveStatic(req, res, p, parsedUrl)
              return {
                finished: true,
              }
            },
          } as Route,
        ]
      : []

    let headers: Route[] = []
    let rewrites: Route[] = []
    let redirects: Route[] = []

    const fsRoutes: Route[] = [
      {
        match: route('/_next/static/:path*'),
        type: 'route',
        name: '_next/static catchall',
        fn: async (req, res, params, parsedUrl) => {
          // The commons folder holds commonschunk files
          // The chunks folder holds dynamic entries
          // The buildId folder holds pages and potentially other assets. As buildId changes per build it can be long-term cached.

          // make sure to 404 for /_next/static itself
          if (!params.path) {
            await this.render404(req, res, parsedUrl)
            return {
              finished: true,
            }
          }

          if (
            params.path[0] === CLIENT_STATIC_FILES_RUNTIME ||
            params.path[0] === 'chunks' ||
            params.path[0] === 'css' ||
            params.path[0] === 'media' ||
            params.path[0] === this.buildId
          ) {
            this.setImmutableAssetCacheControl(res)
          }
          const p = join(
            this.distDir,
            CLIENT_STATIC_FILES_PATH,
            ...(params.path || [])
          )
          await this.serveStatic(req, res, p, parsedUrl)
          return {
            finished: true,
          }
        },
      },
      {
        match: route('/_next/data/:path*'),
        type: 'route',
        name: '_next/data catchall',
        fn: async (req, res, params, _parsedUrl) => {
          // Make sure to 404 for /_next/data/ itself and
          // we also want to 404 if the buildId isn't correct
          if (!params.path || params.path[0] !== this.buildId) {
            await this.render404(req, res, _parsedUrl)
            return {
              finished: true,
            }
          }
          // remove buildId from URL
          params.path.shift()

          // show 404 if it doesn't end with .json
          if (!params.path[params.path.length - 1].endsWith('.json')) {
            await this.render404(req, res, _parsedUrl)
            return {
              finished: true,
            }
          }

          // re-create page's pathname
          const pathname = `/${params.path.join('/')}`
            .replace(/\.json$/, '')
            .replace(/\/index$/, '/')

          req.url = pathname
          const parsedUrl = parseUrl(pathname, true)
          await this.render(
            req,
            res,
            pathname,
            { ..._parsedUrl.query, _nextDataReq: '1' },
            parsedUrl
          )
          return {
            finished: true,
          }
        },
      },
      {
        match: route('/_next/:path*'),
        type: 'route',
        name: '_next catchall',
        // This path is needed because `render()` does a check for `/_next` and the calls the routing again
        fn: async (req, res, _params, parsedUrl) => {
          await this.render404(req, res, parsedUrl)
          return {
            finished: true,
          }
        },
      },
      ...publicRoutes,
      ...staticFilesRoute,
    ]

    if (this.customRoutes) {
      const getCustomRoute = (
        r: Rewrite | Redirect | Header,
        type: RouteType
      ) =>
        ({
          ...r,
          type,
          match: getCustomRouteMatcher(r.source),
          name: type,
          fn: async (req, res, params, parsedUrl) => ({ finished: false }),
        } as Route & Rewrite & Header)

      // Headers come very first
      headers = this.customRoutes.headers.map(r => {
        const route = getCustomRoute(r, 'header')
        return {
          match: route.match,
          type: route.type,
          name: `${route.type} ${route.source} header route`,
          fn: async (_req, res, _params, _parsedUrl) => {
            for (const header of (route as Header).headers) {
              res.setHeader(header.key, header.value)
            }
            return { finished: false }
          },
        } as Route
      })

      redirects = this.customRoutes.redirects.map(redirect => {
        const route = getCustomRoute(redirect, 'redirect')
        return {
          type: route.type,
          match: route.match,
          statusCode: route.statusCode,
          name: `Redirect route`,
          fn: async (_req, res, params, _parsedUrl) => {
            const { parsedDestination } = prepareDestination(
              route.destination,
              params
            )
            const updatedDestination = formatUrl(parsedDestination)

            res.setHeader('Location', updatedDestination)
            res.statusCode = getRedirectStatus(route as Redirect)

            // Since IE11 doesn't support the 308 header add backwards
            // compatibility using refresh header
            if (res.statusCode === 308) {
              res.setHeader('Refresh', `0;url=${updatedDestination}`)
            }

            res.end()
            return {
              finished: true,
            }
          },
        } as Route
      })

      rewrites = this.customRoutes.rewrites.map(rewrite => {
        const route = getCustomRoute(rewrite, 'rewrite')
        return {
          check: true,
          type: route.type,
          name: `Rewrite route`,
          match: route.match,
          fn: async (req, res, params, _parsedUrl) => {
            const { newUrl, parsedDestination } = prepareDestination(
              route.destination,
              params
            )

            // external rewrite, proxy it
            if (parsedDestination.protocol) {
              const target = formatUrl(parsedDestination)
              const proxy = new Proxy({
                target,
                changeOrigin: true,
                ignorePath: true,
              })
              proxy.web(req, res)

              proxy.on('error', (err: Error) => {
                console.error(`Error occurred proxying ${target}`, err)
              })
              return {
                finished: true,
              }
            }
            ;(req as any)._nextDidRewrite = true

            return {
              finished: false,
              pathname: newUrl,
              query: parsedDestination.query,
            }
          },
        } as Route
      })
    }

    const catchAllRoute: Route = {
      match: route('/:path*'),
      type: 'route',
      name: 'Catchall render',
      fn: async (req, res, params, parsedUrl) => {
        const { pathname, query } = parsedUrl
        if (!pathname) {
          throw new Error('pathname is undefined')
        }

        if (params?.path?.[0] === 'api') {
          const handled = await this.handleApiRequest(
            req as NextApiRequest,
            res as NextApiResponse,
            pathname!,
            query
          )
          if (handled) {
            return { finished: true }
          }
        }

        await this.render(req, res, pathname, query, parsedUrl)
        return {
          finished: true,
        }
      },
    }

    const { useFileSystemPublicRoutes } = this.nextConfig

    if (useFileSystemPublicRoutes) {
      this.dynamicRoutes = this.getDynamicRoutes()
    }

    return {
      headers,
      fsRoutes,
      rewrites,
      redirects,
      catchAllRoute,
      useFileSystemPublicRoutes,
      dynamicRoutes: this.dynamicRoutes,
      pageChecker: this.hasPage.bind(this),
    }
  }

  private async getPagePath(pathname: string) {
    return getPagePath(
      pathname,
      this.distDir,
      this._isLikeServerless,
      this.renderOpts.dev
    )
  }

  protected async hasPage(pathname: string): Promise<boolean> {
    let found = false
    try {
      found = !!(await this.getPagePath(pathname))
    } catch (_) {}

    return found
  }

  protected async _beforeCatchAllRender(
    _req: IncomingMessage,
    _res: ServerResponse,
    _params: Params,
    _parsedUrl: UrlWithParsedQuery
  ) {
    return false
  }

  // Used to build API page in development
  protected async ensureApiPage(pathname: string) {}

  /**
   * Resolves `API` request, in development builds on demand
   * @param req http request
   * @param res http response
   * @param pathname path of request
   */
  private async handleApiRequest(
    req: IncomingMessage,
    res: ServerResponse,
    pathname: string,
    query: ParsedUrlQuery
  ) {
    let page = pathname
    let params: Params | boolean = false
    let pageFound = await this.hasPage(page)

    if (!pageFound && this.dynamicRoutes) {
      for (const dynamicRoute of this.dynamicRoutes) {
        params = dynamicRoute.match(pathname)
        if (dynamicRoute.page.startsWith('/api') && params) {
          page = dynamicRoute.page
          pageFound = true
          break
        }
      }
    }

    if (!pageFound) {
      return false
    }
    // Make sure the page is built before getting the path
    // or else it won't be in the manifest yet
    await this.ensureApiPage(page)

    const builtPagePath = await this.getPagePath(page)
    const pageModule = require(builtPagePath)
    query = { ...query, ...params }

    if (!this.renderOpts.dev && this._isLikeServerless) {
      if (typeof pageModule.default === 'function') {
        this.prepareServerlessUrl(req, query)
        await pageModule.default(req, res)
        return true
      }
    }

    const previewProps = this.getPreviewProps()
    await apiResolver(
      req,
      res,
      query,
      pageModule,
      { ...previewProps },
      this.onErrorMiddleware
    )
    return true
  }

  protected generatePublicRoutes(): Route[] {
    const publicFiles = new Set(
      recursiveReadDirSync(this.publicDir).map(p => p.replace(/\\/g, '/'))
    )

    return [
      {
        match: route('/:path*'),
        name: 'public folder catchall',
        fn: async (req, res, params, parsedUrl) => {
          const path = `/${(params.path || []).join('/')}`

          if (publicFiles.has(path)) {
            await this.serveStatic(
              req,
              res,
              // we need to re-encode it since send decodes it
              join(this.dir, 'public', encodeURIComponent(path)),
              parsedUrl
            )
            return {
              finished: true,
            }
          }
          return {
            finished: false,
          }
        },
      } as Route,
    ]
  }

  protected getDynamicRoutes() {
    const dynamicRoutedPages = Object.keys(this.pagesManifest!).filter(
      isDynamicRoute
    )
    return getSortedRoutes(dynamicRoutedPages).map(page => ({
      page,
      match: getRouteMatcher(getRouteRegex(page)),
    }))
  }

  private handleCompression(req: IncomingMessage, res: ServerResponse) {
    if (this.compression) {
      this.compression(req, res, () => {})
    }
  }

  protected async run(
    req: IncomingMessage,
    res: ServerResponse,
    parsedUrl: UrlWithParsedQuery
  ) {
    this.handleCompression(req, res)

    try {
      const matched = await this.router.execute(req, res, parsedUrl)
      if (matched) {
        return
      }
    } catch (err) {
      if (err.code === 'DECODE_FAILED') {
        res.statusCode = 400
        return this.renderError(null, req, res, '/_error', {})
      }
      throw err
    }

    await this.render404(req, res, parsedUrl)
  }

  protected async sendHTML(
    req: IncomingMessage,
    res: ServerResponse,
    html: string
  ) {
    const { generateEtags, poweredByHeader } = this.renderOpts
    return sendHTML(req, res, html, { generateEtags, poweredByHeader })
  }

  public async render(
    req: IncomingMessage,
    res: ServerResponse,
    pathname: string,
    query: ParsedUrlQuery = {},
    parsedUrl?: UrlWithParsedQuery
  ): Promise<void> {
    const url: any = req.url

    if (
      url.match(/^\/_next\//) ||
      (this.hasStaticDir && url.match(/^\/static\//))
    ) {
      return this.handleRequest(req, res, parsedUrl)
    }

    if (isBlockedPage(pathname)) {
      return this.render404(req, res, parsedUrl)
    }

    const html = await this.renderToHTML(req, res, pathname, query, {})
    // Request was ended by the user
    if (html === null) {
      return
    }

    return this.sendHTML(req, res, html)
  }

  private async findPageComponents(
    pathname: string,
    query: ParsedUrlQuery = {},
    params: Params | null = null
  ): Promise<FindComponentsResult | null> {
    const paths = [
      // try serving a static AMP version first
      query.amp ? normalizePagePath(pathname) + '.amp' : null,
      pathname,
    ].filter(Boolean)
    for (const pagePath of paths) {
      try {
        const components = await loadComponents(
          this.distDir,
          this.buildId,
          pagePath!,
          !this.renderOpts.dev && this._isLikeServerless
        )
        return {
          components,
          query: {
            ...(components.unstable_getStaticProps
              ? { _nextDataReq: query._nextDataReq }
              : query),
            ...(params || {}),
          },
        }
      } catch (err) {
        if (err.code !== 'ENOENT') throw err
      }
    }
    return null
  }

  private prepareServerlessUrl(req: IncomingMessage, query: ParsedUrlQuery) {
    const curUrl = parseUrl(req.url!, true)
    req.url = formatUrl({
      ...curUrl,
      search: undefined,
      query: {
        ...curUrl.query,
        ...query,
      },
    })
  }

  private async renderToHTMLWithComponents(
    req: IncomingMessage,
    _res: ServerResponse,
    pathname: string,
    result: FindComponentsResult,
    opts: any
  ): Promise<RequestResponse> {
    let responseCallback: (res: RequestResponse) => void
    let responsePromise = new Promise<RequestResponse>(resolve => {
      responseCallback = res => resolve(res)
    })

    this.renderToHTMLWithComponentsInternal(
      req,
      _res,
      pathname,
      result,
      opts,
      responseCallback!
    )
    return await responsePromise
  }

  private async renderToHTMLWithComponentsInternal(
    req: IncomingMessage,
    res: ServerResponse,
    pathname: string,
    { components, query }: FindComponentsResult,
<<<<<<< HEAD
    opts: any,
    _sendResponse: (res: RequestResponse) => void
  ): Promise<void> {
    let didSendResponse = false
    const sendResponse = (res: RequestResponse) => {
      if (!didSendResponse) {
        didSendResponse = true
        _sendResponse(res)
      }
=======
    opts: any
  ): Promise<string | null> {
    // we need to ensure the status code if /404 is visited directly
    if (pathname === '/404') {
      res.statusCode = 404
>>>>>>> 9a0d82b4
    }

    const status =
      this.nextConfig.experimental.pages404 && pathname === '/404' ? 404 : 200

    // handle static page
    if (typeof components.Component === 'string') {
      return sendResponse(this.__responseFromHTML(status, components.Component))
    }

    // check request state
    const isLikeServerless =
      typeof components.Component === 'object' &&
      typeof (components.Component as any).renderReqToHTML === 'function'
    const isSSG = !!components.unstable_getStaticProps
    const isServerProps = !!components.unstable_getServerProps

    // Toggle whether or not this is a Data request
    const isDataReq = query._nextDataReq
    delete query._nextDataReq

    // Serverless requests need its URL transformed back into the original
    // request path (to emulate lambda behavior in production)
    if (isLikeServerless && isDataReq) {
      let { pathname } = parseUrl(req.url || '', true)
      pathname = !pathname || pathname === '/' ? '/index' : pathname
      req.url = formatUrl({
        pathname: `/_next/data/${this.buildId}${pathname}.json`,
        query,
      })
    }

    // non-spr requests should render like normal
    if (!isSSG) {
      // handle serverless
      if (isLikeServerless) {
        if (isDataReq) {
          const renderResult = await (components.Component as any).renderReqToHTML(
            req,
            res,
            true
          )

          return sendResponse(
            this.__responseFromPayload(
              status,
              JSON.stringify(renderResult?.renderOpts?.pageData),
              'application/json',
              -1
            )
          )
        }
        this.prepareServerlessUrl(req, query)
        return sendResponse(
          this.__responseFromHTML(
            status,
            await (components.Component as any).renderReqToHTML(req, res)
          )
        )
      }

      if (isDataReq && isServerProps) {
        const props = await renderToHTML(req, res, pathname, query, {
          ...components,
          ...opts,
          isDataReq,
        })
        return sendResponse(
          this.__responseFromPayload(
            status,
            JSON.stringify(props),
            'application/json',
            -1
          )
        )
      }

      return sendResponse(
        this.__responseFromHTML(
          status,
          await renderToHTML(req, res, pathname, query, {
            ...components,
            ...opts,
          })
        )
      )
    }

    const previewProps = this.getPreviewProps()
    const previewData = tryGetPreviewData(req, res, { ...previewProps })
    const isPreviewMode = previewData !== false

    // Compute the SPR cache key
    const ssgCacheKey = isPreviewMode
      ? `__` + nanoid() // Preview mode uses a throw away key to not coalesce preview invokes
      : parseUrl(req.url || '').pathname!

    // Complete the response with cached data if its present
    const cachedData = isPreviewMode
      ? // Preview data bypasses the cache
        undefined
      : await getSprCache(ssgCacheKey)
    if (cachedData) {
      const data = isDataReq
        ? JSON.stringify(cachedData.pageData)
        : cachedData.html

      sendResponse(
        this.__responseFromPayload(
          status,
          data,
          isDataReq ? 'application/json' : 'text/html; charset=utf-8',
          cachedData.curRevalidate
        )
      )

      // Stop the request chain here if the data we sent was up-to-date
      if (!cachedData.isStale) {
        return
      }
    }

    // If we're here, that means data is missing or it's stale.

    const doRender = withCoalescedInvoke(async function(): Promise<{
      html: string | null
      pageData: any
      sprRevalidate: number | false
    }> {
      let pageData: any
      let html: string | null
      let sprRevalidate: number | false

      let renderResult
      // handle serverless
      if (isLikeServerless) {
        renderResult = await (components.Component as any).renderReqToHTML(
          req,
          res,
          true
        )

        html = renderResult.html
        pageData = renderResult.renderOpts.pageData
        sprRevalidate = renderResult.renderOpts.revalidate
      } else {
        const renderOpts = {
          ...components,
          ...opts,
        }
        renderResult = await renderToHTML(req, res, pathname, query, renderOpts)

        html = renderResult
        pageData = renderOpts.pageData
        sprRevalidate = renderOpts.revalidate
      }

      return { html, pageData, sprRevalidate }
    })

    const isProduction = !this.renderOpts.dev
    const isDynamicPathname = isDynamicRoute(pathname)
    const didRespond = isResSent(res)
    // const isForcedBlocking =
    //   req.headers['X-Prerender-Bypass-Mode'] !== 'Blocking'

    // When we did not respond from cache, we need to choose to block on
    // rendering or return a skeleton.
    //
    // * Data requests always block.
    //
    // * Preview mode toggles all pages to be resolved in a blocking manner.
    //
    // * Non-dynamic pages should block (though this is an be an impossible
    //   case in production).
    //
    // * Dynamic pages should return their skeleton, then finish the data
    //   request on the client-side.
    //
    if (
      !didRespond &&
      !isDataReq &&
      !isPreviewMode &&
      isDynamicPathname &&
      // TODO: development should trigger fallback when the path is not in
      // `getStaticPaths`, for now, let's assume it is.
      isProduction
    ) {
      let html: string

      // Production already emitted the fallback as static HTML.
      if (isProduction) {
        html = await getFallback(pathname)
      }
      // We need to generate the fallback on-demand for development.
      else {
        query.__nextFallback = 'true'
        if (isLikeServerless) {
          this.prepareServerlessUrl(req, query)
          html = await (components.Component as any).renderReqToHTML(req, res)
        } else {
          html = (await renderToHTML(req, res, pathname, query, {
            ...components,
            ...opts,
          })) as string
        }
      }

      sendResponse(
        this.__responseFromPayload(status, html, 'text/html; charset=utf-8')
      )
    }

    const {
      isOrigin,
      value: { html, pageData, sprRevalidate },
    } = await doRender(ssgCacheKey, [])
    if (!didSendResponse) {
      sendResponse(
        this.__responseFromPayload(
          status,
          isDataReq ? JSON.stringify(pageData) : html,
          isDataReq ? 'application/json' : 'text/html; charset=utf-8',
          sprRevalidate
        )
      )
    }

    // Update the SPR cache if the head request
    if (isOrigin) {
      // Preview mode should not be stored in cache
      if (!isPreviewMode) {
        await setSprCache(ssgCacheKey, { html: html!, pageData }, sprRevalidate)
      }
    }
  }

  private async renderToResponse(
    req: IncomingMessage,
    res: ServerResponse,
    pathname: string,
    query: ParsedUrlQuery = {},
    {
      amphtml,
      hasAmp,
    }: {
      amphtml?: boolean
      hasAmp?: boolean
    } = {}
  ): Promise<RequestResponse> {
    try {
      const result = await this.findPageComponents(pathname, query)
      if (result) {
        return await this.renderToHTMLWithComponents(
          req,
          res,
          pathname,
          result,
          { ...this.renderOpts, amphtml, hasAmp }
        )
      }

      if (this.dynamicRoutes) {
        for (const dynamicRoute of this.dynamicRoutes) {
          const params = dynamicRoute.match(pathname)
          if (!params) {
            continue
          }

          const result = await this.findPageComponents(
            dynamicRoute.page,
            query,
            params
          )
          if (result) {
            return await this.renderToHTMLWithComponents(
              req,
              res,
              dynamicRoute.page,
              result,
              {
                ...this.renderOpts,
                params,
                amphtml,
                hasAmp,
              }
            )
          }
        }
      }
    } catch (err) {
      this.logError(err)
      return await this.renderErrorToResponse(
        500,
        err,
        req,
        res,
        pathname,
        query
      )
    }

    return await this.renderErrorToResponse(
      404,
      null,
      req,
      res,
      pathname,
      query
    )
  }

  public async renderToHTML(
    req: IncomingMessage,
    res: ServerResponse,
    pathname: string,
    query: ParsedUrlQuery = {},
    opts: {
      amphtml?: boolean
      hasAmp?: boolean
    } = {}
  ): Promise<string | null> {
    const response = await this.renderToResponse(
      req,
      res,
      pathname,
      query,
      opts
    )
    res.statusCode = response.status
    return await responseToHTML(response)
  }

  public async renderError(
    err: Error | null,
    req: IncomingMessage,
    res: ServerResponse,
    pathname: string,
    query: ParsedUrlQuery = {}
  ): Promise<void> {
    res.setHeader(
      'Cache-Control',
      'no-cache, no-store, max-age=0, must-revalidate'
    )
    const html = await this.renderErrorToHTML(err, req, res, pathname, query)
    if (html === null) {
      return
    }
    return this.sendHTML(req, res, html)
  }

  private async renderErrorToResponse(
    status: number,
    err: Error | null,
    req: IncomingMessage,
    res: ServerResponse,
    _pathname: string,
    query: ParsedUrlQuery = {}
  ) {
    let result: null | FindComponentsResult = null

<<<<<<< HEAD
    const { static404, pages404 } = this.nextConfig.experimental
    const is404 = status === 404
=======
    const is404 = res.statusCode === 404
>>>>>>> 9a0d82b4
    let using404Page = false

    // use static 404 page if available and is 404 response
    if (is404) {
      result = await this.findPageComponents('/404')
      using404Page = result !== null
    }

    if (!result) {
      result = await this.findPageComponents('/_error', query)
    }

    let response: RequestResponse
    try {
      response = await this.renderToHTMLWithComponents(
        req,
        res,
        using404Page ? '/404' : '/_error',
        result!,
        {
          ...this.renderOpts,
          err,
        }
      )
      return response
    } catch (err) {
      console.error(err)
      return this.__responseFromHTML(500, 'Internal Server Error')
    }
  }

  public async renderErrorToHTML(
    err: Error | null,
    req: IncomingMessage,
    res: ServerResponse,
    pathname: string,
    query: ParsedUrlQuery = {}
  ) {
    const response = await this.renderErrorToResponse(
      res.statusCode,
      err,
      req,
      res,
      pathname,
      query
    )
    res.statusCode = response.status
    return await responseToHTML(response)
  }

  public async render404(
    req: IncomingMessage,
    res: ServerResponse,
    parsedUrl?: UrlWithParsedQuery
  ): Promise<void> {
    const url: any = req.url
    const { pathname, query } = parsedUrl ? parsedUrl : parseUrl(url, true)
    res.statusCode = 404
    return this.renderError(null, req, res, pathname!, query)
  }

  public async serveStatic(
    req: IncomingMessage,
    res: ServerResponse,
    path: string,
    parsedUrl?: UrlWithParsedQuery
  ): Promise<void> {
    if (!this.isServeableUrl(path)) {
      return this.render404(req, res, parsedUrl)
    }

    if (!(req.method === 'GET' || req.method === 'HEAD')) {
      res.statusCode = 405
      res.setHeader('Allow', ['GET', 'HEAD'])
      return this.renderError(null, req, res, path)
    }

    try {
      await serveStatic(req, res, path)
    } catch (err) {
      if (err.code === 'ENOENT' || err.statusCode === 404) {
        this.render404(req, res, parsedUrl)
      } else if (err.statusCode === 412) {
        res.statusCode = 412
        return this.renderError(err, req, res, path)
      } else {
        throw err
      }
    }
  }

  private isServeableUrl(path: string): boolean {
    const resolved = resolve(path)
    if (
      resolved.indexOf(join(this.distDir) + sep) !== 0 &&
      resolved.indexOf(join(this.dir, 'static') + sep) !== 0 &&
      resolved.indexOf(join(this.dir, 'public') + sep) !== 0
    ) {
      // Seems like the user is trying to traverse the filesystem.
      return false
    }

    return true
  }

  protected readBuildId(): string {
    const buildIdFile = join(this.distDir, BUILD_ID_FILE)
    try {
      return fs.readFileSync(buildIdFile, 'utf8').trim()
    } catch (err) {
      if (!fs.existsSync(buildIdFile)) {
        throw new Error(
          `Could not find a valid build in the '${this.distDir}' directory! Try building your app with 'next build' before starting the server.`
        )
      }

      throw err
    }
  }

  private get _isLikeServerless(): boolean {
    return isTargetLikeServerless(this.nextConfig.target)
  }

  private __responseFromPayload(
    status: number,
    payload: any,
    type: string,
    revalidate?: number | false
  ): RequestResponse {
    const headers: { [key: string]: any } = {
      'Content-Type': type,
      'Content-Length': Buffer.byteLength(payload),
    }
    if (!this.renderOpts.dev) {
      if (revalidate) {
        headers['Cache-Control'] =
          revalidate < 0
            ? `no-cache, no-store, must-revalidate`
            : `s-maxage=${revalidate}, stale-while-revalidate`
      } else if (revalidate === false) {
        headers['Cache-Control'] = `s-maxage=31536000, stale-while-revalidate`
      }
    }
    return {
      status,
      headers,
      body: (async function*() {
        yield Buffer.from(payload)
      })(),
    }
  }

  private __responseFromHTML(
    status: number,
    html: string | null
  ): RequestResponse {
    return {
      status,
      headers: {
        'Content-Type': 'text/html; charset=utf-8',
      },
      body: (async function*() {
        if (html) {
          yield Buffer.from(html)
        }
      })(),
    }
  }
}

async function responseToHTML(response: RequestResponse): Promise<string> {
  let buffer = Buffer.from([])
  for await (const chunk of response.body) {
    buffer = Buffer.concat([buffer, chunk])
  }
  return buffer.toString('utf-8')
}<|MERGE_RESOLUTION|>--- conflicted
+++ resolved
@@ -864,7 +864,6 @@
     res: ServerResponse,
     pathname: string,
     { components, query }: FindComponentsResult,
-<<<<<<< HEAD
     opts: any,
     _sendResponse: (res: RequestResponse) => void
   ): Promise<void> {
@@ -874,13 +873,6 @@
         didSendResponse = true
         _sendResponse(res)
       }
-=======
-    opts: any
-  ): Promise<string | null> {
-    // we need to ensure the status code if /404 is visited directly
-    if (pathname === '/404') {
-      res.statusCode = 404
->>>>>>> 9a0d82b4
     }
 
     const status =
@@ -1242,12 +1234,7 @@
   ) {
     let result: null | FindComponentsResult = null
 
-<<<<<<< HEAD
-    const { static404, pages404 } = this.nextConfig.experimental
     const is404 = status === 404
-=======
-    const is404 = res.statusCode === 404
->>>>>>> 9a0d82b4
     let using404Page = false
 
     // use static 404 page if available and is 404 response
