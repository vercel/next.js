--- conflicted
+++ resolved
@@ -980,16 +980,10 @@
         .replace(/\/index$/, '/')
     }
 
-<<<<<<< HEAD
     const ssgCacheKey =
       isPreviewMode || !isSSG
         ? undefined // Preview mode bypasses the cache
-        : urlPathname
-=======
-    const ssgCacheKey = isPreviewMode
-      ? undefined // Preview mode bypasses the cache
-      : `${urlPathname}${query.amp ? '.amp' : ''}`
->>>>>>> e66bcfa8
+        : `${urlPathname}${query.amp ? '.amp' : ''}`
 
     // Complete the response with cached data if its present
     const cachedData = ssgCacheKey ? await getSprCache(ssgCacheKey) : undefined
