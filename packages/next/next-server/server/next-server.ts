import compression from 'next/dist/compiled/compression'
import fs from 'fs'
import chalk from 'chalk'
import { IncomingMessage, ServerResponse } from 'http'
import Proxy from 'next/dist/compiled/http-proxy'
import { join, relative, resolve, sep } from 'path'
import {
  parse as parseQs,
  stringify as stringifyQs,
  ParsedUrlQuery,
} from 'querystring'
import { format as formatUrl, parse as parseUrl, UrlWithParsedQuery } from 'url'
import { PrerenderManifest } from '../../build'
import {
  getRedirectStatus,
  Header,
  Redirect,
  Rewrite,
  RouteType,
  CustomRoutes,
} from '../../lib/load-custom-routes'
import { withCoalescedInvoke } from '../../lib/coalesced-function'
import {
  BUILD_ID_FILE,
  CLIENT_PUBLIC_FILES_PATH,
  CLIENT_STATIC_FILES_PATH,
  CLIENT_STATIC_FILES_RUNTIME,
  PAGES_MANIFEST,
  PERMANENT_REDIRECT_STATUS,
  PRERENDER_MANIFEST,
  ROUTES_MANIFEST,
  SERVERLESS_DIRECTORY,
  SERVER_DIRECTORY,
  STATIC_STATUS_PAGES,
  TEMPORARY_REDIRECT_STATUS,
} from '../lib/constants'
import {
  getRouteMatcher,
  getRouteRegex,
  getSortedRoutes,
  isDynamicRoute,
} from '../lib/router/utils'
import * as envConfig from '../lib/runtime-config'
import { isResSent, NextApiRequest, NextApiResponse } from '../lib/utils'
import {
  apiResolver,
  setLazyProp,
  getCookieParser,
  tryGetPreviewData,
  __ApiPreviewProps,
} from './api-utils'
<<<<<<< HEAD
import loadConfig, { isTargetLikeServerless } from './config'
import { DomainLocales, NextConfig } from './config-shared'
=======
import { DomainLocales, isTargetLikeServerless, NextConfig } from './config'
>>>>>>> 014a2f84
import pathMatch from '../lib/router/utils/path-match'
import { recursiveReadDirSync } from './lib/recursive-readdir-sync'
import { loadComponents, LoadComponentsReturnType } from './load-components'
import { normalizePagePath } from './normalize-page-path'
import { RenderOpts, RenderOptsPartial, renderToHTML } from './render'
import { getPagePath, requireFontManifest } from './require'
import Router, {
  DynamicRoutes,
  PageChecker,
  Params,
  route,
  Route,
} from './router'
import prepareDestination, {
  compileNonPath,
} from '../lib/router/utils/prepare-destination'
import { sendPayload, setRevalidateHeaders } from './send-payload'
import { serveStatic } from './serve-static'
import { IncrementalCache } from './incremental-cache'
import { execOnce } from '../lib/utils'
import { isBlockedPage } from './utils'
import { loadEnvConfig } from '@next/env'
import './node-polyfill-fetch'
import { PagesManifest } from '../../build/webpack/plugins/pages-manifest-plugin'
import { removePathTrailingSlash } from '../../client/normalize-trailing-slash'
import getRouteFromAssetPath from '../lib/router/utils/get-route-from-asset-path'
import { FontManifest } from './font-utils'
import { denormalizePagePath } from './denormalize-page-path'
import accept from '@hapi/accept'
import { normalizeLocalePath } from '../lib/i18n/normalize-locale-path'
import { detectLocaleCookie } from '../lib/i18n/detect-locale-cookie'
import * as Log from '../../build/output/log'
import { imageOptimizer } from './image-optimizer'
import { detectDomainLocale } from '../lib/i18n/detect-domain-locale'
import cookie from 'next/dist/compiled/cookie'
import escapePathDelimiters from '../lib/router/utils/escape-path-delimiters'
import { getUtils } from '../../build/webpack/loaders/next-serverless-loader/utils'
import { install as installWebpack } from './dummy-config'

const getCustomRouteMatcher = pathMatch(true)

type Middleware = (
  req: IncomingMessage,
  res: ServerResponse,
  next: (err?: Error) => void
) => void

type FindComponentsResult = {
  components: LoadComponentsReturnType
  query: ParsedUrlQuery
}

type DynamicRouteItem = {
  page: string
  match: ReturnType<typeof getRouteMatcher>
}

export type ServerConstructor = {
  /**
   * Where the Next project is located - @default '.'
   */
  dir?: string
  /**
   * Hide error messages containing server information - @default false
   */
  quiet?: boolean
  /**
   * Object what you would use in next.config.js - @default {}
   */
  conf?: NextConfig | null
  dev?: boolean
  customServer?: boolean
}

export default class Server {
  dir: string
  quiet: boolean
  nextConfig: NextConfig
  distDir: string
  pagesDir?: string
  publicDir: string
  hasStaticDir: boolean
  serverBuildDir: string
  pagesManifest?: PagesManifest
  buildId: string
  minimalMode: boolean
  renderOpts: {
    poweredByHeader: boolean
    buildId: string
    generateEtags: boolean
    runtimeConfig?: { [key: string]: any }
    assetPrefix?: string
    canonicalBase: string
    dev?: boolean
    previewProps: __ApiPreviewProps
    customServer?: boolean
    ampOptimizerConfig?: { [key: string]: any }
    basePath: string
    optimizeFonts: boolean
    images: string
    fontManifest: FontManifest
    optimizeImages: boolean
    optimizeCss: any
    locale?: string
    locales?: string[]
    defaultLocale?: string
    domainLocales?: DomainLocales
    distDir: string
  }
  private compression?: Middleware
  private onErrorMiddleware?: ({ err }: { err: Error }) => Promise<void>
  private incrementalCache: IncrementalCache
  router: Router
  protected dynamicRoutes?: DynamicRoutes
  protected customRoutes: CustomRoutes

  public constructor({
    dir = '.',
    quiet = false,
    conf,
    dev = false,
    minimalMode = false,
    customServer = true,
  }: ServerConstructor & { conf: NextConfig; minimalMode?: boolean }) {
    this.dir = resolve(dir)
    this.quiet = quiet
    loadEnvConfig(this.dir, dev, Log)

<<<<<<< HEAD
    // Default to webpack 4 if using custom server since we cannot pre-evaluate
    // the `next.config.js`:
    installWebpack(false)
    this.nextConfig = loadConfig(phase, this.dir, conf)
=======
    this.nextConfig = conf
>>>>>>> 014a2f84
    this.distDir = join(this.dir, this.nextConfig.distDir)
    this.publicDir = join(this.dir, CLIENT_PUBLIC_FILES_PATH)
    this.hasStaticDir = !minimalMode && fs.existsSync(join(this.dir, 'static'))

    // Only serverRuntimeConfig needs the default
    // publicRuntimeConfig gets it's default in client/index.js
    const {
      serverRuntimeConfig = {},
      publicRuntimeConfig,
      assetPrefix,
      generateEtags,
      compress,
    } = this.nextConfig

    this.buildId = this.readBuildId()
    this.minimalMode = minimalMode

    this.renderOpts = {
      poweredByHeader: this.nextConfig.poweredByHeader,
      canonicalBase: this.nextConfig.amp.canonicalBase,
      buildId: this.buildId,
      generateEtags,
      previewProps: this.getPreviewProps(),
      customServer: customServer === true ? true : undefined,
      ampOptimizerConfig: this.nextConfig.experimental.amp?.optimizer,
      basePath: this.nextConfig.basePath,
      images: JSON.stringify(this.nextConfig.images),
      optimizeFonts: this.nextConfig.experimental.optimizeFonts && !dev,
      fontManifest:
        this.nextConfig.experimental.optimizeFonts && !dev
          ? requireFontManifest(this.distDir, this._isLikeServerless)
          : null,
      optimizeImages: this.nextConfig.experimental.optimizeImages,
      optimizeCss: this.nextConfig.experimental.optimizeCss,
      domainLocales: this.nextConfig.i18n?.domains,
      distDir: this.distDir,
    }

    // Only the `publicRuntimeConfig` key is exposed to the client side
    // It'll be rendered as part of __NEXT_DATA__ on the client side
    if (Object.keys(publicRuntimeConfig).length > 0) {
      this.renderOpts.runtimeConfig = publicRuntimeConfig
    }

    if (compress && this.nextConfig.target === 'server') {
      this.compression = compression() as Middleware
    }

    // Initialize next/config with the environment configuration
    envConfig.setConfig({
      serverRuntimeConfig,
      publicRuntimeConfig,
    })

    this.serverBuildDir = join(
      this.distDir,
      this._isLikeServerless ? SERVERLESS_DIRECTORY : SERVER_DIRECTORY
    )
    const pagesManifestPath = join(this.serverBuildDir, PAGES_MANIFEST)

    if (!dev) {
      this.pagesManifest = require(pagesManifestPath)
    }

    this.customRoutes = this.getCustomRoutes()
    this.router = new Router(this.generateRoutes())
    this.setAssetPrefix(assetPrefix)

    // call init-server middleware, this is also handled
    // individually in serverless bundles when deployed
    if (!dev && this.nextConfig.experimental.plugins) {
      const initServer = require(join(this.serverBuildDir, 'init-server.js'))
        .default
      this.onErrorMiddleware = require(join(
        this.serverBuildDir,
        'on-error-server.js'
      )).default
      initServer()
    }

    this.incrementalCache = new IncrementalCache({
      dev,
      distDir: this.distDir,
      pagesDir: join(
        this.distDir,
        this._isLikeServerless ? SERVERLESS_DIRECTORY : SERVER_DIRECTORY,
        'pages'
      ),
      locales: this.nextConfig.i18n?.locales,
      flushToDisk: !minimalMode && this.nextConfig.experimental.sprFlushToDisk,
    })

    /**
     * This sets environment variable to be used at the time of SSR by head.tsx.
     * Using this from process.env allows targetting both serverless and SSR by calling
     * `process.env.__NEXT_OPTIMIZE_IMAGES`.
     * TODO(atcastle@): Remove this when experimental.optimizeImages are being clened up.
     */
    if (this.renderOpts.optimizeFonts) {
      process.env.__NEXT_OPTIMIZE_FONTS = JSON.stringify(true)
    }
    if (this.renderOpts.optimizeImages) {
      process.env.__NEXT_OPTIMIZE_IMAGES = JSON.stringify(true)
    }
    if (this.renderOpts.optimizeCss) {
      process.env.__NEXT_OPTIMIZE_CSS = JSON.stringify(true)
    }
  }

  public logError(err: Error): void {
    if (this.onErrorMiddleware) {
      this.onErrorMiddleware({ err })
    }
    if (this.quiet) return
    console.error(err)
  }

  private async handleRequest(
    req: IncomingMessage,
    res: ServerResponse,
    parsedUrl?: UrlWithParsedQuery
  ): Promise<void> {
    setLazyProp({ req: req as any }, 'cookies', getCookieParser(req))

    // Parse url if parsedUrl not provided
    if (!parsedUrl || typeof parsedUrl !== 'object') {
      const url: any = req.url
      parsedUrl = parseUrl(url, true)
    }
    const { basePath, i18n } = this.nextConfig

    // Parse the querystring ourselves if the user doesn't handle querystring parsing
    if (typeof parsedUrl.query === 'string') {
      parsedUrl.query = parseQs(parsedUrl.query)
    }
    ;(req as any).__NEXT_INIT_QUERY = Object.assign({}, parsedUrl.query)

    if (basePath && req.url?.startsWith(basePath)) {
      // store original URL to allow checking if basePath was
      // provided or not
      ;(req as any)._nextHadBasePath = true
      req.url = req.url!.replace(basePath, '') || '/'
    }

    if (
      this.minimalMode &&
      req.headers['x-matched-path'] &&
      typeof req.headers['x-matched-path'] === 'string'
    ) {
      const reqUrlIsDataUrl = req.url?.includes('/_next/data')
      const matchedPathIsDataUrl = req.headers['x-matched-path']?.includes(
        '/_next/data'
      )
      const isDataUrl = reqUrlIsDataUrl || matchedPathIsDataUrl

      let parsedPath = parseUrl(
        isDataUrl ? req.url! : (req.headers['x-matched-path'] as string),
        true
      )
      const { pathname, query } = parsedPath
      let matchedPathname = pathname as string

      let matchedPathnameNoExt = isDataUrl
        ? matchedPathname.replace(/\.json$/, '')
        : matchedPathname

      if (i18n) {
        const localePathResult = normalizeLocalePath(
          matchedPathname || '/',
          i18n.locales
        )

        if (localePathResult.detectedLocale) {
          parsedUrl.query.__nextLocale = localePathResult.detectedLocale
        }
      }

      if (isDataUrl) {
        matchedPathname = denormalizePagePath(matchedPathname)
        matchedPathnameNoExt = denormalizePagePath(matchedPathnameNoExt)
      }

      const pageIsDynamic = isDynamicRoute(matchedPathnameNoExt)
      const utils = getUtils({
        pageIsDynamic,
        page: matchedPathnameNoExt,
        i18n: this.nextConfig.i18n,
        basePath: this.nextConfig.basePath,
        rewrites: this.customRoutes.rewrites,
      })

      utils.handleRewrites(parsedUrl)

      // interpolate dynamic params and normalize URL if needed
      if (pageIsDynamic) {
        let params: ParsedUrlQuery | false = {}

        Object.assign(parsedUrl.query, query)
        const paramsResult = utils.normalizeDynamicRouteParams(parsedUrl.query)

        if (paramsResult.hasValidParams) {
          params = paramsResult.params
        } else if (req.headers['x-now-route-matches']) {
          const opts: Record<string, string> = {}
          params = utils.getParamsFromRouteMatches(
            req,
            opts,
            (parsedUrl.query.__nextLocale as string | undefined) || ''
          )

          if (opts.locale) {
            parsedUrl.query.__nextLocale = opts.locale
          }
        } else {
          params = utils.dynamicRouteMatcher!(matchedPathnameNoExt)
        }

        if (params) {
          params = utils.normalizeDynamicRouteParams(params).params

          matchedPathname = utils.interpolateDynamicPath(
            matchedPathname,
            params
          )
          req.url = utils.interpolateDynamicPath(req.url!, params)
        }

        if (reqUrlIsDataUrl && matchedPathIsDataUrl) {
          req.url = formatUrl({
            ...parsedPath,
            pathname: matchedPathname,
          })
        }

        Object.assign(parsedUrl.query, params)
        utils.normalizeVercelUrl(req, true)
      }

      parsedUrl.pathname = `${basePath || ''}${
        matchedPathname === '/' && basePath ? '' : matchedPathname
      }`
    }

    if (i18n) {
      // get pathname from URL with basePath stripped for locale detection
      let { pathname, ...parsed } = parseUrl(req.url || '/')
      pathname = pathname || '/'

      let defaultLocale = i18n.defaultLocale
      let detectedLocale = detectLocaleCookie(req, i18n.locales)
      let acceptPreferredLocale =
        i18n.localeDetection !== false
          ? accept.language(req.headers['accept-language'], i18n.locales)
          : detectedLocale

      const { host } = req?.headers || {}
      // remove port from host and remove port if present
      const hostname = host?.split(':')[0].toLowerCase()

      const detectedDomain = detectDomainLocale(i18n.domains, hostname)
      if (detectedDomain) {
        defaultLocale = detectedDomain.defaultLocale
        detectedLocale = defaultLocale
        ;(req as any).__nextIsLocaleDomain = true
      }

      // if not domain specific locale use accept-language preferred
      detectedLocale = detectedLocale || acceptPreferredLocale

      let localeDomainRedirect: string | undefined
      ;(req as any).__nextHadTrailingSlash = pathname!.endsWith('/')

      if (pathname === '/') {
        ;(req as any).__nextHadTrailingSlash = this.nextConfig.trailingSlash
      }
      const localePathResult = normalizeLocalePath(pathname!, i18n.locales)

      if (localePathResult.detectedLocale) {
        detectedLocale = localePathResult.detectedLocale
        req.url = formatUrl({
          ...parsed,
          pathname: localePathResult.pathname,
        })
        ;(req as any).__nextStrippedLocale = true
      }

      // If a detected locale is a domain specific locale and we aren't already
      // on that domain and path prefix redirect to it to prevent duplicate
      // content from multiple domains
      if (detectedDomain && pathname === '/') {
        const localeToCheck = acceptPreferredLocale
        // const localeToCheck = localePathResult.detectedLocale
        //   ? detectedLocale
        //   : acceptPreferredLocale

        const matchedDomain = detectDomainLocale(
          i18n.domains,
          undefined,
          localeToCheck
        )

        if (
          matchedDomain &&
          (matchedDomain.domain !== detectedDomain.domain ||
            localeToCheck !== matchedDomain.defaultLocale)
        ) {
          localeDomainRedirect = `http${matchedDomain.http ? '' : 's'}://${
            matchedDomain.domain
          }/${
            localeToCheck === matchedDomain.defaultLocale ? '' : localeToCheck
          }`
        }
      }

      const denormalizedPagePath = denormalizePagePath(pathname || '/')
      const detectedDefaultLocale =
        !detectedLocale ||
        detectedLocale.toLowerCase() === defaultLocale.toLowerCase()
      const shouldStripDefaultLocale = false
      // detectedDefaultLocale &&
      // denormalizedPagePath.toLowerCase() ===
      //   `/${i18n.defaultLocale.toLowerCase()}`

      const shouldAddLocalePrefix =
        !detectedDefaultLocale && denormalizedPagePath === '/'

      detectedLocale = detectedLocale || i18n.defaultLocale

      if (
        i18n.localeDetection !== false &&
        (localeDomainRedirect ||
          shouldAddLocalePrefix ||
          shouldStripDefaultLocale)
      ) {
        // set the NEXT_LOCALE cookie when a user visits the default locale
        // with the locale prefix so that they aren't redirected back to
        // their accept-language preferred locale
        if (
          shouldStripDefaultLocale &&
          acceptPreferredLocale !== defaultLocale
        ) {
          const previous = res.getHeader('set-cookie')

          res.setHeader('set-cookie', [
            ...(typeof previous === 'string'
              ? [previous]
              : Array.isArray(previous)
              ? previous
              : []),
            cookie.serialize('NEXT_LOCALE', defaultLocale, {
              httpOnly: true,
              path: '/',
            }),
          ])
        }

        res.setHeader(
          'Location',
          localeDomainRedirect
            ? localeDomainRedirect
            : formatUrl({
                // make sure to include any query values when redirecting
                ...parsed,
                pathname: shouldStripDefaultLocale
                  ? basePath || `/`
                  : `${basePath || ''}/${detectedLocale}`,
              })
        )
        res.statusCode = TEMPORARY_REDIRECT_STATUS
        res.end()
        return
      }

      parsedUrl.query.__nextDefaultLocale =
        detectedDomain?.defaultLocale || i18n.defaultLocale

      if (!this.minimalMode || !parsedUrl.query.__nextLocale) {
        parsedUrl.query.__nextLocale =
          localePathResult.detectedLocale ||
          detectedDomain?.defaultLocale ||
          defaultLocale
      }
    }

    res.statusCode = 200
    try {
      return await this.run(req, res, parsedUrl)
    } catch (err) {
      if (this.minimalMode) {
        throw err
      }
      this.logError(err)
      res.statusCode = 500
      res.end('Internal Server Error')
    }
  }

  public getRequestHandler() {
    return this.handleRequest.bind(this)
  }

  public setAssetPrefix(prefix?: string): void {
    this.renderOpts.assetPrefix = prefix ? prefix.replace(/\/$/, '') : ''
  }

  // Backwards compatibility
  public async prepare(): Promise<void> {}

  // Backwards compatibility
  protected async close(): Promise<void> {}

  protected setImmutableAssetCacheControl(res: ServerResponse): void {
    res.setHeader('Cache-Control', 'public, max-age=31536000, immutable')
  }

  protected getCustomRoutes(): CustomRoutes {
    return require(join(this.distDir, ROUTES_MANIFEST))
  }

  private _cachedPreviewManifest: PrerenderManifest | undefined
  protected getPrerenderManifest(): PrerenderManifest {
    if (this._cachedPreviewManifest) {
      return this._cachedPreviewManifest
    }
    const manifest = require(join(this.distDir, PRERENDER_MANIFEST))
    return (this._cachedPreviewManifest = manifest)
  }

  protected getPreviewProps(): __ApiPreviewProps {
    return this.getPrerenderManifest().preview
  }

  protected generateRoutes(): {
    basePath: string
    headers: Route[]
    rewrites: Route[]
    fsRoutes: Route[]
    redirects: Route[]
    catchAllRoute: Route
    pageChecker: PageChecker
    useFileSystemPublicRoutes: boolean
    dynamicRoutes: DynamicRoutes | undefined
    locales: string[]
  } {
    const server: Server = this
    const publicRoutes = fs.existsSync(this.publicDir)
      ? this.generatePublicRoutes()
      : []

    const staticFilesRoute = this.hasStaticDir
      ? [
          {
            // It's very important to keep this route's param optional.
            // (but it should support as many params as needed, separated by '/')
            // Otherwise this will lead to a pretty simple DOS attack.
            // See more: https://github.com/vercel/next.js/issues/2617
            match: route('/static/:path*'),
            name: 'static catchall',
            fn: async (req, res, params, parsedUrl) => {
              const p = join(this.dir, 'static', ...params.path)
              await this.serveStatic(req, res, p, parsedUrl)
              return {
                finished: true,
              }
            },
          } as Route,
        ]
      : []

    const fsRoutes: Route[] = [
      {
        match: route('/_next/static/:path*'),
        type: 'route',
        name: '_next/static catchall',
        fn: async (req, res, params, parsedUrl) => {
          // make sure to 404 for /_next/static itself
          if (!params.path) {
            await this.render404(req, res, parsedUrl)
            return {
              finished: true,
            }
          }

          if (
            params.path[0] === CLIENT_STATIC_FILES_RUNTIME ||
            params.path[0] === 'chunks' ||
            params.path[0] === 'css' ||
            params.path[0] === 'media' ||
            params.path[0] === this.buildId ||
            params.path[0] === 'pages' ||
            params.path[1] === 'pages'
          ) {
            this.setImmutableAssetCacheControl(res)
          }
          const p = join(
            this.distDir,
            CLIENT_STATIC_FILES_PATH,
            ...(params.path || [])
          )
          await this.serveStatic(req, res, p, parsedUrl)
          return {
            finished: true,
          }
        },
      },
      {
        match: route('/_next/data/:path*'),
        type: 'route',
        name: '_next/data catchall',
        fn: async (req, res, params, _parsedUrl) => {
          // Make sure to 404 for /_next/data/ itself and
          // we also want to 404 if the buildId isn't correct
          if (!params.path || params.path[0] !== this.buildId) {
            await this.render404(req, res, _parsedUrl)
            return {
              finished: true,
            }
          }
          // remove buildId from URL
          params.path.shift()

          // show 404 if it doesn't end with .json
          if (!params.path[params.path.length - 1].endsWith('.json')) {
            await this.render404(req, res, _parsedUrl)
            return {
              finished: true,
            }
          }

          // re-create page's pathname
          let pathname = `/${params.path.join('/')}`
          pathname = getRouteFromAssetPath(pathname, '.json')

          const { i18n } = this.nextConfig

          if (i18n) {
            const { host } = req?.headers || {}
            // remove port from host and remove port if present
            const hostname = host?.split(':')[0].toLowerCase()
            const localePathResult = normalizeLocalePath(pathname, i18n.locales)
            const { defaultLocale } =
              detectDomainLocale(i18n.domains, hostname) || {}

            let detectedLocale = ''

            if (localePathResult.detectedLocale) {
              pathname = localePathResult.pathname
              detectedLocale = localePathResult.detectedLocale
            }

            _parsedUrl.query.__nextLocale = detectedLocale!
            _parsedUrl.query.__nextDefaultLocale =
              defaultLocale || i18n.defaultLocale

            if (!detectedLocale) {
              _parsedUrl.query.__nextLocale =
                _parsedUrl.query.__nextDefaultLocale
              await this.render404(req, res, _parsedUrl)
              return { finished: true }
            }
          }

          const parsedUrl = parseUrl(pathname, true)

          await this.render(
            req,
            res,
            pathname,
            { ..._parsedUrl.query, _nextDataReq: '1' },
            parsedUrl
          )
          return {
            finished: true,
          }
        },
      },
      {
        match: route('/_next/image'),
        type: 'route',
        name: '_next/image catchall',
        fn: (req, res, _params, parsedUrl) =>
          imageOptimizer(server, req, res, parsedUrl),
      },
      {
        match: route('/_next/:path*'),
        type: 'route',
        name: '_next catchall',
        // This path is needed because `render()` does a check for `/_next` and the calls the routing again
        fn: async (req, res, _params, parsedUrl) => {
          await this.render404(req, res, parsedUrl)
          return {
            finished: true,
          }
        },
      },
      ...publicRoutes,
      ...staticFilesRoute,
    ]

    const getCustomRoute = (
      r: Rewrite | Redirect | Header,
      type: RouteType
    ) => {
      const match = getCustomRouteMatcher(r.source)

      return {
        ...r,
        type,
        match,
        name: type,
        fn: async (_req, _res, _params, _parsedUrl) => ({ finished: false }),
      } as Route & Rewrite & Header
    }

    // Headers come very first
    const headers = this.customRoutes.headers.map((r) => {
      const headerRoute = getCustomRoute(r, 'header')
      return {
        match: headerRoute.match,
        type: headerRoute.type,
        name: `${headerRoute.type} ${headerRoute.source} header route`,
        fn: async (_req, res, params, _parsedUrl) => {
          const hasParams = Object.keys(params).length > 0

          for (const header of (headerRoute as Header).headers) {
            let { key, value } = header
            if (hasParams) {
              key = compileNonPath(key, params)
              value = compileNonPath(value, params)
            }
            res.setHeader(key, value)
          }
          return { finished: false }
        },
      } as Route
    })

    // since initial query values are decoded by querystring.parse
    // we need to re-encode them here but still allow passing through
    // values from rewrites/redirects
    const stringifyQuery = (req: IncomingMessage, query: ParsedUrlQuery) => {
      const initialQueryValues = Object.values((req as any).__NEXT_INIT_QUERY)

      return stringifyQs(query, undefined, undefined, {
        encodeURIComponent(value) {
          if (initialQueryValues.some((val) => val === value)) {
            return encodeURIComponent(value)
          }
          return value
        },
      })
    }

    const redirects = this.minimalMode
      ? []
      : this.customRoutes.redirects.map((redirect) => {
          const redirectRoute = getCustomRoute(redirect, 'redirect')
          return {
            internal: redirectRoute.internal,
            type: redirectRoute.type,
            match: redirectRoute.match,
            statusCode: redirectRoute.statusCode,
            name: `Redirect route ${redirectRoute.source}`,
            fn: async (req, res, params, parsedUrl) => {
              const { parsedDestination } = prepareDestination(
                redirectRoute.destination,
                params,
                parsedUrl.query,
                false
              )

              const { query } = parsedDestination
              delete (parsedDestination as any).query

              parsedDestination.search = stringifyQuery(req, query)

              const updatedDestination = formatUrl(parsedDestination)

              res.setHeader('Location', updatedDestination)
              res.statusCode = getRedirectStatus(redirectRoute as Redirect)

              // Since IE11 doesn't support the 308 header add backwards
              // compatibility using refresh header
              if (res.statusCode === 308) {
                res.setHeader('Refresh', `0;url=${updatedDestination}`)
              }

              res.end()
              return {
                finished: true,
              }
            },
          } as Route
        })

    const rewrites = this.customRoutes.rewrites.map((rewrite) => {
      const rewriteRoute = getCustomRoute(rewrite, 'rewrite')
      return {
        ...rewriteRoute,
        check: true,
        type: rewriteRoute.type,
        name: `Rewrite route ${rewriteRoute.source}`,
        match: rewriteRoute.match,
        fn: async (req, res, params, parsedUrl) => {
          const { newUrl, parsedDestination } = prepareDestination(
            rewriteRoute.destination,
            params,
            parsedUrl.query,
            true
          )

          // external rewrite, proxy it
          if (parsedDestination.protocol) {
            const { query } = parsedDestination
            delete (parsedDestination as any).query
            parsedDestination.search = stringifyQuery(req, query)

            const target = formatUrl(parsedDestination)
            const proxy = new Proxy({
              target,
              changeOrigin: true,
              ignorePath: true,
            })
            proxy.web(req, res)

            proxy.on('error', (err: Error) => {
              console.error(`Error occurred proxying ${target}`, err)
            })
            return {
              finished: true,
            }
          }
          ;(req as any)._nextRewroteUrl = newUrl
          ;(req as any)._nextDidRewrite =
            (req as any)._nextRewroteUrl !== req.url

          return {
            finished: false,
            pathname: newUrl,
            query: parsedDestination.query,
          }
        },
      } as Route
    })

    const catchAllRoute: Route = {
      match: route('/:path*'),
      type: 'route',
      name: 'Catchall render',
      fn: async (req, res, _params, parsedUrl) => {
        let { pathname, query } = parsedUrl
        if (!pathname) {
          throw new Error('pathname is undefined')
        }

        // next.js core assumes page path without trailing slash
        pathname = removePathTrailingSlash(pathname)

        if (this.nextConfig.i18n) {
          const localePathResult = normalizeLocalePath(
            pathname,
            this.nextConfig.i18n?.locales
          )

          if (localePathResult.detectedLocale) {
            pathname = localePathResult.pathname
            parsedUrl.query.__nextLocale = localePathResult.detectedLocale
          }
        }

        if (pathname === '/api' || pathname.startsWith('/api/')) {
          const handled = await this.handleApiRequest(
            req as NextApiRequest,
            res as NextApiResponse,
            pathname,
            query
          )
          if (handled) {
            return { finished: true }
          }
        }

        await this.render(req, res, pathname, query, parsedUrl)
        return {
          finished: true,
        }
      },
    }

    const { useFileSystemPublicRoutes } = this.nextConfig

    if (useFileSystemPublicRoutes) {
      this.dynamicRoutes = this.getDynamicRoutes()
    }

    return {
      headers,
      fsRoutes,
      rewrites,
      redirects,
      catchAllRoute,
      useFileSystemPublicRoutes,
      dynamicRoutes: this.dynamicRoutes,
      basePath: this.nextConfig.basePath,
      pageChecker: this.hasPage.bind(this),
      locales: this.nextConfig.i18n?.locales || [],
    }
  }

  private async getPagePath(pathname: string): Promise<string> {
    return getPagePath(
      pathname,
      this.distDir,
      this._isLikeServerless,
      this.renderOpts.dev
    )
  }

  protected async hasPage(pathname: string): Promise<boolean> {
    let found = false
    try {
      found = !!(await this.getPagePath(pathname))
    } catch (_) {}

    return found
  }

  protected async _beforeCatchAllRender(
    _req: IncomingMessage,
    _res: ServerResponse,
    _params: Params,
    _parsedUrl: UrlWithParsedQuery
  ): Promise<boolean> {
    return false
  }

  // Used to build API page in development
  protected async ensureApiPage(_pathname: string): Promise<void> {}

  /**
   * Resolves `API` request, in development builds on demand
   * @param req http request
   * @param res http response
   * @param pathname path of request
   */
  private async handleApiRequest(
    req: IncomingMessage,
    res: ServerResponse,
    pathname: string,
    query: ParsedUrlQuery
  ): Promise<boolean> {
    let page = pathname
    let params: Params | boolean = false
    let pageFound = await this.hasPage(page)

    if (!pageFound && this.dynamicRoutes) {
      for (const dynamicRoute of this.dynamicRoutes) {
        params = dynamicRoute.match(pathname)
        if (dynamicRoute.page.startsWith('/api') && params) {
          page = dynamicRoute.page
          pageFound = true
          break
        }
      }
    }

    if (!pageFound) {
      return false
    }
    // Make sure the page is built before getting the path
    // or else it won't be in the manifest yet
    await this.ensureApiPage(page)

    let builtPagePath
    try {
      builtPagePath = await this.getPagePath(page)
    } catch (err) {
      if (err.code === 'ENOENT') {
        return false
      }
      throw err
    }

    const pageModule = await require(builtPagePath)
    query = { ...query, ...params }

    delete query.__nextLocale
    delete query.__nextDefaultLocale

    if (!this.renderOpts.dev && this._isLikeServerless) {
      if (typeof pageModule.default === 'function') {
        prepareServerlessUrl(req, query)
        await pageModule.default(req, res)
        return true
      }
    }

    await apiResolver(
      req,
      res,
      query,
      pageModule,
      this.renderOpts.previewProps,
      false,
      this.onErrorMiddleware
    )
    return true
  }

  protected generatePublicRoutes(): Route[] {
    const publicFiles = new Set(
      recursiveReadDirSync(this.publicDir).map((p) =>
        encodeURI(p.replace(/\\/g, '/'))
      )
    )

    return [
      {
        match: route('/:path*'),
        name: 'public folder catchall',
        fn: async (req, res, params, parsedUrl) => {
          const pathParts: string[] = params.path || []
          const { basePath } = this.nextConfig

          // if basePath is defined require it be present
          if (basePath) {
            const basePathParts = basePath.split('/')
            // remove first empty value
            basePathParts.shift()

            if (
              !basePathParts.every((part: string, idx: number) => {
                return part === pathParts[idx]
              })
            ) {
              return { finished: false }
            }

            pathParts.splice(0, basePathParts.length)
          }

          const path = `/${pathParts.join('/')}`

          if (publicFiles.has(path)) {
            await this.serveStatic(
              req,
              res,
              join(this.publicDir, ...pathParts),
              parsedUrl
            )
            return {
              finished: true,
            }
          }
          return {
            finished: false,
          }
        },
      } as Route,
    ]
  }

  protected getDynamicRoutes(): Array<DynamicRouteItem> {
    const addedPages = new Set<string>()

    return getSortedRoutes(
      Object.keys(this.pagesManifest!).map(
        (page) =>
          normalizeLocalePath(page, this.nextConfig.i18n?.locales).pathname
      )
    )
      .map((page) => {
        if (addedPages.has(page) || !isDynamicRoute(page)) return null
        addedPages.add(page)
        return {
          page,
          match: getRouteMatcher(getRouteRegex(page)),
        }
      })
      .filter((item): item is DynamicRouteItem => Boolean(item))
  }

  private handleCompression(req: IncomingMessage, res: ServerResponse): void {
    if (this.compression) {
      this.compression(req, res, () => {})
    }
  }

  protected async run(
    req: IncomingMessage,
    res: ServerResponse,
    parsedUrl: UrlWithParsedQuery
  ): Promise<void> {
    this.handleCompression(req, res)

    try {
      const matched = await this.router.execute(req, res, parsedUrl)
      if (matched) {
        return
      }
    } catch (err) {
      if (err.code === 'DECODE_FAILED') {
        res.statusCode = 400
        return this.renderError(null, req, res, '/_error', {})
      }
      throw err
    }

    await this.render404(req, res, parsedUrl)
  }

  protected async sendHTML(
    req: IncomingMessage,
    res: ServerResponse,
    html: string
  ): Promise<void> {
    const { generateEtags, poweredByHeader } = this.renderOpts
    return sendPayload(req, res, html, 'html', {
      generateEtags,
      poweredByHeader,
    })
  }

  public async render(
    req: IncomingMessage,
    res: ServerResponse,
    pathname: string,
    query: ParsedUrlQuery = {},
    parsedUrl?: UrlWithParsedQuery
  ): Promise<void> {
    if (!pathname.startsWith('/')) {
      console.warn(
        `Cannot render page with path "${pathname}", did you mean "/${pathname}"?. See more info here: https://err.sh/next.js/render-no-starting-slash`
      )
    }

    if (
      this.renderOpts.customServer &&
      pathname === '/index' &&
      !(await this.hasPage('/index'))
    ) {
      // maintain backwards compatibility for custom server
      // (see custom-server integration tests)
      pathname = '/'
    }

    const url: any = req.url

    // we allow custom servers to call render for all URLs
    // so check if we need to serve a static _next file or not.
    // we don't modify the URL for _next/data request but still
    // call render so we special case this to prevent an infinite loop
    if (
      !query._nextDataReq &&
      (url.match(/^\/_next\//) ||
        (this.hasStaticDir && url.match(/^\/static\//)))
    ) {
      return this.handleRequest(req, res, parsedUrl)
    }

    if (isBlockedPage(pathname)) {
      return this.render404(req, res, parsedUrl)
    }

    const html = await this.renderToHTML(req, res, pathname, query)
    // Request was ended by the user
    if (html === null) {
      return
    }

    return this.sendHTML(req, res, html)
  }

  private async findPageComponents(
    pathname: string,
    query: ParsedUrlQuery = {},
    params: Params | null = null
  ): Promise<FindComponentsResult | null> {
    let paths = [
      // try serving a static AMP version first
      query.amp ? normalizePagePath(pathname) + '.amp' : null,
      pathname,
    ].filter(Boolean)

    if (query.__nextLocale) {
      paths = [
        ...paths.map(
          (path) => `/${query.__nextLocale}${path === '/' ? '' : path}`
        ),
        ...paths,
      ]
    }

    for (const pagePath of paths) {
      try {
        const components = await loadComponents(
          this.distDir,
          pagePath!,
          !this.renderOpts.dev && this._isLikeServerless
        )
        // if loading an static HTML file the locale is required
        // to be present since all HTML files are output under their locale
        if (
          query.__nextLocale &&
          typeof components.Component === 'string' &&
          !pagePath?.startsWith(`/${query.__nextLocale}`)
        ) {
          const err = new Error('NOT_FOUND')
          ;(err as any).code = 'ENOENT'
          throw err
        }

        return {
          components,
          query: {
            ...(components.getStaticProps
              ? {
                  amp: query.amp,
                  _nextDataReq: query._nextDataReq,
                  __nextLocale: query.__nextLocale,
                  __nextDefaultLocale: query.__nextDefaultLocale,
                }
              : query),
            ...(params || {}),
          },
        }
      } catch (err) {
        if (err.code !== 'ENOENT') throw err
      }
    }
    return null
  }

  protected async getStaticPaths(
    pathname: string
  ): Promise<{
    staticPaths: string[] | undefined
    fallbackMode: 'static' | 'blocking' | false
  }> {
    // `staticPaths` is intentionally set to `undefined` as it should've
    // been caught when checking disk data.
    const staticPaths = undefined

    // Read whether or not fallback should exist from the manifest.
    const fallbackField = this.getPrerenderManifest().dynamicRoutes[pathname]
      .fallback

    return {
      staticPaths,
      fallbackMode:
        typeof fallbackField === 'string'
          ? 'static'
          : fallbackField === null
          ? 'blocking'
          : false,
    }
  }

  private async renderToHTMLWithComponents(
    req: IncomingMessage,
    res: ServerResponse,
    pathname: string,
    { components, query }: FindComponentsResult,
    opts: RenderOptsPartial
  ): Promise<string | null> {
    const is404Page = pathname === '/404'

    const isLikeServerless =
      typeof components.Component === 'object' &&
      typeof (components.Component as any).renderReqToHTML === 'function'
    const isSSG = !!components.getStaticProps
    const hasServerProps = !!components.getServerSideProps
    const hasStaticPaths = !!components.getStaticPaths
    const hasGetInitialProps = !!(components.Component as any).getInitialProps

    // Toggle whether or not this is a Data request
    const isDataReq = !!query._nextDataReq && (isSSG || hasServerProps)
    delete query._nextDataReq

    // we need to ensure the status code if /404 is visited directly
    if (is404Page && !isDataReq) {
      res.statusCode = 404
    }

    // ensure correct status is set when visiting a status page
    // directly e.g. /500
    if (STATIC_STATUS_PAGES.includes(pathname)) {
      res.statusCode = parseInt(pathname.substr(1), 10)
    }

    // handle static page
    if (typeof components.Component === 'string') {
      return components.Component
    }

    if (!query.amp) {
      delete query.amp
    }

    const locale = query.__nextLocale as string
    const defaultLocale = isSSG
      ? this.nextConfig.i18n?.defaultLocale
      : (query.__nextDefaultLocale as string)

    const { i18n } = this.nextConfig
    const locales = i18n?.locales

    let previewData: string | false | object | undefined
    let isPreviewMode = false

    if (hasServerProps || isSSG) {
      previewData = tryGetPreviewData(req, res, this.renderOpts.previewProps)
      isPreviewMode = previewData !== false
    }

    // Compute the iSSG cache key. We use the rewroteUrl since
    // pages with fallback: false are allowed to be rewritten to
    // and we need to look up the path by the rewritten path
    let urlPathname = parseUrl(req.url || '').pathname || '/'

    let resolvedUrlPathname = (req as any)._nextRewroteUrl
      ? (req as any)._nextRewroteUrl
      : urlPathname

    urlPathname = removePathTrailingSlash(urlPathname)
    resolvedUrlPathname = normalizeLocalePath(
      removePathTrailingSlash(resolvedUrlPathname),
      this.nextConfig.i18n?.locales
    ).pathname

    const stripNextDataPath = (path: string) => {
      if (path.includes(this.buildId)) {
        const splitPath = path.substring(
          path.indexOf(this.buildId) + this.buildId.length
        )

        path = denormalizePagePath(splitPath.replace(/\.json$/, ''))
      }

      if (this.nextConfig.i18n) {
        return normalizeLocalePath(path, locales).pathname
      }
      return path
    }

    const handleRedirect = (pageData: any) => {
      const redirect = {
        destination: pageData.pageProps.__N_REDIRECT,
        statusCode: pageData.pageProps.__N_REDIRECT_STATUS,
        basePath: pageData.pageProps.__N_REDIRECT_BASE_PATH,
      }
      const statusCode = getRedirectStatus(redirect)
      const { basePath } = this.nextConfig

      if (basePath && redirect.basePath !== false) {
        redirect.destination = `${basePath}${redirect.destination}`
      }

      if (statusCode === PERMANENT_REDIRECT_STATUS) {
        res.setHeader('Refresh', `0;url=${redirect.destination}`)
      }

      res.statusCode = statusCode
      res.setHeader('Location', redirect.destination)
      res.end()
    }

    // remove /_next/data prefix from urlPathname so it matches
    // for direct page visit and /_next/data visit
    if (isDataReq) {
      resolvedUrlPathname = stripNextDataPath(resolvedUrlPathname)
      urlPathname = stripNextDataPath(urlPathname)
    }

    let ssgCacheKey =
      isPreviewMode || !isSSG || this.minimalMode
        ? undefined // Preview mode bypasses the cache
        : `${locale ? `/${locale}` : ''}${
            (pathname === '/' || resolvedUrlPathname === '/') && locale
              ? ''
              : resolvedUrlPathname
          }${query.amp ? '.amp' : ''}`

    if (is404Page && isSSG) {
      ssgCacheKey = `${locale ? `/${locale}` : ''}${pathname}${
        query.amp ? '.amp' : ''
      }`
    }

    if (ssgCacheKey) {
      // we only encode path delimiters for path segments from
      // getStaticPaths so we need to attempt decoding the URL
      // to match against and only escape the path delimiters
      // this allows non-ascii values to be handled e.g. Japanese characters

      // TODO: investigate adding this handling for non-SSG pages so
      // non-ascii names work there also
      ssgCacheKey = ssgCacheKey
        .split('/')
        .map((seg) => {
          try {
            seg = escapePathDelimiters(decodeURIComponent(seg), true)
          } catch (_) {
            // An improperly encoded URL was provided, this is considered
            // a bad request (400)
            const err: Error & { code?: string } = new Error(
              'failed to decode param'
            )
            err.code = 'DECODE_FAILED'
            throw err
          }
          return seg
        })
        .join('/')
    }

    // Complete the response with cached data if its present
    const cachedData = ssgCacheKey
      ? await this.incrementalCache.get(ssgCacheKey)
      : undefined

    if (cachedData) {
      const data = isDataReq
        ? JSON.stringify(cachedData.pageData)
        : cachedData.html

      const revalidateOptions = !this.renderOpts.dev
        ? {
            private: isPreviewMode,
            stateful: false, // GSP response
            revalidate:
              cachedData.curRevalidate !== undefined
                ? cachedData.curRevalidate
                : /* default to minimum revalidate (this should be an invariant) */ 1,
          }
        : undefined

      if (!isDataReq && cachedData.pageData?.pageProps?.__N_REDIRECT) {
        await handleRedirect(cachedData.pageData)
      } else if (cachedData.isNotFound) {
        if (revalidateOptions) {
          setRevalidateHeaders(res, revalidateOptions)
        }
        if (isDataReq) {
          res.statusCode = 404
          res.end('{"notFound":true}')
        } else {
          await this.render404(req, res, {
            pathname,
            query,
          } as UrlWithParsedQuery)
        }
      } else {
        sendPayload(
          req,
          res,
          data,
          isDataReq ? 'json' : 'html',
          {
            generateEtags: this.renderOpts.generateEtags,
            poweredByHeader: this.renderOpts.poweredByHeader,
          },
          revalidateOptions
        )
      }

      // Stop the request chain here if the data we sent was up-to-date
      if (!cachedData.isStale) {
        return null
      }
    }

    // If we're here, that means data is missing or it's stale.
    const maybeCoalesceInvoke = ssgCacheKey
      ? (fn: any) => withCoalescedInvoke(fn).bind(null, ssgCacheKey!, [])
      : (fn: any) => async () => {
          const value = await fn()
          return { isOrigin: true, value }
        }

    const doRender = maybeCoalesceInvoke(
      async (): Promise<{
        html: string | null
        pageData: any
        sprRevalidate: number | false
        isNotFound?: boolean
        isRedirect?: boolean
      }> => {
        let pageData: any
        let html: string | null
        let sprRevalidate: number | false
        let isNotFound: boolean | undefined
        let isRedirect: boolean | undefined

        let renderResult
        // handle serverless
        if (isLikeServerless) {
          renderResult = await (components.Component as any).renderReqToHTML(
            req,
            res,
            'passthrough',
            {
              locale,
              locales,
              defaultLocale,
              optimizeCss: this.renderOpts.optimizeCss,
              distDir: this.distDir,
              fontManifest: this.renderOpts.fontManifest,
              domainLocales: this.renderOpts.domainLocales,
            }
          )

          html = renderResult.html
          pageData = renderResult.renderOpts.pageData
          sprRevalidate = renderResult.renderOpts.revalidate
          isNotFound = renderResult.renderOpts.isNotFound
          isRedirect = renderResult.renderOpts.isRedirect
        } else {
          const origQuery = parseUrl(req.url || '', true).query
          const hadTrailingSlash =
            urlPathname !== '/' && this.nextConfig.trailingSlash

          const resolvedUrl = formatUrl({
            pathname: `${resolvedUrlPathname}${hadTrailingSlash ? '/' : ''}`,
            // make sure to only add query values from original URL
            query: origQuery,
          })

          const renderOpts: RenderOpts = {
            ...components,
            ...opts,
            isDataReq,
            resolvedUrl,
            locale,
            locales,
            defaultLocale,
            // For getServerSideProps and getInitialProps we need to ensure we use the original URL
            // and not the resolved URL to prevent a hydration mismatch on
            // asPath
            resolvedAsPath:
              hasServerProps || hasGetInitialProps
                ? formatUrl({
                    // we use the original URL pathname less the _next/data prefix if
                    // present
                    pathname: `${urlPathname}${hadTrailingSlash ? '/' : ''}`,
                    query: origQuery,
                  })
                : resolvedUrl,
          }

          renderResult = await renderToHTML(
            req,
            res,
            pathname,
            query,
            renderOpts
          )

          html = renderResult
          // TODO: change this to a different passing mechanism
          pageData = (renderOpts as any).pageData
          sprRevalidate = (renderOpts as any).revalidate
          isNotFound = (renderOpts as any).isNotFound
          isRedirect = (renderOpts as any).isRedirect
        }

        return { html, pageData, sprRevalidate, isNotFound, isRedirect }
      }
    )

    const isProduction = !this.renderOpts.dev
    const isDynamicPathname = isDynamicRoute(pathname)
    const didRespond = isResSent(res)

    const { staticPaths, fallbackMode } = hasStaticPaths
      ? await this.getStaticPaths(pathname)
      : { staticPaths: undefined, fallbackMode: false }

    // When we did not respond from cache, we need to choose to block on
    // rendering or return a skeleton.
    //
    // * Data requests always block.
    //
    // * Blocking mode fallback always blocks.
    //
    // * Preview mode toggles all pages to be resolved in a blocking manner.
    //
    // * Non-dynamic pages should block (though this is an impossible
    //   case in production).
    //
    // * Dynamic pages should return their skeleton if not defined in
    //   getStaticPaths, then finish the data request on the client-side.
    //
    if (
      this.minimalMode !== true &&
      fallbackMode !== 'blocking' &&
      ssgCacheKey &&
      !didRespond &&
      !isPreviewMode &&
      isDynamicPathname &&
      // Development should trigger fallback when the path is not in
      // `getStaticPaths`
      (isProduction ||
        !staticPaths ||
        !staticPaths.includes(
          // we use ssgCacheKey here as it is normalized to match the
          // encoding from getStaticPaths along with including the locale
          query.amp ? ssgCacheKey.replace(/\.amp$/, '') : ssgCacheKey
        ))
    ) {
      if (
        // In development, fall through to render to handle missing
        // getStaticPaths.
        (isProduction || staticPaths) &&
        // When fallback isn't present, abort this render so we 404
        fallbackMode !== 'static'
      ) {
        throw new NoFallbackError()
      }

      if (!isDataReq) {
        let html: string

        // Production already emitted the fallback as static HTML.
        if (isProduction) {
          html = await this.incrementalCache.getFallback(
            locale ? `/${locale}${pathname}` : pathname
          )
        }
        // We need to generate the fallback on-demand for development.
        else {
          query.__nextFallback = 'true'
          if (isLikeServerless) {
            prepareServerlessUrl(req, query)
          }
          const { value: renderResult } = await doRender()
          html = renderResult.html
        }

        sendPayload(req, res, html, 'html', {
          generateEtags: this.renderOpts.generateEtags,
          poweredByHeader: this.renderOpts.poweredByHeader,
        })
        return null
      }
    }

    const {
      isOrigin,
      value: { html, pageData, sprRevalidate, isNotFound, isRedirect },
    } = await doRender()
    let resHtml = html

    const revalidateOptions =
      !this.renderOpts.dev || (hasServerProps && !isDataReq)
        ? {
            private: isPreviewMode,
            stateful: !isSSG,
            revalidate: sprRevalidate,
          }
        : undefined

    if (
      !isResSent(res) &&
      !isNotFound &&
      (isSSG || isDataReq || hasServerProps)
    ) {
      if (isRedirect && !isDataReq) {
        await handleRedirect(pageData)
      } else {
        sendPayload(
          req,
          res,
          isDataReq ? JSON.stringify(pageData) : html,
          isDataReq ? 'json' : 'html',
          {
            generateEtags: this.renderOpts.generateEtags,
            poweredByHeader: this.renderOpts.poweredByHeader,
          },
          revalidateOptions
        )
      }
      resHtml = null
    }

    // Update the cache if the head request and cacheable
    if (isOrigin && ssgCacheKey) {
      await this.incrementalCache.set(
        ssgCacheKey,
        { html: html!, pageData, isNotFound, isRedirect },
        sprRevalidate
      )
    }

    if (!isResSent(res) && isNotFound) {
      if (revalidateOptions) {
        setRevalidateHeaders(res, revalidateOptions)
      }
      if (isDataReq) {
        res.statusCode = 404
        res.end('{"notFound":true}')
      } else {
        await this.render404(req, res, {
          pathname,
          query,
        } as UrlWithParsedQuery)
      }
    }
    return resHtml
  }

  public async renderToHTML(
    req: IncomingMessage,
    res: ServerResponse,
    pathname: string,
    query: ParsedUrlQuery = {}
  ): Promise<string | null> {
    try {
      const result = await this.findPageComponents(pathname, query)
      if (result) {
        try {
          return await this.renderToHTMLWithComponents(
            req,
            res,
            pathname,
            result,
            { ...this.renderOpts }
          )
        } catch (err) {
          if (!(err instanceof NoFallbackError)) {
            throw err
          }
        }
      }

      if (this.dynamicRoutes) {
        for (const dynamicRoute of this.dynamicRoutes) {
          const params = dynamicRoute.match(pathname)
          if (!params) {
            continue
          }

          const dynamicRouteResult = await this.findPageComponents(
            dynamicRoute.page,
            query,
            params
          )
          if (dynamicRouteResult) {
            try {
              return await this.renderToHTMLWithComponents(
                req,
                res,
                dynamicRoute.page,
                dynamicRouteResult,
                { ...this.renderOpts, params }
              )
            } catch (err) {
              if (!(err instanceof NoFallbackError)) {
                throw err
              }
            }
          }
        }
      }
    } catch (err) {
      if (err && err.code === 'DECODE_FAILED') {
        this.logError(err)
        res.statusCode = 400
        return await this.renderErrorToHTML(err, req, res, pathname, query)
      }
      res.statusCode = 500
      const html = await this.renderErrorToHTML(err, req, res, pathname, query)

      if (this.minimalMode) {
        throw err
      }
      this.logError(err)
      return html
    }
    res.statusCode = 404
    return await this.renderErrorToHTML(null, req, res, pathname, query)
  }

  public async renderError(
    err: Error | null,
    req: IncomingMessage,
    res: ServerResponse,
    pathname: string,
    query: ParsedUrlQuery = {},
    setHeaders = true
  ): Promise<void> {
    if (setHeaders) {
      res.setHeader(
        'Cache-Control',
        'no-cache, no-store, max-age=0, must-revalidate'
      )
    }
    const html = await this.renderErrorToHTML(err, req, res, pathname, query)

    if (this.minimalMode && res.statusCode === 500) {
      throw err
    }
    if (html === null) {
      return
    }
    return this.sendHTML(req, res, html)
  }

  private customErrorNo404Warn = execOnce(() => {
    console.warn(
      chalk.bold.yellow(`Warning: `) +
        chalk.yellow(
          `You have added a custom /_error page without a custom /404 page. This prevents the 404 page from being auto statically optimized.\nSee here for info: https://err.sh/next.js/custom-error-no-custom-404`
        )
    )
  })

  public async renderErrorToHTML(
    err: Error | null,
    req: IncomingMessage,
    res: ServerResponse,
    _pathname: string,
    query: ParsedUrlQuery = {}
  ) {
    let result: null | FindComponentsResult = null

    const is404 = res.statusCode === 404
    let using404Page = false

    // use static 404 page if available and is 404 response
    if (is404) {
      result = await this.findPageComponents('/404', query)
      using404Page = result !== null
    }
    let statusPage = `/${res.statusCode}`

    if (!result && STATIC_STATUS_PAGES.includes(statusPage)) {
      result = await this.findPageComponents(statusPage, query)
    }

    if (!result) {
      result = await this.findPageComponents('/_error', query)
      statusPage = '/_error'
    }

    if (
      process.env.NODE_ENV !== 'production' &&
      !using404Page &&
      (await this.hasPage('/_error')) &&
      !(await this.hasPage('/404'))
    ) {
      this.customErrorNo404Warn()
    }

    let html: string | null
    try {
      try {
        html = await this.renderToHTMLWithComponents(
          req,
          res,
          statusPage,
          result!,
          {
            ...this.renderOpts,
            err,
          }
        )
      } catch (maybeFallbackError) {
        if (maybeFallbackError instanceof NoFallbackError) {
          throw new Error('invariant: failed to render error page')
        }
        throw maybeFallbackError
      }
    } catch (renderToHtmlError) {
      console.error(renderToHtmlError)
      res.statusCode = 500
      html = 'Internal Server Error'
    }
    return html
  }

  public async render404(
    req: IncomingMessage,
    res: ServerResponse,
    parsedUrl?: UrlWithParsedQuery,
    setHeaders = true
  ): Promise<void> {
    const url: any = req.url
    const { pathname, query } = parsedUrl ? parsedUrl : parseUrl(url, true)
    const { i18n } = this.nextConfig

    if (i18n) {
      query.__nextLocale = query.__nextLocale || i18n.defaultLocale
      query.__nextDefaultLocale =
        query.__nextDefaultLocale || i18n.defaultLocale
    }
    res.statusCode = 404
    return this.renderError(null, req, res, pathname!, query, setHeaders)
  }

  public async serveStatic(
    req: IncomingMessage,
    res: ServerResponse,
    path: string,
    parsedUrl?: UrlWithParsedQuery
  ): Promise<void> {
    if (!this.isServeableUrl(path)) {
      return this.render404(req, res, parsedUrl)
    }

    if (!(req.method === 'GET' || req.method === 'HEAD')) {
      res.statusCode = 405
      res.setHeader('Allow', ['GET', 'HEAD'])
      return this.renderError(null, req, res, path)
    }

    try {
      await serveStatic(req, res, path)
    } catch (err) {
      if (err.code === 'ENOENT' || err.statusCode === 404) {
        this.render404(req, res, parsedUrl)
      } else if (err.statusCode === 412) {
        res.statusCode = 412
        return this.renderError(err, req, res, path)
      } else {
        throw err
      }
    }
  }

  private _validFilesystemPathSet: Set<string> | null = null
  private getFilesystemPaths(): Set<string> {
    if (this._validFilesystemPathSet) {
      return this._validFilesystemPathSet
    }

    const pathUserFilesStatic = join(this.dir, 'static')
    let userFilesStatic: string[] = []
    if (this.hasStaticDir && fs.existsSync(pathUserFilesStatic)) {
      userFilesStatic = recursiveReadDirSync(pathUserFilesStatic).map((f) =>
        join('.', 'static', f)
      )
    }

    let userFilesPublic: string[] = []
    if (this.publicDir && fs.existsSync(this.publicDir)) {
      userFilesPublic = recursiveReadDirSync(this.publicDir).map((f) =>
        join('.', 'public', f)
      )
    }

    let nextFilesStatic: string[] = []
    nextFilesStatic = !this.minimalMode
      ? recursiveReadDirSync(join(this.distDir, 'static')).map((f) =>
          join('.', relative(this.dir, this.distDir), 'static', f)
        )
      : []

    return (this._validFilesystemPathSet = new Set<string>([
      ...nextFilesStatic,
      ...userFilesPublic,
      ...userFilesStatic,
    ]))
  }

  protected isServeableUrl(untrustedFileUrl: string): boolean {
    // This method mimics what the version of `send` we use does:
    // 1. decodeURIComponent:
    //    https://github.com/pillarjs/send/blob/0.17.1/index.js#L989
    //    https://github.com/pillarjs/send/blob/0.17.1/index.js#L518-L522
    // 2. resolve:
    //    https://github.com/pillarjs/send/blob/de073ed3237ade9ff71c61673a34474b30e5d45b/index.js#L561

    let decodedUntrustedFilePath: string
    try {
      // (1) Decode the URL so we have the proper file name
      decodedUntrustedFilePath = decodeURIComponent(untrustedFileUrl)
    } catch {
      return false
    }

    // (2) Resolve "up paths" to determine real request
    const untrustedFilePath = resolve(decodedUntrustedFilePath)

    // don't allow null bytes anywhere in the file path
    if (untrustedFilePath.indexOf('\0') !== -1) {
      return false
    }

    // Check if .next/static, static and public are in the path.
    // If not the path is not available.
    if (
      (untrustedFilePath.startsWith(join(this.distDir, 'static') + sep) ||
        untrustedFilePath.startsWith(join(this.dir, 'static') + sep) ||
        untrustedFilePath.startsWith(join(this.dir, 'public') + sep)) === false
    ) {
      return false
    }

    // Check against the real filesystem paths
    const filesystemUrls = this.getFilesystemPaths()
    const resolved = relative(this.dir, untrustedFilePath)
    return filesystemUrls.has(resolved)
  }

  protected readBuildId(): string {
    const buildIdFile = join(this.distDir, BUILD_ID_FILE)
    try {
      return fs.readFileSync(buildIdFile, 'utf8').trim()
    } catch (err) {
      if (!fs.existsSync(buildIdFile)) {
        throw new Error(
          `Could not find a production build in the '${this.distDir}' directory. Try building your app with 'next build' before starting the production server. https://err.sh/vercel/next.js/production-start-no-build-id`
        )
      }

      throw err
    }
  }

  protected get _isLikeServerless(): boolean {
    return isTargetLikeServerless(this.nextConfig.target)
  }
}

function prepareServerlessUrl(
  req: IncomingMessage,
  query: ParsedUrlQuery
): void {
  const curUrl = parseUrl(req.url!, true)
  req.url = formatUrl({
    ...curUrl,
    search: undefined,
    query: {
      ...curUrl.query,
      ...query,
    },
  })
}

class NoFallbackError extends Error {}<|MERGE_RESOLUTION|>--- conflicted
+++ resolved
@@ -49,12 +49,7 @@
   tryGetPreviewData,
   __ApiPreviewProps,
 } from './api-utils'
-<<<<<<< HEAD
-import loadConfig, { isTargetLikeServerless } from './config'
-import { DomainLocales, NextConfig } from './config-shared'
-=======
 import { DomainLocales, isTargetLikeServerless, NextConfig } from './config'
->>>>>>> 014a2f84
 import pathMatch from '../lib/router/utils/path-match'
 import { recursiveReadDirSync } from './lib/recursive-readdir-sync'
 import { loadComponents, LoadComponentsReturnType } from './load-components'
@@ -92,7 +87,6 @@
 import cookie from 'next/dist/compiled/cookie'
 import escapePathDelimiters from '../lib/router/utils/escape-path-delimiters'
 import { getUtils } from '../../build/webpack/loaders/next-serverless-loader/utils'
-import { install as installWebpack } from './dummy-config'
 
 const getCustomRouteMatcher = pathMatch(true)
 
@@ -183,14 +177,7 @@
     this.quiet = quiet
     loadEnvConfig(this.dir, dev, Log)
 
-<<<<<<< HEAD
-    // Default to webpack 4 if using custom server since we cannot pre-evaluate
-    // the `next.config.js`:
-    installWebpack(false)
-    this.nextConfig = loadConfig(phase, this.dir, conf)
-=======
     this.nextConfig = conf
->>>>>>> 014a2f84
     this.distDir = join(this.dir, this.nextConfig.distDir)
     this.publicDir = join(this.dir, CLIENT_PUBLIC_FILES_PATH)
     this.hasStaticDir = !minimalMode && fs.existsSync(join(this.dir, 'static'))
