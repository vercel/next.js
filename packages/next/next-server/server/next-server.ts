--- conflicted
+++ resolved
@@ -35,10 +35,6 @@
 import { serveStatic } from './serve-static'
 import { getSprCache, initializeSprCache, setSprCache } from './spr-cache'
 import { isBlockedPage, isInternalUrl } from './utils'
-<<<<<<< HEAD
-import { initializeSprCache, getSprCache, setSprCache } from './spr-cache'
-=======
->>>>>>> b96f1ae2
 
 type NextConfig = any
 
