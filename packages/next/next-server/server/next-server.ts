--- conflicted
+++ resolved
@@ -33,11 +33,8 @@
 import { sendHTML } from './send-html'
 import { serveStatic } from './serve-static'
 import { isBlockedPage, isInternalUrl } from './utils'
-<<<<<<< HEAD
 import { findPagesDir } from '../../lib/find-pages-dir'
-=======
 import { initializeSprCache, getSprCache, setSprCache } from './spr-cache'
->>>>>>> fb9d777f
 
 type NextConfig = any
 
