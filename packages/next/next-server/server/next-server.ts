import compression from 'next/dist/compiled/compression'
import fs from 'fs'
import chalk from 'next/dist/compiled/chalk'
import { IncomingMessage, ServerResponse } from 'http'
import Proxy from 'next/dist/compiled/http-proxy'
import { join, relative, resolve, sep } from 'path'
import { parse as parseQs, ParsedUrlQuery } from 'querystring'
import { format as formatUrl, parse as parseUrl, UrlWithParsedQuery } from 'url'
import { PrerenderManifest } from '../../build'
import {
  getRedirectStatus,
  Header,
  Redirect,
  Rewrite,
  RouteType,
  CustomRoutes,
} from '../../lib/load-custom-routes'
import { withCoalescedInvoke } from '../../lib/coalesced-function'
import {
  BUILD_ID_FILE,
  CLIENT_PUBLIC_FILES_PATH,
  CLIENT_STATIC_FILES_PATH,
  CLIENT_STATIC_FILES_RUNTIME,
  PAGES_MANIFEST,
  PHASE_PRODUCTION_SERVER,
  PRERENDER_MANIFEST,
  ROUTES_MANIFEST,
  SERVERLESS_DIRECTORY,
  SERVER_DIRECTORY,
} from '../lib/constants'
import {
  getRouteMatcher,
  getRouteRegex,
  getSortedRoutes,
  isDynamicRoute,
} from '../lib/router/utils'
import * as envConfig from '../lib/runtime-config'
import { isResSent, NextApiRequest, NextApiResponse } from '../lib/utils'
import { apiResolver, tryGetPreviewData, __ApiPreviewProps } from './api-utils'
import loadConfig, { isTargetLikeServerless } from './config'
import pathMatch from './lib/path-match'
import { recursiveReadDirSync } from './lib/recursive-readdir-sync'
import { loadComponents, LoadComponentsReturnType } from './load-components'
import { normalizePagePath } from './normalize-page-path'
import { RenderOpts, RenderOptsPartial, renderToHTML } from './render'
import { getPagePath, requireFontManifest } from './require'
import Router, {
  DynamicRoutes,
  PageChecker,
  Params,
  prepareDestination,
  route,
  Route,
} from './router'
import { sendPayload } from './send-payload'
import { serveStatic } from './serve-static'
import { IncrementalCache } from './incremental-cache'
import { execOnce } from '../lib/utils'
import { isBlockedPage } from './utils'
import { compile as compilePathToRegex } from 'next/dist/compiled/path-to-regexp'
import { loadEnvConfig } from '../../lib/load-env-config'
import './node-polyfill-fetch'
import { PagesManifest } from '../../build/webpack/plugins/pages-manifest-plugin'
import { removePathTrailingSlash } from '../../client/normalize-trailing-slash'
import getRouteFromAssetPath from '../lib/router/utils/get-route-from-asset-path'
import { FontManifest } from './font-utils'

const getCustomRouteMatcher = pathMatch(true)

type NextConfig = any

type Middleware = (
  req: IncomingMessage,
  res: ServerResponse,
  next: (err?: Error) => void
) => void

type FindComponentsResult = {
  components: LoadComponentsReturnType
  query: ParsedUrlQuery
}

export type ServerConstructor = {
  /**
   * Where the Next project is located - @default '.'
   */
  dir?: string
  /**
   * Hide error messages containing server information - @default false
   */
  quiet?: boolean
  /**
   * Object what you would use in next.config.js - @default {}
   */
  conf?: NextConfig
  dev?: boolean
  customServer?: boolean
}

export default class Server {
  dir: string
  quiet: boolean
  nextConfig: NextConfig
  distDir: string
  pagesDir?: string
  publicDir: string
  hasStaticDir: boolean
  serverBuildDir: string
  pagesManifest?: PagesManifest
  buildId: string
  renderOpts: {
    poweredByHeader: boolean
    buildId: string
    generateEtags: boolean
    runtimeConfig?: { [key: string]: any }
    assetPrefix?: string
    canonicalBase: string
    dev?: boolean
    previewProps: __ApiPreviewProps
    customServer?: boolean
    ampOptimizerConfig?: { [key: string]: any }
    basePath: string
    optimizeFonts: boolean
    fontManifest: FontManifest
<<<<<<< HEAD
    optimizeImages: boolean
=======
>>>>>>> ed0a47b1
  }
  private compression?: Middleware
  private onErrorMiddleware?: ({ err }: { err: Error }) => Promise<void>
  private incrementalCache: IncrementalCache
  router: Router
  protected dynamicRoutes?: DynamicRoutes
  protected customRoutes: CustomRoutes

  public constructor({
    dir = '.',
    quiet = false,
    conf = null,
    dev = false,
    customServer = true,
  }: ServerConstructor = {}) {
    this.dir = resolve(dir)
    this.quiet = quiet
    const phase = this.currentPhase()
    loadEnvConfig(this.dir, dev)

    this.nextConfig = loadConfig(phase, this.dir, conf)
    this.distDir = join(this.dir, this.nextConfig.distDir)
    this.publicDir = join(this.dir, CLIENT_PUBLIC_FILES_PATH)
    this.hasStaticDir = fs.existsSync(join(this.dir, 'static'))

    // Only serverRuntimeConfig needs the default
    // publicRuntimeConfig gets it's default in client/index.js
    const {
      serverRuntimeConfig = {},
      publicRuntimeConfig,
      assetPrefix,
      generateEtags,
      compress,
    } = this.nextConfig

    this.buildId = this.readBuildId()

    this.renderOpts = {
      poweredByHeader: this.nextConfig.poweredByHeader,
      canonicalBase: this.nextConfig.amp.canonicalBase,
      buildId: this.buildId,
      generateEtags,
      previewProps: this.getPreviewProps(),
      customServer: customServer === true ? true : undefined,
      ampOptimizerConfig: this.nextConfig.experimental.amp?.optimizer,
      basePath: this.nextConfig.basePath,
      optimizeFonts: this.nextConfig.experimental.optimizeFonts,
      fontManifest: this.nextConfig.experimental.optimizeFonts
        ? requireFontManifest(this.distDir, this._isLikeServerless)
        : null,
<<<<<<< HEAD
      optimizeImages: this.nextConfig.experimental.optimizeImages,
=======
>>>>>>> ed0a47b1
    }

    // Only the `publicRuntimeConfig` key is exposed to the client side
    // It'll be rendered as part of __NEXT_DATA__ on the client side
    if (Object.keys(publicRuntimeConfig).length > 0) {
      this.renderOpts.runtimeConfig = publicRuntimeConfig
    }

    if (compress && this.nextConfig.target === 'server') {
      this.compression = compression() as Middleware
    }

    // Initialize next/config with the environment configuration
    envConfig.setConfig({
      serverRuntimeConfig,
      publicRuntimeConfig,
    })

    this.serverBuildDir = join(
      this.distDir,
      this._isLikeServerless ? SERVERLESS_DIRECTORY : SERVER_DIRECTORY
    )
    const pagesManifestPath = join(this.serverBuildDir, PAGES_MANIFEST)

    if (!dev) {
      this.pagesManifest = require(pagesManifestPath)
    }

    this.customRoutes = this.getCustomRoutes()
    this.router = new Router(this.generateRoutes())
    this.setAssetPrefix(assetPrefix)

    // call init-server middleware, this is also handled
    // individually in serverless bundles when deployed
    if (!dev && this.nextConfig.experimental.plugins) {
      const initServer = require(join(this.serverBuildDir, 'init-server.js'))
        .default
      this.onErrorMiddleware = require(join(
        this.serverBuildDir,
        'on-error-server.js'
      )).default
      initServer()
    }

    this.incrementalCache = new IncrementalCache({
      dev,
      distDir: this.distDir,
      pagesDir: join(
        this.distDir,
        this._isLikeServerless ? SERVERLESS_DIRECTORY : SERVER_DIRECTORY,
        'pages'
      ),
      flushToDisk: this.nextConfig.experimental.sprFlushToDisk,
    })

    /**
     * This sets environment variable to be used at the time of SSR by head.tsx.
     * Using this from process.env allows targetting both serverless and SSR by calling
     * `process.env.__NEXT_OPTIMIZE_FONTS`.
     * TODO(prateekbh@): Remove this when experimental.optimizeFonts are being clened up.
     */
    if (this.renderOpts.optimizeFonts) {
      process.env.__NEXT_OPTIMIZE_FONTS = JSON.stringify(true)
    }
<<<<<<< HEAD
    if (this.renderOpts.optimizeImages) {
      process.env.__NEXT_OPTIMIZE_IMAGES = JSON.stringify(true)
    }
=======
>>>>>>> ed0a47b1
  }

  protected currentPhase(): string {
    return PHASE_PRODUCTION_SERVER
  }

  private logError(err: Error): void {
    if (this.onErrorMiddleware) {
      this.onErrorMiddleware({ err })
    }
    if (this.quiet) return
    // tslint:disable-next-line
    console.error(err)
  }

  private async handleRequest(
    req: IncomingMessage,
    res: ServerResponse,
    parsedUrl?: UrlWithParsedQuery
  ): Promise<void> {
    // Parse url if parsedUrl not provided
    if (!parsedUrl || typeof parsedUrl !== 'object') {
      const url: any = req.url
      parsedUrl = parseUrl(url, true)
    }

    // Parse the querystring ourselves if the user doesn't handle querystring parsing
    if (typeof parsedUrl.query === 'string') {
      parsedUrl.query = parseQs(parsedUrl.query)
    }

    const { basePath } = this.nextConfig

    if (basePath && req.url?.startsWith(basePath)) {
      // store original URL to allow checking if basePath was
      // provided or not
      ;(req as any)._nextHadBasePath = true
      req.url = req.url!.replace(basePath, '') || '/'
    }

    res.statusCode = 200
    try {
      return await this.run(req, res, parsedUrl)
    } catch (err) {
      this.logError(err)
      res.statusCode = 500
      res.end('Internal Server Error')
    }
  }

  public getRequestHandler() {
    return this.handleRequest.bind(this)
  }

  public setAssetPrefix(prefix?: string): void {
    this.renderOpts.assetPrefix = prefix ? prefix.replace(/\/$/, '') : ''
  }

  // Backwards compatibility
  public async prepare(): Promise<void> {}

  // Backwards compatibility
  protected async close(): Promise<void> {}

  protected setImmutableAssetCacheControl(res: ServerResponse): void {
    res.setHeader('Cache-Control', 'public, max-age=31536000, immutable')
  }

  protected getCustomRoutes(): CustomRoutes {
    return require(join(this.distDir, ROUTES_MANIFEST))
  }

  private _cachedPreviewManifest: PrerenderManifest | undefined
  protected getPrerenderManifest(): PrerenderManifest {
    if (this._cachedPreviewManifest) {
      return this._cachedPreviewManifest
    }
    const manifest = require(join(this.distDir, PRERENDER_MANIFEST))
    return (this._cachedPreviewManifest = manifest)
  }

  protected getPreviewProps(): __ApiPreviewProps {
    return this.getPrerenderManifest().preview
  }

  protected generateRoutes(): {
    basePath: string
    headers: Route[]
    rewrites: Route[]
    fsRoutes: Route[]
    redirects: Route[]
    catchAllRoute: Route
    pageChecker: PageChecker
    useFileSystemPublicRoutes: boolean
    dynamicRoutes: DynamicRoutes | undefined
  } {
    const publicRoutes = fs.existsSync(this.publicDir)
      ? this.generatePublicRoutes()
      : []

    const staticFilesRoute = this.hasStaticDir
      ? [
          {
            // It's very important to keep this route's param optional.
            // (but it should support as many params as needed, separated by '/')
            // Otherwise this will lead to a pretty simple DOS attack.
            // See more: https://github.com/vercel/next.js/issues/2617
            match: route('/static/:path*'),
            name: 'static catchall',
            fn: async (req, res, params, parsedUrl) => {
              const p = join(
                this.dir,
                'static',
                ...(params.path || []).map(encodeURIComponent)
              )
              await this.serveStatic(req, res, p, parsedUrl)
              return {
                finished: true,
              }
            },
          } as Route,
        ]
      : []

    const fsRoutes: Route[] = [
      {
        match: route('/_next/static/:path*'),
        type: 'route',
        name: '_next/static catchall',
        fn: async (req, res, params, parsedUrl) => {
          // make sure to 404 for /_next/static itself
          if (!params.path) {
            await this.render404(req, res, parsedUrl)
            return {
              finished: true,
            }
          }

          if (
            params.path[0] === CLIENT_STATIC_FILES_RUNTIME ||
            params.path[0] === 'chunks' ||
            params.path[0] === 'css' ||
            params.path[0] === 'media' ||
            params.path[0] === this.buildId ||
            params.path[0] === 'pages' ||
            params.path[1] === 'pages'
          ) {
            this.setImmutableAssetCacheControl(res)
          }
          const p = join(
            this.distDir,
            CLIENT_STATIC_FILES_PATH,
            ...(params.path || [])
          )
          await this.serveStatic(req, res, p, parsedUrl)
          return {
            finished: true,
          }
        },
      },
      {
        match: route('/_next/data/:path*'),
        type: 'route',
        name: '_next/data catchall',
        fn: async (req, res, params, _parsedUrl) => {
          // Make sure to 404 for /_next/data/ itself and
          // we also want to 404 if the buildId isn't correct
          if (!params.path || params.path[0] !== this.buildId) {
            await this.render404(req, res, _parsedUrl)
            return {
              finished: true,
            }
          }
          // remove buildId from URL
          params.path.shift()

          // show 404 if it doesn't end with .json
          if (!params.path[params.path.length - 1].endsWith('.json')) {
            await this.render404(req, res, _parsedUrl)
            return {
              finished: true,
            }
          }

          // re-create page's pathname
          const pathname = getRouteFromAssetPath(
            `/${params.path
              // we need to re-encode the params since they are decoded
              // by path-match and we are re-building the URL
              .map((param: string) => encodeURIComponent(param))
              .join('/')}`,
            '.json'
          )

          const parsedUrl = parseUrl(pathname, true)

          await this.render(
            req,
            res,
            pathname,
            { ..._parsedUrl.query, _nextDataReq: '1' },
            parsedUrl
          )
          return {
            finished: true,
          }
        },
      },
      {
        match: route('/_next/:path*'),
        type: 'route',
        name: '_next catchall',
        // This path is needed because `render()` does a check for `/_next` and the calls the routing again
        fn: async (req, res, _params, parsedUrl) => {
          await this.render404(req, res, parsedUrl)
          return {
            finished: true,
          }
        },
      },
      ...publicRoutes,
      ...staticFilesRoute,
    ]

    const getCustomRouteBasePath = (r: { basePath?: false }) => {
      return r.basePath !== false && this.renderOpts.dev
        ? this.nextConfig.basePath
        : ''
    }

    const getCustomRoute = (r: Rewrite | Redirect | Header, type: RouteType) =>
      ({
        ...r,
        type,
        match: getCustomRouteMatcher(`${getCustomRouteBasePath(r)}${r.source}`),
        name: type,
        fn: async (_req, _res, _params, _parsedUrl) => ({ finished: false }),
      } as Route & Rewrite & Header)

    const updateHeaderValue = (value: string, params: Params): string => {
      if (!value.includes(':')) {
        return value
      }

      for (const key of Object.keys(params)) {
        if (value.includes(`:${key}`)) {
          value = value
            .replace(
              new RegExp(`:${key}\\*`, 'g'),
              `:${key}--ESCAPED_PARAM_ASTERISKS`
            )
            .replace(
              new RegExp(`:${key}\\?`, 'g'),
              `:${key}--ESCAPED_PARAM_QUESTION`
            )
            .replace(
              new RegExp(`:${key}\\+`, 'g'),
              `:${key}--ESCAPED_PARAM_PLUS`
            )
            .replace(
              new RegExp(`:${key}(?!\\w)`, 'g'),
              `--ESCAPED_PARAM_COLON${key}`
            )
        }
      }
      value = value
        .replace(/(:|\*|\?|\+|\(|\)|\{|\})/g, '\\$1')
        .replace(/--ESCAPED_PARAM_PLUS/g, '+')
        .replace(/--ESCAPED_PARAM_COLON/g, ':')
        .replace(/--ESCAPED_PARAM_QUESTION/g, '?')
        .replace(/--ESCAPED_PARAM_ASTERISKS/g, '*')

      // the value needs to start with a forward-slash to be compiled
      // correctly
      return compilePathToRegex(`/${value}`, { validate: false })(
        params
      ).substr(1)
    }

    // Headers come very first
    const headers = this.customRoutes.headers.map((r) => {
      const headerRoute = getCustomRoute(r, 'header')
      return {
        match: headerRoute.match,
        type: headerRoute.type,
        name: `${headerRoute.type} ${headerRoute.source} header route`,
        fn: async (_req, res, params, _parsedUrl) => {
          const hasParams = Object.keys(params).length > 0

          for (const header of (headerRoute as Header).headers) {
            let { key, value } = header
            if (hasParams) {
              key = updateHeaderValue(key, params)
              value = updateHeaderValue(value, params)
            }
            res.setHeader(key, value)
          }
          return { finished: false }
        },
      } as Route
    })

    const redirects = this.customRoutes.redirects.map((redirect) => {
      const redirectRoute = getCustomRoute(redirect, 'redirect')
      return {
        type: redirectRoute.type,
        match: redirectRoute.match,
        statusCode: redirectRoute.statusCode,
        name: `Redirect route`,
        fn: async (_req, res, params, parsedUrl) => {
          const { parsedDestination } = prepareDestination(
            redirectRoute.destination,
            params,
            parsedUrl.query,
            false,
            getCustomRouteBasePath(redirectRoute)
          )
          const updatedDestination = formatUrl(parsedDestination)

          res.setHeader('Location', updatedDestination)
          res.statusCode = getRedirectStatus(redirectRoute as Redirect)

          // Since IE11 doesn't support the 308 header add backwards
          // compatibility using refresh header
          if (res.statusCode === 308) {
            res.setHeader('Refresh', `0;url=${updatedDestination}`)
          }

          res.end()
          return {
            finished: true,
          }
        },
      } as Route
    })

    const rewrites = this.customRoutes.rewrites.map((rewrite) => {
      const rewriteRoute = getCustomRoute(rewrite, 'rewrite')
      return {
        ...rewriteRoute,
        check: true,
        type: rewriteRoute.type,
        name: `Rewrite route`,
        match: rewriteRoute.match,
        fn: async (req, res, params, parsedUrl) => {
          const { newUrl, parsedDestination } = prepareDestination(
            rewriteRoute.destination,
            params,
            parsedUrl.query,
            true,
            getCustomRouteBasePath(rewriteRoute)
          )

          // external rewrite, proxy it
          if (parsedDestination.protocol) {
            const target = formatUrl(parsedDestination)
            const proxy = new Proxy({
              target,
              changeOrigin: true,
              ignorePath: true,
            })
            proxy.web(req, res)

            proxy.on('error', (err: Error) => {
              console.error(`Error occurred proxying ${target}`, err)
            })
            return {
              finished: true,
            }
          }
          ;(req as any)._nextRewroteUrl = newUrl
          ;(req as any)._nextDidRewrite =
            (req as any)._nextRewroteUrl !== req.url

          return {
            finished: false,
            pathname: newUrl,
            query: parsedDestination.query,
          }
        },
      } as Route
    })

    const catchAllRoute: Route = {
      match: route('/:path*'),
      type: 'route',
      name: 'Catchall render',
      fn: async (req, res, params, parsedUrl) => {
        let { pathname, query } = parsedUrl
        if (!pathname) {
          throw new Error('pathname is undefined')
        }

        // next.js core assumes page path without trailing slash
        pathname = removePathTrailingSlash(pathname)

        if (params?.path?.[0] === 'api') {
          const handled = await this.handleApiRequest(
            req as NextApiRequest,
            res as NextApiResponse,
            pathname,
            query
          )
          if (handled) {
            return { finished: true }
          }
        }

        await this.render(req, res, pathname, query, parsedUrl)
        return {
          finished: true,
        }
      },
    }

    const { useFileSystemPublicRoutes } = this.nextConfig

    if (useFileSystemPublicRoutes) {
      this.dynamicRoutes = this.getDynamicRoutes()
    }

    return {
      headers,
      fsRoutes,
      rewrites,
      redirects,
      catchAllRoute,
      useFileSystemPublicRoutes,
      dynamicRoutes: this.dynamicRoutes,
      basePath: this.nextConfig.basePath,
      pageChecker: this.hasPage.bind(this),
    }
  }

  private async getPagePath(pathname: string): Promise<string> {
    return getPagePath(
      pathname,
      this.distDir,
      this._isLikeServerless,
      this.renderOpts.dev
    )
  }

  protected async hasPage(pathname: string): Promise<boolean> {
    let found = false
    try {
      found = !!(await this.getPagePath(pathname))
    } catch (_) {}

    return found
  }

  protected async _beforeCatchAllRender(
    _req: IncomingMessage,
    _res: ServerResponse,
    _params: Params,
    _parsedUrl: UrlWithParsedQuery
  ): Promise<boolean> {
    return false
  }

  // Used to build API page in development
  protected async ensureApiPage(_pathname: string): Promise<void> {}

  /**
   * Resolves `API` request, in development builds on demand
   * @param req http request
   * @param res http response
   * @param pathname path of request
   */
  private async handleApiRequest(
    req: IncomingMessage,
    res: ServerResponse,
    pathname: string,
    query: ParsedUrlQuery
  ): Promise<boolean> {
    let page = pathname
    let params: Params | boolean = false
    let pageFound = await this.hasPage(page)

    if (!pageFound && this.dynamicRoutes) {
      for (const dynamicRoute of this.dynamicRoutes) {
        params = dynamicRoute.match(pathname)
        if (dynamicRoute.page.startsWith('/api') && params) {
          page = dynamicRoute.page
          pageFound = true
          break
        }
      }
    }

    if (!pageFound) {
      return false
    }
    // Make sure the page is built before getting the path
    // or else it won't be in the manifest yet
    await this.ensureApiPage(page)

    let builtPagePath
    try {
      builtPagePath = await this.getPagePath(page)
    } catch (err) {
      if (err.code === 'ENOENT') {
        return false
      }
      throw err
    }

    const pageModule = require(builtPagePath)
    query = { ...query, ...params }

    if (!this.renderOpts.dev && this._isLikeServerless) {
      if (typeof pageModule.default === 'function') {
        prepareServerlessUrl(req, query)
        await pageModule.default(req, res)
        return true
      }
    }

    await apiResolver(
      req,
      res,
      query,
      pageModule,
      this.renderOpts.previewProps,
      false,
      this.onErrorMiddleware
    )
    return true
  }

  protected generatePublicRoutes(): Route[] {
    const publicFiles = new Set(
      recursiveReadDirSync(this.publicDir).map((p) => p.replace(/\\/g, '/'))
    )

    return [
      {
        match: route('/:path*'),
        name: 'public folder catchall',
        fn: async (req, res, params, parsedUrl) => {
          const pathParts: string[] = params.path || []
          const path = `/${pathParts.join('/')}`

          if (publicFiles.has(path)) {
            await this.serveStatic(
              req,
              res,
              // we need to re-encode it since send decodes it
              join(this.publicDir, ...pathParts.map(encodeURIComponent)),
              parsedUrl
            )
            return {
              finished: true,
            }
          }
          return {
            finished: false,
          }
        },
      } as Route,
    ]
  }

  protected getDynamicRoutes() {
    return getSortedRoutes(Object.keys(this.pagesManifest!))
      .filter(isDynamicRoute)
      .map((page) => ({
        page,
        match: getRouteMatcher(getRouteRegex(page)),
      }))
  }

  private handleCompression(req: IncomingMessage, res: ServerResponse): void {
    if (this.compression) {
      this.compression(req, res, () => {})
    }
  }

  protected async run(
    req: IncomingMessage,
    res: ServerResponse,
    parsedUrl: UrlWithParsedQuery
  ): Promise<void> {
    this.handleCompression(req, res)

    try {
      const matched = await this.router.execute(req, res, parsedUrl)
      if (matched) {
        return
      }
    } catch (err) {
      if (err.code === 'DECODE_FAILED') {
        res.statusCode = 400
        return this.renderError(null, req, res, '/_error', {})
      }
      throw err
    }

    await this.render404(req, res, parsedUrl)
  }

  protected async sendHTML(
    req: IncomingMessage,
    res: ServerResponse,
    html: string
  ): Promise<void> {
    const { generateEtags, poweredByHeader } = this.renderOpts
    return sendPayload(req, res, html, 'html', {
      generateEtags,
      poweredByHeader,
    })
  }

  public async render(
    req: IncomingMessage,
    res: ServerResponse,
    pathname: string,
    query: ParsedUrlQuery = {},
    parsedUrl?: UrlWithParsedQuery
  ): Promise<void> {
    if (!pathname.startsWith('/')) {
      console.warn(
        `Cannot render page with path "${pathname}", did you mean "/${pathname}"?. See more info here: https://err.sh/next.js/render-no-starting-slash`
      )
    }

    if (
      this.renderOpts.customServer &&
      pathname === '/index' &&
      !(await this.hasPage('/index'))
    ) {
      // maintain backwards compatibility for custom server
      // (see custom-server integration tests)
      pathname = '/'
    }

    const url: any = req.url

    // we allow custom servers to call render for all URLs
    // so check if we need to serve a static _next file or not.
    // we don't modify the URL for _next/data request but still
    // call render so we special case this to prevent an infinite loop
    if (
      !query._nextDataReq &&
      (url.match(/^\/_next\//) ||
        (this.hasStaticDir && url.match(/^\/static\//)))
    ) {
      return this.handleRequest(req, res, parsedUrl)
    }

    if (isBlockedPage(pathname)) {
      return this.render404(req, res, parsedUrl)
    }

    const html = await this.renderToHTML(req, res, pathname, query)
    // Request was ended by the user
    if (html === null) {
      return
    }

    return this.sendHTML(req, res, html)
  }

  private async findPageComponents(
    pathname: string,
    query: ParsedUrlQuery = {},
    params: Params | null = null
  ): Promise<FindComponentsResult | null> {
    const paths = [
      // try serving a static AMP version first
      query.amp ? normalizePagePath(pathname) + '.amp' : null,
      pathname,
    ].filter(Boolean)
    for (const pagePath of paths) {
      try {
        const components = await loadComponents(
          this.distDir,
          pagePath!,
          !this.renderOpts.dev && this._isLikeServerless
        )
        return {
          components,
          query: {
            ...(components.getStaticProps
              ? { _nextDataReq: query._nextDataReq, amp: query.amp }
              : query),
            ...(params || {}),
          },
        }
      } catch (err) {
        if (err.code !== 'ENOENT') throw err
      }
    }
    return null
  }

  protected async getStaticPaths(
    pathname: string
  ): Promise<{
    staticPaths: string[] | undefined
    hasStaticFallback: boolean
  }> {
    // `staticPaths` is intentionally set to `undefined` as it should've
    // been caught when checking disk data.
    const staticPaths = undefined

    // Read whether or not fallback should exist from the manifest.
    const hasStaticFallback =
      typeof this.getPrerenderManifest().dynamicRoutes[pathname].fallback ===
      'string'

    return { staticPaths, hasStaticFallback }
  }

  private async renderToHTMLWithComponents(
    req: IncomingMessage,
    res: ServerResponse,
    pathname: string,
    { components, query }: FindComponentsResult,
    opts: RenderOptsPartial
  ): Promise<string | null> {
    // we need to ensure the status code if /404 is visited directly
    if (pathname === '/404') {
      res.statusCode = 404
    }

    // handle static page
    if (typeof components.Component === 'string') {
      return components.Component
    }

    // check request state
    const isLikeServerless =
      typeof components.Component === 'object' &&
      typeof (components.Component as any).renderReqToHTML === 'function'
    const isSSG = !!components.getStaticProps
    const isServerProps = !!components.getServerSideProps
    const hasStaticPaths = !!components.getStaticPaths

    if (!query.amp) {
      delete query.amp
    }

    // Toggle whether or not this is a Data request
    const isDataReq = !!query._nextDataReq && (isSSG || isServerProps)
    delete query._nextDataReq

    let previewData: string | false | object | undefined
    let isPreviewMode = false

    if (isServerProps || isSSG) {
      previewData = tryGetPreviewData(req, res, this.renderOpts.previewProps)
      isPreviewMode = previewData !== false
    }

    // Compute the iSSG cache key. We use the rewroteUrl since
    // pages with fallback: false are allowed to be rewritten to
    // and we need to look up the path by the rewritten path
    let urlPathname = (req as any)._nextRewroteUrl
      ? (req as any)._nextRewroteUrl
      : `${parseUrl(req.url || '').pathname!}`

    // remove trailing slash
    urlPathname = urlPathname.replace(/(?!^)\/$/, '')

    // remove /_next/data prefix from urlPathname so it matches
    // for direct page visit and /_next/data visit
    if (isDataReq && urlPathname.includes(this.buildId)) {
      urlPathname = (urlPathname.split(this.buildId).pop() || '/')
        .replace(/\.json$/, '')
        .replace(/\/index$/, '/')
    }

    const ssgCacheKey =
      isPreviewMode || !isSSG
        ? undefined // Preview mode bypasses the cache
        : `${urlPathname}${query.amp ? '.amp' : ''}`

    // Complete the response with cached data if its present
    const cachedData = ssgCacheKey
      ? await this.incrementalCache.get(ssgCacheKey)
      : undefined

    if (cachedData) {
      const data = isDataReq
        ? JSON.stringify(cachedData.pageData)
        : cachedData.html

      sendPayload(
        req,
        res,
        data,
        isDataReq ? 'json' : 'html',
        {
          generateEtags: this.renderOpts.generateEtags,
          poweredByHeader: this.renderOpts.poweredByHeader,
        },
        !this.renderOpts.dev
          ? {
              private: isPreviewMode,
              stateful: false, // GSP response
              revalidate:
                cachedData.curRevalidate !== undefined
                  ? cachedData.curRevalidate
                  : /* default to minimum revalidate (this should be an invariant) */ 1,
            }
          : undefined
      )

      // Stop the request chain here if the data we sent was up-to-date
      if (!cachedData.isStale) {
        return null
      }
    }

    // If we're here, that means data is missing or it's stale.
    const maybeCoalesceInvoke = ssgCacheKey
      ? (fn: any) => withCoalescedInvoke(fn).bind(null, ssgCacheKey, [])
      : (fn: any) => async () => {
          const value = await fn()
          return { isOrigin: true, value }
        }

    const doRender = maybeCoalesceInvoke(
      async (): Promise<{
        html: string | null
        pageData: any
        sprRevalidate: number | false
      }> => {
        let pageData: any
        let html: string | null
        let sprRevalidate: number | false

        let renderResult
        // handle serverless
        if (isLikeServerless) {
          renderResult = await (components.Component as any).renderReqToHTML(
            req,
            res,
            'passthrough',
            {
              fontManifest: this.renderOpts.fontManifest,
            }
          )

          html = renderResult.html
          pageData = renderResult.renderOpts.pageData
          sprRevalidate = renderResult.renderOpts.revalidate
        } else {
          const renderOpts: RenderOpts = {
            ...components,
            ...opts,
            isDataReq,
          }
          renderResult = await renderToHTML(
            req,
            res,
            pathname,
            query,
            renderOpts
          )

          html = renderResult
          // TODO: change this to a different passing mechanism
          pageData = (renderOpts as any).pageData
          sprRevalidate = (renderOpts as any).revalidate
        }

        return { html, pageData, sprRevalidate }
      }
    )

    const isProduction = !this.renderOpts.dev
    const isDynamicPathname = isDynamicRoute(pathname)
    const didRespond = isResSent(res)

    const { staticPaths, hasStaticFallback } = hasStaticPaths
      ? await this.getStaticPaths(pathname)
      : { staticPaths: undefined, hasStaticFallback: false }

    // When we did not respond from cache, we need to choose to block on
    // rendering or return a skeleton.
    //
    // * Data requests always block.
    //
    // * Preview mode toggles all pages to be resolved in a blocking manner.
    //
    // * Non-dynamic pages should block (though this is an impossible
    //   case in production).
    //
    // * Dynamic pages should return their skeleton if not defined in
    //   getStaticPaths, then finish the data request on the client-side.
    //
    if (
      ssgCacheKey &&
      !didRespond &&
      !isDataReq &&
      !isPreviewMode &&
      isDynamicPathname &&
      // Development should trigger fallback when the path is not in
      // `getStaticPaths`
      (isProduction || !staticPaths || !staticPaths.includes(urlPathname))
    ) {
      if (
        // In development, fall through to render to handle missing
        // getStaticPaths.
        (isProduction || staticPaths) &&
        // When fallback isn't present, abort this render so we 404
        !hasStaticFallback
      ) {
        throw new NoFallbackError()
      }

      let html: string

      // Production already emitted the fallback as static HTML.
      if (isProduction) {
        html = await this.incrementalCache.getFallback(pathname)
      }
      // We need to generate the fallback on-demand for development.
      else {
        query.__nextFallback = 'true'
        if (isLikeServerless) {
          prepareServerlessUrl(req, query)
        }
        const { value: renderResult } = await doRender()
        html = renderResult.html
      }

      sendPayload(req, res, html, 'html', {
        generateEtags: this.renderOpts.generateEtags,
        poweredByHeader: this.renderOpts.poweredByHeader,
      })
      return null
    }

    const {
      isOrigin,
      value: { html, pageData, sprRevalidate },
    } = await doRender()
    let resHtml = html
    if (!isResSent(res) && (isSSG || isDataReq || isServerProps)) {
      sendPayload(
        req,
        res,
        isDataReq ? JSON.stringify(pageData) : html,
        isDataReq ? 'json' : 'html',
        {
          generateEtags: this.renderOpts.generateEtags,
          poweredByHeader: this.renderOpts.poweredByHeader,
        },
        !this.renderOpts.dev || (isServerProps && !isDataReq)
          ? {
              private: isPreviewMode,
              stateful: !isSSG,
              revalidate: sprRevalidate,
            }
          : undefined
      )
      resHtml = null
    }

    // Update the cache if the head request and cacheable
    if (isOrigin && ssgCacheKey) {
      await this.incrementalCache.set(
        ssgCacheKey,
        { html: html!, pageData },
        sprRevalidate
      )
    }

    return resHtml
  }

  public async renderToHTML(
    req: IncomingMessage,
    res: ServerResponse,
    pathname: string,
    query: ParsedUrlQuery = {}
  ): Promise<string | null> {
    try {
      const result = await this.findPageComponents(pathname, query)
      if (result) {
        try {
          return await this.renderToHTMLWithComponents(
            req,
            res,
            pathname,
            result,
            { ...this.renderOpts }
          )
        } catch (err) {
          if (!(err instanceof NoFallbackError)) {
            throw err
          }
        }
      }

      if (this.dynamicRoutes) {
        for (const dynamicRoute of this.dynamicRoutes) {
          const params = dynamicRoute.match(pathname)
          if (!params) {
            continue
          }

          const dynamicRouteResult = await this.findPageComponents(
            dynamicRoute.page,
            query,
            params
          )
          if (dynamicRouteResult) {
            try {
              return await this.renderToHTMLWithComponents(
                req,
                res,
                dynamicRoute.page,
                dynamicRouteResult,
                { ...this.renderOpts, params }
              )
            } catch (err) {
              if (!(err instanceof NoFallbackError)) {
                throw err
              }
            }
          }
        }
      }
    } catch (err) {
      this.logError(err)
      res.statusCode = 500
      return await this.renderErrorToHTML(err, req, res, pathname, query)
    }

    res.statusCode = 404
    return await this.renderErrorToHTML(null, req, res, pathname, query)
  }

  public async renderError(
    err: Error | null,
    req: IncomingMessage,
    res: ServerResponse,
    pathname: string,
    query: ParsedUrlQuery = {}
  ): Promise<void> {
    res.setHeader(
      'Cache-Control',
      'no-cache, no-store, max-age=0, must-revalidate'
    )
    const html = await this.renderErrorToHTML(err, req, res, pathname, query)
    if (html === null) {
      return
    }
    return this.sendHTML(req, res, html)
  }

  private customErrorNo404Warn = execOnce(() => {
    console.warn(
      chalk.bold.yellow(`Warning: `) +
        chalk.yellow(
          `You have added a custom /_error page without a custom /404 page. This prevents the 404 page from being auto statically optimized.\nSee here for info: https://err.sh/next.js/custom-error-no-custom-404`
        )
    )
  })

  public async renderErrorToHTML(
    err: Error | null,
    req: IncomingMessage,
    res: ServerResponse,
    _pathname: string,
    query: ParsedUrlQuery = {}
  ) {
    let result: null | FindComponentsResult = null

    const is404 = res.statusCode === 404
    let using404Page = false

    // use static 404 page if available and is 404 response
    if (is404) {
      result = await this.findPageComponents('/404')
      using404Page = result !== null
    }

    if (!result) {
      result = await this.findPageComponents('/_error', query)
    }

    if (
      process.env.NODE_ENV !== 'production' &&
      !using404Page &&
      (await this.hasPage('/_error')) &&
      !(await this.hasPage('/404'))
    ) {
      this.customErrorNo404Warn()
    }

    let html: string | null
    try {
      try {
        html = await this.renderToHTMLWithComponents(
          req,
          res,
          using404Page ? '/404' : '/_error',
          result!,
          {
            ...this.renderOpts,
            err,
          }
        )
      } catch (maybeFallbackError) {
        if (maybeFallbackError instanceof NoFallbackError) {
          throw new Error('invariant: failed to render error page')
        }
        throw maybeFallbackError
      }
    } catch (renderToHtmlError) {
      console.error(renderToHtmlError)
      res.statusCode = 500
      html = 'Internal Server Error'
    }
    return html
  }

  public async render404(
    req: IncomingMessage,
    res: ServerResponse,
    parsedUrl?: UrlWithParsedQuery
  ): Promise<void> {
    const url: any = req.url
    const { pathname, query } = parsedUrl ? parsedUrl : parseUrl(url, true)
    res.statusCode = 404
    return this.renderError(null, req, res, pathname!, query)
  }

  public async serveStatic(
    req: IncomingMessage,
    res: ServerResponse,
    path: string,
    parsedUrl?: UrlWithParsedQuery
  ): Promise<void> {
    if (!this.isServeableUrl(path)) {
      return this.render404(req, res, parsedUrl)
    }

    if (!(req.method === 'GET' || req.method === 'HEAD')) {
      res.statusCode = 405
      res.setHeader('Allow', ['GET', 'HEAD'])
      return this.renderError(null, req, res, path)
    }

    try {
      await serveStatic(req, res, path)
    } catch (err) {
      if (err.code === 'ENOENT' || err.statusCode === 404) {
        this.render404(req, res, parsedUrl)
      } else if (err.statusCode === 412) {
        res.statusCode = 412
        return this.renderError(err, req, res, path)
      } else {
        throw err
      }
    }
  }

  private _validFilesystemPathSet: Set<string> | null = null
  private getFilesystemPaths(): Set<string> {
    if (this._validFilesystemPathSet) {
      return this._validFilesystemPathSet
    }

    const pathUserFilesStatic = join(this.dir, 'static')
    let userFilesStatic: string[] = []
    if (this.hasStaticDir && fs.existsSync(pathUserFilesStatic)) {
      userFilesStatic = recursiveReadDirSync(pathUserFilesStatic).map((f) =>
        join('.', 'static', f)
      )
    }

    let userFilesPublic: string[] = []
    if (this.publicDir && fs.existsSync(this.publicDir)) {
      userFilesPublic = recursiveReadDirSync(this.publicDir).map((f) =>
        join('.', 'public', f)
      )
    }

    let nextFilesStatic: string[] = []
    nextFilesStatic = recursiveReadDirSync(
      join(this.distDir, 'static')
    ).map((f) => join('.', relative(this.dir, this.distDir), 'static', f))

    return (this._validFilesystemPathSet = new Set<string>([
      ...nextFilesStatic,
      ...userFilesPublic,
      ...userFilesStatic,
    ]))
  }

  protected isServeableUrl(untrustedFileUrl: string): boolean {
    // This method mimics what the version of `send` we use does:
    // 1. decodeURIComponent:
    //    https://github.com/pillarjs/send/blob/0.17.1/index.js#L989
    //    https://github.com/pillarjs/send/blob/0.17.1/index.js#L518-L522
    // 2. resolve:
    //    https://github.com/pillarjs/send/blob/de073ed3237ade9ff71c61673a34474b30e5d45b/index.js#L561

    let decodedUntrustedFilePath: string
    try {
      // (1) Decode the URL so we have the proper file name
      decodedUntrustedFilePath = decodeURIComponent(untrustedFileUrl)
    } catch {
      return false
    }

    // (2) Resolve "up paths" to determine real request
    const untrustedFilePath = resolve(decodedUntrustedFilePath)

    // don't allow null bytes anywhere in the file path
    if (untrustedFilePath.indexOf('\0') !== -1) {
      return false
    }

    // Check if .next/static, static and public are in the path.
    // If not the path is not available.
    if (
      (untrustedFilePath.startsWith(join(this.distDir, 'static') + sep) ||
        untrustedFilePath.startsWith(join(this.dir, 'static') + sep) ||
        untrustedFilePath.startsWith(join(this.dir, 'public') + sep)) === false
    ) {
      return false
    }

    // Check against the real filesystem paths
    const filesystemUrls = this.getFilesystemPaths()
    const resolved = relative(this.dir, untrustedFilePath)
    return filesystemUrls.has(resolved)
  }

  protected readBuildId(): string {
    const buildIdFile = join(this.distDir, BUILD_ID_FILE)
    try {
      return fs.readFileSync(buildIdFile, 'utf8').trim()
    } catch (err) {
      if (!fs.existsSync(buildIdFile)) {
        throw new Error(
          `Could not find a valid build in the '${this.distDir}' directory! Try building your app with 'next build' before starting the server.`
        )
      }

      throw err
    }
  }

  protected get _isLikeServerless(): boolean {
    return isTargetLikeServerless(this.nextConfig.target)
  }
}

function prepareServerlessUrl(
  req: IncomingMessage,
  query: ParsedUrlQuery
): void {
  const curUrl = parseUrl(req.url!, true)
  req.url = formatUrl({
    ...curUrl,
    search: undefined,
    query: {
      ...curUrl.query,
      ...query,
    },
  })
}

class NoFallbackError extends Error {}<|MERGE_RESOLUTION|>--- conflicted
+++ resolved
@@ -122,10 +122,7 @@
     basePath: string
     optimizeFonts: boolean
     fontManifest: FontManifest
-<<<<<<< HEAD
     optimizeImages: boolean
-=======
->>>>>>> ed0a47b1
   }
   private compression?: Middleware
   private onErrorMiddleware?: ({ err }: { err: Error }) => Promise<void>
@@ -176,10 +173,7 @@
       fontManifest: this.nextConfig.experimental.optimizeFonts
         ? requireFontManifest(this.distDir, this._isLikeServerless)
         : null,
-<<<<<<< HEAD
       optimizeImages: this.nextConfig.experimental.optimizeImages,
-=======
->>>>>>> ed0a47b1
     }
 
     // Only the `publicRuntimeConfig` key is exposed to the client side
@@ -244,12 +238,9 @@
     if (this.renderOpts.optimizeFonts) {
       process.env.__NEXT_OPTIMIZE_FONTS = JSON.stringify(true)
     }
-<<<<<<< HEAD
     if (this.renderOpts.optimizeImages) {
       process.env.__NEXT_OPTIMIZE_IMAGES = JSON.stringify(true)
     }
-=======
->>>>>>> ed0a47b1
   }
 
   protected currentPhase(): string {
