--- conflicted
+++ resolved
@@ -768,22 +768,12 @@
   }
 
   protected getDynamicRoutes() {
-<<<<<<< HEAD
-    const dynamicRoutedPages = Object.keys(this.pagesManifest!).filter(
-      isDynamicRoute
-    )
-    return getSortedRoutes(dynamicRoutedPages).map(page => ({
-      page,
-      match: getRouteMatcher(getRouteRegex(page, false)),
-    }))
-=======
     return getSortedRoutes(Object.keys(this.pagesManifest!))
       .filter(isDynamicRoute)
       .map((page) => ({
         page,
-        match: getRouteMatcher(getRouteRegex(page)),
+        match: getRouteMatcher(getRouteRegex(page, false)),
       }))
->>>>>>> d94e8db5
   }
 
   private handleCompression(req: IncomingMessage, res: ServerResponse) {
