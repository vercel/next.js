import { IncomingMessage, ServerResponse } from 'http'
import { ParsedUrlQuery } from 'querystring'
import { ComponentType } from 'react'
import { UrlObject } from 'url'
import { formatUrl } from './router/utils/format-url'
import { ManifestItem } from '../server/load-components'
import { NextRouter } from './router/router'
import { Env } from '@next/env'
import { BuildManifest } from '../server/get-page-files'

/**
 * Types used by both next and next-server
 */

export type NextComponentType<
  C extends BaseContext = NextPageContext,
  IP = {},
  P = {}
> = ComponentType<P> & {
  /**
   * Used for initial page load data population. Data returned from `getInitialProps` is serialized when server rendered.
   * Make sure to return plain `Object` without using `Date`, `Map`, `Set`.
   * @param ctx Context of `page`
   */
  getInitialProps?(context: C): IP | Promise<IP>
}

export type DocumentType = NextComponentType<
  DocumentContext,
  DocumentInitialProps,
  DocumentProps
> & {
  renderDocument(
    Document: DocumentType,
    props: DocumentProps
  ): React.ReactElement
}

export type AppType = NextComponentType<
  AppContextType,
  AppInitialProps,
  AppPropsType
>

export type AppTreeType = ComponentType<
  AppInitialProps & { [name: string]: any }
>

/**
 * Web vitals provided to _app.reportWebVitals by Core Web Vitals plugin developed by Google Chrome team.
 * https://nextjs.org/blog/next-9-4#integrated-web-vitals-reporting
 */
export type NextWebVitalsMetric = {
  id: string
  label: string
  name: string
  startTime: number
  value: number
}

export type Enhancer<C> = (Component: C) => C

export type ComponentsEnhancer =
  | {
      enhanceApp?: Enhancer<AppType>
      enhanceComponent?: Enhancer<NextComponentType>
    }
  | Enhancer<NextComponentType>

export type RenderPageResult = {
  html: string
  head?: Array<JSX.Element | null>
}

export type RenderPage = (
  options?: ComponentsEnhancer
) => RenderPageResult | Promise<RenderPageResult>

export type BaseContext = {
  res?: ServerResponse
  [k: string]: any
}

export type HeadEntry = [string, { [key: string]: any }]

export type NEXT_DATA = {
  props: Record<string, any>
  page: string
  query: ParsedUrlQuery
  buildId: string
  assetPrefix?: string
  runtimeConfig?: { [key: string]: any }
  nextExport?: boolean
  autoExport?: boolean
  isFallback?: boolean
  dynamicIds?: string[]
  err?: Error & { statusCode?: number }
  gsp?: boolean
  gssp?: boolean
  customServer?: boolean
  gip?: boolean
  appGip?: boolean
  head: HeadEntry[]
  locale?: string
  locales?: string[]
  defaultLocale?: string
}

/**
 * `Next` context
 */
export interface NextPageContext {
  /**
   * Error object if encountered during rendering
   */
  err?: (Error & { statusCode?: number }) | null
  /**
   * `HTTP` request object.
   */
  req?: IncomingMessage
  /**
   * `HTTP` response object.
   */
  res?: ServerResponse
  /**
   * Path section of `URL`.
   */
  pathname: string
  /**
   * Query string section of `URL` parsed as an object.
   */
  query: ParsedUrlQuery
  /**
   * `String` of the actual path including query.
   */
  asPath?: string
  /**
   * `Component` the tree of the App to use if needing to render separately
   */
  AppTree: AppTreeType
}

export type AppContextType<R extends NextRouter = NextRouter> = {
  Component: NextComponentType<NextPageContext>
  AppTree: AppTreeType
  ctx: NextPageContext
  router: R
}

export type AppInitialProps = {
  pageProps: any
}

export type AppPropsType<
  R extends NextRouter = NextRouter,
  P = {}
> = AppInitialProps & {
  Component: NextComponentType<NextPageContext, any, P>
  router: R
  __N_SSG?: boolean
  __N_SSP?: boolean
}

export type DocumentContext = NextPageContext & {
  renderPage: RenderPage
}

export type DocumentInitialProps = RenderPageResult & {
  styles?: React.ReactElement[] | React.ReactFragment
}

export type DocumentProps = DocumentInitialProps & {
  __NEXT_DATA__: NEXT_DATA
  dangerousAsPath: string
  docComponentsRendered: {
    Html?: boolean
    Main?: boolean
    Head?: boolean
    NextScript?: boolean
  }
  buildManifest: BuildManifest
  ampPath: string
  inAmpMode: boolean
  hybridAmp: boolean
  isDevelopment: boolean
  dynamicImports: ManifestItem[]
  assetPrefix?: string
  canonicalBase: string
  headTags: any[]
  unstable_runtimeJS?: false
  devOnlyCacheBusterQueryString: string
<<<<<<< HEAD
  scriptLoader: { defer?: string[]; eager?: any[] }
=======
  locale?: string
>>>>>>> 245499a0
}

/**
 * Next `API` route request
 */
export interface NextApiRequest extends IncomingMessage {
  /**
   * Object of `query` values from url
   */
  query: {
    [key: string]: string | string[]
  }
  /**
   * Object of `cookies` from header
   */
  cookies: {
    [key: string]: string
  }

  body: any

  env: Env

  preview?: boolean
  /**
   * Preview data set on the request, if any
   * */
  previewData?: any
}

/**
 * Send body of response
 */
type Send<T> = (body: T) => void

/**
 * Next `API` route response
 */
export type NextApiResponse<T = any> = ServerResponse & {
  /**
   * Send data `any` data in response
   */
  send: Send<T>
  /**
   * Send data `json` data in response
   */
  json: Send<T>
  status: (statusCode: number) => NextApiResponse<T>
  redirect(url: string): NextApiResponse<T>
  redirect(status: number, url: string): NextApiResponse<T>

  /**
   * Set preview data for Next.js' prerender mode
   */
  setPreviewData: (
    data: object | string,
    options?: {
      /**
       * Specifies the number (in seconds) for the preview session to last for.
       * The given number will be converted to an integer by rounding down.
       * By default, no maximum age is set and the preview session finishes
       * when the client shuts down (browser is closed).
       */
      maxAge?: number
    }
  ) => NextApiResponse<T>
  clearPreviewData: () => NextApiResponse<T>
}

/**
 * Next `API` route handler
 */
export type NextApiHandler<T = any> = (
  req: NextApiRequest,
  res: NextApiResponse<T>
) => void | Promise<void>

/**
 * Utils
 */
export function execOnce<T extends (...args: any[]) => ReturnType<T>>(
  fn: T
): T {
  let used = false
  let result: ReturnType<T>

  return ((...args: any[]) => {
    if (!used) {
      used = true
      result = fn(...args)
    }
    return result
  }) as T
}

export function getLocationOrigin() {
  const { protocol, hostname, port } = window.location
  return `${protocol}//${hostname}${port ? ':' + port : ''}`
}

export function getURL() {
  const { href } = window.location
  const origin = getLocationOrigin()
  return href.substring(origin.length)
}

export function getDisplayName<P>(Component: ComponentType<P>) {
  return typeof Component === 'string'
    ? Component
    : Component.displayName || Component.name || 'Unknown'
}

export function isResSent(res: ServerResponse) {
  return res.finished || res.headersSent
}

export async function loadGetInitialProps<
  C extends BaseContext,
  IP = {},
  P = {}
>(App: NextComponentType<C, IP, P>, ctx: C): Promise<IP> {
  if (process.env.NODE_ENV !== 'production') {
    if (App.prototype?.getInitialProps) {
      const message = `"${getDisplayName(
        App
      )}.getInitialProps()" is defined as an instance method - visit https://err.sh/vercel/next.js/get-initial-props-as-an-instance-method for more information.`
      throw new Error(message)
    }
  }
  // when called from _app `ctx` is nested in `ctx`
  const res = ctx.res || (ctx.ctx && ctx.ctx.res)

  if (!App.getInitialProps) {
    if (ctx.ctx && ctx.Component) {
      // @ts-ignore pageProps default
      return {
        pageProps: await loadGetInitialProps(ctx.Component, ctx.ctx),
      }
    }
    return {} as IP
  }

  const props = await App.getInitialProps(ctx)

  if (res && isResSent(res)) {
    return props
  }

  if (!props) {
    const message = `"${getDisplayName(
      App
    )}.getInitialProps()" should resolve to an object. But found "${props}" instead.`
    throw new Error(message)
  }

  if (process.env.NODE_ENV !== 'production') {
    if (Object.keys(props).length === 0 && !ctx.ctx) {
      console.warn(
        `${getDisplayName(
          App
        )} returned an empty object from \`getInitialProps\`. This de-optimizes and prevents automatic static optimization. https://err.sh/vercel/next.js/empty-object-getInitialProps`
      )
    }
  }

  return props
}

export const urlObjectKeys = [
  'auth',
  'hash',
  'host',
  'hostname',
  'href',
  'path',
  'pathname',
  'port',
  'protocol',
  'query',
  'search',
  'slashes',
]

export function formatWithValidation(url: UrlObject): string {
  if (process.env.NODE_ENV === 'development') {
    if (url !== null && typeof url === 'object') {
      Object.keys(url).forEach((key) => {
        if (urlObjectKeys.indexOf(key) === -1) {
          console.warn(
            `Unknown key passed via urlObject into url.format: ${key}`
          )
        }
      })
    }
  }

  return formatUrl(url)
}

export const SP = typeof performance !== 'undefined'
export const ST =
  SP &&
  typeof performance.mark === 'function' &&
  typeof performance.measure === 'function'<|MERGE_RESOLUTION|>--- conflicted
+++ resolved
@@ -189,11 +189,8 @@
   headTags: any[]
   unstable_runtimeJS?: false
   devOnlyCacheBusterQueryString: string
-<<<<<<< HEAD
   scriptLoader: { defer?: string[]; eager?: any[] }
-=======
   locale?: string
->>>>>>> 245499a0
 }
 
 /**
