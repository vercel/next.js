--- conflicted
+++ resolved
@@ -153,11 +153,7 @@
   hasCssMode: boolean
   devFiles: string[]
   files: string[]
-<<<<<<< HEAD
-  lazyFiles: string[]
-=======
   lowPriorityFiles: string[]
->>>>>>> e608c86b
   polyfillFiles: string[]
   dynamicImports: ManifestItem[]
   assetPrefix?: string
