/* global __NEXT_DATA__ */
// tslint:disable:no-console
import { ParsedUrlQuery } from 'querystring'
import { ComponentType } from 'react'
import { parse, UrlObject } from 'url'
import mitt, { MittEmitter } from '../mitt'
import {
  AppContextType,
  formatWithValidation,
  getURL,
  loadGetInitialProps,
  NextPageContext,
  ST,
} from '../utils'
import { isDynamicRoute } from './utils/is-dynamic'
import { getRouteMatcher } from './utils/route-matcher'
import { getRouteRegex } from './utils/route-regex'

const basePath = (process.env.__NEXT_ROUTER_BASEPATH as string) || ''

export function addBasePath(path: string): string {
  return `${basePath}${path}`
}

export function delBasePath(path: string): string {
  return path.substr(basePath.length)
}

function toRoute(path: string): string {
  return path.replace(/\/$/, '') || '/'
}

const prepareRoute = (path: string) =>
  toRoute(!path || path === '/' ? '/index' : path)

type Url = UrlObject | string

function prepareUrlAs(url: Url, as: Url) {
  // If url and as provided as an object representation,
  // we'll format them into the string version here.
  url = typeof url === 'object' ? formatWithValidation(url) : url
  as = typeof as === 'object' ? formatWithValidation(as) : as

  url = addBasePath(url)
  as = as ? addBasePath(as) : as

  return {
    url,
    as,
  }
}

type ComponentRes = { page: ComponentType; mod: any }

export type BaseRouter = {
  route: string
  pathname: string
  query: ParsedUrlQuery
  asPath: string
  basePath: string
}

export type NextRouter = BaseRouter &
  Pick<
    Router,
    | 'push'
    | 'replace'
    | 'reload'
    | 'back'
    | 'prefetch'
    | 'beforePopState'
    | 'events'
    | 'isFallback'
  >

export type PrefetchOptions = {
  priority?: boolean
}

type RouteInfo = {
  Component: ComponentType
  __N_SSG?: boolean
  __N_SSP?: boolean
  props?: any
  err?: Error
  error?: any
}

type Subscription = (data: RouteInfo, App?: ComponentType) => Promise<void>

type BeforePopStateCallback = (state: any) => boolean

type ComponentLoadCancel = (() => void) | null

type HistoryMethod = 'replaceState' | 'pushState'

function fetchNextData(
  pathname: string,
  query: ParsedUrlQuery | null,
  isServerRender: boolean,
  cb?: (...args: any) => any
) {
  let attempts = isServerRender ? 3 : 1
  function getResponse(): Promise<any> {
    return fetch(
      formatWithValidation({
        pathname: addBasePath(
          // @ts-ignore __NEXT_DATA__
          `/_next/data/${__NEXT_DATA__.buildId}${delBasePath(pathname)}.json`
        ),
        query,
      }),
      {
        // Cookies are required to be present for Next.js' SSG "Preview Mode".
        // Cookies may also be required for `getServerSideProps`.
        //
        // > `fetch` won’t send cookies, unless you set the credentials init
        // > option.
        // https://developer.mozilla.org/en-US/docs/Web/API/Fetch_API/Using_Fetch
        //
        // > For maximum browser compatibility when it comes to sending &
        // > receiving cookies, always supply the `credentials: 'same-origin'`
        // > option instead of relying on the default.
        // https://github.com/github/fetch#caveats
        credentials: 'same-origin',
      }
    ).then((res) => {
      if (!res.ok) {
        if (--attempts > 0 && res.status >= 500) {
          return getResponse()
        }
        throw new Error(`Failed to load static props`)
      }
      return res.json()
    })
  }

  return getResponse()
    .then((data) => {
      return cb ? cb(data) : data
    })
    .catch((err: Error) => {
      // We should only trigger a server-side transition if this was caused
      // on a client-side transition. Otherwise, we'd get into an infinite
      // loop.
      if (!isServerRender) {
        ;(err as any).code = 'PAGE_LOAD_ERROR'
      }
      throw err
    })
}

export default class Router implements BaseRouter {
  route: string
  pathname: string
  query: ParsedUrlQuery
  asPath: string
  basePath: string

  /**
   * Map of all components loaded in `Router`
   */
  components: { [pathname: string]: RouteInfo }
  // Static Data Cache
  sdc: { [asPath: string]: object } = {}
  sub: Subscription
  clc: ComponentLoadCancel
  pageLoader: any
  _bps: BeforePopStateCallback | undefined
  events: MittEmitter
  _wrapApp: (App: ComponentType) => any
  isSsr: boolean
  isFallback: boolean

  static events: MittEmitter = mitt()

  constructor(
    pathname: string,
    query: ParsedUrlQuery,
    as: string,
    {
      initialProps,
      pageLoader,
      App,
      wrapApp,
      Component,
      err,
      subscription,
      isFallback,
    }: {
      subscription: Subscription
      initialProps: any
      pageLoader: any
      Component: ComponentType
      App: ComponentType
      wrapApp: (App: ComponentType) => any
      err?: Error
      isFallback: boolean
    }
  ) {
    // represents the current component key
    this.route = toRoute(pathname)

    // set up the component cache (by route keys)
    this.components = {}
    // We should not keep the cache, if there's an error
    // Otherwise, this cause issues when when going back and
    // come again to the errored page.
    if (pathname !== '/_error') {
      this.components[this.route] = {
        Component,
        props: initialProps,
        err,
        __N_SSG: initialProps && initialProps.__N_SSG,
        __N_SSP: initialProps && initialProps.__N_SSP,
      }
    }

    this.components['/_app'] = { Component: App }

    // Backwards compat for Router.router.events
    // TODO: Should be remove the following major version as it was never documented
    this.events = Router.events

    this.pageLoader = pageLoader
    this.pathname = pathname
    this.query = query
    // if auto prerendered and dynamic route wait to update asPath
    // until after mount to prevent hydration mismatch
    this.asPath =
      // @ts-ignore this is temporarily global (attached to window)
      isDynamicRoute(pathname) && __NEXT_DATA__.autoExport
        ? pathname
        : delBasePath(as)
    this.basePath = basePath
    this.sub = subscription
    this.clc = null
    this._wrapApp = wrapApp
    // make sure to ignore extra popState in safari on navigating
    // back from external site
    this.isSsr = true

    this.isFallback = isFallback

    if (typeof window !== 'undefined') {
      // make sure "as" doesn't start with double slashes or else it can
      // throw an error as it's considered invalid
      if (as.substr(0, 2) !== '//') {
        // in order for `e.state` to work on the `onpopstate` event
        // we have to register the initial route upon initialization
        this.changeState(
          'replaceState',
          formatWithValidation({ pathname: addBasePath(pathname), query }),
          as
        )
      }

      window.addEventListener('popstate', this.onPopState)
    }
  }

  // @deprecated backwards compatibility even though it's a private method.
  static _rewriteUrlForNextExport(url: string): string {
    if (process.env.__NEXT_EXPORT_TRAILING_SLASH) {
      const rewriteUrlForNextExport = require('./rewrite-url-for-export')
        .rewriteUrlForNextExport
      return rewriteUrlForNextExport(url)
    } else {
      return url
    }
  }

  onPopState = (e: PopStateEvent): void => {
    if (!e.state) {
      // We get state as undefined for two reasons.
      //  1. With older safari (< 8) and older chrome (< 34)
      //  2. When the URL changed with #
      //
      // In the both cases, we don't need to proceed and change the route.
      // (as it's already changed)
      // But we can simply replace the state with the new changes.
      // Actually, for (1) we don't need to nothing. But it's hard to detect that event.
      // So, doing the following for (1) does no harm.
      const { pathname, query } = this
      this.changeState(
        'replaceState',
        formatWithValidation({ pathname: addBasePath(pathname), query }),
        getURL()
      )
      return
    }

    // Make sure we don't re-render on initial load,
    // can be caused by navigating back from an external site
    if (
      e.state &&
      this.isSsr &&
      e.state.as === this.asPath &&
      parse(e.state.url).pathname === this.pathname
    ) {
      return
    }

    // If the downstream application returns falsy, return.
    // They will then be responsible for handling the event.
    if (this._bps && !this._bps(e.state)) {
      return
    }

    const { url, as, options } = e.state
    if (process.env.NODE_ENV !== 'production') {
      if (typeof url === 'undefined' || typeof as === 'undefined') {
        console.warn(
          '`popstate` event triggered but `event.state` did not have `url` or `as` https://err.sh/vercel/next.js/popstate-state-empty'
        )
      }
    }
    this.change('replaceState', url, as, options)
  }

  update(route: string, mod: any) {
    const Component: ComponentType = mod.default || mod
    const data = this.components[route]
    if (!data) {
      throw new Error(`Cannot update unavailable route: ${route}`)
    }

    const newData = Object.assign({}, data, {
      Component,
      __N_SSG: mod.__N_SSG,
      __N_SSP: mod.__N_SSP,
    })
    this.components[route] = newData

    // pages/_app.js updated
    if (route === '/_app') {
      this.notify(this.components[this.route])
      return
    }

    if (route === this.route) {
      this.notify(newData)
    }
  }

  reload(): void {
    window.location.reload()
  }

  /**
   * Go back in history
   */
  back() {
    window.history.back()
  }

  /**
   * Performs a `pushState` with arguments
   * @param url of the route
   * @param as masks `url` for the browser
   * @param options object you can define `shallow` and other options
   */
  push(url: Url, as: Url = url, options = {}) {
    ;({ url, as } = prepareUrlAs(url, as))
    return this.change('pushState', url, as, options)
  }

  /**
   * Performs a `replaceState` with arguments
   * @param url of the route
   * @param as masks `url` for the browser
   * @param options object you can define `shallow` and other options
   */
  replace(url: Url, as: Url = url, options = {}) {
    ;({ url, as } = prepareUrlAs(url, as))
    return this.change('replaceState', url, as, options)
  }

  change(
    method: HistoryMethod,
    url: string,
    as: string,
    options: any
  ): Promise<boolean> {
    return new Promise((resolve, reject) => {
      if (!options._h) {
        this.isSsr = false
      }
      // marking route changes as a navigation start entry
      if (ST) {
        performance.mark('routeChange')
      }

      // Add the ending slash to the paths. So, we can serve the
      // "<page>/index.html" directly for the SSR page.
      if (process.env.__NEXT_EXPORT_TRAILING_SLASH) {
        const rewriteUrlForNextExport = require('./rewrite-url-for-export')
          .rewriteUrlForNextExport
        // @ts-ignore this is temporarily global (attached to window)
        if (__NEXT_DATA__.nextExport) {
          as = rewriteUrlForNextExport(as)
        }
      }

      this.abortComponentLoad(as)

      // If the url change is only related to a hash change
      // We should not proceed. We should only change the state.

      // WARNING: `_h` is an internal option for handing Next.js client-side
      // hydration. Your app should _never_ use this property. It may change at
      // any time without notice.
      if (!options._h && this.onlyAHashChange(as)) {
        this.asPath = as
        Router.events.emit('hashChangeStart', as)
        this.changeState(method, url, as, options)
        this.scrollToHash(as)
        Router.events.emit('hashChangeComplete', as)
        return resolve(true)
      }

      let { pathname, query, protocol } = parse(url, true)

      // url and as should always be prefixed with basePath by this
      // point by either next/link or router.push/replace so strip the
      // basePath from the pathname to match the pages dir 1-to-1
      pathname = pathname ? delBasePath(pathname) : pathname

      if (!pathname || protocol) {
        if (process.env.NODE_ENV !== 'production') {
          throw new Error(
            `Invalid href passed to router: ${url} https://err.sh/vercel/next.js/invalid-href-passed`
          )
        }
        return resolve(false)
      }

      // If asked to change the current URL we should reload the current page
      // (not location.reload() but reload getInitialProps and other Next.js stuffs)
      // We also need to set the method = replaceState always
      // as this should not go into the history (That's how browsers work)
      // We should compare the new asPath to the current asPath, not the url
      if (!this.urlIsNew(as)) {
        method = 'replaceState'
      }

      const route = toRoute(pathname)
      const { shallow = false } = options

      if (isDynamicRoute(route)) {
        const { pathname: asPathname } = parse(as)
        const routeRegex = getRouteRegex(route)
        const routeMatch = getRouteMatcher(routeRegex)(
          delBasePath(asPathname || '')
        )
        if (!routeMatch) {
          const missingParams = Object.keys(routeRegex.groups).filter(
            (param) => !query[param]
          )

          if (missingParams.length > 0) {
            if (process.env.NODE_ENV !== 'production') {
              console.warn(
                `Mismatching \`as\` and \`href\` failed to manually provide ` +
                  `the params: ${missingParams.join(
                    ', '
                  )} in the \`href\`'s \`query\``
              )
            }

            return reject(
              new Error(
                `The provided \`as\` value (${asPathname}) is incompatible with the \`href\` value (${route}). ` +
                  `Read more: https://err.sh/vercel/next.js/incompatible-href-as`
              )
            )
          }
        } else {
          // Merge params into `query`, overwriting any specified in search
          Object.assign(query, routeMatch)
        }
      }

      Router.events.emit('routeChangeStart', as)

      // If shallow is true and the route exists in the router cache we reuse the previous result
      this.getRouteInfo(route, pathname, query, as, shallow).then(
        (routeInfo) => {
          const { error } = routeInfo

          if (error && error.cancelled) {
            return resolve(false)
          }

          Router.events.emit('beforeHistoryChange', as)
          this.changeState(method, url, as, options)

          if (process.env.NODE_ENV !== 'production') {
            const appComp: any = this.components['/_app'].Component
            ;(window as any).next.isPrerendered =
              appComp.getInitialProps === appComp.origGetInitialProps &&
              !(routeInfo.Component as any).getInitialProps
          }

          this.set(route, pathname!, query, delBasePath(as), routeInfo).then(
            () => {
              if (error) {
                Router.events.emit('routeChangeError', error, as)
                throw error
              }

<<<<<<< HEAD
            Router.events.emit('routeChangeComplete', as)
            return resolve(true)
          })
=======
              Router.events.emit('routeChangeComplete', as)

              if (manualScrollRestoration && '_N_X' in options) {
                window.scrollTo(options._N_X, options._N_Y)
              }
              return resolve(true)
            }
          )
>>>>>>> 3d6d033a
        },
        reject
      )
    })
  }

  changeState(
    method: HistoryMethod,
    url: string,
    as: string,
    options = {}
  ): void {
    if (process.env.NODE_ENV !== 'production') {
      if (typeof window.history === 'undefined') {
        console.error(`Warning: window.history is not available.`)
        return
      }

      if (typeof window.history[method] === 'undefined') {
        console.error(`Warning: window.history.${method} is not available`)
        return
      }
    }

    if (method !== 'pushState' || getURL() !== as) {
      window.history[method](
        {
          url,
          as,
          options,
        },
        // Most browsers currently ignores this parameter, although they may use it in the future.
        // Passing the empty string here should be safe against future changes to the method.
        // https://developer.mozilla.org/en-US/docs/Web/API/History/replaceState
        '',
        as
      )
    }
  }

  getRouteInfo(
    route: string,
    pathname: string,
    query: any,
    as: string,
    shallow: boolean = false
  ): Promise<RouteInfo> {
    const cachedRouteInfo = this.components[route]

    // If there is a shallow route transition possible
    // If the route is already rendered on the screen.
    if (shallow && cachedRouteInfo && this.route === route) {
      return Promise.resolve(cachedRouteInfo)
    }

    const handleError = (
      err: Error & { code: any; cancelled: boolean },
      loadErrorFail?: boolean
    ) => {
      return new Promise((resolve) => {
        if (err.code === 'PAGE_LOAD_ERROR' || loadErrorFail) {
          // If we can't load the page it could be one of following reasons
          //  1. Page doesn't exists
          //  2. Page does exist in a different zone
          //  3. Internal error while loading the page

          // So, doing a hard reload is the proper way to deal with this.
          window.location.href = as

          // Changing the URL doesn't block executing the current code path.
          // So, we need to mark it as a cancelled error and stop the routing logic.
          err.cancelled = true
          // @ts-ignore TODO: fix the control flow here
          return resolve({ error: err })
        }

        if (err.cancelled) {
          // @ts-ignore TODO: fix the control flow here
          return resolve({ error: err })
        }

        resolve(
          this.fetchComponent('/_error')
            .then((res) => {
              const { page: Component } = res
              const routeInfo: RouteInfo = { Component, err }
              return new Promise((resolveRouteInfo) => {
                this.getInitialProps(Component, {
                  err,
                  pathname,
                  query,
                } as any).then(
                  (props) => {
                    routeInfo.props = props
                    routeInfo.error = err
                    resolveRouteInfo(routeInfo)
                  },
                  (gipErr) => {
                    console.error(
                      'Error in error page `getInitialProps`: ',
                      gipErr
                    )
                    routeInfo.error = err
                    routeInfo.props = {}
                    resolveRouteInfo(routeInfo)
                  }
                )
              }) as Promise<RouteInfo>
            })
            .catch((routeInfoErr) => handleError(routeInfoErr, true))
        )
      }) as Promise<RouteInfo>
    }

    return (new Promise((resolve, reject) => {
      if (cachedRouteInfo) {
        return resolve(cachedRouteInfo)
      }

      this.fetchComponent(route).then(
        (res) =>
          resolve({
            Component: res.page,
            __N_SSG: res.mod.__N_SSG,
            __N_SSP: res.mod.__N_SSP,
          }),
        reject
      )
    }) as Promise<RouteInfo>)
      .then((routeInfo: RouteInfo) => {
        const { Component, __N_SSG, __N_SSP } = routeInfo

        if (process.env.NODE_ENV !== 'production') {
          const { isValidElementType } = require('react-is')
          if (!isValidElementType(Component)) {
            throw new Error(
              `The default export is not a React Component in page: "${pathname}"`
            )
          }
        }

        return this._getData<RouteInfo>(() =>
          __N_SSG
            ? this._getStaticData(as)
            : __N_SSP
            ? this._getServerData(as)
            : this.getInitialProps(
                Component,
                // we provide AppTree later so this needs to be `any`
                {
                  pathname,
                  query,
                  asPath: as,
                } as any
              )
        ).then((props) => {
          routeInfo.props = props
          this.components[route] = routeInfo
          return routeInfo
        })
      })
      .catch(handleError)
  }

  set(
    route: string,
    pathname: string,
    query: any,
    as: string,
    data: RouteInfo
  ): Promise<void> {
    this.isFallback = false

    this.route = route
    this.pathname = pathname
    this.query = query
    this.asPath = as
    return this.notify(data)
  }

  /**
   * Callback to execute before replacing router state
   * @param cb callback to be executed
   */
  beforePopState(cb: BeforePopStateCallback) {
    this._bps = cb
  }

  onlyAHashChange(as: string): boolean {
    if (!this.asPath) return false
    const [oldUrlNoHash, oldHash] = this.asPath.split('#')
    const [newUrlNoHash, newHash] = as.split('#')

    // Makes sure we scroll to the provided hash if the url/hash are the same
    if (newHash && oldUrlNoHash === newUrlNoHash && oldHash === newHash) {
      return true
    }

    // If the urls are change, there's more than a hash change
    if (oldUrlNoHash !== newUrlNoHash) {
      return false
    }

    // If the hash has changed, then it's a hash only change.
    // This check is necessary to handle both the enter and
    // leave hash === '' cases. The identity case falls through
    // and is treated as a next reload.
    return oldHash !== newHash
  }

  scrollToHash(as: string): void {
    const [, hash] = as.split('#')
    // Scroll to top if the hash is just `#` with no value
    if (hash === '') {
      window.scrollTo(0, 0)
      return
    }

    // First we check if the element by id is found
    const idEl = document.getElementById(hash)
    if (idEl) {
      idEl.scrollIntoView()
      return
    }
    // If there's no element with the id, we check the `name` property
    // To mirror browsers
    const nameEl = document.getElementsByName(hash)[0]
    if (nameEl) {
      nameEl.scrollIntoView()
    }
  }

  urlIsNew(asPath: string): boolean {
    return this.asPath !== asPath
  }

  /**
   * Prefetch page code, you may wait for the data during page rendering.
   * This feature only works in production!
   * @param url the href of prefetched page
   * @param asPath the as path of the prefetched page
   */
  prefetch(
    url: string,
    asPath: string = url,
    options: PrefetchOptions = {}
  ): Promise<void> {
    return new Promise((resolve, reject) => {
      const { pathname, protocol } = parse(url)

      if (!pathname || protocol) {
        if (process.env.NODE_ENV !== 'production') {
          throw new Error(
            `Invalid href passed to router: ${url} https://err.sh/vercel/next.js/invalid-href-passed`
          )
        }
        return
      }

      // Prefetch is not supported in development mode because it would trigger on-demand-entries
      if (process.env.NODE_ENV !== 'production') {
        return
      }
      const route = toRoute(pathname)
      Promise.all([
        this.pageLoader.prefetchData(url, asPath),
        this.pageLoader[options.priority ? 'loadPage' : 'prefetch'](route),
      ]).then(() => resolve(), reject)
    })
  }

  async fetchComponent(route: string): Promise<ComponentRes> {
    let cancelled = false
    const cancel = (this.clc = () => {
      cancelled = true
    })

    const componentResult = await this.pageLoader.loadPage(route)

    if (cancelled) {
      const error: any = new Error(
        `Abort fetching component for route: "${route}"`
      )
      error.cancelled = true
      throw error
    }

    if (cancel === this.clc) {
      this.clc = null
    }

    return componentResult
  }

  _getData<T>(fn: () => Promise<T>): Promise<T> {
    let cancelled = false
    const cancel = () => {
      cancelled = true
    }
    this.clc = cancel
    return fn().then((data) => {
      if (cancel === this.clc) {
        this.clc = null
      }

      if (cancelled) {
        const err: any = new Error('Loading initial props cancelled')
        err.cancelled = true
        throw err
      }

      return data
    })
  }

  _getStaticData = (asPath: string): Promise<object> => {
    const pathname = prepareRoute(parse(asPath).pathname!)

    return process.env.NODE_ENV === 'production' && this.sdc[pathname]
      ? Promise.resolve(this.sdc[pathname])
      : fetchNextData(
          pathname,
          null,
          this.isSsr,
          (data) => (this.sdc[pathname] = data)
        )
  }

  _getServerData = (asPath: string): Promise<object> => {
    let { pathname, query } = parse(asPath, true)
    pathname = prepareRoute(pathname!)
    return fetchNextData(pathname, query, this.isSsr)
  }

  getInitialProps(
    Component: ComponentType,
    ctx: NextPageContext
  ): Promise<any> {
    const { Component: App } = this.components['/_app']
    const AppTree = this._wrapApp(App)
    ctx.AppTree = AppTree
    return loadGetInitialProps<AppContextType<Router>>(App, {
      AppTree,
      Component,
      router: this,
      ctx,
    })
  }

  abortComponentLoad(as: string): void {
    if (this.clc) {
      const e = new Error('Route Cancelled')
      ;(e as any).cancelled = true
      Router.events.emit('routeChangeError', e, as)
      this.clc()
      this.clc = null
    }
  }

  notify(data: RouteInfo): Promise<void> {
    return this.sub(data, this.components['/_app'].Component)
  }
}<|MERGE_RESOLUTION|>--- conflicted
+++ resolved
@@ -509,20 +509,10 @@
                 throw error
               }
 
-<<<<<<< HEAD
-            Router.events.emit('routeChangeComplete', as)
-            return resolve(true)
-          })
-=======
               Router.events.emit('routeChangeComplete', as)
-
-              if (manualScrollRestoration && '_N_X' in options) {
-                window.scrollTo(options._N_X, options._N_Y)
-              }
               return resolve(true)
             }
           )
->>>>>>> 3d6d033a
         },
         reject
       )
