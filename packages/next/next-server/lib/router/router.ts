--- conflicted
+++ resolved
@@ -470,29 +470,9 @@
       performance.mark('routeChange')
     }
 
-<<<<<<< HEAD
-      this.abortComponentLoad(as)
-
-      // If the url change is only related to a hash change
-      // We should not proceed. We should only change the state.
-
-      // WARNING: `_h` is an internal option for handing Next.js client-side
-      // hydration. Your app should _never_ use this property. It may change at
-      // any time without notice.
-      if (!options._h && this.onlyAHashChange(as)) {
-        this.asPath = as
-        Router.events.emit('hashChangeStart', as)
-        this.changeState(method, url, as, options)
-        this.scrollToHash(as)
-        this.notify(this.components[this.route])
-        Router.events.emit('hashChangeComplete', as)
-        return resolve(true)
-      }
-=======
     if (this._inFlightRoute) {
       this.abortComponentLoad(this._inFlightRoute)
     }
->>>>>>> ebd1434a
 
     const cleanedAs = hasBasePath(as) ? delBasePath(as) : as
     this._inFlightRoute = as
@@ -508,6 +488,7 @@
       Router.events.emit('hashChangeStart', as)
       this.changeState(method, url, as, options)
       this.scrollToHash(cleanedAs)
+      this.notify(this.components[this.route])
       Router.events.emit('hashChangeComplete', as)
       return true
     }
