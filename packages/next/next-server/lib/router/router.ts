--- conflicted
+++ resolved
@@ -467,8 +467,6 @@
         return resolve(false)
       }
 
-      const cleanedAs = delBasePath(as)
-
       // If asked to change the current URL we should reload the current page
       // (not location.reload() but reload getInitialProps and other Next.js stuffs)
       // We also need to set the method = replaceState always
@@ -546,17 +544,13 @@
               throw error
             }
 
-<<<<<<< HEAD
-            Router.events.emit('routeChangeComplete', cleanedAs)
-=======
             if (process.env.__NEXT_SCROLL_RESTORATION) {
               if (manualScrollRestoration && '_N_X' in options) {
                 window.scrollTo(options._N_X, options._N_Y)
               }
             }
-            Router.events.emit('routeChangeComplete', as)
-
->>>>>>> 1f5bbb3a
+            Router.events.emit('routeChangeComplete', cleanedAs)
+
             return resolve(true)
           })
         },
