--- conflicted
+++ resolved
@@ -2,19 +2,16 @@
 import { existsSync } from 'fs'
 import arg from 'next/dist/compiled/arg/index.js'
 import { resolve } from 'path'
-<<<<<<< HEAD
-=======
 import * as Log from '../build/output/log'
->>>>>>> fed7e093
 import { cliCommand } from '../bin/next'
 import build from '../build'
 import { printAndExit } from '../server/lib/utils'
 
 const nextBuild: cliCommand = (argv) => {
-<<<<<<< HEAD
   const validArgs: arg.Spec = {
     // Types
     '--help': Boolean,
+    '--profile': Boolean,
     // Aliases
     '-h': '--help',
   }
@@ -28,20 +25,6 @@
     }
   }
   if (args!['--help']) {
-=======
-  const args = arg(
-    {
-      // Types
-      '--help': Boolean,
-      '--profile': Boolean,
-      // Aliases
-      '-h': '--help',
-    },
-    { argv }
-  )
-
-  if (args['--help']) {
->>>>>>> fed7e093
     printAndExit(
       `
       Description
@@ -53,27 +36,23 @@
       <dir> represents the directory of the Next.js application.
       If no directory is provided, the current directory will be used.
 
-      --profile can be used to enable React Production Profiling
+      Options
+      --profile     Can be used to enable React Production Profiling
     `,
       0
     )
   }
-<<<<<<< HEAD
-
-  const dir = resolve(args!._[0] || '.')
-=======
-  if (args['--profile']) {
+  if (args!['--profile']) {
     Log.warn('Profiling is enabled. Note: This may affect performance')
   }
-  const dir = resolve(args._[0] || '.')
->>>>>>> fed7e093
+  const dir = resolve(args!._[0] || '.')
 
   // Check if the provided directory exists
   if (!existsSync(dir)) {
     printAndExit(`> No such directory exists as the project root: ${dir}`)
   }
 
-  build(dir, null, args['--profile'])
+  build(dir, null, args!['--profile'])
     .then(() => process.exit(0))
     .catch((err) => {
       console.error('')
