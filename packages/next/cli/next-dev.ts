--- conflicted
+++ resolved
@@ -13,11 +13,8 @@
 import type { NextConfig } from '../types'
 import type { NextConfigComplete } from '../server/config-shared'
 import { traceGlobals } from '../trace/shared'
-<<<<<<< HEAD
 import { isIPv6 } from 'net'
-=======
 import cluster from 'cluster'
->>>>>>> 20997f87
 
 let isTurboSession = false
 let sessionStopHandled = false
@@ -323,7 +320,6 @@
           'Error:'
         )} You are using configuration and/or tools that are not yet\nsupported by Next.js v13 with Turbopack:\n${unsupportedParts}\n
 If you cannot make the changes above, but still want to try out\nNext.js v13 with Turbopack, create the Next.js v13 playground app\nby running the following commands:
-
   ${chalk.bold.cyan(
     `${
       pkgManager === 'npm'
@@ -421,20 +417,6 @@
     await telemetry.flush()
     return server
   } else {
-<<<<<<< HEAD
-    startServer(devServerOptions)
-      .then(async (app) => {
-        const appUrl = `http://${app.hostname}:${app.port}`
-        const hostname = host || '0.0.0.0'
-        startedDevelopmentServer(
-          appUrl,
-          `${isIPv6(hostname) ? `[${hostname}]` : hostname}:${app.port}`
-        )
-        // Start preflight after server is listening and ignore errors:
-        preflight().catch(() => {})
-        // Finalize server bootup:
-        await app.prepare()
-=======
     // we're using a sub worker to avoid memory leaks. When memory usage exceeds 90%, we kill the worker and restart it.
     // this is a temporary solution until we can fix the memory leaks.
     // the logic for the worker killing itself is in `packages/next/server/lib/start-server.ts`
@@ -446,13 +428,16 @@
         } else {
           process.exit(1)
         }
->>>>>>> 20997f87
       })
     } else {
       startServer(devServerOptions)
         .then(async (app) => {
           const appUrl = `http://${app.hostname}:${app.port}`
-          startedDevelopmentServer(appUrl, `${host || '0.0.0.0'}:${app.port}`)
+          const hostname = host || '0.0.0.0'
+          startedDevelopmentServer(
+            appUrl,
+            `${isIPv6(hostname) ? `[${hostname}]` : hostname}:${app.port}`
+          )
           // Start preflight after server is listening and ignore errors:
           preflight().catch(() => {})
           // Finalize server bootup:
