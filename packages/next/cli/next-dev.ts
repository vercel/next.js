#!/usr/bin/env node
import arg from 'next/dist/compiled/arg/index.js'
import { existsSync } from 'fs'
import { startServer } from '../server/lib/start-server'
import { printAndExit } from '../server/lib/utils'
import { getNetworkHost } from '../lib/get-network-host'
import * as Log from '../build/output/log'
import { startedDevelopmentServer } from '../build/output'
import { cliCommand } from '../bin/next'
import isError from '../lib/is-error'
import { getProjectDir } from '../lib/get-project-dir'

const nextDev: cliCommand = (argv) => {
  const validArgs: arg.Spec = {
    // Types
    '--help': Boolean,
    '--port': Number,
    '--hostname': String,

    // Aliases
    '-h': '--help',
    '-p': '--port',
    '-H': '--hostname',
  }
  let args: arg.Result<arg.Spec>
  try {
    args = arg(validArgs, { argv })
  } catch (error) {
    if (isError(error) && error.code === 'ARG_UNKNOWN_OPTION') {
      return printAndExit(error.message, 1)
    }
    throw error
  }
  if (args['--help']) {
    console.log(`
      Description
        Starts the application in development mode (hot-code reloading, error
        reporting, etc)

      Usage
        $ next dev <dir> -p <port number>

      <dir> represents the directory of the Next.js application.
      If no directory is provided, the current directory will be used.

      Options
        --port, -p      A port number on which to start the application
        --hostname, -H  Hostname on which to start the application (default: 0.0.0.0)
        --help, -h      Displays this message
    `)
    process.exit(0)
  }

  const dir = getProjectDir(args._[0])

  // Check if pages dir exists and warn if not
  if (!existsSync(dir)) {
    printAndExit(`> No such directory exists as the project root: ${dir}`)
  }

  async function preflight() {
    const { getPackageVersion } = await Promise.resolve(
      require('../lib/get-package-version')
    )
    const [sassVersion, nodeSassVersion] = await Promise.all([
      getPackageVersion({ cwd: dir, name: 'sass' }),
      getPackageVersion({ cwd: dir, name: 'node-sass' }),
    ])
    if (sassVersion && nodeSassVersion) {
      Log.warn(
        'Your project has both `sass` and `node-sass` installed as dependencies, but should only use one or the other. ' +
          'Please remove the `node-sass` dependency from your project. ' +
          ' Read more: https://nextjs.org/docs/messages/duplicate-sass'
      )
    }
  }
  const allowRetry = !args['--port']
  let port: number =
    args['--port'] || (process.env.PORT && parseInt(process.env.PORT)) || 3000

  // we allow the server to use a random port while testing
  // instead of attempting to find a random port and then hope
  // it doesn't become occupied before we leverage it
  if (process.env.__NEXT_RAND_PORT) {
    port = 0
  }

  // We do not set a default host value here to prevent breaking
  // some set-ups that rely on listening on other interfaces
  const host = args['--hostname']

  startServer({
    allowRetry,
    dev: true,
    dir,
    hostname: host,
    isNextDevCommand: true,
    port,
  })
    .then(async (app) => {
<<<<<<< HEAD
      const networkHost = getNetworkHost()
      startedDevelopmentServer({
        appUrl,
        bindAddr: `${host}:${port}`,
        appUrlNet: networkHost ? `http://${networkHost}:${port}` : null,
      })
=======
      const appUrl = `http://${app.hostname}:${app.port}`
      startedDevelopmentServer(appUrl, `${host || '0.0.0.0'}:${app.port}`)
>>>>>>> 6687b090
      // Start preflight after server is listening and ignore errors:
      preflight().catch(() => {})
      // Finalize server bootup:
      await app.prepare()
    })
    .catch((err) => {
      if (err.code === 'EADDRINUSE') {
        let errorMessage = `Port ${port} is already in use.`
        const pkgAppPath = require('next/dist/compiled/find-up').sync(
          'package.json',
          {
            cwd: dir,
          }
        )
        const appPackage = require(pkgAppPath)
        if (appPackage.scripts) {
          const nextScript = Object.entries(appPackage.scripts).find(
            (scriptLine) => scriptLine[1] === 'next'
          )
          if (nextScript) {
            errorMessage += `\nUse \`npm run ${nextScript[0]} -- -p <some other port>\`.`
          }
        }
        console.error(errorMessage)
      } else {
        console.error(err)
      }
      process.nextTick(() => process.exit(1))
    })
}

export { nextDev }<|MERGE_RESOLUTION|>--- conflicted
+++ resolved
@@ -98,17 +98,12 @@
     port,
   })
     .then(async (app) => {
-<<<<<<< HEAD
-      const networkHost = getNetworkHost()
+      const appUrl = `http://${app.hostname}:${app.port}`
       startedDevelopmentServer({
         appUrl,
         bindAddr: `${host}:${port}`,
         appUrlNet: networkHost ? `http://${networkHost}:${port}` : null,
       })
-=======
-      const appUrl = `http://${app.hostname}:${app.port}`
-      startedDevelopmentServer(appUrl, `${host || '0.0.0.0'}:${app.port}`)
->>>>>>> 6687b090
       // Start preflight after server is listening and ignore errors:
       preflight().catch(() => {})
       // Finalize server bootup:
