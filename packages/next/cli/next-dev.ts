--- conflicted
+++ resolved
@@ -95,13 +95,10 @@
     args['--hostname']
   )
     .then(async (app) => {
-<<<<<<< HEAD
+      startedDevelopmentServer(appUrl)
       // Start preflight after server is listening and ignore errors:
       preflight().catch(() => {})
       // Finalize server bootup:
-=======
-      startedDevelopmentServer(appUrl)
->>>>>>> 2d42b8e0
       await app.prepare()
     })
     .catch((err) => {
