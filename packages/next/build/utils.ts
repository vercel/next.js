--- conflicted
+++ resolved
@@ -28,12 +28,9 @@
 import { removePathTrailingSlash } from '../client/normalize-trailing-slash'
 import { UnwrapPromise } from '../lib/coalesced-function'
 import { normalizeLocalePath } from '../next-server/lib/i18n/normalize-locale-path'
-<<<<<<< HEAD
 import * as Log from './output/log'
-=======
 import opentelemetryApi from '@opentelemetry/api'
 import { tracer, traceAsyncFn } from './tracer'
->>>>>>> 16ff4390
 
 const fileGzipStats: { [k: string]: Promise<number> } = {}
 const fsStatGzip = (file: string) => {
