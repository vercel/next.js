--- conflicted
+++ resolved
@@ -1,21 +1,22 @@
-import fs from 'fs'
+import ForkTsCheckerWebpackPlugin from 'fork-ts-checker-webpack-plugin'
 import {
   CLIENT_STATIC_FILES_RUNTIME_MAIN,
   CLIENT_STATIC_FILES_RUNTIME_WEBPACK,
   REACT_LOADABLE_MANIFEST,
-  SERVER_DIRECTORY,
+  SERVER_DIRECTORY
 } from 'next-server/constants'
 import resolve from 'next/dist/compiled/resolve/index.js'
 import path from 'path'
-import { promisify } from 'util'
 import webpack from 'webpack'
 
 import {
   DOT_NEXT_ALIAS,
   NEXT_PROJECT_ROOT,
   NEXT_PROJECT_ROOT_DIST_CLIENT,
-  PAGES_DIR_ALIAS,
+  PAGES_DIR_ALIAS
 } from '../lib/constants'
+import typescriptFormatter from '../lib/typescriptFormatter'
+import verifyTypeScriptSetup from '../lib/verifyTypeScriptSetup'
 import { WebpackEntrypoints } from './entries'
 import { AllModulesIdentifiedPlugin } from './webpack/plugins/all-modules-identified-plugin'
 import BuildManifestPlugin from './webpack/plugins/build-manifest-plugin'
@@ -28,38 +29,9 @@
 import NextJsSSRModuleCachePlugin from './webpack/plugins/nextjs-ssr-module-cache'
 import PagesManifestPlugin from './webpack/plugins/pages-manifest-plugin'
 import { ReactLoadablePlugin } from './webpack/plugins/react-loadable-plugin'
-<<<<<<< HEAD
-import {
-  SERVER_DIRECTORY,
-  REACT_LOADABLE_MANIFEST,
-  CLIENT_STATIC_FILES_RUNTIME_WEBPACK,
-  CLIENT_STATIC_FILES_RUNTIME_MAIN,
-} from 'next-server/constants'
-import {
-  NEXT_PROJECT_ROOT,
-  NEXT_PROJECT_ROOT_DIST_CLIENT,
-  PAGES_DIR_ALIAS,
-  DOT_NEXT_ALIAS,
-} from '../lib/constants'
-import { TerserPlugin } from './webpack/plugins/terser-webpack-plugin/src/index'
-=======
->>>>>>> 13f68045
 import { ServerlessPlugin } from './webpack/plugins/serverless-plugin'
 import { SharedRuntimePlugin } from './webpack/plugins/shared-runtime-plugin'
-<<<<<<< HEAD
-import { HashedChunkIdsPlugin } from './webpack/plugins/hashed-chunk-ids-plugin'
-import { ChunkGraphPlugin } from './webpack/plugins/chunk-graph-plugin'
-import { DropClientPage } from './webpack/plugins/next-drop-client-page-plugin'
-import { importAutoDllPlugin } from './webpack/plugins/dll-import'
-import { WebpackEntrypoints } from './entries'
-import ForkTsCheckerWebpackPlugin from 'fork-ts-checker-webpack-plugin'
-import verifyTypeScriptSetup from '../lib/verifyTypeScriptSetup'
-import typescriptFormatter from '../lib/typescriptFormatter'
-=======
 import { TerserPlugin } from './webpack/plugins/terser-webpack-plugin/src/index'
-
-const fileExists = promisify(fs.exists)
->>>>>>> 13f68045
 
 type ExcludesFalse = <T>(x: T | false) => x is T
 
@@ -73,7 +45,7 @@
     config,
     target = 'server',
     entrypoints,
-    selectivePageBuilding = false,
+    selectivePageBuilding = false
   }: {
     dev?: boolean
     debug?: boolean
@@ -93,20 +65,19 @@
         isServer,
         distDir,
         cwd: dir,
-        asyncToPromises: config.experimental.asyncToPromises,
-      },
+        asyncToPromises: config.experimental.asyncToPromises
+      }
     },
     // Backwards compat
     hotSelfAccept: {
-      loader: 'noop-loader',
-    },
+      loader: 'noop-loader'
+    }
   }
 
   // Support for NODE_PATH
   const nodePathList = (process.env.NODE_PATH || '')
     .split(process.platform === 'win32' ? ';' : ':')
     .filter(p => !!p)
-<<<<<<< HEAD
 
   let useTypeScript = false
   let typeScriptPath = ''
@@ -117,8 +88,6 @@
     typeScriptPath = (await verifyTypeScriptSetup(dir, tsConfigPath)) || ''
     useTypeScript = Boolean(typeScriptPath)
   }
-=======
->>>>>>> 13f68045
 
   const outputDir = target === 'serverless' ? 'serverless' : SERVER_DIRECTORY
   const outputPath = path.join(distDir, isServer ? outputDir : '')
@@ -135,29 +104,20 @@
               NEXT_PROJECT_ROOT_DIST_CLIENT,
               dev ? `next-dev.js` : 'next.js'
             )
-          ),
+          )
       }
     : undefined
-<<<<<<< HEAD
-=======
-
-  const useTypeScript = await fileExists(path.join(dir, 'tsconfig.json'))
->>>>>>> 13f68045
 
   const resolveConfig = {
     // Disable .mjs for node_modules bundling
     extensions: isServer
-<<<<<<< HEAD
-      ? ['.tsx', '.ts', '.js', '.mjs', '.jsx', '.json', '.wasm']
-      : ['.tsx', '.ts', '.mjs', '.js', '.jsx', '.json', '.wasm'],
-=======
       ? [
           ...(useTypeScript ? ['.tsx', '.ts'] : []),
           '.js',
           '.mjs',
           '.jsx',
           '.json',
-          '.wasm',
+          '.wasm'
         ]
       : [
           ...(useTypeScript ? ['.tsx', '.ts'] : []),
@@ -165,12 +125,11 @@
           '.js',
           '.jsx',
           '.json',
-          '.wasm',
+          '.wasm'
         ],
->>>>>>> 13f68045
     modules: [
       'node_modules',
-      ...nodePathList, // Support for NODE_PATH environment variable
+      ...nodePathList // Support for NODE_PATH environment variable
     ],
     alias: {
       // These aliases make sure the wrapper module is not included in the bundles
@@ -181,9 +140,9 @@
       'next/dynamic': 'next-server/dist/lib/dynamic.js',
       next: NEXT_PROJECT_ROOT,
       [PAGES_DIR_ALIAS]: path.join(dir, 'pages'),
-      [DOT_NEXT_ALIAS]: distDir,
+      [DOT_NEXT_ALIAS]: distDir
     },
-    mainFields: isServer ? ['main', 'module'] : ['browser', 'module', 'main'],
+    mainFields: isServer ? ['main', 'module'] : ['browser', 'module', 'main']
   }
 
   const webpackMode = dev ? 'development' : 'production'
@@ -193,7 +152,7 @@
     sourceMap: false,
     cache: !selectivePageBuilding,
     cpus: config.experimental.cpus,
-    distDir: distDir,
+    distDir: distDir
   }
 
   let webpackConfig: webpack.Configuration = {
@@ -212,7 +171,7 @@
               'next/link',
               'next/error',
               'string-hash',
-              'next/constants',
+              'next/constants'
             ]
 
             if (notExternalModules.indexOf(request) !== -1) {
@@ -260,35 +219,35 @@
                 callback()
               }
             )
-          },
+          }
         ]
       : [
           // When the serverless target is used all node_modules will be compiled into the output bundles
           // So that the serverless bundles have 0 runtime dependencies
-          'amp-toolbox-optimizer', // except this one
+          'amp-toolbox-optimizer' // except this one
         ],
     optimization: Object.assign(
       {
         checkWasmTypes: false,
-        nodeEnv: false,
+        nodeEnv: false
       },
       isServer
         ? {
             splitChunks: false,
-            minimize: false,
+            minimize: false
           }
         : {
             runtimeChunk: selectivePageBuilding
               ? false
               : {
-                  name: CLIENT_STATIC_FILES_RUNTIME_WEBPACK,
+                  name: CLIENT_STATIC_FILES_RUNTIME_WEBPACK
                 },
             splitChunks: dev
               ? {
                   cacheGroups: {
                     default: false,
-                    vendors: false,
-                  },
+                    vendors: false
+                  }
                 }
               : selectivePageBuilding
               ? {
@@ -298,9 +257,9 @@
                     react: {
                       name: 'commons',
                       chunks: 'all',
-                      test: /[\\/]node_modules[\\/](react|react-dom)[\\/]/,
-                    },
-                  },
+                      test: /[\\/]node_modules[\\/](react|react-dom)[\\/]/
+                    }
+                  }
                 }
               : {
                   chunks: 'all',
@@ -310,14 +269,14 @@
                     commons: {
                       name: 'commons',
                       chunks: 'all',
-                      minChunks: totalPages > 2 ? totalPages * 0.5 : 2,
+                      minChunks: totalPages > 2 ? totalPages * 0.5 : 2
                     },
                     react: {
                       name: 'commons',
                       chunks: 'all',
-                      test: /[\\/]node_modules[\\/](react|react-dom)[\\/]/,
-                    },
-                  },
+                      test: /[\\/]node_modules[\\/](react|react-dom)[\\/]/
+                    }
+                  }
                 },
             minimize: !(dev || debug),
             minimizer: !(dev || debug)
@@ -329,17 +288,17 @@
                       ...(selectivePageBuilding ||
                       config.experimental.terserLoader
                         ? { compress: false, mangle: true }
-                        : undefined),
-                    },
-                  }),
+                        : undefined)
+                    }
+                  })
                 ]
-              : undefined,
+              : undefined
           },
       selectivePageBuilding
         ? {
             providedExports: false,
             usedExports: false,
-            concatenateModules: false,
+            concatenateModules: false
           }
         : undefined
     ),
@@ -351,7 +310,7 @@
     entry: async () => {
       return {
         ...(clientEntries ? clientEntries : {}),
-        ...entrypoints,
+        ...entrypoints
       }
     },
     output: {
@@ -377,7 +336,7 @@
       strictModuleExceptionHandling: true,
       crossOriginLoading: config.crossOrigin,
       futureEmitAssets: !dev,
-      webassemblyModuleFilename: 'static/wasm/[modulehash].wasm',
+      webassemblyModuleFilename: 'static/wasm/[modulehash].wasm'
     },
     performance: false,
     resolve: resolveConfig,
@@ -385,8 +344,8 @@
       modules: [
         path.join(__dirname, 'webpack', 'loaders'), // The loaders Next.js provides
         'node_modules',
-        ...nodePathList, // Support for NODE_PATH environment variable
-      ],
+        ...nodePathList // Support for NODE_PATH environment variable
+      ]
     },
     // @ts-ignore this is filtered
     module: {
@@ -402,16 +361,16 @@
                 terserOptions: {
                   safari10: true,
                   compress: true,
-                  mangle: false,
-                },
-              },
-            },
+                  mangle: false
+                }
+              }
+            }
           },
         config.experimental.ampBindInitData &&
           !isServer && {
             test: /\.(tsx|ts|js|mjs|jsx)$/,
             include: [path.join(dir, 'data')],
-            use: 'next-data-loader',
+            use: 'next-data-loader'
           },
         {
           test: /\.(tsx|ts|js|mjs|jsx)$/,
@@ -423,9 +382,9 @@
 
             return /node_modules/.test(path)
           },
-          use: defaultLoaders.babel,
-        },
-      ].filter(Boolean),
+          use: defaultLoaders.babel
+        }
+      ].filter(Boolean)
     },
     plugins: [
       // This plugin makes sure `output.filename` is used for entry chunks
@@ -440,7 +399,7 @@
 
           return {
             ...acc,
-            [`process.env.${key}`]: JSON.stringify(config.env[key]),
+            [`process.env.${key}`]: JSON.stringify(config.env[key])
           }
         }, {}),
         'process.env.NODE_ENV': JSON.stringify(webpackMode),
@@ -449,23 +408,23 @@
         // This is used in client/dev-error-overlay/hot-dev-client.js to replace the dist directory
         ...(dev && !isServer
           ? {
-              'process.env.__NEXT_DIST_DIR': JSON.stringify(distDir),
+              'process.env.__NEXT_DIST_DIR': JSON.stringify(distDir)
             }
           : {}),
         'process.env.__NEXT_EXPERIMENTAL_DEBUG': JSON.stringify(debug),
         'process.env.__NEXT_EXPORT_TRAILING_SLASH': JSON.stringify(
           config.experimental.exportTrailingSlash
-        ),
+        )
       }),
       !isServer &&
         new ReactLoadablePlugin({
-          filename: REACT_LOADABLE_MANIFEST,
+          filename: REACT_LOADABLE_MANIFEST
         }),
       selectivePageBuilding &&
         new ChunkGraphPlugin(buildId, {
           dir,
           distDir,
-          isServer,
+          isServer
         }),
       !isServer && new DropClientPage(),
       ...(dev
@@ -473,15 +432,15 @@
             // Even though require.cache is server only we have to clear assets from both compilations
             // This is because the client compilation generates the build manifest that's used on the server side
             const {
-              NextJsRequireCacheHotReloader,
+              NextJsRequireCacheHotReloader
             } = require('./webpack/plugins/nextjs-require-cache-hot-reloader')
             const {
-              UnlinkRemovedPagesPlugin,
+              UnlinkRemovedPagesPlugin
             } = require('./webpack/plugins/unlink-removed-pages-plugin')
             const devPlugins = [
               new UnlinkRemovedPagesPlugin(),
               new webpack.NoEmitOnErrorsPlugin(),
-              new NextJsRequireCacheHotReloader(),
+              new NextJsRequireCacheHotReloader()
             ]
 
             if (!isServer) {
@@ -492,12 +451,12 @@
                   path: './static/development/dll',
                   context: dir,
                   entry: {
-                    dll: ['react', 'react-dom'],
+                    dll: ['react', 'react-dom']
                   },
                   config: {
                     mode: webpackMode,
-                    resolve: resolveConfig,
-                  },
+                    resolve: resolveConfig
+                  }
                 })
               )
               devPlugins.push(new webpack.HotModuleReplacementPlugin())
@@ -525,7 +484,7 @@
               /next-server[\\/]dist[\\/]/.test(context) ||
               /next[\\/]dist[\\/]/.test(context)
             )
-          },
+          }
         }),
       target === 'serverless' &&
         (isServer || selectivePageBuilding) &&
@@ -541,9 +500,8 @@
           outputPath: path.join(
             distDir,
             `profile-events-${isServer ? 'server' : 'client'}.json`
-          ),
+          )
         }),
-<<<<<<< HEAD
       useTypeScript &&
         new ForkTsCheckerWebpackPlugin({
           typescript: typeScriptPath,
@@ -553,11 +511,9 @@
           tsconfig: tsConfigPath,
           reportFiles: ['**', '!**/__tests__/**', '!**/?(*.)(spec|test).*'],
           silent: false,
-          formatter: typescriptFormatter,
-        }),
-=======
->>>>>>> 13f68045
-    ].filter((Boolean as any) as ExcludesFalse),
+          formatter: typescriptFormatter
+        })
+    ].filter((Boolean as any) as ExcludesFalse)
   }
 
   if (typeof config.webpack === 'function') {
@@ -569,7 +525,7 @@
       config,
       defaultLoaders,
       totalPages,
-      webpack,
+      webpack
     })
 
     // @ts-ignore: Property 'then' does not exist on type 'Configuration'
@@ -620,7 +576,7 @@
         const originalFile = clientEntries[CLIENT_STATIC_FILES_RUNTIME_MAIN]
         entry[CLIENT_STATIC_FILES_RUNTIME_MAIN] = [
           ...entry['main.js'],
-          originalFile,
+          originalFile
         ]
       }
       delete entry['main.js']
