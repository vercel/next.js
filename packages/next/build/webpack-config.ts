import crypto from 'crypto'
import ForkTsCheckerWebpackPlugin from 'fork-ts-checker-webpack-plugin'
import path from 'path'
// @ts-ignore: Currently missing types
import PnpWebpackPlugin from 'pnp-webpack-plugin'
import webpack from 'webpack'
import {
  DOT_NEXT_ALIAS,
  NEXT_PROJECT_ROOT,
  NEXT_PROJECT_ROOT_DIST_CLIENT,
  PAGES_DIR_ALIAS,
} from '../lib/constants'
import { fileExists } from '../lib/file-exists'
import { resolveRequest } from '../lib/resolve-request'
import {
  CLIENT_STATIC_FILES_RUNTIME_MAIN,
  CLIENT_STATIC_FILES_RUNTIME_POLYFILLS,
  CLIENT_STATIC_FILES_RUNTIME_WEBPACK,
  REACT_LOADABLE_MANIFEST,
  SERVERLESS_DIRECTORY,
  SERVER_DIRECTORY,
} from '../next-server/lib/constants'
import { findPageFile } from '../server/lib/find-page-file'
import { WebpackEntrypoints } from './entries'
import {
  collectPlugins,
  PluginMetaData,
  VALID_MIDDLEWARE,
} from './plugins/collect-plugins'
import { build as buildConfiguration } from './webpack/config'
import { __overrideCssConfiguration } from './webpack/config/blocks/css/overrideCssConfiguration'
// @ts-ignore: JS file
import { pluginLoaderOptions } from './webpack/loaders/next-plugin-loader'
import BuildManifestPlugin from './webpack/plugins/build-manifest-plugin'
import ChunkNamesPlugin from './webpack/plugins/chunk-names-plugin'
import { CssMinimizerPlugin } from './webpack/plugins/css-minimizer-plugin'
import { importAutoDllPlugin } from './webpack/plugins/dll-import'
import { DropClientPage } from './webpack/plugins/next-drop-client-page-plugin'
import NextEsmPlugin from './webpack/plugins/next-esm-plugin'
import NextJsSsrImportPlugin from './webpack/plugins/nextjs-ssr-import'
import NextJsSSRModuleCachePlugin from './webpack/plugins/nextjs-ssr-module-cache'
import PagesManifestPlugin from './webpack/plugins/pages-manifest-plugin'
import { ProfilingPlugin } from './webpack/plugins/profiling-plugin'
import { ReactLoadablePlugin } from './webpack/plugins/react-loadable-plugin'
import { ServerlessPlugin } from './webpack/plugins/serverless-plugin'
import { TerserPlugin } from './webpack/plugins/terser-webpack-plugin/src/index'
import WebpackConformancePlugin, {
  MinificationConformanceCheck,
} from './webpack/plugins/webpack-conformance-plugin'

type ExcludesFalse = <T>(x: T | false) => x is T

const escapePathVariables = (value: any) => {
  return typeof value === 'string'
    ? value.replace(/\[(\\*[\w:]+\\*)\]/gi, '[\\$1\\]')
    : value
}

function getOptimizedAliases(isServer: boolean): { [pkg: string]: string } {
  if (isServer) {
    return {}
  }

  const stubWindowFetch = path.join(__dirname, 'polyfills', 'fetch', 'index.js')
  const stubObjectAssign = path.join(__dirname, 'polyfills', 'object-assign.js')
  const stubPromise = path.join(__dirname, 'polyfills', 'promise.js')

  const shimAssign = path.join(__dirname, 'polyfills', 'object.assign')
  return {
<<<<<<< HEAD
=======
    // Polyfill: Window#fetch
>>>>>>> 53eccbed
    unfetch$: stubWindowFetch,
    'isomorphic-unfetch$': stubWindowFetch,
    'whatwg-fetch$': path.join(
      __dirname,
      'polyfills',
      'fetch',
      'whatwg-fetch.js'
    ),

    // Polyfill: Object.assign
    'object-assign$': stubObjectAssign,
<<<<<<< HEAD
=======
    '@babel/runtime-corejs2/core-js/object/assign': stubObjectAssign,
    '@babel/runtime-corejs2/core-js/promise': stubPromise,
>>>>>>> 53eccbed

    // Stub Package: object.assign
    'object.assign/auto': path.join(shimAssign, 'auto.js'),
    'object.assign/implementation': path.join(shimAssign, 'implementation.js'),
    'object.assign$': path.join(shimAssign, 'index.js'),
    'object.assign/polyfill': path.join(shimAssign, 'polyfill.js'),
    'object.assign/shim': path.join(shimAssign, 'shim.js'),

    // Replace: full URL polyfill with platform-based polyfill
    // url: require.resolve('native-url'),
  }
}

export default async function getBaseWebpackConfig(
  dir: string,
  {
    buildId,
    config,
    dev = false,
    isServer = false,
    pagesDir,
    tracer,
    target = 'server',
    entrypoints,
  }: {
    buildId: string
    config: any
    dev?: boolean
    isServer?: boolean
    pagesDir: string
    target?: string
    tracer?: any
    entrypoints: WebpackEntrypoints
  }
): Promise<webpack.Configuration> {
  let plugins: PluginMetaData[] = []
  let babelPresetPlugins: { dir: string; config: any }[] = []

  if (config.experimental.plugins) {
    plugins = await collectPlugins(dir, config.env, config.plugins)
    pluginLoaderOptions.plugins = plugins

    for (const plugin of plugins) {
      if (plugin.middleware.includes('babel-preset-build')) {
        babelPresetPlugins.push({
          dir: plugin.directory,
          config: plugin.config,
        })
      }
    }
  }
  const distDir = path.join(dir, config.distDir)
  const defaultLoaders = {
    babel: {
      loader: 'next-babel-loader',
      options: {
        isServer,
        distDir,
        pagesDir,
        cwd: dir,
        cache: true,
        babelPresetPlugins,
        hasModern: !!config.experimental.modern,
        development: dev,
      },
    },
    // Backwards compat
    hotSelfAccept: {
      loader: 'noop-loader',
    },
  }

  const babelIncludeRegexes: RegExp[] = [
    /next[\\/]dist[\\/]next-server[\\/]lib/,
    /next[\\/]dist[\\/]client/,
    /next[\\/]dist[\\/]pages/,
    /[\\/](strip-ansi|ansi-regex)[\\/]/,
    ...(config.experimental.plugins
      ? VALID_MIDDLEWARE.map(name => new RegExp(`src(\\\\|/)${name}`))
      : []),
  ]

  // Support for NODE_PATH
  const nodePathList = (process.env.NODE_PATH || '')
    .split(process.platform === 'win32' ? ';' : ':')
    .filter(p => !!p)

  const isServerless = target === 'serverless'
  const isServerlessTrace = target === 'experimental-serverless-trace'
  // Intentionally not using isTargetLikeServerless helper
  const isLikeServerless = isServerless || isServerlessTrace

  const outputDir = isLikeServerless ? SERVERLESS_DIRECTORY : SERVER_DIRECTORY
  const outputPath = path.join(distDir, isServer ? outputDir : '')
  const totalPages = Object.keys(entrypoints).length
  const clientEntries = !isServer
    ? {
        // Backwards compatibility
        'main.js': [],
        [CLIENT_STATIC_FILES_RUNTIME_MAIN]:
          `.${path.sep}` +
          path.relative(
            dir,
            path.join(
              NEXT_PROJECT_ROOT_DIST_CLIENT,
              dev ? `next-dev.js` : 'next.js'
            )
          ),
        [CLIENT_STATIC_FILES_RUNTIME_POLYFILLS]: path.join(
          NEXT_PROJECT_ROOT_DIST_CLIENT,
          'polyfills.js'
        ),
      }
    : undefined

  let typeScriptPath
  try {
    typeScriptPath = resolveRequest('typescript', `${dir}/`)
  } catch (_) {}
  const tsConfigPath = path.join(dir, 'tsconfig.json')
  const useTypeScript = Boolean(
    typeScriptPath && (await fileExists(tsConfigPath))
  )
  const ignoreTypeScriptErrors = dev
    ? config.typescript?.ignoreDevErrors
    : config.typescript?.ignoreBuildErrors

  const resolveConfig = {
    // Disable .mjs for node_modules bundling
    extensions: isServer
      ? [
          ...(useTypeScript ? ['.tsx', '.ts'] : []),
          '.js',
          '.mjs',
          '.jsx',
          '.json',
          '.wasm',
        ]
      : [
          ...(useTypeScript ? ['.tsx', '.ts'] : []),
          '.mjs',
          '.js',
          '.jsx',
          '.json',
          '.wasm',
        ],
    modules: [
      'node_modules',
      ...nodePathList, // Support for NODE_PATH environment variable
    ],
    alias: {
      // These aliases make sure the wrapper module is not included in the bundles
      // Which makes bundles slightly smaller, but also skips parsing a module that we know will result in this alias
      'next/head': 'next/dist/next-server/lib/head.js',
      'next/router': 'next/dist/client/router.js',
      'next/config': 'next/dist/next-server/lib/runtime-config.js',
      'next/dynamic': 'next/dist/next-server/lib/dynamic.js',
      next: NEXT_PROJECT_ROOT,
      [PAGES_DIR_ALIAS]: pagesDir,
      [DOT_NEXT_ALIAS]: distDir,
      ...getOptimizedAliases(isServer),
    },
    mainFields: isServer ? ['main', 'module'] : ['browser', 'module', 'main'],
    plugins: [PnpWebpackPlugin],
  }

  const webpackMode = dev ? 'development' : 'production'

  const terserPluginConfig = {
    cache: true,
    cpus: config.experimental.cpus,
    distDir: distDir,
    parallel: true,
    sourceMap: false,
    workerThreads: config.experimental.workerThreads,
  }
  const terserOptions = {
    parse: {
      ecma: 8,
    },
    compress: {
      ecma: 5,
      warnings: false,
      // The following two options are known to break valid JavaScript code
      comparisons: false,
      inline: 2, // https://github.com/zeit/next.js/issues/7178#issuecomment-493048965
    },
    mangle: { safari10: true },
    output: {
      ecma: 5,
      safari10: true,
      comments: false,
      // Fixes usage of Emoji and certain Regex
      ascii_only: true,
    },
  }

  const devtool = dev ? 'cheap-module-source-map' : false

  // Contains various versions of the Webpack SplitChunksPlugin used in different build types
  const splitChunksConfigs: {
    [propName: string]: webpack.Options.SplitChunksOptions
  } = {
    dev: {
      cacheGroups: {
        default: false,
        vendors: false,
      },
    },
    prod: {
      chunks: 'all',
      cacheGroups: {
        default: false,
        vendors: false,
        commons: {
          name: 'commons',
          chunks: 'all',
          minChunks: totalPages > 2 ? totalPages * 0.5 : 2,
        },
        react: {
          name: 'commons',
          chunks: 'all',
          test: /[\\/]node_modules[\\/](react|react-dom|scheduler|use-subscription)[\\/]/,
        },
      },
    },
    prodGranular: {
      chunks: 'all',
      cacheGroups: {
        default: false,
        vendors: false,
        framework: {
          chunks: 'all',
          name: 'framework',
          // This regex ignores nested copies of framework libraries so they're
          // bundled with their issuer.
          // https://github.com/zeit/next.js/pull/9012
          test: /(?<!node_modules.*)[\\/]node_modules[\\/](react|react-dom|scheduler|prop-types|use-subscription)[\\/]/,
          priority: 40,
          // Don't let webpack eliminate this chunk (prevents this chunk from
          // becoming a part of the commons chunk)
          enforce: true,
        },
        lib: {
          test(module: { size: Function; identifier: Function }): boolean {
            return (
              module.size() > 160000 &&
              /node_modules[/\\]/.test(module.identifier())
            )
          },
          name(module: {
            type: string
            libIdent?: Function
            updateHash: (hash: crypto.Hash) => void
          }): string {
            const hash = crypto.createHash('sha1')
            if (
              // mini-css-extract-plugin
              module.type === `css/mini-extract` ||
              // extract-css-chunks-webpack-plugin (old)
              module.type === `css/extract-chunks` ||
              // extract-css-chunks-webpack-plugin (new)
              module.type === `css/extract-css-chunks`
            ) {
              module.updateHash(hash)
            } else {
              if (!module.libIdent) {
                throw new Error(
                  `Encountered unknown module type: ${module.type}. Please open an issue.`
                )
              }

              hash.update(module.libIdent({ context: dir }))
            }

            return hash.digest('hex').substring(0, 8)
          },
          priority: 30,
          minChunks: 1,
          reuseExistingChunk: true,
        },
        commons: {
          name: 'commons',
          minChunks: totalPages,
          priority: 20,
        },
        shared: {
          name(module, chunks) {
            return crypto
              .createHash('sha1')
              .update(
                chunks.reduce(
                  (acc: string, chunk: webpack.compilation.Chunk) => {
                    return acc + chunk.name
                  },
                  ''
                )
              )
              .digest('hex')
          },
          priority: 10,
          minChunks: 2,
          reuseExistingChunk: true,
        },
      },
      maxInitialRequests: 25,
      minSize: 20000,
    },
  }

  // Select appropriate SplitChunksPlugin config for this build
  let splitChunksConfig: webpack.Options.SplitChunksOptions
  if (dev) {
    splitChunksConfig = splitChunksConfigs.dev
  } else {
    splitChunksConfig = config.experimental.granularChunks
      ? splitChunksConfigs.prodGranular
      : splitChunksConfigs.prod
  }

  const crossOrigin =
    !config.crossOrigin && config.experimental.modern
      ? 'anonymous'
      : config.crossOrigin

  let customAppFile: string | null = config.experimental.css
    ? await findPageFile(pagesDir, '/_app', config.pageExtensions)
    : null
  if (customAppFile) {
    customAppFile = path.resolve(path.join(pagesDir, customAppFile))
  }

  let webpackConfig: webpack.Configuration = {
    externals: !isServer
      ? undefined
      : !isServerless
      ? [
          (context, request, callback) => {
            const notExternalModules = [
              'next/app',
              'next/document',
              'next/link',
              'next/error',
              'string-hash',
              'next/constants',
            ]

            if (notExternalModules.indexOf(request) !== -1) {
              return callback()
            }

            // make sure we don't externalize anything that is
            // supposed to be transpiled
            if (babelIncludeRegexes.some(r => r.test(request))) {
              return callback()
            }

            // Relative requires don't need custom resolution, because they
            // are relative to requests we've already resolved here.
            // Absolute requires (require('/foo')) are extremely uncommon, but
            // also have no need for customization as they're already resolved.
            if (request.startsWith('.') || request.startsWith('/')) {
              return callback()
            }

            // Resolve the import with the webpack provided context, this
            // ensures we're resolving the correct version when multiple
            // exist.
            let res
            try {
              res = resolveRequest(request, `${context}/`)
            } catch (err) {
              // If the request cannot be resolved, we need to tell webpack to
              // "bundle" it so that webpack shows an error (that it cannot be
              // resolved).
              return callback()
            }

            // Same as above, if the request cannot be resolved we need to have
            // webpack "bundle" it so it surfaces the not found error.
            if (!res) {
              return callback()
            }

            // Bundled Node.js code is relocated without its node_modules tree.
            // This means we need to make sure its request resolves to the same
            // package that'll be available at runtime. If it's not identical,
            // we need to bundle the code (even if it _should_ be external).
            let baseRes
            try {
              baseRes = resolveRequest(request, `${dir}/`)
            } catch (err) {}

            // Same as above: if the package, when required from the root,
            // would be different from what the real resolution would use, we
            // cannot externalize it.
            if (baseRes !== res) {
              return callback()
            }

            // Default pages have to be transpiled
            if (
              !res.match(/next[/\\]dist[/\\]next-server[/\\]/) &&
              (res.match(/[/\\]next[/\\]dist[/\\]/) ||
                res.match(/node_modules[/\\]@babel[/\\]runtime[/\\]/))
            ) {
              return callback()
            }

            // Webpack itself has to be compiled because it doesn't always use module relative paths
            if (
              res.match(/node_modules[/\\]webpack/) ||
              res.match(/node_modules[/\\]css-loader/)
            ) {
              return callback()
            }

            // Anything else that is standard JavaScript within `node_modules`
            // can be externalized.
            if (res.match(/node_modules[/\\].*\.js$/)) {
              return callback(undefined, `commonjs ${request}`)
            }

            // Default behavior: bundle the code!
            callback()
          },
        ]
      : [
          // When the 'serverless' target is used all node_modules will be compiled into the output bundles
          // So that the 'serverless' bundles have 0 runtime dependencies
          '@ampproject/toolbox-optimizer', // except this one
        ],
    optimization: {
      checkWasmTypes: false,
      nodeEnv: false,
      splitChunks: isServer ? false : splitChunksConfig,
      runtimeChunk: isServer
        ? undefined
        : { name: CLIENT_STATIC_FILES_RUNTIME_WEBPACK },
      minimize: !(dev || isServer),
      minimizer: [
        // Minify JavaScript
        new TerserPlugin({
          ...terserPluginConfig,
          terserOptions,
        }),
        // Minify CSS
        config.experimental.css &&
          new CssMinimizerPlugin({
            postcssOptions: {
              map: {
                // `inline: false` generates the source map in a separate file.
                // Otherwise, the CSS file is needlessly large.
                inline: false,
                // `annotation: false` skips appending the `sourceMappingURL`
                // to the end of the CSS file. Webpack already handles this.
                annotation: false,
              },
            },
          }),
      ].filter(Boolean),
    },
    recordsPath: path.join(outputPath, 'records.json'),
    context: dir,
    // Kept as function to be backwards compatible
    entry: async () => {
      return {
        ...(clientEntries ? clientEntries : {}),
        ...entrypoints,
        ...(isServer
          ? {
              'init-server.js': 'next-plugin-loader?middleware=on-init-server!',
              'on-error-server.js':
                'next-plugin-loader?middleware=on-error-server!',
            }
          : {}),
      }
    },
    output: {
      path: outputPath,
      filename: ({ chunk }: { chunk: { name: string } }) => {
        // Use `[name]-[contenthash].js` in production
        if (
          !dev &&
          (chunk.name === CLIENT_STATIC_FILES_RUNTIME_MAIN ||
            chunk.name === CLIENT_STATIC_FILES_RUNTIME_WEBPACK ||
            chunk.name === CLIENT_STATIC_FILES_RUNTIME_POLYFILLS)
        ) {
          return chunk.name.replace(/\.js$/, '-[contenthash].js')
        }
        return '[name]'
      },
      libraryTarget: isServer ? 'commonjs2' : 'var',
      hotUpdateChunkFilename: 'static/webpack/[id].[hash].hot-update.js',
      hotUpdateMainFilename: 'static/webpack/[hash].hot-update.json',
      // This saves chunks with the name given via `import()`
      chunkFilename: isServer
        ? `${dev ? '[name]' : '[name].[contenthash]'}.js`
        : `static/chunks/${dev ? '[name]' : '[name].[contenthash]'}.js`,
      strictModuleExceptionHandling: true,
      crossOriginLoading: crossOrigin,
      futureEmitAssets: !dev,
      webassemblyModuleFilename: 'static/wasm/[modulehash].wasm',
    },
    performance: false,
    resolve: resolveConfig,
    resolveLoader: {
      // The loaders Next.js provides
      alias: [
        'emit-file-loader',
        'error-loader',
        'next-babel-loader',
        'next-client-pages-loader',
        'next-data-loader',
        'next-serverless-loader',
        'noop-loader',
        'next-plugin-loader',
      ].reduce((alias, loader) => {
        // using multiple aliases to replace `resolveLoader.modules`
        alias[loader] = path.join(__dirname, 'webpack', 'loaders', loader)

        return alias
      }, {} as Record<string, string>),
      modules: [
        'node_modules',
        ...nodePathList, // Support for NODE_PATH environment variable
      ],
      plugins: [PnpWebpackPlugin],
    },
    // @ts-ignore this is filtered
    module: {
      rules: [
        {
          test: /\.(tsx|ts|js|mjs|jsx)$/,
          include: [dir, ...babelIncludeRegexes],
          exclude: (path: string) => {
            if (babelIncludeRegexes.some(r => r.test(path))) {
              return false
            }
            return /node_modules/.test(path)
          },
          use: config.experimental.babelMultiThread
            ? [
                // Move Babel transpilation into a thread pool (2 workers, unlimited batch size).
                // Applying a cache to the off-thread work avoids paying transfer costs for unchanged modules.
                {
                  loader: 'cache-loader',
                  options: {
                    cacheContext: dir,
                    cacheDirectory: path.join(dir, '.next', 'cache', 'webpack'),
                    cacheIdentifier: `webpack${isServer ? '-server' : ''}${
                      config.experimental.modern ? '-hasmodern' : ''
                    }`,
                  },
                },
                {
                  loader: 'thread-loader',
                  options: {
                    workers: 2,
                    workerParallelJobs: Infinity,
                  },
                },
                defaultLoaders.babel,
              ]
            : defaultLoaders.babel,
        },
      ].filter(Boolean),
    },
    plugins: [
      // This plugin makes sure `output.filename` is used for entry chunks
      new ChunkNamesPlugin(),
      new webpack.DefinePlugin({
        ...Object.keys(config.env).reduce((acc, key) => {
          if (/^(?:NODE_.+)|^(?:__.+)$/i.test(key)) {
            throw new Error(
              `The key "${key}" under "env" in next.config.js is not allowed. https://err.sh/zeit/next.js/env-key-not-allowed`
            )
          }

          return {
            ...acc,
            [`process.env.${key}`]: JSON.stringify(config.env[key]),
          }
        }, {}),
        'process.env.NODE_ENV': JSON.stringify(webpackMode),
        'process.crossOrigin': JSON.stringify(crossOrigin),
        'process.browser': JSON.stringify(!isServer),
        'process.env.__NEXT_TEST_MODE': JSON.stringify(
          process.env.__NEXT_TEST_MODE
        ),
        // This is used in client/dev-error-overlay/hot-dev-client.js to replace the dist directory
        ...(dev && !isServer
          ? {
              'process.env.__NEXT_DIST_DIR': JSON.stringify(distDir),
            }
          : {}),
        'process.env.__NEXT_EXPORT_TRAILING_SLASH': JSON.stringify(
          config.exportTrailingSlash
        ),
        'process.env.__NEXT_MODERN_BUILD': JSON.stringify(
          config.experimental.modern && !dev
        ),
        'process.env.__NEXT_GRANULAR_CHUNKS': JSON.stringify(
          config.experimental.granularChunks && !dev
        ),
        'process.env.__NEXT_BUILD_INDICATOR': JSON.stringify(
          config.devIndicators.buildActivity
        ),
        'process.env.__NEXT_PRERENDER_INDICATOR': JSON.stringify(
          config.devIndicators.autoPrerender
        ),
        'process.env.__NEXT_PLUGINS': JSON.stringify(
          config.experimental.plugins
        ),
        'process.env.__NEXT_STRICT_MODE': JSON.stringify(
          config.reactStrictMode
        ),
        'process.env.__NEXT_REACT_MODE': JSON.stringify(
          config.experimental.reactMode
        ),
        'process.env.__NEXT_ROUTER_BASEPATH': JSON.stringify(
          config.experimental.basePath
        ),
        ...(isServer
          ? {
              // Fix bad-actors in the npm ecosystem (e.g. `node-formidable`)
              // This is typically found in unmaintained modules from the
              // pre-webpack era (common in server-side code)
              'global.GENTLY': JSON.stringify(false),
            }
          : undefined),
      }),
      !isServer &&
        new ReactLoadablePlugin({
          filename: REACT_LOADABLE_MANIFEST,
        }),
      !isServer && new DropClientPage(),
      // Moment.js is an extremely popular library that bundles large locale files
      // by default due to how Webpack interprets its code. This is a practical
      // solution that requires the user to opt into importing specific locales.
      // https://github.com/jmblog/how-to-optimize-momentjs-with-webpack
      config.future.excludeDefaultMomentLocales &&
        new webpack.IgnorePlugin(/^\.\/locale$/, /moment$/),
      ...(dev
        ? (() => {
            // Even though require.cache is server only we have to clear assets from both compilations
            // This is because the client compilation generates the build manifest that's used on the server side
            const {
              NextJsRequireCacheHotReloader,
            } = require('./webpack/plugins/nextjs-require-cache-hot-reloader')
            const {
              UnlinkRemovedPagesPlugin,
            } = require('./webpack/plugins/unlink-removed-pages-plugin')
            const devPlugins = [
              new UnlinkRemovedPagesPlugin(),
              new webpack.NoEmitOnErrorsPlugin(),
              new NextJsRequireCacheHotReloader(),
            ]

            if (!isServer) {
              const AutoDllPlugin = importAutoDllPlugin({ distDir })
              devPlugins.push(
                new AutoDllPlugin({
                  filename: '[name]_[hash].js',
                  path: './static/development/dll',
                  context: dir,
                  entry: {
                    dll: ['react', 'react-dom'],
                  },
                  config: {
                    devtool,
                    mode: webpackMode,
                    resolve: resolveConfig,
                  },
                })
              )
              devPlugins.push(new webpack.HotModuleReplacementPlugin())
            }

            return devPlugins
          })()
        : []),
      !dev && new webpack.HashedModuleIdsPlugin(),
      !dev &&
        new webpack.IgnorePlugin({
          checkResource: (resource: string) => {
            return /react-is/.test(resource)
          },
          checkContext: (context: string) => {
            return (
              /next-server[\\/]dist[\\/]/.test(context) ||
              /next[\\/]dist[\\/]/.test(context)
            )
          },
        }),
      isServerless && isServer && new ServerlessPlugin(),
      isServer && new PagesManifestPlugin(isLikeServerless),
      target === 'server' &&
        isServer &&
        new NextJsSSRModuleCachePlugin({ outputPath }),
      isServer && new NextJsSsrImportPlugin(),
      !isServer &&
        new BuildManifestPlugin({
          buildId,
          clientManifest: config.experimental.granularChunks,
          modern: config.experimental.modern,
        }),
      tracer &&
        new ProfilingPlugin({
          tracer,
        }),
      !isServer &&
        useTypeScript &&
        !ignoreTypeScriptErrors &&
        new ForkTsCheckerWebpackPlugin(
          PnpWebpackPlugin.forkTsCheckerOptions({
            typescript: typeScriptPath,
            async: dev,
            useTypescriptIncrementalApi: true,
            checkSyntacticErrors: true,
            tsconfig: tsConfigPath,
            reportFiles: ['**', '!**/__tests__/**', '!**/?(*.)(spec|test).*'],
            compilerOptions: { isolatedModules: true, noEmit: true },
            silent: true,
            formatter: 'codeframe',
          })
        ),
      config.experimental.modern &&
        !isServer &&
        !dev &&
        new NextEsmPlugin({
          filename: (getFileName: Function | string) => (...args: any[]) => {
            const name =
              typeof getFileName === 'function'
                ? getFileName(...args)
                : getFileName

            return name.includes('.js')
              ? name.replace(/\.js$/, '.module.js')
              : escapePathVariables(
                  args[0].chunk.name.replace(/\.js$/, '.module.js')
                )
          },
          chunkFilename: (inputChunkName: string) =>
            inputChunkName.replace(/\.js$/, '.module.js'),
        }),
      config.experimental.conformance &&
        !dev &&
        new WebpackConformancePlugin({
          tests: [new MinificationConformanceCheck()],
        }),
    ].filter((Boolean as any) as ExcludesFalse),
  }

  webpackConfig = await buildConfiguration(webpackConfig, {
    rootDirectory: dir,
    customAppFile,
    isDevelopment: dev,
    isServer,
    hasSupportCss: !!config.experimental.css,
    hasSupportScss: !!config.experimental.scss,
    assetPrefix: config.assetPrefix || '',
  })

  if (typeof config.webpack === 'function') {
    webpackConfig = config.webpack(webpackConfig, {
      dir,
      dev,
      isServer,
      buildId,
      config,
      defaultLoaders,
      totalPages,
      webpack,
    })

    // @ts-ignore: Property 'then' does not exist on type 'Configuration'
    if (typeof webpackConfig.then === 'function') {
      console.warn(
        '> Promise returned in next config. https://err.sh/zeit/next.js/promise-in-next-config'
      )
    }
  }

  function canMatchCss(rule: webpack.RuleSetCondition | undefined): boolean {
    if (!rule) {
      return false
    }

    const fileNames = [
      '/tmp/test.css',
      '/tmp/test.scss',
      '/tmp/test.sass',
      '/tmp/test.less',
      '/tmp/test.styl',
    ]

    if (rule instanceof RegExp && fileNames.some(input => rule.test(input))) {
      return true
    }

    if (typeof rule === 'function') {
      if (
        fileNames.some(input => {
          try {
            if (rule(input)) {
              return true
            }
          } catch (_) {}
          return false
        })
      ) {
        return true
      }
    }

    if (Array.isArray(rule) && rule.some(canMatchCss)) {
      return true
    }

    return false
  }

  if (config.experimental.css) {
    const hasUserCssConfig =
      webpackConfig.module?.rules.some(
        rule => canMatchCss(rule.test) || canMatchCss(rule.include)
      ) ?? false

    if (hasUserCssConfig) {
      if (webpackConfig.module?.rules.length) {
        // Remove default CSS Loader
        webpackConfig.module.rules = webpackConfig.module.rules.filter(
          r =>
            !(
              typeof r.oneOf?.[0]?.options === 'object' &&
              r.oneOf[0].options.__next_css_remove === true
            )
        )
      }
      if (webpackConfig.plugins?.length) {
        // Disable CSS Extraction Plugin
        webpackConfig.plugins = webpackConfig.plugins.filter(
          p => (p as any).__next_css_remove !== true
        )
      }
      if (webpackConfig.optimization?.minimizer?.length) {
        // Disable CSS Minifier
        webpackConfig.optimization.minimizer = webpackConfig.optimization.minimizer.filter(
          e => (e as any).__next_css_remove !== true
        )
      }
    } else {
      await __overrideCssConfiguration(dir, !dev, webpackConfig)
    }
  }

  // check if using @zeit/next-typescript and show warning
  if (
    isServer &&
    webpackConfig.module &&
    Array.isArray(webpackConfig.module.rules)
  ) {
    let foundTsRule = false

    webpackConfig.module.rules = webpackConfig.module.rules.filter(
      (rule): boolean => {
        if (!(rule.test instanceof RegExp)) return true
        if ('noop.ts'.match(rule.test) && !'noop.js'.match(rule.test)) {
          // remove if it matches @zeit/next-typescript
          foundTsRule = rule.use === defaultLoaders.babel
          return !foundTsRule
        }
        return true
      }
    )

    if (foundTsRule) {
      console.warn(
        '\n@zeit/next-typescript is no longer needed since Next.js has built-in support for TypeScript now. Please remove it from your next.config.js and your .babelrc\n'
      )
    }
  }

  // Patch `@zeit/next-sass`, `@zeit/next-less`, `@zeit/next-stylus` for compatibility
  if (webpackConfig.module && Array.isArray(webpackConfig.module.rules)) {
    ;[].forEach.call(webpackConfig.module.rules, function(
      rule: webpack.RuleSetRule
    ) {
      if (!(rule.test instanceof RegExp && Array.isArray(rule.use))) {
        return
      }

      const isSass =
        rule.test.source === '\\.scss$' || rule.test.source === '\\.sass$'
      const isLess = rule.test.source === '\\.less$'
      const isCss = rule.test.source === '\\.css$'
      const isStylus = rule.test.source === '\\.styl$'

      // Check if the rule we're iterating over applies to Sass, Less, or CSS
      if (!(isSass || isLess || isCss || isStylus)) {
        return
      }

      ;[].forEach.call(rule.use, function(use: webpack.RuleSetUseItem) {
        if (
          !(
            use &&
            typeof use === 'object' &&
            // Identify use statements only pertaining to `css-loader`
            (use.loader === 'css-loader' ||
              use.loader === 'css-loader/locals') &&
            use.options &&
            typeof use.options === 'object' &&
            // The `minimize` property is a good heuristic that we need to
            // perform this hack. The `minimize` property was only valid on
            // old `css-loader` versions. Custom setups (that aren't next-sass,
            // next-less or next-stylus) likely have the newer version.
            // We still handle this gracefully below.
            (Object.prototype.hasOwnProperty.call(use.options, 'minimize') ||
              Object.prototype.hasOwnProperty.call(
                use.options,
                'exportOnlyLocals'
              ))
          )
        ) {
          return
        }

        // Try to monkey patch within a try-catch. We shouldn't fail the build
        // if we cannot pull this off.
        // The user may not even be using the `next-sass` or `next-less` or
        // `next-stylus` plugins.
        // If it does work, great!
        try {
          // Resolve the version of `@zeit/next-css` as depended on by the Sass,
          // Less or Stylus plugin.
          const correctNextCss = resolveRequest(
            '@zeit/next-css',
            isCss
              ? // Resolve `@zeit/next-css` from the base directory
                `${dir}/`
              : // Else, resolve it from the specific plugins
                require.resolve(
                  isSass
                    ? '@zeit/next-sass'
                    : isLess
                    ? '@zeit/next-less'
                    : isStylus
                    ? '@zeit/next-stylus'
                    : 'next'
                )
          )

          // If we found `@zeit/next-css` ...
          if (correctNextCss) {
            // ... resolve the version of `css-loader` shipped with that
            // package instead of whichever was hoisted highest in your
            // `node_modules` tree.
            const correctCssLoader = resolveRequest(use.loader, correctNextCss)
            if (correctCssLoader) {
              // We saved the user from a failed build!
              use.loader = correctCssLoader
            }
          }
        } catch (_) {
          // The error is not required to be handled.
        }
      })
    })
  }

  // Backwards compat for `main.js` entry key
  const originalEntry: any = webpackConfig.entry
  if (typeof originalEntry !== 'undefined') {
    webpackConfig.entry = async () => {
      const entry: WebpackEntrypoints =
        typeof originalEntry === 'function'
          ? await originalEntry()
          : originalEntry
      // Server compilation doesn't have main.js
      if (clientEntries && entry['main.js'] && entry['main.js'].length > 0) {
        const originalFile = clientEntries[CLIENT_STATIC_FILES_RUNTIME_MAIN]
        // @ts-ignore TODO: investigate type error
        entry[CLIENT_STATIC_FILES_RUNTIME_MAIN] = [
          ...entry['main.js'],
          originalFile,
        ]
      }
      delete entry['main.js']

      return entry
    }
  }

  if (!dev) {
    // @ts-ignore entry is always a function
    webpackConfig.entry = await webpackConfig.entry()
  }

  return webpackConfig
}<|MERGE_RESOLUTION|>--- conflicted
+++ resolved
@@ -63,14 +63,9 @@
 
   const stubWindowFetch = path.join(__dirname, 'polyfills', 'fetch', 'index.js')
   const stubObjectAssign = path.join(__dirname, 'polyfills', 'object-assign.js')
-  const stubPromise = path.join(__dirname, 'polyfills', 'promise.js')
 
   const shimAssign = path.join(__dirname, 'polyfills', 'object.assign')
   return {
-<<<<<<< HEAD
-=======
-    // Polyfill: Window#fetch
->>>>>>> 53eccbed
     unfetch$: stubWindowFetch,
     'isomorphic-unfetch$': stubWindowFetch,
     'whatwg-fetch$': path.join(
@@ -82,11 +77,6 @@
 
     // Polyfill: Object.assign
     'object-assign$': stubObjectAssign,
-<<<<<<< HEAD
-=======
-    '@babel/runtime-corejs2/core-js/object/assign': stubObjectAssign,
-    '@babel/runtime-corejs2/core-js/promise': stubPromise,
->>>>>>> 53eccbed
 
     // Stub Package: object.assign
     'object.assign/auto': path.join(shimAssign, 'auto.js'),
