import ReactRefreshWebpackPlugin from '@next/react-refresh-utils/ReactRefreshWebpackPlugin'
import chalk from 'chalk'
import crypto from 'crypto'
import { readFileSync } from 'fs'
import { codeFrameColumns } from 'next/dist/compiled/babel/code-frame'
import semver from 'next/dist/compiled/semver'
import { webpack } from 'next/dist/compiled/webpack/webpack'
import type { webpack5 } from 'next/dist/compiled/webpack/webpack'
import path, { join as pathJoin, relative as relativePath } from 'path'
import escapeRegExp from 'next/dist/compiled/escape-string-regexp'
import {
  DOT_NEXT_ALIAS,
  NEXT_PROJECT_ROOT,
  NEXT_PROJECT_ROOT_DIST_CLIENT,
  PAGES_DIR_ALIAS,
  MIDDLEWARE_ROUTE,
} from '../lib/constants'
import { fileExists } from '../lib/file-exists'
import { getPackageVersion } from '../lib/get-package-version'
import { CustomRoutes } from '../lib/load-custom-routes.js'
import { getTypeScriptConfiguration } from '../lib/typescript/getTypeScriptConfiguration'
import {
  CLIENT_STATIC_FILES_RUNTIME_AMP,
  CLIENT_STATIC_FILES_RUNTIME_MAIN,
  CLIENT_STATIC_FILES_RUNTIME_POLYFILLS_SYMBOL,
  CLIENT_STATIC_FILES_RUNTIME_REACT_REFRESH,
  CLIENT_STATIC_FILES_RUNTIME_WEBPACK,
  REACT_LOADABLE_MANIFEST,
  SERVERLESS_DIRECTORY,
  SERVER_DIRECTORY,
} from '../shared/lib/constants'
import { execOnce } from '../shared/lib/utils'
import { NextConfigComplete } from '../server/config-shared'
import { finalizeEntrypoint } from './entries'
import * as Log from './output/log'
import { build as buildConfiguration } from './webpack/config'
import { __overrideCssConfiguration } from './webpack/config/blocks/css/overrideCssConfiguration'
import MiddlewarePlugin from './webpack/plugins/middleware-plugin'
import BuildManifestPlugin from './webpack/plugins/build-manifest-plugin'
import { JsConfigPathsPlugin } from './webpack/plugins/jsconfig-paths-plugin'
import { DropClientPage } from './webpack/plugins/next-drop-client-page-plugin'
import { TraceEntryPointsPlugin } from './webpack/plugins/next-trace-entrypoints-plugin'
import NextJsSsrImportPlugin from './webpack/plugins/nextjs-ssr-import'
import PagesManifestPlugin from './webpack/plugins/pages-manifest-plugin'
import { ProfilingPlugin } from './webpack/plugins/profiling-plugin'
import { ReactLoadablePlugin } from './webpack/plugins/react-loadable-plugin'
import { ServerlessPlugin } from './webpack/plugins/serverless-plugin'
import { WellKnownErrorsPlugin } from './webpack/plugins/wellknown-errors-plugin'
import { regexLikeCss } from './webpack/config/blocks/css'
import { CopyFilePlugin } from './webpack/plugins/copy-file-plugin'
import { TelemetryPlugin } from './webpack/plugins/telemetry-plugin'
import type { Span } from '../trace'
import isError from '../lib/is-error'

type ExcludesFalse = <T>(x: T | false) => x is T

const devtoolRevertWarning = execOnce(
  (devtool: webpack.Configuration['devtool']) => {
    console.warn(
      chalk.yellow.bold('Warning: ') +
        chalk.bold(`Reverting webpack devtool to '${devtool}'.\n`) +
        'Changing the webpack devtool in development mode will cause severe performance regressions.\n' +
        'Read more: https://nextjs.org/docs/messages/improper-devtool'
    )
  }
)

let loggedSwcDisabled = false

function parseJsonFile(filePath: string) {
  const JSON5 = require('next/dist/compiled/json5')
  const contents = readFileSync(filePath, 'utf8')

  // Special case an empty file
  if (contents.trim() === '') {
    return {}
  }

  try {
    return JSON5.parse(contents)
  } catch (err) {
    if (!isError(err)) throw err
    const codeFrame = codeFrameColumns(
      String(contents),
      {
        start: {
          line: (err as Error & { lineNumber?: number }).lineNumber || 0,
          column: (err as Error & { columnNumber?: number }).columnNumber || 0,
        },
      },
      { message: err.message, highlightCode: true }
    )
    throw new Error(`Failed to parse "${filePath}":\n${codeFrame}`)
  }
}

function getOptimizedAliases(isServer: boolean): { [pkg: string]: string } {
  if (isServer) {
    return {}
  }

  const stubWindowFetch = path.join(__dirname, 'polyfills', 'fetch', 'index.js')
  const stubObjectAssign = path.join(__dirname, 'polyfills', 'object-assign.js')

  const shimAssign = path.join(__dirname, 'polyfills', 'object.assign')
  return Object.assign(
    {},
    {
      unfetch$: stubWindowFetch,
      'isomorphic-unfetch$': stubWindowFetch,
      'whatwg-fetch$': path.join(
        __dirname,
        'polyfills',
        'fetch',
        'whatwg-fetch.js'
      ),
    },
    {
      'object-assign$': stubObjectAssign,

      // Stub Package: object.assign
      'object.assign/auto': path.join(shimAssign, 'auto.js'),
      'object.assign/implementation': path.join(
        shimAssign,
        'implementation.js'
      ),
      'object.assign$': path.join(shimAssign, 'index.js'),
      'object.assign/polyfill': path.join(shimAssign, 'polyfill.js'),
      'object.assign/shim': path.join(shimAssign, 'shim.js'),

      // Replace: full URL polyfill with platform-based polyfill
      url: require.resolve('next/dist/compiled/native-url'),
    }
  )
}

type ClientEntries = {
  [key: string]: string | string[]
}

export function attachReactRefresh(
  webpackConfig: webpack.Configuration,
  targetLoader: webpack.RuleSetUseItem
) {
  let injections = 0
  const reactRefreshLoaderName = '@next/react-refresh-utils/loader'
  const reactRefreshLoader = require.resolve(reactRefreshLoaderName)
  webpackConfig.module?.rules.forEach((rule) => {
    const curr = rule.use
    // When the user has configured `defaultLoaders.babel` for a input file:
    if (curr === targetLoader) {
      ++injections
      rule.use = [reactRefreshLoader, curr as webpack.RuleSetUseItem]
    } else if (
      Array.isArray(curr) &&
      curr.some((r) => r === targetLoader) &&
      // Check if loader already exists:
      !curr.some(
        (r) => r === reactRefreshLoader || r === reactRefreshLoaderName
      )
    ) {
      ++injections
      const idx = curr.findIndex((r) => r === targetLoader)
      // Clone to not mutate user input
      rule.use = [...curr]

      // inject / input: [other, babel] output: [other, refresh, babel]:
      rule.use.splice(idx, 0, reactRefreshLoader)
    }
  })

  if (injections) {
    Log.info(
      `automatically enabled Fast Refresh for ${injections} custom loader${
        injections > 1 ? 's' : ''
      }`
    )
  }
}

export const NODE_RESOLVE_OPTIONS = {
  dependencyType: 'commonjs',
  modules: ['node_modules'],
  fallback: false,
  exportsFields: ['exports'],
  importsFields: ['imports'],
  conditionNames: ['node', 'require'],
  descriptionFiles: ['package.json'],
  extensions: ['.js', '.json', '.node'],
  enforceExtensions: false,
  symlinks: true,
  mainFields: ['main'],
  mainFiles: ['index'],
  roots: [],
  fullySpecified: false,
  preferRelative: false,
  preferAbsolute: false,
  restrictions: [],
}

export const NODE_BASE_RESOLVE_OPTIONS = {
  ...NODE_RESOLVE_OPTIONS,
  alias: false,
}

export const NODE_ESM_RESOLVE_OPTIONS = {
  ...NODE_RESOLVE_OPTIONS,
  alias: false,
  dependencyType: 'esm',
  conditionNames: ['node', 'import'],
  fullySpecified: true,
}

export const NODE_BASE_ESM_RESOLVE_OPTIONS = {
  ...NODE_ESM_RESOLVE_OPTIONS,
  alias: false,
}

let TSCONFIG_WARNED = false

export const nextImageLoaderRegex =
  /\.(png|jpg|jpeg|gif|webp|avif|ico|bmp|svg)$/i

export default async function getBaseWebpackConfig(
  dir: string,
  {
    buildId,
    config,
    dev = false,
    isServer = false,
    pagesDir,
    target = 'server',
    reactProductionProfiling = false,
    entrypoints,
    rewrites,
    isDevFallback = false,
    runWebpackSpan,
  }: {
    buildId: string
    config: NextConfigComplete
    dev?: boolean
    isServer?: boolean
    pagesDir: string
    target?: string
    reactProductionProfiling?: boolean
    entrypoints: webpack5.EntryObject
    rewrites: CustomRoutes['rewrites']
    isDevFallback?: boolean
    runWebpackSpan: Span
  }
): Promise<webpack.Configuration> {
  const hasRewrites =
    rewrites.beforeFiles.length > 0 ||
    rewrites.afterFiles.length > 0 ||
    rewrites.fallback.length > 0
  const hasReactRefresh: boolean = dev && !isServer
  const reactDomVersion = await getPackageVersion({
    cwd: dir,
    name: 'react-dom',
  })
  const hasReact18: boolean =
    Boolean(reactDomVersion) &&
    (semver.gte(reactDomVersion!, '18.0.0') ||
      semver.coerce(reactDomVersion)?.version === '18.0.0')
  const hasReactPrerelease =
    Boolean(reactDomVersion) && semver.prerelease(reactDomVersion!) != null
  const hasReactRoot: boolean = config.experimental.reactRoot || hasReact18

  // Only inform during one of the builds
  if (!isServer) {
    if (hasReactRoot) {
      Log.info('Using the createRoot API for React')
    }
    if (hasReactPrerelease) {
      Log.warn(
        `You are using an unsupported prerelease of 'react-dom' which may cause ` +
          `unexpected or broken application behavior. Continue at your own risk.`
      )
    }
  }

  const babelConfigFile = await [
    '.babelrc',
    '.babelrc.json',
    '.babelrc.js',
    '.babelrc.mjs',
    '.babelrc.cjs',
    'babel.config.js',
    'babel.config.json',
    'babel.config.mjs',
    'babel.config.cjs',
  ].reduce(async (memo: Promise<string | undefined>, filename) => {
    const configFilePath = path.join(dir, filename)
    return (
      (await memo) ||
      ((await fileExists(configFilePath)) ? configFilePath : undefined)
    )
  }, Promise.resolve(undefined))

  const distDir = path.join(dir, config.distDir)

  const useSWCLoader = !babelConfigFile
  if (!loggedSwcDisabled && !useSWCLoader && babelConfigFile) {
    Log.warn(
      `Disabled SWC because of custom Babel configuration "${path.relative(
        dir,
        babelConfigFile
      )}" https://nextjs.org/docs/messages/swc-disabled`
    )
    loggedSwcDisabled = true
  }

  const getBabelOrSwcLoader = (isMiddleware: boolean) => {
    return useSWCLoader
      ? {
          loader: 'next-swc-loader',
          options: {
            isServer: isMiddleware || isServer,
            pagesDir,
            hasReactRefresh: !isMiddleware && hasReactRefresh,
          },
        }
      : {
          loader: require.resolve('./babel/loader/index'),
          options: {
            configFile: babelConfigFile,
            isServer: isMiddleware ? true : isServer,
            distDir,
            pagesDir,
            cwd: dir,
            development: dev,
            hasReactRefresh: isMiddleware ? false : hasReactRefresh,
            hasJsxRuntime: true,
          },
        }
  }

  const defaultLoaders = {
    babel: getBabelOrSwcLoader(false),
  }

  const babelIncludeRegexes: RegExp[] = [
    /next[\\/]dist[\\/]shared[\\/]lib/,
    /next[\\/]dist[\\/]client/,
    /next[\\/]dist[\\/]pages/,
    /[\\/](strip-ansi|ansi-regex)[\\/]/,
  ]

  // Support for NODE_PATH
  const nodePathList = (process.env.NODE_PATH || '')
    .split(process.platform === 'win32' ? ';' : ':')
    .filter((p) => !!p)

  const isServerless = target === 'serverless'
  const isServerlessTrace = target === 'experimental-serverless-trace'
  // Intentionally not using isTargetLikeServerless helper
  const isLikeServerless = isServerless || isServerlessTrace

  const outputDir = isLikeServerless ? SERVERLESS_DIRECTORY : SERVER_DIRECTORY
  const outputPath = path.join(distDir, isServer ? outputDir : '')
  const totalPages = Object.keys(entrypoints).length
  const clientEntries = !isServer
    ? ({
        // Backwards compatibility
        'main.js': [],
        ...(dev
          ? {
              [CLIENT_STATIC_FILES_RUNTIME_REACT_REFRESH]: require.resolve(
                `@next/react-refresh-utils/runtime`
              ),
              [CLIENT_STATIC_FILES_RUNTIME_AMP]:
                `./` +
                relativePath(
                  dir,
                  pathJoin(NEXT_PROJECT_ROOT_DIST_CLIENT, 'dev', 'amp-dev')
                ).replace(/\\/g, '/'),
            }
          : {}),
        [CLIENT_STATIC_FILES_RUNTIME_MAIN]:
          `./` +
          path
            .relative(
              dir,
              path.join(
                NEXT_PROJECT_ROOT_DIST_CLIENT,
                dev ? `next-dev.js` : 'next.js'
              )
            )
            .replace(/\\/g, '/'),
      } as ClientEntries)
    : undefined

  let typeScriptPath: string | undefined
  try {
    typeScriptPath = require.resolve('typescript', { paths: [dir] })
  } catch (_) {}
  const tsConfigPath = path.join(dir, config.typescript.tsconfigPath)
  const useTypeScript = Boolean(
    typeScriptPath && (await fileExists(tsConfigPath))
  )

  let jsConfig
  // jsconfig is a subset of tsconfig
  if (useTypeScript) {
    if (
      config.typescript.tsconfigPath !== 'tsconfig.json' &&
      TSCONFIG_WARNED === false
    ) {
      TSCONFIG_WARNED = true
      Log.info(`Using tsconfig file: ${config.typescript.tsconfigPath}`)
    }

    const ts = (await Promise.resolve(
      require(typeScriptPath!)
    )) as typeof import('typescript')
    const tsConfig = await getTypeScriptConfiguration(ts, tsConfigPath, true)
    jsConfig = { compilerOptions: tsConfig.options }
  }

  const jsConfigPath = path.join(dir, 'jsconfig.json')
  if (!useTypeScript && (await fileExists(jsConfigPath))) {
    jsConfig = parseJsonFile(jsConfigPath)
  }

  let resolvedBaseUrl
  if (jsConfig?.compilerOptions?.baseUrl) {
    resolvedBaseUrl = path.resolve(dir, jsConfig.compilerOptions.baseUrl)
  }

  function getReactProfilingInProduction() {
    if (reactProductionProfiling) {
      return {
        'react-dom$': 'react-dom/profiling',
        'scheduler/tracing': 'scheduler/tracing-profiling',
      }
    }
  }

  // tell webpack where to look for _app and _document
  // using aliases to allow falling back to the default
  // version when removed or not present
  const clientResolveRewrites = require.resolve(
    '../shared/lib/router/utils/resolve-rewrites'
  )

  const customAppAliases: { [key: string]: string[] } = {}
  const customErrorAlias: { [key: string]: string[] } = {}
  const customDocumentAliases: { [key: string]: string[] } = {}

  if (dev) {
    customAppAliases[`${PAGES_DIR_ALIAS}/_app`] = [
      ...config.pageExtensions.reduce((prev, ext) => {
        prev.push(path.join(pagesDir, `_app.${ext}`))
        return prev
      }, [] as string[]),
      'next/dist/pages/_app.js',
    ]
    customAppAliases[`${PAGES_DIR_ALIAS}/_error`] = [
      ...config.pageExtensions.reduce((prev, ext) => {
        prev.push(path.join(pagesDir, `_error.${ext}`))
        return prev
      }, [] as string[]),
      'next/dist/pages/_error.js',
    ]
    customDocumentAliases[`${PAGES_DIR_ALIAS}/_document`] = [
      ...config.pageExtensions.reduce((prev, ext) => {
        prev.push(path.join(pagesDir, `_document.${ext}`))
        return prev
      }, [] as string[]),
      'next/dist/pages/_document.js',
    ]
  }

  const resolveConfig = {
    // Disable .mjs for node_modules bundling
    extensions: isServer
      ? [
          '.js',
          '.mjs',
          ...(useTypeScript ? ['.tsx', '.ts'] : []),
          '.jsx',
          '.json',
          '.wasm',
        ]
      : [
          '.mjs',
          '.js',
          ...(useTypeScript ? ['.tsx', '.ts'] : []),
          '.jsx',
          '.json',
          '.wasm',
        ],
    modules: [
      'node_modules',
      ...nodePathList, // Support for NODE_PATH environment variable
    ],
    alias: {
      next: NEXT_PROJECT_ROOT,

      ...customAppAliases,
      ...customErrorAlias,
      ...customDocumentAliases,

      [PAGES_DIR_ALIAS]: pagesDir,
      [DOT_NEXT_ALIAS]: distDir,
      ...getOptimizedAliases(isServer),
      ...getReactProfilingInProduction(),

      ...(!isServer
        ? {
            [clientResolveRewrites]: hasRewrites
              ? clientResolveRewrites
              : // With webpack 5 an alias can be pointed to false to noop
                false,
          }
        : {}),
    },
    ...(!isServer
      ? {
          // Full list of old polyfills is accessible here:
          // https://github.com/webpack/webpack/blob/2a0536cf510768111a3a6dceeb14cb79b9f59273/lib/ModuleNotFoundError.js#L13-L42
          fallback: {
            assert: require.resolve('assert/'),
            buffer: require.resolve('buffer/'),
            constants: require.resolve('constants-browserify'),
            crypto: require.resolve('crypto-browserify'),
            domain: require.resolve('domain-browser'),
            http: require.resolve('stream-http'),
            https: require.resolve('https-browserify'),
            os: require.resolve('os-browserify/browser'),
            path: require.resolve('path-browserify'),
            punycode: require.resolve('punycode'),
            process: require.resolve('process/browser'),
            // Handled in separate alias
            querystring: require.resolve('querystring-es3'),
            stream: require.resolve('stream-browserify'),
            string_decoder: require.resolve('string_decoder'),
            sys: require.resolve('util/'),
            timers: require.resolve('timers-browserify'),
            tty: require.resolve('tty-browserify'),
            // Handled in separate alias
            // url: require.resolve('url/'),
            util: require.resolve('util/'),
            vm: require.resolve('vm-browserify'),
            zlib: require.resolve('browserify-zlib'),
            events: require.resolve('events'),
          },
        }
      : undefined),
    mainFields: isServer ? ['main', 'module'] : ['browser', 'module', 'main'],
    plugins: [],
  }

  const terserOptions: any = {
    parse: {
      ecma: 8,
    },
    compress: {
      ecma: 5,
      warnings: false,
      // The following two options are known to break valid JavaScript code
      comparisons: false,
      inline: 2, // https://github.com/vercel/next.js/issues/7178#issuecomment-493048965
    },
    mangle: { safari10: true },
    output: {
      ecma: 5,
      safari10: true,
      comments: false,
      // Fixes usage of Emoji and certain Regex
      ascii_only: true,
    },
  }

  const isModuleCSS = (module: { type: string }): boolean => {
    return (
      // mini-css-extract-plugin
      module.type === `css/mini-extract` ||
      // extract-css-chunks-webpack-plugin (old)
      module.type === `css/extract-chunks` ||
      // extract-css-chunks-webpack-plugin (new)
      module.type === `css/extract-css-chunks`
    )
  }

<<<<<<< HEAD
  const getPackagePath = (name: string, relativeToPath: string) => {
    const packageJsonPath = require.resolve(`${name}/package.json`, {
      paths: [relativeToPath],
    })
    // Include a trailing slash so that a `.startsWith(packagePath)` check avoids false positives
    // when one package name starts with the full name of a different package.
    // For example:
    //   "node_modules/react-slider".startsWith("node_modules/react")  // true
    //   "node_modules/react-slider".startsWith("node_modules/react/") // false
    return path.join(packageJsonPath, '../')
  }

  // Packages which will be split into the 'framework' chunk.
  // Only top-level packages are included, e.g. nested copies like
  // 'node_modules/react-scroll-parallax/node_modules/prop-types' are not included.
  const topLevelFrameworkPaths = [
    getPackagePath('react', dir),
    getPackagePath('react-dom', dir),
    getPackagePath('scheduler', require.resolve('react-dom', { paths: [dir] })),
    getPackagePath(
      'use-subscription',
      require.resolve('next', { paths: [dir] })
    ),
  ]

  // Contains various versions of the Webpack SplitChunksPlugin used in different build types
  const splitChunksConfigs: {
    [propName: string]: webpack.Options.SplitChunksOptions | false
  } = {
    dev: {
      cacheGroups: {
        default: false,
        vendors: false,
      },
    },
    prodGranular: {
      // Keep main and _app chunks unsplitted in webpack 5
      // as we don't need a separate vendor chunk from that
      // and all other chunk depend on them so there is no
      // duplication that need to be pulled out.
      chunks: isWebpack5
        ? (chunk) => !/^(polyfills|main|pages\/_app)$/.test(chunk.name)
        : 'all',
      cacheGroups: {
        framework: {
          chunks: 'all',
          name: 'framework',
          test(module) {
            const resource =
              module.nameForCondition && module.nameForCondition()
            if (!resource) {
              return false
            }
            return topLevelFrameworkPaths.some((packagePath) =>
              resource.startsWith(packagePath)
            )
          },
          priority: 40,
          // Don't let webpack eliminate this chunk (prevents this chunk from
          // becoming a part of the commons chunk)
          enforce: true,
        },
        lib: {
          test(module: {
            size: Function
            nameForCondition: Function
          }): boolean {
            return (
              module.size() > 160000 &&
              /node_modules[/\\]/.test(module.nameForCondition() || '')
            )
=======
  // Select appropriate SplitChunksPlugin config for this build
  const splitChunksConfig: webpack.Options.SplitChunksOptions | false = dev
    ? false
    : {
        // Keep main and _app chunks unsplitted in webpack 5
        // as we don't need a separate vendor chunk from that
        // and all other chunk depend on them so there is no
        // duplication that need to be pulled out.
        chunks: (chunk) =>
          !/^(polyfills|main|pages\/_app)$/.test(chunk.name) &&
          !MIDDLEWARE_ROUTE.test(chunk.name),
        cacheGroups: {
          framework: {
            chunks: (chunk: webpack.compilation.Chunk) =>
              !chunk.name?.match(MIDDLEWARE_ROUTE),
            name: 'framework',
            // This regex ignores nested copies of framework libraries so they're
            // bundled with their issuer.
            // https://github.com/vercel/next.js/pull/9012
            test: /(?<!node_modules.*)[\\/]node_modules[\\/](react|react-dom|scheduler|prop-types|use-subscription)[\\/]/,
            priority: 40,
            // Don't let webpack eliminate this chunk (prevents this chunk from
            // becoming a part of the commons chunk)
            enforce: true,
>>>>>>> 9f0330f3
          },
          lib: {
            test(module: {
              size: Function
              nameForCondition: Function
            }): boolean {
              return (
                module.size() > 160000 &&
                /node_modules[/\\]/.test(module.nameForCondition() || '')
              )
            },
            name(module: {
              type: string
              libIdent?: Function
              updateHash: (hash: crypto.Hash) => void
            }): string {
              const hash = crypto.createHash('sha1')
              if (isModuleCSS(module)) {
                module.updateHash(hash)
              } else {
                if (!module.libIdent) {
                  throw new Error(
                    `Encountered unknown module type: ${module.type}. Please open an issue.`
                  )
                }

                hash.update(module.libIdent({ context: dir }))
              }

              return hash.digest('hex').substring(0, 8)
            },
            priority: 30,
            minChunks: 1,
            reuseExistingChunk: true,
          },
          commons: {
            name: 'commons',
            minChunks: totalPages,
            priority: 20,
          },
          middleware: {
            chunks: (chunk: webpack.compilation.Chunk) =>
              chunk.name?.match(MIDDLEWARE_ROUTE),
            filename: 'server/middleware-chunks/[name].js',
            minChunks: 2,
            enforce: true,
          },
        },
        maxInitialRequests: 25,
        minSize: 20000,
      }

  const crossOrigin = config.crossOrigin

  const esmExternals = !!config.experimental?.esmExternals
  const looseEsmExternals = config.experimental?.esmExternals === 'loose'

  async function handleExternals(
    context: string,
    request: string,
    dependencyType: string,
    getResolve: (
      options: any
    ) => (
      resolveContext: string,
      resolveRequest: string
    ) => Promise<[string | null, boolean]>
  ) {
    // We need to externalize internal requests for files intended to
    // not be bundled.

    const isLocal: boolean =
      request.startsWith('.') ||
      // Always check for unix-style path, as webpack sometimes
      // normalizes as posix.
      path.posix.isAbsolute(request) ||
      // When on Windows, we also want to check for Windows-specific
      // absolute paths.
      (process.platform === 'win32' && path.win32.isAbsolute(request))

    // Relative requires don't need custom resolution, because they
    // are relative to requests we've already resolved here.
    // Absolute requires (require('/foo')) are extremely uncommon, but
    // also have no need for customization as they're already resolved.
    if (!isLocal) {
      if (/^(?:next$|react(?:$|\/))/.test(request)) {
        return `commonjs ${request}`
      }

      const notExternalModules =
        /^(?:private-next-pages\/|next\/(?:dist\/pages\/|(?:app|document|link|image|constants|dynamic)$)|string-hash$)/
      if (notExternalModules.test(request)) {
        return
      }
    }

    // When in esm externals mode, and using import, we resolve with
    // ESM resolving options.
    const isEsmRequested = dependencyType === 'esm'
    const preferEsm = esmExternals && isEsmRequested

    const resolve = getResolve(
      preferEsm ? NODE_ESM_RESOLVE_OPTIONS : NODE_RESOLVE_OPTIONS
    )

    // Resolve the import with the webpack provided context, this
    // ensures we're resolving the correct version when multiple
    // exist.
    let res: string | null
    let isEsm: boolean = false
    try {
      ;[res, isEsm] = await resolve(context, request)
    } catch (err) {
      res = null
    }

    // If resolving fails, and we can use an alternative way
    // try the alternative resolving options.
    if (!res && (isEsmRequested || looseEsmExternals)) {
      const resolveAlternative = getResolve(
        preferEsm ? NODE_RESOLVE_OPTIONS : NODE_ESM_RESOLVE_OPTIONS
      )
      try {
        ;[res, isEsm] = await resolveAlternative(context, request)
      } catch (err) {
        res = null
      }
    }

    // If the request cannot be resolved we need to have
    // webpack "bundle" it so it surfaces the not found error.
    if (!res) {
      return
    }

    // ESM externals can only be imported (and not required).
    // Make an exception in loose mode.
    if (!isEsmRequested && isEsm && !looseEsmExternals) {
      throw new Error(
        `ESM packages (${request}) need to be imported. Use 'import' to reference the package instead. https://nextjs.org/docs/messages/import-esm-externals`
      )
    }

    if (isLocal) {
      // Makes sure dist/shared and dist/server are not bundled
      // we need to process shared `router/router` and `dynamic`,
      // so that the DefinePlugin can inject process.env values
      const isNextExternal =
        /next[/\\]dist[/\\](shared|server)[/\\](?!lib[/\\](router[/\\]router|dynamic))/.test(
          res
        )

      if (isNextExternal) {
        // Generate Next.js external import
        const externalRequest = path.posix.join(
          'next',
          'dist',
          path
            .relative(
              // Root of Next.js package:
              path.join(__dirname, '..'),
              res
            )
            // Windows path normalization
            .replace(/\\/g, '/')
        )
        return `commonjs ${externalRequest}`
      } else {
        return
      }
    }

    // Bundled Node.js code is relocated without its node_modules tree.
    // This means we need to make sure its request resolves to the same
    // package that'll be available at runtime. If it's not identical,
    // we need to bundle the code (even if it _should_ be external).
    let baseRes: string | null
    let baseIsEsm: boolean
    try {
      const baseResolve = getResolve(
        isEsm ? NODE_BASE_ESM_RESOLVE_OPTIONS : NODE_BASE_RESOLVE_OPTIONS
      )
      ;[baseRes, baseIsEsm] = await baseResolve(dir, request)
    } catch (err) {
      baseRes = null
      baseIsEsm = false
    }

    // Same as above: if the package, when required from the root,
    // would be different from what the real resolution would use, we
    // cannot externalize it.
    // if request is pointing to a symlink it could point to the the same file,
    // the resolver will resolve symlinks so this is handled
    if (baseRes !== res || isEsm !== baseIsEsm) {
      return
    }

    const externalType = isEsm ? 'module' : 'commonjs'

    if (
      res.match(/next[/\\]dist[/\\]shared[/\\](?!lib[/\\]router[/\\]router)/)
    ) {
      return `${externalType} ${request}`
    }

    // Default pages have to be transpiled
    if (
      res.match(/[/\\]next[/\\]dist[/\\]/) ||
      // This is the @babel/plugin-transform-runtime "helpers: true" option
      res.match(/node_modules[/\\]@babel[/\\]runtime[/\\]/)
    ) {
      return
    }

    // Webpack itself has to be compiled because it doesn't always use module relative paths
    if (
      res.match(/node_modules[/\\]webpack/) ||
      res.match(/node_modules[/\\]css-loader/)
    ) {
      return
    }

    // Anything else that is standard JavaScript within `node_modules`
    // can be externalized.
    if (/node_modules[/\\].*\.c?js$/.test(res)) {
      return `${externalType} ${request}`
    }

    // Default behavior: bundle the code!
  }

  const emacsLockfilePattern = '**/.#*'

  const codeCondition = {
    test: /\.(tsx|ts|js|cjs|mjs|jsx)$/,
    ...(config.experimental.externalDir
      ? // Allowing importing TS/TSX files from outside of the root dir.
        {}
      : { include: [dir, ...babelIncludeRegexes] }),
    exclude: (excludePath: string) => {
      if (babelIncludeRegexes.some((r) => r.test(excludePath))) {
        return false
      }
      return /node_modules/.test(excludePath)
    },
  }

  let webpackConfig: webpack.Configuration = {
    parallelism: Number(process.env.NEXT_WEBPACK_PARALLELISM) || undefined,
    externals: !isServer
      ? // make sure importing "next" is handled gracefully for client
        // bundles in case a user imported types and it wasn't removed
        // TODO: should we warn/error for this instead?
        ['next']
      : !isServerless
      ? [
          ({
            context,
            request,
            dependencyType,
            getResolve,
          }: {
            context: string
            request: string
            dependencyType: string
            getResolve: (
              options: any
            ) => (
              resolveContext: string,
              resolveRequest: string,
              callback: (
                err?: Error,
                result?: string,
                resolveData?: { descriptionFileData?: { type?: any } }
              ) => void
            ) => void
          }) =>
            handleExternals(context, request, dependencyType, (options) => {
              const resolveFunction = getResolve(options)
              return (resolveContext: string, requestToResolve: string) =>
                new Promise((resolve, reject) => {
                  resolveFunction(
                    resolveContext,
                    requestToResolve,
                    (err, result, resolveData) => {
                      if (err) return reject(err)
                      if (!result) return resolve([null, false])
                      const isEsm = /\.js$/i.test(result)
                        ? resolveData?.descriptionFileData?.type === 'module'
                        : /\.mjs$/i.test(result)
                      resolve([result, isEsm])
                    }
                  )
                })
            }),
        ]
      : [
          // When the 'serverless' target is used all node_modules will be compiled into the output bundles
          // So that the 'serverless' bundles have 0 runtime dependencies
          'next/dist/compiled/@ampproject/toolbox-optimizer', // except this one

          // Mark this as external if not enabled so it doesn't cause a
          // webpack error from being missing
          ...(config.experimental.optimizeCss ? [] : ['critters']),
        ],
    optimization: {
      // @ts-ignore: TODO remove ts-ignore when webpack 4 is removed
      emitOnErrors: !dev,
      checkWasmTypes: false,
      nodeEnv: false,
      splitChunks: isServer
        ? dev
          ? false
          : ({
              filename: '[name].js',
              // allow to split entrypoints
              chunks: ({ name }: any) => !name?.match(MIDDLEWARE_ROUTE),
              // size of files is not so relevant for server build
              // we want to prefer deduplication to load less code
              minSize: 1000,
            } as any)
        : splitChunksConfig,
      runtimeChunk: isServer
        ? undefined
        : { name: CLIENT_STATIC_FILES_RUNTIME_WEBPACK },
      minimize: !(dev || isServer),
      minimizer: [
        // Minify JavaScript
        (compiler: webpack.Compiler) => {
          // @ts-ignore No typings yet
          const {
            TerserPlugin,
          } = require('./webpack/plugins/terser-webpack-plugin/src/index.js')
          new TerserPlugin({
            cacheDir: path.join(distDir, 'cache', 'next-minifier'),
            parallel: config.experimental.cpus,
            swcMinify: config.swcMinify,
            terserOptions,
          }).apply(compiler)
        },
        // Minify CSS
        (compiler: webpack.Compiler) => {
          const {
            CssMinimizerPlugin,
          } = require('./webpack/plugins/css-minimizer-plugin')
          new CssMinimizerPlugin({
            postcssOptions: {
              map: {
                // `inline: false` generates the source map in a separate file.
                // Otherwise, the CSS file is needlessly large.
                inline: false,
                // `annotation: false` skips appending the `sourceMappingURL`
                // to the end of the CSS file. Webpack already handles this.
                annotation: false,
              },
            },
          }).apply(compiler)
        },
      ],
    },
    context: dir,
    // Kept as function to be backwards compatible
    // @ts-ignore TODO webpack 5 typings needed
    entry: async () => {
      return {
        ...(clientEntries ? clientEntries : {}),
        ...entrypoints,
      }
    },
    watchOptions: {
      aggregateTimeout: 5,
      ignored: [
        '**/.git/**',
        '**/node_modules/**',
        '**/.next/**',
        // can be removed after https://github.com/paulmillr/chokidar/issues/955 is released
        emacsLockfilePattern,
      ],
    },
    output: {
      // we must set publicPath to an empty value to override the default of
      // auto which doesn't work in IE11
      publicPath: `${config.assetPrefix || ''}/_next/`,
      path: isServer && !dev ? path.join(outputPath, 'chunks') : outputPath,
      // On the server we don't use hashes
      filename: isServer
        ? !dev
          ? '../[name].js'
          : '[name].js'
        : `static/chunks/${isDevFallback ? 'fallback/' : ''}[name]${
            dev ? '' : '-[contenthash]'
          }.js`,
      library: isServer ? undefined : '_N_E',
      libraryTarget: isServer ? 'commonjs2' : 'assign',
      hotUpdateChunkFilename: 'static/webpack/[id].[fullhash].hot-update.js',
      hotUpdateMainFilename:
        'static/webpack/[fullhash].[runtime].hot-update.json',
      // This saves chunks with the name given via `import()`
      chunkFilename: isServer
        ? '[name].js'
        : `static/chunks/${isDevFallback ? 'fallback/' : ''}${
            dev ? '[name]' : '[name].[contenthash]'
          }.js`,
      strictModuleExceptionHandling: true,
      crossOriginLoading: crossOrigin,
      webassemblyModuleFilename: 'static/wasm/[modulehash].wasm',
      hashFunction: 'xxhash64',
      hashDigestLength: 16,
    },
    performance: false,
    resolve: resolveConfig,
    resolveLoader: {
      // The loaders Next.js provides
      alias: [
        'error-loader',
        'next-swc-loader',
        'next-client-pages-loader',
        'next-image-loader',
        'next-serverless-loader',
        'next-style-loader',
        'noop-loader',
        'next-middleware-loader',
      ].reduce((alias, loader) => {
        // using multiple aliases to replace `resolveLoader.modules`
        alias[loader] = path.join(__dirname, 'webpack', 'loaders', loader)

        return alias
      }, {} as Record<string, string>),
      modules: [
        'node_modules',
        ...nodePathList, // Support for NODE_PATH environment variable
      ],
      plugins: [],
    },
    module: {
      rules: [
        // TODO: FIXME: do NOT webpack 5 support with this
        // x-ref: https://github.com/webpack/webpack/issues/11467
        ...(!config.experimental.fullySpecified
          ? [
              {
                test: /\.m?js/,
                resolve: {
                  fullySpecified: false,
                },
              } as any,
            ]
          : []),
        {
          test: /\.(js|cjs|mjs)$/,
          issuerLayer: 'api',
          parser: {
            // Switch back to normal URL handling
            url: true,
          },
        },
        {
          oneOf: [
            {
              ...codeCondition,
              issuerLayer: 'api',
              parser: {
                // Switch back to normal URL handling
                url: true,
              },
              use: defaultLoaders.babel,
            },
            {
              ...codeCondition,
              issuerLayer: 'middleware',
              use: getBabelOrSwcLoader(true),
            },
            {
              ...codeCondition,
              use: hasReactRefresh
                ? [
                    require.resolve('@next/react-refresh-utils/loader'),
                    defaultLoaders.babel,
                  ]
                : defaultLoaders.babel,
            },
          ],
        },
        ...(!config.images.disableStaticImages
          ? [
              {
                test: nextImageLoaderRegex,
                loader: 'next-image-loader',
                issuer: { not: regexLikeCss },
                dependency: { not: ['url'] },
                options: {
                  isServer,
                  isDev: dev,
                  basePath: config.basePath,
                  assetPrefix: config.assetPrefix,
                },
              },
            ]
          : []),
      ].filter(Boolean),
    },
    plugins: [
      hasReactRefresh && new ReactRefreshWebpackPlugin(webpack),
      // Makes sure `Buffer` and `process` are polyfilled in client-side bundles (same behavior as webpack 4)
      !isServer &&
        new webpack.ProvidePlugin({
          Buffer: [require.resolve('buffer'), 'Buffer'],
          process: [require.resolve('process')],
        }),
      new webpack.DefinePlugin({
        ...Object.keys(process.env).reduce(
          (prev: { [key: string]: string }, key: string) => {
            if (key.startsWith('NEXT_PUBLIC_')) {
              prev[`process.env.${key}`] = JSON.stringify(process.env[key]!)
            }
            return prev
          },
          {}
        ),
        ...Object.keys(config.env).reduce((acc, key) => {
          if (/^(?:NODE_.+)|^(?:__.+)$/i.test(key)) {
            throw new Error(
              `The key "${key}" under "env" in ${config.configFileName} is not allowed. https://nextjs.org/docs/messages/env-key-not-allowed`
            )
          }

          return {
            ...acc,
            [`process.env.${key}`]: JSON.stringify(config.env[key]),
          }
        }, {}),
        // TODO: enforce `NODE_ENV` on `process.env`, and add a test:
        'process.env.NODE_ENV': JSON.stringify(
          dev ? 'development' : 'production'
        ),
        'process.env.__NEXT_CROSS_ORIGIN': JSON.stringify(crossOrigin),
        'process.browser': JSON.stringify(!isServer),
        'process.env.__NEXT_TEST_MODE': JSON.stringify(
          process.env.__NEXT_TEST_MODE
        ),
        // This is used in client/dev-error-overlay/hot-dev-client.js to replace the dist directory
        ...(dev && !isServer
          ? {
              'process.env.__NEXT_DIST_DIR': JSON.stringify(distDir),
            }
          : {}),
        'process.env.__NEXT_TRAILING_SLASH': JSON.stringify(
          config.trailingSlash
        ),
        'process.env.__NEXT_BUILD_INDICATOR': JSON.stringify(
          config.devIndicators.buildActivity
        ),
        'process.env.__NEXT_PLUGINS': JSON.stringify(
          config.experimental.plugins
        ),
        'process.env.__NEXT_STRICT_MODE': JSON.stringify(
          config.reactStrictMode
        ),
        'process.env.__NEXT_REACT_ROOT': JSON.stringify(hasReactRoot),
        'process.env.__NEXT_CONCURRENT_FEATURES': JSON.stringify(
          config.experimental.concurrentFeatures && hasReactRoot
        ),
        'process.env.__NEXT_OPTIMIZE_FONTS': JSON.stringify(
          config.optimizeFonts && !dev
        ),
        'process.env.__NEXT_OPTIMIZE_IMAGES': JSON.stringify(
          config.experimental.optimizeImages
        ),
        'process.env.__NEXT_OPTIMIZE_CSS': JSON.stringify(
          config.experimental.optimizeCss && !dev
        ),
        'process.env.__NEXT_SCROLL_RESTORATION': JSON.stringify(
          config.experimental.scrollRestoration
        ),
        'process.env.__NEXT_IMAGE_OPTS': JSON.stringify({
          deviceSizes: config.images.deviceSizes,
          imageSizes: config.images.imageSizes,
          path: config.images.path,
          loader: config.images.loader,
          ...(dev
            ? {
                // pass domains in development to allow validating on the client
                domains: config.images.domains,
              }
            : {}),
        }),
        'process.env.__NEXT_ROUTER_BASEPATH': JSON.stringify(config.basePath),
        'process.env.__NEXT_HAS_REWRITES': JSON.stringify(hasRewrites),
        'process.env.__NEXT_I18N_SUPPORT': JSON.stringify(!!config.i18n),
        'process.env.__NEXT_I18N_DOMAINS': JSON.stringify(config.i18n?.domains),
        'process.env.__NEXT_ANALYTICS_ID': JSON.stringify(config.analyticsId),
        ...(isServer
          ? {
              // Fix bad-actors in the npm ecosystem (e.g. `node-formidable`)
              // This is typically found in unmaintained modules from the
              // pre-webpack era (common in server-side code)
              'global.GENTLY': JSON.stringify(false),
            }
          : undefined),
        // stub process.env with proxy to warn a missing value is
        // being accessed in development mode
        ...(config.experimental.pageEnv && dev
          ? {
              'process.env': `
            new Proxy(${isServer ? 'process.env' : '{}'}, {
              get(target, prop) {
                if (typeof target[prop] === 'undefined') {
                  console.warn(\`An environment variable (\${prop}) that was not provided in the environment was accessed.\nSee more info here: https://nextjs.org/docs/messages/missing-env-value\`)
                }
                return target[prop]
              }
            })
          `,
            }
          : {}),
      }),
      !isServer &&
        new ReactLoadablePlugin({
          filename: REACT_LOADABLE_MANIFEST,
          pagesDir,
        }),
      !isServer && new DropClientPage(),
      config.outputFileTracing &&
        !isLikeServerless &&
        isServer &&
        !dev &&
        new TraceEntryPointsPlugin({
          appDir: dir,
          esmExternals: config.experimental.esmExternals,
          staticImageImports: !config.images.disableStaticImages,
        }),
      // Moment.js is an extremely popular library that bundles large locale files
      // by default due to how Webpack interprets its code. This is a practical
      // solution that requires the user to opt into importing specific locales.
      // https://github.com/jmblog/how-to-optimize-momentjs-with-webpack
      config.excludeDefaultMomentLocales &&
        new webpack.IgnorePlugin({
          resourceRegExp: /^\.\/locale$/,
          contextRegExp: /moment$/,
        }),
      ...(dev
        ? (() => {
            // Even though require.cache is server only we have to clear assets from both compilations
            // This is because the client compilation generates the build manifest that's used on the server side
            const {
              NextJsRequireCacheHotReloader,
            } = require('./webpack/plugins/nextjs-require-cache-hot-reloader')
            const devPlugins = [new NextJsRequireCacheHotReloader()]

            if (!isServer) {
              devPlugins.push(new webpack.HotModuleReplacementPlugin())
            }

            return devPlugins
          })()
        : []),
      !dev &&
        new webpack.IgnorePlugin({
          resourceRegExp: /react-is/,
          contextRegExp: /next[\\/]dist[\\/]/,
        }),
      isServerless && isServer && new ServerlessPlugin(),
      isServer &&
        new PagesManifestPlugin({ serverless: isLikeServerless, dev }),
      // MiddlewarePlugin should be after DefinePlugin so  NEXT_PUBLIC_*
      // replacement is done before its process.env.* handling
      !isServer && new MiddlewarePlugin({ dev }),
      isServer && new NextJsSsrImportPlugin(),
      !isServer &&
        new BuildManifestPlugin({
          buildId,
          rewrites,
          isDevFallback,
        }),
      new ProfilingPlugin({ runWebpackSpan }),
      config.optimizeFonts &&
        !dev &&
        isServer &&
        (function () {
          const { FontStylesheetGatheringPlugin } =
            require('./webpack/plugins/font-stylesheet-gathering-plugin') as {
              FontStylesheetGatheringPlugin: typeof import('./webpack/plugins/font-stylesheet-gathering-plugin').FontStylesheetGatheringPlugin
            }
          return new FontStylesheetGatheringPlugin({
            isLikeServerless,
          })
        })(),
      new WellKnownErrorsPlugin(),
      !isServer &&
        new CopyFilePlugin({
          filePath: require.resolve('./polyfills/polyfill-nomodule'),
          cacheKey: process.env.__NEXT_VERSION as string,
          name: `static/chunks/polyfills${dev ? '' : '-[hash]'}.js`,
          minimize: false,
          info: {
            [CLIENT_STATIC_FILES_RUNTIME_POLYFILLS_SYMBOL]: 1,
            // This file is already minified
            minimized: true,
          },
        }),
      !dev &&
        !isServer &&
        new TelemetryPlugin(
          new Map([
            ['swcLoader', useSWCLoader],
            ['swcMinify', config.swcMinify],
          ])
        ),
    ].filter(Boolean as any as ExcludesFalse),
  }

  // Support tsconfig and jsconfig baseUrl
  if (resolvedBaseUrl) {
    webpackConfig.resolve?.modules?.push(resolvedBaseUrl)
  }

  if (jsConfig?.compilerOptions?.paths && resolvedBaseUrl) {
    webpackConfig.resolve?.plugins?.unshift(
      new JsConfigPathsPlugin(jsConfig.compilerOptions.paths, resolvedBaseUrl)
    )
  }

  const webpack5Config = webpackConfig as webpack5.Configuration

  webpack5Config.experiments = {
    layers: true,
    cacheUnaffected: true,
    buildHttp: Array.isArray(config.experimental.urlImports)
      ? {
          allowedUris: config.experimental.urlImports,
          cacheLocation: path.join(dir, 'next.lock/data'),
          lockfileLocation: path.join(dir, 'next.lock/lock.json'),
        }
      : config.experimental.urlImports
      ? {
          cacheLocation: path.join(dir, 'next.lock/data'),
          lockfileLocation: path.join(dir, 'next.lock/lock.json'),
          ...config.experimental.urlImports,
        }
      : undefined,
  }

  webpack5Config.module!.parser = {
    javascript: {
      url: 'relative',
    },
  }
  webpack5Config.module!.generator = {
    asset: {
      filename: 'static/media/[name].[hash:8][ext]',
    },
  }

  if (!isServer) {
    webpack5Config.output!.enabledLibraryTypes = ['assign']
  }

  if (dev) {
    // @ts-ignore unsafeCache exists
    webpack5Config.module.unsafeCache = (module) =>
      !/[\\/]pages[\\/][^\\/]+(?:$|\?|#)/.test(module.resource)
  }

  // This enables managedPaths for all node_modules
  // and also for the unplugged folder when using yarn pnp
  // It also add the yarn cache to the immutable paths
  webpack5Config.snapshot = {}
  if (process.versions.pnp === '3') {
    webpack5Config.snapshot.managedPaths = [
      /^(.+?(?:[\\/]\.yarn[\\/]unplugged[\\/][^\\/]+)?[\\/]node_modules[\\/])/,
    ]
  } else {
    webpack5Config.snapshot.managedPaths = [/^(.+?[\\/]node_modules[\\/])/]
  }
  if (process.versions.pnp === '3') {
    webpack5Config.snapshot.immutablePaths = [
      /^(.+?[\\/]cache[\\/][^\\/]+\.zip[\\/]node_modules[\\/])/,
    ]
  }

  if (dev) {
    if (!webpack5Config.optimization) {
      webpack5Config.optimization = {}
    }
    webpack5Config.optimization.providedExports = false
    webpack5Config.optimization.usedExports = false
  }

  const configVars = JSON.stringify({
    crossOrigin: config.crossOrigin,
    pageExtensions: config.pageExtensions,
    trailingSlash: config.trailingSlash,
    buildActivity: config.devIndicators.buildActivity,
    productionBrowserSourceMaps: !!config.productionBrowserSourceMaps,
    plugins: config.experimental.plugins,
    reactStrictMode: config.reactStrictMode,
    reactMode: config.experimental.reactMode,
    optimizeFonts: config.optimizeFonts,
    optimizeImages: config.experimental.optimizeImages,
    optimizeCss: config.experimental.optimizeCss,
    scrollRestoration: config.experimental.scrollRestoration,
    basePath: config.basePath,
    pageEnv: config.experimental.pageEnv,
    excludeDefaultMomentLocales: config.excludeDefaultMomentLocales,
    assetPrefix: config.assetPrefix,
    disableOptimizedLoading: config.experimental.disableOptimizedLoading,
    target,
    reactProductionProfiling,
    webpack: !!config.webpack,
    hasRewrites,
    reactRoot: config.experimental.reactRoot,
    concurrentFeatures: config.experimental.concurrentFeatures,
    swcMinify: config.swcMinify,
    swcLoader: useSWCLoader,
  })

  const cache: any = {
    type: 'filesystem',
    // Includes:
    //  - Next.js version
    //  - next.config.js keys that affect compilation
    version: `${process.env.__NEXT_VERSION}|${configVars}`,
    cacheDirectory: path.join(distDir, 'cache', 'webpack'),
  }

  // Adds `next.config.js` as a buildDependency when custom webpack config is provided
  if (config.webpack && config.configFile) {
    cache.buildDependencies = {
      config: [config.configFile],
    }
  }

  webpack5Config.cache = cache

  if (process.env.NEXT_WEBPACK_LOGGING) {
    const infra = process.env.NEXT_WEBPACK_LOGGING.includes('infrastructure')
    const profileClient =
      process.env.NEXT_WEBPACK_LOGGING.includes('profile-client')
    const profileServer =
      process.env.NEXT_WEBPACK_LOGGING.includes('profile-server')
    const summaryClient =
      process.env.NEXT_WEBPACK_LOGGING.includes('summary-client')
    const summaryServer =
      process.env.NEXT_WEBPACK_LOGGING.includes('summary-server')

    const profile = (profileClient && !isServer) || (profileServer && isServer)
    const summary = (summaryClient && !isServer) || (summaryServer && isServer)

    const logDefault = !infra && !profile && !summary

    if (logDefault || infra) {
      webpack5Config.infrastructureLogging = {
        level: 'verbose',
        debug: /FileSystemInfo/,
      }
    }

    if (logDefault || profile) {
      webpack5Config.plugins!.push((compiler: webpack5.Compiler) => {
        compiler.hooks.done.tap('next-webpack-logging', (stats) => {
          console.log(
            stats.toString({
              colors: true,
              logging: logDefault ? 'log' : 'verbose',
            })
          )
        })
      })
    } else if (summary) {
      webpack5Config.plugins!.push((compiler: webpack5.Compiler) => {
        compiler.hooks.done.tap('next-webpack-logging', (stats) => {
          console.log(
            stats.toString({
              preset: 'summary',
              colors: true,
              timings: true,
            })
          )
        })
      })
    }

    if (profile) {
      const ProgressPlugin =
        webpack.ProgressPlugin as unknown as typeof webpack5.ProgressPlugin
      webpack5Config.plugins!.push(
        new ProgressPlugin({
          profile: true,
        })
      )
      webpack5Config.profile = true
    }
  }

  webpackConfig = await buildConfiguration(webpackConfig, {
    rootDirectory: dir,
    customAppFile: new RegExp(escapeRegExp(path.join(pagesDir, `_app`))),
    isDevelopment: dev,
    isServer,
    assetPrefix: config.assetPrefix || '',
    sassOptions: config.sassOptions,
    productionBrowserSourceMaps: config.productionBrowserSourceMaps,
    future: config.future,
    experimental: config.experimental,
  })

  // @ts-ignore Cache exists
  webpackConfig.cache.name = `${webpackConfig.name}-${webpackConfig.mode}${
    isDevFallback ? '-fallback' : ''
  }`

  let originalDevtool = webpackConfig.devtool
  if (typeof config.webpack === 'function') {
    webpackConfig = config.webpack(webpackConfig, {
      dir,
      dev,
      isServer,
      buildId,
      config,
      defaultLoaders,
      totalPages,
      webpack,
    })

    if (!webpackConfig) {
      throw new Error(
        `Webpack config is undefined. You may have forgot to return properly from within the "webpack" method of your ${config.configFileName}.\n` +
          'See more info here https://nextjs.org/docs/messages/undefined-webpack-config'
      )
    }

    if (dev && originalDevtool !== webpackConfig.devtool) {
      webpackConfig.devtool = originalDevtool
      devtoolRevertWarning(originalDevtool)
    }

    if (typeof (webpackConfig as any).then === 'function') {
      console.warn(
        '> Promise returned in next config. https://nextjs.org/docs/messages/promise-in-next-config'
      )
    }
  }

  if (!config.images.disableStaticImages) {
    const rules = webpackConfig.module?.rules || []
    const hasCustomSvg = rules.some(
      (rule) =>
        rule.loader !== 'next-image-loader' &&
        'test' in rule &&
        rule.test instanceof RegExp &&
        rule.test.test('.svg')
    )
    const nextImageRule = rules.find(
      (rule) => rule.loader === 'next-image-loader'
    )
    if (hasCustomSvg && nextImageRule) {
      // Exclude svg if the user already defined it in custom
      // webpack config such as `@svgr/webpack` plugin or
      // the `babel-plugin-inline-react-svg` plugin.
      nextImageRule.test = /\.(png|jpg|jpeg|gif|webp|avif|ico|bmp)$/i
    }
  }

  if (
    config.experimental.craCompat &&
    webpackConfig.module?.rules &&
    webpackConfig.plugins
  ) {
    // CRA prevents loading all locales by default
    // https://github.com/facebook/create-react-app/blob/fddce8a9e21bf68f37054586deb0c8636a45f50b/packages/react-scripts/config/webpack.config.js#L721
    webpackConfig.plugins.push(
      new webpack.IgnorePlugin(/^\.\/locale$/, /moment$/)
    )

    // CRA allows importing non-webpack handled files with file-loader
    // these need to be the last rule to prevent catching other items
    // https://github.com/facebook/create-react-app/blob/fddce8a9e21bf68f37054586deb0c8636a45f50b/packages/react-scripts/config/webpack.config.js#L594
    const fileLoaderExclude = [/\.(js|mjs|jsx|ts|tsx|json)$/]
    const fileLoader = {
      exclude: fileLoaderExclude,
      issuer: fileLoaderExclude,
      type: 'asset/resource',
    }

    const topRules = []
    const innerRules = []

    for (const rule of webpackConfig.module.rules) {
      if (rule.resolve) {
        topRules.push(rule)
      } else {
        if (
          rule.oneOf &&
          !(rule.test || rule.exclude || rule.resource || rule.issuer)
        ) {
          rule.oneOf.forEach((r) => innerRules.push(r))
        } else {
          innerRules.push(rule)
        }
      }
    }

    webpackConfig.module.rules = [
      ...(topRules as any),
      {
        oneOf: [...innerRules, fileLoader],
      },
    ]
  }

  // Backwards compat with webpack-dev-middleware options object
  if (typeof config.webpackDevMiddleware === 'function') {
    const options = config.webpackDevMiddleware({
      watchOptions: webpackConfig.watchOptions,
    })
    if (options.watchOptions) {
      webpackConfig.watchOptions = options.watchOptions
    }
  }

  function canMatchCss(rule: webpack.RuleSetCondition | undefined): boolean {
    if (!rule) {
      return false
    }

    const fileNames = [
      '/tmp/test.css',
      '/tmp/test.scss',
      '/tmp/test.sass',
      '/tmp/test.less',
      '/tmp/test.styl',
    ]

    if (rule instanceof RegExp && fileNames.some((input) => rule.test(input))) {
      return true
    }

    if (typeof rule === 'function') {
      if (
        fileNames.some((input) => {
          try {
            if (rule(input)) {
              return true
            }
          } catch (_) {}
          return false
        })
      ) {
        return true
      }
    }

    if (Array.isArray(rule) && rule.some(canMatchCss)) {
      return true
    }

    return false
  }

  const hasUserCssConfig =
    webpackConfig.module?.rules.some(
      (rule) => canMatchCss(rule.test) || canMatchCss(rule.include)
    ) ?? false

  if (hasUserCssConfig) {
    // only show warning for one build
    if (isServer) {
      console.warn(
        chalk.yellow.bold('Warning: ') +
          chalk.bold(
            'Built-in CSS support is being disabled due to custom CSS configuration being detected.\n'
          ) +
          'See here for more info: https://nextjs.org/docs/messages/built-in-css-disabled\n'
      )
    }

    if (webpackConfig.module?.rules.length) {
      // Remove default CSS Loader
      webpackConfig.module.rules = webpackConfig.module.rules.filter(
        (r) =>
          !(
            typeof r.oneOf?.[0]?.options === 'object' &&
            r.oneOf[0].options.__next_css_remove === true
          )
      )
    }
    if (webpackConfig.plugins?.length) {
      // Disable CSS Extraction Plugin
      webpackConfig.plugins = webpackConfig.plugins.filter(
        (p) => (p as any).__next_css_remove !== true
      )
    }
    if (webpackConfig.optimization?.minimizer?.length) {
      // Disable CSS Minifier
      webpackConfig.optimization.minimizer =
        webpackConfig.optimization.minimizer.filter(
          (e) => (e as any).__next_css_remove !== true
        )
    }
  } else if (!config.future.strictPostcssConfiguration) {
    await __overrideCssConfiguration(dir, !dev, webpackConfig)
  }

  // Inject missing React Refresh loaders so that development mode is fast:
  if (hasReactRefresh) {
    attachReactRefresh(webpackConfig, defaultLoaders.babel)
  }

  // check if using @zeit/next-typescript and show warning
  if (
    isServer &&
    webpackConfig.module &&
    Array.isArray(webpackConfig.module.rules)
  ) {
    let foundTsRule = false

    webpackConfig.module.rules = webpackConfig.module.rules.filter(
      (rule): boolean => {
        if (!(rule.test instanceof RegExp)) return true
        if ('noop.ts'.match(rule.test) && !'noop.js'.match(rule.test)) {
          // remove if it matches @zeit/next-typescript
          foundTsRule = rule.use === defaultLoaders.babel
          return !foundTsRule
        }
        return true
      }
    )

    if (foundTsRule) {
      console.warn(
        `\n@zeit/next-typescript is no longer needed since Next.js has built-in support for TypeScript now. Please remove it from your ${config.configFileName} and your .babelrc\n`
      )
    }
  }

  // Patch `@zeit/next-sass`, `@zeit/next-less`, `@zeit/next-stylus` for compatibility
  if (webpackConfig.module && Array.isArray(webpackConfig.module.rules)) {
    ;[].forEach.call(
      webpackConfig.module.rules,
      function (rule: webpack.RuleSetRule) {
        if (!(rule.test instanceof RegExp && Array.isArray(rule.use))) {
          return
        }

        const isSass =
          rule.test.source === '\\.scss$' || rule.test.source === '\\.sass$'
        const isLess = rule.test.source === '\\.less$'
        const isCss = rule.test.source === '\\.css$'
        const isStylus = rule.test.source === '\\.styl$'

        // Check if the rule we're iterating over applies to Sass, Less, or CSS
        if (!(isSass || isLess || isCss || isStylus)) {
          return
        }

        ;[].forEach.call(rule.use, function (use: webpack.RuleSetUseItem) {
          if (
            !(
              use &&
              typeof use === 'object' &&
              // Identify use statements only pertaining to `css-loader`
              (use.loader === 'css-loader' ||
                use.loader === 'css-loader/locals') &&
              use.options &&
              typeof use.options === 'object' &&
              // The `minimize` property is a good heuristic that we need to
              // perform this hack. The `minimize` property was only valid on
              // old `css-loader` versions. Custom setups (that aren't next-sass,
              // next-less or next-stylus) likely have the newer version.
              // We still handle this gracefully below.
              (Object.prototype.hasOwnProperty.call(use.options, 'minimize') ||
                Object.prototype.hasOwnProperty.call(
                  use.options,
                  'exportOnlyLocals'
                ))
            )
          ) {
            return
          }

          // Try to monkey patch within a try-catch. We shouldn't fail the build
          // if we cannot pull this off.
          // The user may not even be using the `next-sass` or `next-less` or
          // `next-stylus` plugins.
          // If it does work, great!
          try {
            // Resolve the version of `@zeit/next-css` as depended on by the Sass,
            // Less or Stylus plugin.
            const correctNextCss = require.resolve('@zeit/next-css', {
              paths: [
                isCss
                  ? // Resolve `@zeit/next-css` from the base directory
                    dir
                  : // Else, resolve it from the specific plugins
                    require.resolve(
                      isSass
                        ? '@zeit/next-sass'
                        : isLess
                        ? '@zeit/next-less'
                        : isStylus
                        ? '@zeit/next-stylus'
                        : 'next'
                    ),
              ],
            })

            // If we found `@zeit/next-css` ...
            if (correctNextCss) {
              // ... resolve the version of `css-loader` shipped with that
              // package instead of whichever was hoisted highest in your
              // `node_modules` tree.
              const correctCssLoader = require.resolve(use.loader, {
                paths: [correctNextCss],
              })
              if (correctCssLoader) {
                // We saved the user from a failed build!
                use.loader = correctCssLoader
              }
            }
          } catch (_) {
            // The error is not required to be handled.
          }
        })
      }
    )
  }

  // Backwards compat for `main.js` entry key
  // and setup of dependencies between entries
  // we can't do that in the initial entry for
  // backward-compat reasons
  const originalEntry: any = webpackConfig.entry
  if (typeof originalEntry !== 'undefined') {
    const updatedEntry = async () => {
      const entry: webpack5.EntryObject =
        typeof originalEntry === 'function'
          ? await originalEntry()
          : originalEntry
      // Server compilation doesn't have main.js
      if (
        clientEntries &&
        Array.isArray(entry['main.js']) &&
        entry['main.js'].length > 0
      ) {
        const originalFile = clientEntries[
          CLIENT_STATIC_FILES_RUNTIME_MAIN
        ] as string
        entry[CLIENT_STATIC_FILES_RUNTIME_MAIN] = [
          ...entry['main.js'],
          originalFile,
        ]
      }
      delete entry['main.js']

      for (const name of Object.keys(entry)) {
        entry[name] = finalizeEntrypoint({
          value: entry[name],
          isServer,
          name,
        })
      }

      return entry
    }
    // @ts-ignore webpack 5 typings needed
    webpackConfig.entry = updatedEntry
  }

  if (!dev) {
    // entry is always a function
    webpackConfig.entry = await (webpackConfig.entry as webpack.EntryFunc)()
  }

  return webpackConfig
}<|MERGE_RESOLUTION|>--- conflicted
+++ resolved
@@ -583,7 +583,6 @@
     )
   }
 
-<<<<<<< HEAD
   const getPackagePath = (name: string, relativeToPath: string) => {
     const packageJsonPath = require.resolve(`${name}/package.json`, {
       paths: [relativeToPath],
@@ -609,53 +608,6 @@
     ),
   ]
 
-  // Contains various versions of the Webpack SplitChunksPlugin used in different build types
-  const splitChunksConfigs: {
-    [propName: string]: webpack.Options.SplitChunksOptions | false
-  } = {
-    dev: {
-      cacheGroups: {
-        default: false,
-        vendors: false,
-      },
-    },
-    prodGranular: {
-      // Keep main and _app chunks unsplitted in webpack 5
-      // as we don't need a separate vendor chunk from that
-      // and all other chunk depend on them so there is no
-      // duplication that need to be pulled out.
-      chunks: isWebpack5
-        ? (chunk) => !/^(polyfills|main|pages\/_app)$/.test(chunk.name)
-        : 'all',
-      cacheGroups: {
-        framework: {
-          chunks: 'all',
-          name: 'framework',
-          test(module) {
-            const resource =
-              module.nameForCondition && module.nameForCondition()
-            if (!resource) {
-              return false
-            }
-            return topLevelFrameworkPaths.some((packagePath) =>
-              resource.startsWith(packagePath)
-            )
-          },
-          priority: 40,
-          // Don't let webpack eliminate this chunk (prevents this chunk from
-          // becoming a part of the commons chunk)
-          enforce: true,
-        },
-        lib: {
-          test(module: {
-            size: Function
-            nameForCondition: Function
-          }): boolean {
-            return (
-              module.size() > 160000 &&
-              /node_modules[/\\]/.test(module.nameForCondition() || '')
-            )
-=======
   // Select appropriate SplitChunksPlugin config for this build
   const splitChunksConfig: webpack.Options.SplitChunksOptions | false = dev
     ? false
@@ -672,15 +624,20 @@
             chunks: (chunk: webpack.compilation.Chunk) =>
               !chunk.name?.match(MIDDLEWARE_ROUTE),
             name: 'framework',
-            // This regex ignores nested copies of framework libraries so they're
-            // bundled with their issuer.
-            // https://github.com/vercel/next.js/pull/9012
-            test: /(?<!node_modules.*)[\\/]node_modules[\\/](react|react-dom|scheduler|prop-types|use-subscription)[\\/]/,
+            test(module) {
+              const resource =
+                module.nameForCondition && module.nameForCondition()
+              if (!resource) {
+                return false
+              }
+              return topLevelFrameworkPaths.some((packagePath) =>
+                resource.startsWith(packagePath)
+              )
+            },
             priority: 40,
             // Don't let webpack eliminate this chunk (prevents this chunk from
             // becoming a part of the commons chunk)
             enforce: true,
->>>>>>> 9f0330f3
           },
           lib: {
             test(module: {
