--- conflicted
+++ resolved
@@ -863,16 +863,10 @@
         'process.env.__NEXT_REACT_MODE': JSON.stringify(
           config.experimental.reactMode
         ),
-<<<<<<< HEAD
-        'process.env.__NEXT_ROUTER_BASEPATH': JSON.stringify(
-          config.experimental.basePath
-        ),
         'process.env.__NEXT_SCROLL_RESTORATION': JSON.stringify(
           config.experimental.scrollRestoration
         ),
-=======
         'process.env.__NEXT_ROUTER_BASEPATH': JSON.stringify(config.basePath),
->>>>>>> 62ef8729
         ...(isServer
           ? {
               // Fix bad-actors in the npm ecosystem (e.g. `node-formidable`)
