import { codeFrameColumns } from '@babel/code-frame'
import ReactRefreshWebpackPlugin from '@next/react-refresh-utils/ReactRefreshWebpackPlugin'
import crypto from 'crypto'
import { readFileSync } from 'fs'
import chalk from 'next/dist/compiled/chalk'
import TerserPlugin from 'next/dist/compiled/terser-webpack-plugin'
import path from 'path'
import webpack from 'webpack'
import type { Configuration } from 'webpack'
import {
  DOT_NEXT_ALIAS,
  NEXT_PROJECT_ROOT,
  NEXT_PROJECT_ROOT_DIST_CLIENT,
  PAGES_DIR_ALIAS,
} from '../lib/constants'
import { fileExists } from '../lib/file-exists'
import { resolveRequest } from '../lib/resolve-request'
import {
  CLIENT_STATIC_FILES_RUNTIME_MAIN,
  CLIENT_STATIC_FILES_RUNTIME_POLYFILLS,
  CLIENT_STATIC_FILES_RUNTIME_WEBPACK,
  REACT_LOADABLE_MANIFEST,
  SERVERLESS_DIRECTORY,
  SERVER_DIRECTORY,
} from '../next-server/lib/constants'
import { execOnce } from '../next-server/lib/utils'
import { findPageFile } from '../server/lib/find-page-file'
import { WebpackEntrypoints } from './entries'
import {
  collectPlugins,
  PluginMetaData,
  VALID_MIDDLEWARE,
} from './plugins/collect-plugins'
import { build as buildConfiguration } from './webpack/config'
import { __overrideCssConfiguration } from './webpack/config/blocks/css/overrideCssConfiguration'
import { pluginLoaderOptions } from './webpack/loaders/next-plugin-loader'
import BuildManifestPlugin from './webpack/plugins/build-manifest-plugin'
import ChunkNamesPlugin from './webpack/plugins/chunk-names-plugin'
import { CssMinimizerPlugin } from './webpack/plugins/css-minimizer-plugin'
import { JsConfigPathsPlugin } from './webpack/plugins/jsconfig-paths-plugin'
import { DropClientPage } from './webpack/plugins/next-drop-client-page-plugin'
import NextJsSsrImportPlugin from './webpack/plugins/nextjs-ssr-import'
import NextJsSSRModuleCachePlugin from './webpack/plugins/nextjs-ssr-module-cache'
import PagesManifestPlugin from './webpack/plugins/pages-manifest-plugin'
import { ProfilingPlugin } from './webpack/plugins/profiling-plugin'
import { ReactLoadablePlugin } from './webpack/plugins/react-loadable-plugin'
import { ServerlessPlugin } from './webpack/plugins/serverless-plugin'
import WebpackConformancePlugin, {
  DuplicatePolyfillsConformanceCheck,
  GranularChunksConformanceCheck,
  MinificationConformanceCheck,
  ReactSyncScriptsConformanceCheck,
} from './webpack/plugins/webpack-conformance-plugin'
import { WellKnownErrorsPlugin } from './webpack/plugins/wellknown-errors-plugin'
<<<<<<< HEAD
import { codeFrameColumns } from '@babel/code-frame'
import FontStylesheetGatheringPlugin from './webpack/plugins/font-stylesheet-gathering-plugin'
=======
>>>>>>> fdcc24be

type ExcludesFalse = <T>(x: T | false) => x is T

const isWebpack5 = parseInt(webpack.version!) === 5

const escapePathVariables = (value: any) => {
  return typeof value === 'string'
    ? value.replace(/\[(\\*[\w:]+\\*)\]/gi, '[\\$1\\]')
    : value
}

const devtoolRevertWarning = execOnce((devtool: Configuration['devtool']) => {
  console.warn(
    chalk.yellow.bold('Warning: ') +
      chalk.bold(`Reverting webpack devtool to '${devtool}'.\n`) +
      'Changing the webpack devtool in development mode will cause severe performance regressions.\n' +
      'Read more: https://err.sh/next.js/improper-devtool'
  )
})

function parseJsonFile(filePath: string) {
  const JSON5 = require('next/dist/compiled/json5')
  const contents = readFileSync(filePath, 'utf8')

  // Special case an empty file
  if (contents.trim() === '') {
    return {}
  }

  try {
    return JSON5.parse(contents)
  } catch (err) {
    const codeFrame = codeFrameColumns(
      String(contents),
      { start: { line: err.lineNumber, column: err.columnNumber } },
      { message: err.message, highlightCode: true }
    )
    throw new Error(`Failed to parse "${filePath}":\n${codeFrame}`)
  }
}

function getOptimizedAliases(isServer: boolean): { [pkg: string]: string } {
  if (isServer) {
    return {}
  }

  const stubWindowFetch = path.join(__dirname, 'polyfills', 'fetch', 'index.js')
  const stubObjectAssign = path.join(__dirname, 'polyfills', 'object-assign.js')

  const shimAssign = path.join(__dirname, 'polyfills', 'object.assign')
  return Object.assign(
    {},
    {
      unfetch$: stubWindowFetch,
      'isomorphic-unfetch$': stubWindowFetch,
      'whatwg-fetch$': path.join(
        __dirname,
        'polyfills',
        'fetch',
        'whatwg-fetch.js'
      ),
    },
    {
      'object-assign$': stubObjectAssign,

      // Stub Package: object.assign
      'object.assign/auto': path.join(shimAssign, 'auto.js'),
      'object.assign/implementation': path.join(
        shimAssign,
        'implementation.js'
      ),
      'object.assign$': path.join(shimAssign, 'index.js'),
      'object.assign/polyfill': path.join(shimAssign, 'polyfill.js'),
      'object.assign/shim': path.join(shimAssign, 'shim.js'),

      // Replace: full URL polyfill with platform-based polyfill
      url: require.resolve('native-url'),
    }
  )
}

type ClientEntries = {
  'main.js': string[]
} & {
  [key: string]: string
}

export default async function getBaseWebpackConfig(
  dir: string,
  {
    buildId,
    config,
    dev = false,
    isServer = false,
    pagesDir,
    tracer,
    target = 'server',
    entrypoints,
  }: {
    buildId: string
    config: any
    dev?: boolean
    isServer?: boolean
    pagesDir: string
    target?: string
    tracer?: any
    entrypoints: WebpackEntrypoints
  }
): Promise<webpack.Configuration> {
  const productionBrowserSourceMaps =
    config.experimental.productionBrowserSourceMaps && !isServer
  let plugins: PluginMetaData[] = []
  let babelPresetPlugins: { dir: string; config: any }[] = []

  if (config.experimental.plugins) {
    plugins = await collectPlugins(dir, config.env, config.plugins)
    pluginLoaderOptions.plugins = plugins

    for (const plugin of plugins) {
      if (plugin.middleware.includes('babel-preset-build')) {
        babelPresetPlugins.push({
          dir: plugin.directory,
          config: plugin.config,
        })
      }
    }
  }

  const hasReactRefresh = dev && !isServer

  const distDir = path.join(dir, config.distDir)
  const defaultLoaders = {
    babel: {
      loader: 'next-babel-loader',
      options: {
        isServer,
        distDir,
        pagesDir,
        cwd: dir,
        cache: true,
        babelPresetPlugins,
        hasModern: !!config.experimental.modern,
        development: dev,
        hasReactRefresh,
      },
    },
    // Backwards compat
    hotSelfAccept: {
      loader: 'noop-loader',
    },
  }

  const babelIncludeRegexes: RegExp[] = [
    /next[\\/]dist[\\/]next-server[\\/]lib/,
    /next[\\/]dist[\\/]client/,
    /next[\\/]dist[\\/]pages/,
    /[\\/](strip-ansi|ansi-regex)[\\/]/,
    ...(config.experimental.plugins
      ? VALID_MIDDLEWARE.map((name) => new RegExp(`src(\\\\|/)${name}`))
      : []),
  ]

  // Support for NODE_PATH
  const nodePathList = (process.env.NODE_PATH || '')
    .split(process.platform === 'win32' ? ';' : ':')
    .filter((p) => !!p)

  const isServerless = target === 'serverless'
  const isServerlessTrace = target === 'experimental-serverless-trace'
  // Intentionally not using isTargetLikeServerless helper
  const isLikeServerless = isServerless || isServerlessTrace

  const outputDir = isLikeServerless ? SERVERLESS_DIRECTORY : SERVER_DIRECTORY
  const outputPath = path.join(distDir, isServer ? outputDir : '')
  const totalPages = Object.keys(entrypoints).length
  const clientEntries = !isServer
    ? ({
        // Backwards compatibility
        'main.js': [],
        [CLIENT_STATIC_FILES_RUNTIME_MAIN]:
          `.${path.sep}` +
          path.relative(
            dir,
            path.join(
              NEXT_PROJECT_ROOT_DIST_CLIENT,
              dev ? `next-dev.js` : 'next.js'
            )
          ),
        [CLIENT_STATIC_FILES_RUNTIME_POLYFILLS]: path.join(
          NEXT_PROJECT_ROOT_DIST_CLIENT,
          'polyfills.js'
        ),
      } as ClientEntries)
    : undefined

  let typeScriptPath
  try {
    typeScriptPath = resolveRequest('typescript', `${dir}/`)
  } catch (_) {}
  const tsConfigPath = path.join(dir, 'tsconfig.json')
  const useTypeScript = Boolean(
    typeScriptPath && (await fileExists(tsConfigPath))
  )

  let jsConfig
  // jsconfig is a subset of tsconfig
  if (useTypeScript) {
    jsConfig = parseJsonFile(tsConfigPath)
  }

  const jsConfigPath = path.join(dir, 'jsconfig.json')
  if (!useTypeScript && (await fileExists(jsConfigPath))) {
    jsConfig = parseJsonFile(jsConfigPath)
  }

  let resolvedBaseUrl
  if (jsConfig?.compilerOptions?.baseUrl) {
    resolvedBaseUrl = path.resolve(dir, jsConfig.compilerOptions.baseUrl)
  }

  const resolveConfig = {
    // Disable .mjs for node_modules bundling
    extensions: isServer
      ? [
          '.js',
          '.mjs',
          ...(useTypeScript ? ['.tsx', '.ts'] : []),
          '.jsx',
          '.json',
          '.wasm',
        ]
      : [
          '.mjs',
          '.js',
          ...(useTypeScript ? ['.tsx', '.ts'] : []),
          '.jsx',
          '.json',
          '.wasm',
        ],
    modules: [
      'node_modules',
      ...nodePathList, // Support for NODE_PATH environment variable
    ],
    alias: {
      // These aliases make sure the wrapper module is not included in the bundles
      // Which makes bundles slightly smaller, but also skips parsing a module that we know will result in this alias
      'next/head': 'next/dist/next-server/lib/head.js',
      'next/router': 'next/dist/client/router.js',
      'next/config': 'next/dist/next-server/lib/runtime-config.js',
      'next/dynamic': 'next/dist/next-server/lib/dynamic.js',
      next: NEXT_PROJECT_ROOT,
      [PAGES_DIR_ALIAS]: pagesDir,
      [DOT_NEXT_ALIAS]: distDir,
      ...getOptimizedAliases(isServer),
    },
    mainFields: isServer ? ['main', 'module'] : ['browser', 'module', 'main'],
    plugins: isWebpack5
      ? // webpack 5+ has the PnP resolver built-in by default:
        []
      : [require('pnp-webpack-plugin')],
  }

  const webpackMode = dev ? 'development' : 'production'

  const terserOptions: any = {
    parse: {
      ecma: 8,
    },
    compress: {
      ecma: 5,
      warnings: false,
      // The following two options are known to break valid JavaScript code
      comparisons: false,
      inline: 2, // https://github.com/vercel/next.js/issues/7178#issuecomment-493048965
    },
    mangle: { safari10: true },
    output: {
      ecma: 5,
      safari10: true,
      comments: false,
      // Fixes usage of Emoji and certain Regex
      ascii_only: true,
    },
  }

  const isModuleCSS = (module: { type: string }): boolean => {
    return (
      // mini-css-extract-plugin
      module.type === `css/mini-extract` ||
      // extract-css-chunks-webpack-plugin (old)
      module.type === `css/extract-chunks` ||
      // extract-css-chunks-webpack-plugin (new)
      module.type === `css/extract-css-chunks`
    )
  }

  // Contains various versions of the Webpack SplitChunksPlugin used in different build types
  const splitChunksConfigs: {
    [propName: string]: webpack.Options.SplitChunksOptions
  } = {
    dev: {
      cacheGroups: {
        default: false,
        vendors: false,
        // In webpack 5 vendors was renamed to defaultVendors
        defaultVendors: false,
      },
    },
    prodGranular: {
      chunks: 'all',
      cacheGroups: {
        default: false,
        vendors: false,
        // In webpack 5 vendors was renamed to defaultVendors
        defaultVendors: false,
        framework: {
          chunks: 'all',
          name: isWebpack5 ? 'static/chunks/framework' : 'framework',
          // This regex ignores nested copies of framework libraries so they're
          // bundled with their issuer.
          // https://github.com/vercel/next.js/pull/9012
          test: /(?<!node_modules.*)[\\/]node_modules[\\/](react|react-dom|scheduler|prop-types|use-subscription)[\\/]/,
          priority: 40,
          // Don't let webpack eliminate this chunk (prevents this chunk from
          // becoming a part of the commons chunk)
          enforce: true,
        },
        lib: {
          test(module: { size: Function; identifier: Function }): boolean {
            return (
              module.size() > 160000 &&
              /node_modules[/\\]/.test(module.identifier())
            )
          },
          name(module: {
            type: string
            libIdent?: Function
            updateHash: (hash: crypto.Hash) => void
          }): string {
            const hash = crypto.createHash('sha1')
            if (isModuleCSS(module)) {
              module.updateHash(hash)
            } else {
              if (!module.libIdent) {
                throw new Error(
                  `Encountered unknown module type: ${module.type}. Please open an issue.`
                )
              }

              hash.update(module.libIdent({ context: dir }))
            }

            return (
              (isWebpack5 ? 'static/chunks/' : '') +
              hash.digest('hex').substring(0, 8)
            )
          },
          priority: 30,
          minChunks: 1,
          reuseExistingChunk: true,
        },
        commons: {
          name: (isWebpack5 ? 'static/chunks/' : '') + 'commons',
          minChunks: totalPages,
          priority: 20,
        },
        shared: {
          name(module, chunks) {
            return (
              (isWebpack5 ? 'static/chunks/' : '') +
              (crypto
                .createHash('sha1')
                .update(
                  chunks.reduce(
                    (acc: string, chunk: webpack.compilation.Chunk) => {
                      return acc + chunk.name
                    },
                    ''
                  )
                )
                .digest('hex') +
                (isModuleCSS(module) ? '_CSS' : ''))
            )
          },
          priority: 10,
          minChunks: 2,
          reuseExistingChunk: true,
        },
      },
      maxInitialRequests: 25,
      minSize: 20000,
    },
  }

  // Select appropriate SplitChunksPlugin config for this build
  let splitChunksConfig: webpack.Options.SplitChunksOptions
  if (dev) {
    splitChunksConfig = splitChunksConfigs.dev
  } else {
    splitChunksConfig = splitChunksConfigs.prodGranular
  }

  const crossOrigin =
    !config.crossOrigin && config.experimental.modern
      ? 'anonymous'
      : config.crossOrigin

  let customAppFile: string | null = await findPageFile(
    pagesDir,
    '/_app',
    config.pageExtensions
  )
  if (customAppFile) {
    customAppFile = path.resolve(path.join(pagesDir, customAppFile))
  }

  const conformanceConfig = Object.assign(
    {
      ReactSyncScriptsConformanceCheck: {
        enabled: true,
      },
      MinificationConformanceCheck: {
        enabled: true,
      },
      DuplicatePolyfillsConformanceCheck: {
        enabled: true,
        BlockedAPIToBePolyfilled: Object.assign(
          [],
          ['fetch'],
          config.conformance?.DuplicatePolyfillsConformanceCheck
            ?.BlockedAPIToBePolyfilled || []
        ),
      },
      GranularChunksConformanceCheck: {
        enabled: true,
      },
    },
    config.conformance
  )
  let webpackConfig: webpack.Configuration = {
    externals: !isServer
      ? // make sure importing "next" is handled gracefully for client
        // bundles in case a user imported types and it wasn't removed
        // TODO: should we warn/error for this instead?
        ['next']
      : !isServerless
      ? [
          (context, request, callback) => {
            if (request === 'next') {
              return callback(undefined, `commonjs ${request}`)
            }

            const notExternalModules = [
              'next/app',
              'next/document',
              'next/link',
              'next/error',
              'string-hash',
              'next/constants',
            ]

            if (notExternalModules.indexOf(request) !== -1) {
              return callback()
            }

            // We need to externalize internal requests for files intended to
            // not be bundled.

            const isLocal: boolean =
              request.startsWith('.') ||
              // Always check for unix-style path, as webpack sometimes
              // normalizes as posix.
              path.posix.isAbsolute(request) ||
              // When on Windows, we also want to check for Windows-specific
              // absolute paths.
              (process.platform === 'win32' && path.win32.isAbsolute(request))
            const isLikelyNextExternal =
              isLocal && /[/\\]next-server[/\\]/.test(request)

            // Relative requires don't need custom resolution, because they
            // are relative to requests we've already resolved here.
            // Absolute requires (require('/foo')) are extremely uncommon, but
            // also have no need for customization as they're already resolved.
            if (isLocal && !isLikelyNextExternal) {
              return callback()
            }

            // Resolve the import with the webpack provided context, this
            // ensures we're resolving the correct version when multiple
            // exist.
            let res: string
            try {
              res = resolveRequest(request, `${context}/`)
            } catch (err) {
              // If the request cannot be resolved, we need to tell webpack to
              // "bundle" it so that webpack shows an error (that it cannot be
              // resolved).
              return callback()
            }

            // Same as above, if the request cannot be resolved we need to have
            // webpack "bundle" it so it surfaces the not found error.
            if (!res) {
              return callback()
            }

            let isNextExternal: boolean = false
            if (isLocal) {
              // we need to process next-server/lib/router/router so that
              // the DefinePlugin can inject process.env values
              isNextExternal = /next[/\\]dist[/\\]next-server[/\\](?!lib[/\\]router[/\\]router)/.test(
                res
              )

              if (!isNextExternal) {
                return callback()
              }
            }

            // `isNextExternal` special cases Next.js' internal requires that
            // should not be bundled. We need to skip the base resolve routine
            // to prevent it from being bundled (assumes Next.js version cannot
            // mismatch).
            if (!isNextExternal) {
              // Bundled Node.js code is relocated without its node_modules tree.
              // This means we need to make sure its request resolves to the same
              // package that'll be available at runtime. If it's not identical,
              // we need to bundle the code (even if it _should_ be external).
              let baseRes: string | null
              try {
                baseRes = resolveRequest(request, `${dir}/`)
              } catch (err) {
                baseRes = null
              }

              // Same as above: if the package, when required from the root,
              // would be different from what the real resolution would use, we
              // cannot externalize it.
              if (baseRes !== res) {
                return callback()
              }
            }

            // Default pages have to be transpiled
            if (
              !res.match(/next[/\\]dist[/\\]next-server[/\\]/) &&
              (res.match(/[/\\]next[/\\]dist[/\\]/) ||
                // This is the @babel/plugin-transform-runtime "helpers: true" option
                res.match(/node_modules[/\\]@babel[/\\]runtime[/\\]/))
            ) {
              return callback()
            }

            // Webpack itself has to be compiled because it doesn't always use module relative paths
            if (
              res.match(/node_modules[/\\]webpack/) ||
              res.match(/node_modules[/\\]css-loader/)
            ) {
              return callback()
            }

            // Anything else that is standard JavaScript within `node_modules`
            // can be externalized.
            if (isNextExternal || res.match(/node_modules[/\\].*\.js$/)) {
              const externalRequest = isNextExternal
                ? // Generate Next.js external import
                  path.posix.join(
                    'next',
                    'dist',
                    path
                      .relative(
                        // Root of Next.js package:
                        path.join(__dirname, '..'),
                        res
                      )
                      // Windows path normalization
                      .replace(/\\/g, '/')
                  )
                : request

              return callback(undefined, `commonjs ${externalRequest}`)
            }

            // Default behavior: bundle the code!
            callback()
          },
        ]
      : [
          // When the 'serverless' target is used all node_modules will be compiled into the output bundles
          // So that the 'serverless' bundles have 0 runtime dependencies
          '@ampproject/toolbox-optimizer', // except this one
        ],
    optimization: {
      noEmitOnErrors: dev,
      checkWasmTypes: false,
      nodeEnv: false,
      splitChunks: isServer ? false : splitChunksConfig,
      runtimeChunk: isServer
        ? undefined
        : { name: CLIENT_STATIC_FILES_RUNTIME_WEBPACK },
      minimize: !(dev || isServer),
      minimizer: [
        // Minify JavaScript
        new TerserPlugin({
          extractComments: false,
          cache: path.join(distDir, 'cache', 'next-minifier'),
          parallel: config.experimental.cpus || true,
          terserOptions,
        }),
        // Minify CSS
        new CssMinimizerPlugin({
          postcssOptions: {
            map: {
              // `inline: false` generates the source map in a separate file.
              // Otherwise, the CSS file is needlessly large.
              inline: false,
              // `annotation: false` skips appending the `sourceMappingURL`
              // to the end of the CSS file. Webpack already handles this.
              annotation: false,
            },
          },
        }),
      ],
    },
    context: dir,
    node: {
      setImmediate: false,
    },
    // Kept as function to be backwards compatible
    entry: async () => {
      return {
        ...(clientEntries ? clientEntries : {}),
        ...entrypoints,
        ...(isServer
          ? {
              'init-server.js': 'next-plugin-loader?middleware=on-init-server!',
              'on-error-server.js':
                'next-plugin-loader?middleware=on-error-server!',
            }
          : {}),
      }
    },
    output: {
      path: outputPath,
      // On the server we don't use the chunkhash
      filename: dev || isServer ? '[name].js' : '[name]-[chunkhash].js',
      libraryTarget: isServer ? 'commonjs2' : 'var',
      hotUpdateChunkFilename: isWebpack5
        ? 'static/webpack/[id].[fullhash].hot-update.js'
        : 'static/webpack/[id].[hash].hot-update.js',
      hotUpdateMainFilename: isWebpack5
        ? 'static/webpack/[fullhash].hot-update.json'
        : 'static/webpack/[hash].hot-update.json',
      // This saves chunks with the name given via `import()`
      chunkFilename: isServer
        ? `${dev ? '[name]' : '[name].[contenthash]'}.js`
        : `static/chunks/${dev ? '[name]' : '[name].[contenthash]'}.js`,
      strictModuleExceptionHandling: true,
      crossOriginLoading: crossOrigin,
      futureEmitAssets: !dev,
      webassemblyModuleFilename: 'static/wasm/[modulehash].wasm',
    },
    performance: false,
    resolve: resolveConfig,
    resolveLoader: {
      // The loaders Next.js provides
      alias: [
        'emit-file-loader',
        'error-loader',
        'next-babel-loader',
        'next-client-pages-loader',
        'next-data-loader',
        'next-serverless-loader',
        'noop-loader',
        'next-plugin-loader',
      ].reduce((alias, loader) => {
        // using multiple aliases to replace `resolveLoader.modules`
        alias[loader] = path.join(__dirname, 'webpack', 'loaders', loader)

        return alias
      }, {} as Record<string, string>),
      modules: [
        'node_modules',
        ...nodePathList, // Support for NODE_PATH environment variable
      ],
      plugins: isWebpack5 ? [] : [require('pnp-webpack-plugin')],
    },
    module: {
      rules: [
        {
          test: /\.(tsx|ts|js|mjs|jsx)$/,
          include: [dir, ...babelIncludeRegexes],
          exclude: (excludePath: string) => {
            if (babelIncludeRegexes.some((r) => r.test(excludePath))) {
              return false
            }
            return /node_modules/.test(excludePath)
          },
          use: config.experimental.babelMultiThread
            ? [
                // Move Babel transpilation into a thread pool (2 workers, unlimited batch size).
                // Applying a cache to the off-thread work avoids paying transfer costs for unchanged modules.
                {
                  loader: 'next/dist/compiled/cache-loader',
                  options: {
                    cacheContext: dir,
                    cacheDirectory: path.join(dir, '.next', 'cache', 'webpack'),
                    cacheIdentifier: `webpack${isServer ? '-server' : ''}${
                      config.experimental.modern ? '-hasmodern' : ''
                    }`,
                  },
                },
                {
                  loader: require.resolve('next/dist/compiled/thread-loader'),
                  options: {
                    workers: 2,
                    workerParallelJobs: Infinity,
                  },
                },
                hasReactRefresh
                  ? require.resolve('@next/react-refresh-utils/loader')
                  : '',
                defaultLoaders.babel,
              ].filter(Boolean)
            : hasReactRefresh
            ? [
                require.resolve('@next/react-refresh-utils/loader'),
                defaultLoaders.babel,
              ]
            : defaultLoaders.babel,
        },
      ].filter(Boolean),
    },
    plugins: [
      hasReactRefresh && new ReactRefreshWebpackPlugin(),
      // This plugin makes sure `output.filename` is used for entry chunks
      !isWebpack5 && new ChunkNamesPlugin(),
      new webpack.DefinePlugin({
        ...Object.keys(process.env).reduce(
          (prev: { [key: string]: string }, key: string) => {
            if (key.startsWith('NEXT_PUBLIC_')) {
              prev[`process.env.${key}`] = JSON.stringify(process.env[key]!)
            }
            return prev
          },
          {}
        ),
        ...Object.keys(config.env).reduce((acc, key) => {
          if (/^(?:NODE_.+)|^(?:__.+)$/i.test(key)) {
            throw new Error(
              `The key "${key}" under "env" in next.config.js is not allowed. https://err.sh/vercel/next.js/env-key-not-allowed`
            )
          }

          return {
            ...acc,
            [`process.env.${key}`]: JSON.stringify(config.env[key]),
          }
        }, {}),
        'process.env.NODE_ENV': JSON.stringify(webpackMode),
        'process.env.__NEXT_CROSS_ORIGIN': JSON.stringify(crossOrigin),
        'process.browser': JSON.stringify(!isServer),
        'process.env.__NEXT_TEST_MODE': JSON.stringify(
          process.env.__NEXT_TEST_MODE
        ),
        // This is used in client/dev-error-overlay/hot-dev-client.js to replace the dist directory
        ...(dev && !isServer
          ? {
              'process.env.__NEXT_DIST_DIR': JSON.stringify(distDir),
            }
          : {}),
        'process.env.__NEXT_TRAILING_SLASH': JSON.stringify(
          config.experimental.trailingSlash
        ),
        'process.env.__NEXT_EXPORT_TRAILING_SLASH': JSON.stringify(
          config.exportTrailingSlash
        ),
        'process.env.__NEXT_MODERN_BUILD': JSON.stringify(
          config.experimental.modern && !dev
        ),
        'process.env.__NEXT_BUILD_INDICATOR': JSON.stringify(
          config.devIndicators.buildActivity
        ),
        'process.env.__NEXT_PRERENDER_INDICATOR': JSON.stringify(
          config.devIndicators.autoPrerender
        ),
        'process.env.__NEXT_PLUGINS': JSON.stringify(
          config.experimental.plugins
        ),
        'process.env.__NEXT_STRICT_MODE': JSON.stringify(
          config.reactStrictMode
        ),
        'process.env.__NEXT_REACT_MODE': JSON.stringify(
          config.experimental.reactMode
        ),
        'process.env.__NEXT_ROUTER_BASEPATH': JSON.stringify(config.basePath),
        ...(isServer
          ? {
              // Fix bad-actors in the npm ecosystem (e.g. `node-formidable`)
              // This is typically found in unmaintained modules from the
              // pre-webpack era (common in server-side code)
              'global.GENTLY': JSON.stringify(false),
            }
          : undefined),
        // stub process.env with proxy to warn a missing value is
        // being accessed in development mode
        ...(config.experimental.pageEnv && process.env.NODE_ENV !== 'production'
          ? {
              'process.env': `
            new Proxy(${isServer ? 'process.env' : '{}'}, {
              get(target, prop) {
                if (typeof target[prop] === 'undefined') {
                  console.warn(\`An environment variable (\${prop}) that was not provided in the environment was accessed.\nSee more info here: https://err.sh/next.js/missing-env-value\`)
                }
                return target[prop]
              }
            })
          `,
            }
          : {}),
      }),
      !isServer &&
        new ReactLoadablePlugin({
          filename: REACT_LOADABLE_MANIFEST,
        }),
      !isServer && new DropClientPage(),
      // Moment.js is an extremely popular library that bundles large locale files
      // by default due to how Webpack interprets its code. This is a practical
      // solution that requires the user to opt into importing specific locales.
      // https://github.com/jmblog/how-to-optimize-momentjs-with-webpack
      config.future.excludeDefaultMomentLocales &&
        new webpack.IgnorePlugin({
          resourceRegExp: /^\.\/locale$/,
          contextRegExp: /moment$/,
        }),
      ...(dev
        ? (() => {
            // Even though require.cache is server only we have to clear assets from both compilations
            // This is because the client compilation generates the build manifest that's used on the server side
            const {
              NextJsRequireCacheHotReloader,
            } = require('./webpack/plugins/nextjs-require-cache-hot-reloader')
            const {
              UnlinkRemovedPagesPlugin,
            } = require('./webpack/plugins/unlink-removed-pages-plugin')
            const devPlugins = [
              new UnlinkRemovedPagesPlugin(),
              new NextJsRequireCacheHotReloader(),
            ]

            // Webpack 5 enables HMR automatically in the development mode
            if (!isServer && !isWebpack5) {
              devPlugins.push(new webpack.HotModuleReplacementPlugin())
            }

            return devPlugins
          })()
        : []),
      // Webpack 5 no longer requires this plugin in production:
      !isWebpack5 && !dev && new webpack.HashedModuleIdsPlugin(),
      !dev &&
        new webpack.IgnorePlugin({
          resourceRegExp: /react-is/,
          contextRegExp: /(next-server|next)[\\/]dist[\\/]/,
        }),
      isServerless && isServer && new ServerlessPlugin(),
      isServer && new PagesManifestPlugin(isLikeServerless),
      target === 'server' &&
        isServer &&
        new NextJsSSRModuleCachePlugin({ outputPath }),
      isServer && new NextJsSsrImportPlugin(),
      !isServer &&
        new BuildManifestPlugin({
          buildId,
          modern: config.experimental.modern,
        }),
      tracer &&
        new ProfilingPlugin({
          tracer,
        }),
      config.experimental.modern &&
        !isServer &&
        !dev &&
<<<<<<< HEAD
        new NextEsmPlugin({
          filename: (getFileName: Function | string) => (...args: any[]) => {
            const name =
              typeof getFileName === 'function'
                ? getFileName(...args)
                : getFileName

            return name.includes('.js')
              ? name.replace(/\.js$/, '.module.js')
              : escapePathVariables(
                  args[0].chunk.name.replace(/\.js$/, '.module.js')
                )
          },
          chunkFilename: (inputChunkName: string) =>
            inputChunkName.replace(/\.js$/, '.module.js'),
        }),
      !dev && !isServer && new FontStylesheetGatheringPlugin(),
=======
        (() => {
          const { NextEsmPlugin } = require('./webpack/plugins/next-esm-plugin')
          return new NextEsmPlugin({
            filename: (getFileName: Function | string) => (...args: any[]) => {
              const name =
                typeof getFileName === 'function'
                  ? getFileName(...args)
                  : getFileName

              return name.includes('.js')
                ? name.replace(/\.js$/, '.module.js')
                : escapePathVariables(
                    args[0].chunk.name.replace(/\.js$/, '.module.js')
                  )
            },
            chunkFilename: (inputChunkName: string) =>
              inputChunkName.replace(/\.js$/, '.module.js'),
          })
        })(),
>>>>>>> fdcc24be
      config.experimental.conformance &&
        !dev &&
        new WebpackConformancePlugin({
          tests: [
            !isServer &&
              conformanceConfig.MinificationConformanceCheck.enabled &&
              new MinificationConformanceCheck(),
            conformanceConfig.ReactSyncScriptsConformanceCheck.enabled &&
              new ReactSyncScriptsConformanceCheck({
                AllowedSources:
                  conformanceConfig.ReactSyncScriptsConformanceCheck
                    .allowedSources || [],
              }),
            !isServer &&
              conformanceConfig.DuplicatePolyfillsConformanceCheck.enabled &&
              new DuplicatePolyfillsConformanceCheck({
                BlockedAPIToBePolyfilled:
                  conformanceConfig.DuplicatePolyfillsConformanceCheck
                    .BlockedAPIToBePolyfilled,
              }),
            !isServer &&
              conformanceConfig.GranularChunksConformanceCheck.enabled &&
              new GranularChunksConformanceCheck(
                splitChunksConfigs.prodGranular
              ),
          ].filter(Boolean),
        }),
      new WellKnownErrorsPlugin(),
    ].filter((Boolean as any) as ExcludesFalse),
  }

  // Support tsconfig and jsconfig baseUrl
  if (resolvedBaseUrl) {
    webpackConfig.resolve?.modules?.push(resolvedBaseUrl)
  }

  if (jsConfig?.compilerOptions?.paths && resolvedBaseUrl) {
    webpackConfig.resolve?.plugins?.unshift(
      new JsConfigPathsPlugin(jsConfig.compilerOptions.paths, resolvedBaseUrl)
    )
  }

  if (isWebpack5) {
    // On by default:
    delete webpackConfig.output?.futureEmitAssets
    // No longer polyfills Node.js modules:
    if (webpackConfig.node) delete webpackConfig.node.setImmediate
  }

  webpackConfig = await buildConfiguration(webpackConfig, {
    rootDirectory: dir,
    customAppFile,
    isDevelopment: dev,
    isServer,
    assetPrefix: config.assetPrefix || '',
    sassOptions: config.sassOptions,
    productionBrowserSourceMaps,
  })

  let originalDevtool = webpackConfig.devtool
  if (typeof config.webpack === 'function') {
    webpackConfig = config.webpack(webpackConfig, {
      dir,
      dev,
      isServer,
      buildId,
      config,
      defaultLoaders,
      totalPages,
      webpack,
    })

    if (dev && originalDevtool !== webpackConfig.devtool) {
      webpackConfig.devtool = originalDevtool
      devtoolRevertWarning(originalDevtool)
    }

    if (typeof (webpackConfig as any).then === 'function') {
      console.warn(
        '> Promise returned in next config. https://err.sh/vercel/next.js/promise-in-next-config'
      )
    }
  }

  function canMatchCss(rule: webpack.RuleSetCondition | undefined): boolean {
    if (!rule) {
      return false
    }

    const fileNames = [
      '/tmp/test.css',
      '/tmp/test.scss',
      '/tmp/test.sass',
      '/tmp/test.less',
      '/tmp/test.styl',
    ]

    if (rule instanceof RegExp && fileNames.some((input) => rule.test(input))) {
      return true
    }

    if (typeof rule === 'function') {
      if (
        fileNames.some((input) => {
          try {
            if (rule(input)) {
              return true
            }
          } catch (_) {}
          return false
        })
      ) {
        return true
      }
    }

    if (Array.isArray(rule) && rule.some(canMatchCss)) {
      return true
    }

    return false
  }

  const hasUserCssConfig =
    webpackConfig.module?.rules.some(
      (rule) => canMatchCss(rule.test) || canMatchCss(rule.include)
    ) ?? false

  if (hasUserCssConfig) {
    // only show warning for one build
    if (isServer) {
      console.warn(
        chalk.yellow.bold('Warning: ') +
          chalk.bold(
            'Built-in CSS support is being disabled due to custom CSS configuration being detected.\n'
          ) +
          'See here for more info: https://err.sh/next.js/built-in-css-disabled\n'
      )
    }

    if (webpackConfig.module?.rules.length) {
      // Remove default CSS Loader
      webpackConfig.module.rules = webpackConfig.module.rules.filter(
        (r) =>
          !(
            typeof r.oneOf?.[0]?.options === 'object' &&
            r.oneOf[0].options.__next_css_remove === true
          )
      )
    }
    if (webpackConfig.plugins?.length) {
      // Disable CSS Extraction Plugin
      webpackConfig.plugins = webpackConfig.plugins.filter(
        (p) => (p as any).__next_css_remove !== true
      )
    }
    if (webpackConfig.optimization?.minimizer?.length) {
      // Disable CSS Minifier
      webpackConfig.optimization.minimizer = webpackConfig.optimization.minimizer.filter(
        (e) => (e as any).__next_css_remove !== true
      )
    }
  } else {
    await __overrideCssConfiguration(dir, !dev, webpackConfig)
  }

  // check if using @zeit/next-typescript and show warning
  if (
    isServer &&
    webpackConfig.module &&
    Array.isArray(webpackConfig.module.rules)
  ) {
    let foundTsRule = false

    webpackConfig.module.rules = webpackConfig.module.rules.filter(
      (rule): boolean => {
        if (!(rule.test instanceof RegExp)) return true
        if ('noop.ts'.match(rule.test) && !'noop.js'.match(rule.test)) {
          // remove if it matches @zeit/next-typescript
          foundTsRule = rule.use === defaultLoaders.babel
          return !foundTsRule
        }
        return true
      }
    )

    if (foundTsRule) {
      console.warn(
        '\n@zeit/next-typescript is no longer needed since Next.js has built-in support for TypeScript now. Please remove it from your next.config.js and your .babelrc\n'
      )
    }
  }

  // Patch `@zeit/next-sass`, `@zeit/next-less`, `@zeit/next-stylus` for compatibility
  if (webpackConfig.module && Array.isArray(webpackConfig.module.rules)) {
    ;[].forEach.call(webpackConfig.module.rules, function (
      rule: webpack.RuleSetRule
    ) {
      if (!(rule.test instanceof RegExp && Array.isArray(rule.use))) {
        return
      }

      const isSass =
        rule.test.source === '\\.scss$' || rule.test.source === '\\.sass$'
      const isLess = rule.test.source === '\\.less$'
      const isCss = rule.test.source === '\\.css$'
      const isStylus = rule.test.source === '\\.styl$'

      // Check if the rule we're iterating over applies to Sass, Less, or CSS
      if (!(isSass || isLess || isCss || isStylus)) {
        return
      }

      ;[].forEach.call(rule.use, function (use: webpack.RuleSetUseItem) {
        if (
          !(
            use &&
            typeof use === 'object' &&
            // Identify use statements only pertaining to `css-loader`
            (use.loader === 'css-loader' ||
              use.loader === 'css-loader/locals') &&
            use.options &&
            typeof use.options === 'object' &&
            // The `minimize` property is a good heuristic that we need to
            // perform this hack. The `minimize` property was only valid on
            // old `css-loader` versions. Custom setups (that aren't next-sass,
            // next-less or next-stylus) likely have the newer version.
            // We still handle this gracefully below.
            (Object.prototype.hasOwnProperty.call(use.options, 'minimize') ||
              Object.prototype.hasOwnProperty.call(
                use.options,
                'exportOnlyLocals'
              ))
          )
        ) {
          return
        }

        // Try to monkey patch within a try-catch. We shouldn't fail the build
        // if we cannot pull this off.
        // The user may not even be using the `next-sass` or `next-less` or
        // `next-stylus` plugins.
        // If it does work, great!
        try {
          // Resolve the version of `@zeit/next-css` as depended on by the Sass,
          // Less or Stylus plugin.
          const correctNextCss = resolveRequest(
            '@zeit/next-css',
            isCss
              ? // Resolve `@zeit/next-css` from the base directory
                `${dir}/`
              : // Else, resolve it from the specific plugins
                require.resolve(
                  isSass
                    ? '@zeit/next-sass'
                    : isLess
                    ? '@zeit/next-less'
                    : isStylus
                    ? '@zeit/next-stylus'
                    : 'next'
                )
          )

          // If we found `@zeit/next-css` ...
          if (correctNextCss) {
            // ... resolve the version of `css-loader` shipped with that
            // package instead of whichever was hoisted highest in your
            // `node_modules` tree.
            const correctCssLoader = resolveRequest(use.loader, correctNextCss)
            if (correctCssLoader) {
              // We saved the user from a failed build!
              use.loader = correctCssLoader
            }
          }
        } catch (_) {
          // The error is not required to be handled.
        }
      })
    })
  }

  // Backwards compat for `main.js` entry key
  const originalEntry: any = webpackConfig.entry
  if (typeof originalEntry !== 'undefined') {
    webpackConfig.entry = async () => {
      const entry: WebpackEntrypoints =
        typeof originalEntry === 'function'
          ? await originalEntry()
          : originalEntry
      // Server compilation doesn't have main.js
      if (clientEntries && entry['main.js'] && entry['main.js'].length > 0) {
        const originalFile = clientEntries[CLIENT_STATIC_FILES_RUNTIME_MAIN]
        entry[CLIENT_STATIC_FILES_RUNTIME_MAIN] = [
          ...entry['main.js'],
          originalFile,
        ]
      }
      delete entry['main.js']

      return entry
    }
  }

  if (!dev) {
    // entry is always a function
    webpackConfig.entry = await (webpackConfig.entry as webpack.EntryFunc)()
  }

  // In webpack 5, the 'var' libraryTarget output requires a name.
  // TODO: this should be revisited as 'var' was only used to not have the
  // initial variable exposed. In webpack 4, not setting the library option
  // would result in the bundle being a self-executing function without the
  // variable.
  if (isWebpack5 && !isServer) {
    webpackConfig.output!.library = webpackConfig.output?.library
      ? webpackConfig.output.library
      : 'INTERNAL_NEXT_APP'
  }

  return webpackConfig
}<|MERGE_RESOLUTION|>--- conflicted
+++ resolved
@@ -52,12 +52,7 @@
   ReactSyncScriptsConformanceCheck,
 } from './webpack/plugins/webpack-conformance-plugin'
 import { WellKnownErrorsPlugin } from './webpack/plugins/wellknown-errors-plugin'
-<<<<<<< HEAD
-import { codeFrameColumns } from '@babel/code-frame'
 import FontStylesheetGatheringPlugin from './webpack/plugins/font-stylesheet-gathering-plugin'
-=======
->>>>>>> fdcc24be
-
 type ExcludesFalse = <T>(x: T | false) => x is T
 
 const isWebpack5 = parseInt(webpack.version!) === 5
@@ -940,25 +935,6 @@
       config.experimental.modern &&
         !isServer &&
         !dev &&
-<<<<<<< HEAD
-        new NextEsmPlugin({
-          filename: (getFileName: Function | string) => (...args: any[]) => {
-            const name =
-              typeof getFileName === 'function'
-                ? getFileName(...args)
-                : getFileName
-
-            return name.includes('.js')
-              ? name.replace(/\.js$/, '.module.js')
-              : escapePathVariables(
-                  args[0].chunk.name.replace(/\.js$/, '.module.js')
-                )
-          },
-          chunkFilename: (inputChunkName: string) =>
-            inputChunkName.replace(/\.js$/, '.module.js'),
-        }),
-      !dev && !isServer && new FontStylesheetGatheringPlugin(),
-=======
         (() => {
           const { NextEsmPlugin } = require('./webpack/plugins/next-esm-plugin')
           return new NextEsmPlugin({
@@ -978,7 +954,7 @@
               inputChunkName.replace(/\.js$/, '.module.js'),
           })
         })(),
->>>>>>> fdcc24be
+      !dev && !isServer && new FontStylesheetGatheringPlugin(),
       config.experimental.conformance &&
         !dev &&
         new WebpackConformancePlugin({
