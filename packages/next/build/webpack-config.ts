import ReactRefreshWebpackPlugin from '@next/react-refresh-utils/ReactRefreshWebpackPlugin'
import chalk from 'chalk'
import crypto from 'crypto'
import { readFileSync, realpathSync } from 'fs'
import { codeFrameColumns } from 'next/dist/compiled/babel/code-frame'
import semver from 'next/dist/compiled/semver'
<<<<<<< HEAD
import { isWebpack5, webpack } from 'next/dist/compiled/webpack/webpack'
import path, { join as pathJoin, relative as relativePath } from 'path'
=======
// @ts-ignore No typings yet
import TerserPlugin from './webpack/plugins/terser-webpack-plugin/src/index.js'
import path from 'path'
import { webpack, isWebpack5 } from 'next/dist/compiled/webpack/webpack'
>>>>>>> 014a2f84
import {
  DOT_NEXT_ALIAS,
  NEXT_PROJECT_ROOT,
  NEXT_PROJECT_ROOT_DIST_CLIENT,
  PAGES_DIR_ALIAS,
} from '../lib/constants'
import { fileExists } from '../lib/file-exists'
import { getPackageVersion } from '../lib/get-package-version'
import { Rewrite } from '../lib/load-custom-routes'
import { getTypeScriptConfiguration } from '../lib/typescript/getTypeScriptConfiguration'
import {
  CLIENT_STATIC_FILES_RUNTIME_AMP,
  CLIENT_STATIC_FILES_RUNTIME_MAIN,
  CLIENT_STATIC_FILES_RUNTIME_POLYFILLS,
  CLIENT_STATIC_FILES_RUNTIME_REACT_REFRESH,
  CLIENT_STATIC_FILES_RUNTIME_WEBPACK,
  REACT_LOADABLE_MANIFEST,
  SERVERLESS_DIRECTORY,
  SERVER_DIRECTORY,
} from '../next-server/lib/constants'
import { execOnce } from '../next-server/lib/utils'
import { NextConfig } from '../next-server/server/config-shared'
import { findPageFile } from '../server/lib/find-page-file'
import { WebpackEntrypoints } from './entries'
import * as Log from './output/log'
import {
  collectPlugins,
  PluginMetaData,
  VALID_MIDDLEWARE,
} from './plugins/collect-plugins'
import { build as buildConfiguration } from './webpack/config'
import { __overrideCssConfiguration } from './webpack/config/blocks/css/overrideCssConfiguration'
import { pluginLoaderOptions } from './webpack/loaders/next-plugin-loader'
import BuildManifestPlugin from './webpack/plugins/build-manifest-plugin'
import BuildStatsPlugin from './webpack/plugins/build-stats-plugin'
import ChunkNamesPlugin from './webpack/plugins/chunk-names-plugin'
import { CssMinimizerPlugin } from './webpack/plugins/css-minimizer-plugin'
import { JsConfigPathsPlugin } from './webpack/plugins/jsconfig-paths-plugin'
import { DropClientPage } from './webpack/plugins/next-drop-client-page-plugin'
import NextJsSsrImportPlugin from './webpack/plugins/nextjs-ssr-import'
import NextJsSSRModuleCachePlugin from './webpack/plugins/nextjs-ssr-module-cache'
import PagesManifestPlugin from './webpack/plugins/pages-manifest-plugin'
import { ProfilingPlugin } from './webpack/plugins/profiling-plugin'
import { ReactLoadablePlugin } from './webpack/plugins/react-loadable-plugin'
import { ServerlessPlugin } from './webpack/plugins/serverless-plugin'
// @ts-ignore No typings yet
import TerserPlugin from './webpack/plugins/terser-webpack-plugin/src/index.js'
import WebpackConformancePlugin, {
  DuplicatePolyfillsConformanceCheck,
  GranularChunksConformanceCheck,
  MinificationConformanceCheck,
  ReactSyncScriptsConformanceCheck,
} from './webpack/plugins/webpack-conformance-plugin'
import { WellKnownErrorsPlugin } from './webpack/plugins/wellknown-errors-plugin'

type ExcludesFalse = <T>(x: T | false) => x is T

const devtoolRevertWarning = execOnce(
  (devtool: webpack.Configuration['devtool']) => {
    console.warn(
      chalk.yellow.bold('Warning: ') +
        chalk.bold(`Reverting webpack devtool to '${devtool}'.\n`) +
        'Changing the webpack devtool in development mode will cause severe performance regressions.\n' +
        'Read more: https://err.sh/next.js/improper-devtool'
    )
  }
)

function parseJsonFile(filePath: string) {
  const JSON5 = require('next/dist/compiled/json5')
  const contents = readFileSync(filePath, 'utf8')

  // Special case an empty file
  if (contents.trim() === '') {
    return {}
  }

  try {
    return JSON5.parse(contents)
  } catch (err) {
    const codeFrame = codeFrameColumns(
      String(contents),
      { start: { line: err.lineNumber, column: err.columnNumber } },
      { message: err.message, highlightCode: true }
    )
    throw new Error(`Failed to parse "${filePath}":\n${codeFrame}`)
  }
}

function getOptimizedAliases(isServer: boolean): { [pkg: string]: string } {
  if (isServer) {
    return {}
  }

  const stubWindowFetch = path.join(__dirname, 'polyfills', 'fetch', 'index.js')
  const stubObjectAssign = path.join(__dirname, 'polyfills', 'object-assign.js')

  const shimAssign = path.join(__dirname, 'polyfills', 'object.assign')
  return Object.assign(
    {},
    {
      unfetch$: stubWindowFetch,
      'isomorphic-unfetch$': stubWindowFetch,
      'whatwg-fetch$': path.join(
        __dirname,
        'polyfills',
        'fetch',
        'whatwg-fetch.js'
      ),
    },
    {
      'object-assign$': stubObjectAssign,

      // Stub Package: object.assign
      'object.assign/auto': path.join(shimAssign, 'auto.js'),
      'object.assign/implementation': path.join(
        shimAssign,
        'implementation.js'
      ),
      'object.assign$': path.join(shimAssign, 'index.js'),
      'object.assign/polyfill': path.join(shimAssign, 'polyfill.js'),
      'object.assign/shim': path.join(shimAssign, 'shim.js'),

      // Replace: full URL polyfill with platform-based polyfill
      url: require.resolve('native-url'),
    }
  )
}

type ClientEntries = {
  [key: string]: string | string[]
}

export function attachReactRefresh(
  webpackConfig: webpack.Configuration,
  targetLoader: webpack.RuleSetUseItem
) {
  let injections = 0
  const reactRefreshLoaderName = '@next/react-refresh-utils/loader'
  const reactRefreshLoader = require.resolve(reactRefreshLoaderName)
  webpackConfig.module?.rules.forEach((rule) => {
    const curr = rule.use
    // When the user has configured `defaultLoaders.babel` for a input file:
    if (curr === targetLoader) {
      ++injections
      rule.use = [reactRefreshLoader, curr as webpack.RuleSetUseItem]
    } else if (
      Array.isArray(curr) &&
      curr.some((r) => r === targetLoader) &&
      // Check if loader already exists:
      !curr.some(
        (r) => r === reactRefreshLoader || r === reactRefreshLoaderName
      )
    ) {
      ++injections
      const idx = curr.findIndex((r) => r === targetLoader)
      // Clone to not mutate user input
      rule.use = [...curr]

      // inject / input: [other, babel] output: [other, refresh, babel]:
      rule.use.splice(idx, 0, reactRefreshLoader)
    }
  })

  if (injections) {
    Log.info(
      `automatically enabled Fast Refresh for ${injections} custom loader${
        injections > 1 ? 's' : ''
      }`
    )
  }
}

export default async function getBaseWebpackConfig(
  dir: string,
  {
    buildId,
    config,
    dev = false,
    isServer = false,
    pagesDir,
    target = 'server',
    reactProductionProfiling = false,
    entrypoints,
    rewrites,
  }: {
    buildId: string
    config: NextConfig
    dev?: boolean
    isServer?: boolean
    pagesDir: string
    target?: string
    reactProductionProfiling?: boolean
    entrypoints: WebpackEntrypoints
    rewrites: Rewrite[]
  }
): Promise<webpack.Configuration> {
  let plugins: PluginMetaData[] = []
  let babelPresetPlugins: { dir: string; config: any }[] = []

  const hasRewrites = rewrites.length > 0

  if (config.experimental.plugins) {
    plugins = await collectPlugins(dir, config.env, config.plugins)
    pluginLoaderOptions.plugins = plugins

    for (const plugin of plugins) {
      if (plugin.middleware.includes('babel-preset-build')) {
        babelPresetPlugins.push({
          dir: plugin.directory,
          config: plugin.config,
        })
      }
    }
  }

  const reactVersion = await getPackageVersion({ cwd: dir, name: 'react' })
  const hasReactRefresh: boolean = dev && !isServer
  const hasJsxRuntime: boolean =
    Boolean(reactVersion) &&
    // 17.0.0-rc.0 had a breaking change not compatible with Next.js, but was
    // fixed in rc.1.
    semver.gte(reactVersion!, '17.0.0-rc.1')

  const distDir = path.join(dir, config.distDir)
  const defaultLoaders = {
    babel: {
      loader: 'next-babel-loader',
      options: {
        isServer,
        distDir,
        pagesDir,
        cwd: dir,
        // Webpack 5 has a built-in loader cache
        cache: !isWebpack5,
        babelPresetPlugins,
        development: dev,
        hasReactRefresh,
        hasJsxRuntime,
      },
    },
    // Backwards compat
    hotSelfAccept: {
      loader: 'noop-loader',
    },
  }

  const babelIncludeRegexes: RegExp[] = [
    /next[\\/]dist[\\/]next-server[\\/]lib/,
    /next[\\/]dist[\\/]client/,
    /next[\\/]dist[\\/]pages/,
    /[\\/](strip-ansi|ansi-regex)[\\/]/,
    ...(config.experimental.plugins
      ? VALID_MIDDLEWARE.map((name) => new RegExp(`src(\\\\|/)${name}`))
      : []),
  ]

  // Support for NODE_PATH
  const nodePathList = (process.env.NODE_PATH || '')
    .split(process.platform === 'win32' ? ';' : ':')
    .filter((p) => !!p)

  const isServerless = target === 'serverless'
  const isServerlessTrace = target === 'experimental-serverless-trace'
  // Intentionally not using isTargetLikeServerless helper
  const isLikeServerless = isServerless || isServerlessTrace

  const outputDir = isLikeServerless ? SERVERLESS_DIRECTORY : SERVER_DIRECTORY
  const outputPath = path.join(distDir, isServer ? outputDir : '')
  const totalPages = Object.keys(entrypoints).length
  const clientEntries = !isServer
    ? ({
        // Backwards compatibility
        'main.js': [],
        ...(dev
          ? {
              [CLIENT_STATIC_FILES_RUNTIME_REACT_REFRESH]: require.resolve(
                `@next/react-refresh-utils/runtime`
              ),
              [CLIENT_STATIC_FILES_RUNTIME_AMP]:
                `./` +
                relativePath(
                  dir,
                  pathJoin(NEXT_PROJECT_ROOT_DIST_CLIENT, 'dev', 'amp-dev')
                ).replace(/\\/g, '/'),
            }
          : {}),
        [CLIENT_STATIC_FILES_RUNTIME_MAIN]:
          `./` +
          path
            .relative(
              dir,
              path.join(
                NEXT_PROJECT_ROOT_DIST_CLIENT,
                dev ? `next-dev.js` : 'next.js'
              )
            )
            .replace(/\\/g, '/'),
        [CLIENT_STATIC_FILES_RUNTIME_POLYFILLS]: path.join(
          NEXT_PROJECT_ROOT_DIST_CLIENT,
          'polyfills.js'
        ),
      } as ClientEntries)
    : undefined

  let typeScriptPath: string | undefined
  try {
    typeScriptPath = require.resolve('typescript', { paths: [dir] })
  } catch (_) {}
  const tsConfigPath = path.join(dir, 'tsconfig.json')
  const useTypeScript = Boolean(
    typeScriptPath && (await fileExists(tsConfigPath))
  )

  let jsConfig
  // jsconfig is a subset of tsconfig
  if (useTypeScript) {
    const ts = (await import(typeScriptPath!)) as typeof import('typescript')
    const tsConfig = await getTypeScriptConfiguration(ts, tsConfigPath)
    jsConfig = { compilerOptions: tsConfig.options }
  }

  const jsConfigPath = path.join(dir, 'jsconfig.json')
  if (!useTypeScript && (await fileExists(jsConfigPath))) {
    jsConfig = parseJsonFile(jsConfigPath)
  }

  let resolvedBaseUrl
  if (jsConfig?.compilerOptions?.baseUrl) {
    resolvedBaseUrl = path.resolve(dir, jsConfig.compilerOptions.baseUrl)
  }

  function getReactProfilingInProduction() {
    if (reactProductionProfiling) {
      return {
        'react-dom$': 'react-dom/profiling',
        'scheduler/tracing': 'scheduler/tracing-profiling',
      }
    }
  }

  const clientResolveRewrites = require.resolve(
    'next/dist/next-server/lib/router/utils/resolve-rewrites'
  )
  const clientResolveRewritesNoop = require.resolve(
    'next/dist/next-server/lib/router/utils/resolve-rewrites-noop'
  )

  const resolveConfig = {
    // Disable .mjs for node_modules bundling
    extensions: isServer
      ? [
          '.js',
          '.mjs',
          ...(useTypeScript ? ['.tsx', '.ts'] : []),
          '.jsx',
          '.json',
          '.wasm',
        ]
      : [
          '.mjs',
          '.js',
          ...(useTypeScript ? ['.tsx', '.ts'] : []),
          '.jsx',
          '.json',
          '.wasm',
        ],
    modules: [
      'node_modules',
      ...nodePathList, // Support for NODE_PATH environment variable
    ],
    alias: {
      next: NEXT_PROJECT_ROOT,
      [PAGES_DIR_ALIAS]: pagesDir,
      [DOT_NEXT_ALIAS]: distDir,
      ...getOptimizedAliases(isServer),
      ...getReactProfilingInProduction(),
      [clientResolveRewrites]: hasRewrites
        ? clientResolveRewrites
        : clientResolveRewritesNoop,
    },
    ...(isWebpack5 && !isServer
      ? {
          // Full list of old polyfills is accessible here:
          // https://github.com/webpack/webpack/blob/2a0536cf510768111a3a6dceeb14cb79b9f59273/lib/ModuleNotFoundError.js#L13-L42
          fallback: {
            buffer: require.resolve('buffer'),
            crypto: require.resolve('crypto-browserify'),
            path: require.resolve('path-browserify'),
            stream: require.resolve('stream-browserify'),
            vm: require.resolve('vm-browserify'),
          },
        }
      : undefined),
    mainFields: isServer ? ['main', 'module'] : ['browser', 'module', 'main'],
    plugins: isWebpack5
      ? // webpack 5+ has the PnP resolver built-in by default:
        []
      : [require('pnp-webpack-plugin')],
  }

  const terserOptions: any = {
    parse: {
      ecma: 8,
    },
    compress: {
      ecma: 5,
      warnings: false,
      // The following two options are known to break valid JavaScript code
      comparisons: false,
      inline: 2, // https://github.com/vercel/next.js/issues/7178#issuecomment-493048965
    },
    mangle: { safari10: true },
    output: {
      ecma: 5,
      safari10: true,
      comments: false,
      // Fixes usage of Emoji and certain Regex
      ascii_only: true,
    },
  }

  const isModuleCSS = (module: { type: string }): boolean => {
    return (
      // mini-css-extract-plugin
      module.type === `css/mini-extract` ||
      // extract-css-chunks-webpack-plugin (old)
      module.type === `css/extract-chunks` ||
      // extract-css-chunks-webpack-plugin (new)
      module.type === `css/extract-css-chunks`
    )
  }

  // Contains various versions of the Webpack SplitChunksPlugin used in different build types
  const splitChunksConfigs: {
    [propName: string]: webpack.Options.SplitChunksOptions
  } = {
    dev: {
      cacheGroups: {
        default: false,
        vendors: false,
      },
    },
    prodGranular: {
      chunks: 'all',
      cacheGroups: {
        framework: {
          chunks: 'all',
          name: 'framework',
          // This regex ignores nested copies of framework libraries so they're
          // bundled with their issuer.
          // https://github.com/vercel/next.js/pull/9012
          test: /(?<!node_modules.*)[\\/]node_modules[\\/](react|react-dom|scheduler|prop-types|use-subscription)[\\/]/,
          priority: 40,
          // Don't let webpack eliminate this chunk (prevents this chunk from
          // becoming a part of the commons chunk)
          enforce: true,
        },
        lib: {
          test(module: {
            size: Function
            nameForCondition: Function
          }): boolean {
            return (
              module.size() > 160000 &&
              /node_modules[/\\]/.test(module.nameForCondition() || '')
            )
          },
          name(module: {
            type: string
            libIdent?: Function
            updateHash: (hash: crypto.Hash) => void
          }): string {
            const hash = crypto.createHash('sha1')
            if (isModuleCSS(module)) {
              module.updateHash(hash)
            } else {
              if (!module.libIdent) {
                throw new Error(
                  `Encountered unknown module type: ${module.type}. Please open an issue.`
                )
              }

              hash.update(module.libIdent({ context: dir }))
            }

            return hash.digest('hex').substring(0, 8)
          },
          priority: 30,
          minChunks: 1,
          reuseExistingChunk: true,
        },
        commons: {
          name: 'commons',
          minChunks: totalPages,
          priority: 20,
        },
        ...(isWebpack5
          ? undefined
          : {
              default: false,
              vendors: false,
              shared: {
                name(module, chunks) {
                  return (
                    crypto
                      .createHash('sha1')
                      .update(
                        chunks.reduce(
                          (acc: string, chunk: webpack.compilation.Chunk) => {
                            return acc + chunk.name
                          },
                          ''
                        )
                      )
                      .digest('hex') + (isModuleCSS(module) ? '_CSS' : '')
                  )
                },
                priority: 10,
                minChunks: 2,
                reuseExistingChunk: true,
              },
            }),
      },
      maxInitialRequests: 25,
      minSize: 20000,
    },
  }

  // Select appropriate SplitChunksPlugin config for this build
  let splitChunksConfig: webpack.Options.SplitChunksOptions
  if (dev) {
    splitChunksConfig = splitChunksConfigs.dev
  } else {
    splitChunksConfig = splitChunksConfigs.prodGranular
  }

  const crossOrigin = config.crossOrigin

  let customAppFile: string | null = await findPageFile(
    pagesDir,
    '/_app',
    config.pageExtensions
  )
  if (customAppFile) {
    customAppFile = path.resolve(path.join(pagesDir, customAppFile))
  }

  const conformanceConfig = Object.assign(
    {
      ReactSyncScriptsConformanceCheck: {
        enabled: true,
      },
      MinificationConformanceCheck: {
        enabled: true,
      },
      DuplicatePolyfillsConformanceCheck: {
        enabled: true,
        BlockedAPIToBePolyfilled: Object.assign(
          [],
          ['fetch'],
          config.conformance?.DuplicatePolyfillsConformanceCheck
            ?.BlockedAPIToBePolyfilled || []
        ),
      },
      GranularChunksConformanceCheck: {
        enabled: true,
      },
    },
    config.conformance
  )

  async function handleExternals(
    context: string,
    request: string,
    getResolve: () => (context: string, request: string) => Promise<string>
  ) {
    if (request === 'next') {
      return `commonjs ${request}`
    }

    const notExternalModules = [
      'next/app',
      'next/document',
      'next/link',
      'next/image',
      'next/error',
      'string-hash',
      'next/constants',
    ]

    if (notExternalModules.indexOf(request) !== -1) {
      return
    }

    // We need to externalize internal requests for files intended to
    // not be bundled.

    const isLocal: boolean =
      request.startsWith('.') ||
      // Always check for unix-style path, as webpack sometimes
      // normalizes as posix.
      path.posix.isAbsolute(request) ||
      // When on Windows, we also want to check for Windows-specific
      // absolute paths.
      (process.platform === 'win32' && path.win32.isAbsolute(request))
    const isLikelyNextExternal =
      isLocal && /[/\\]next-server[/\\]/.test(request)

    // Relative requires don't need custom resolution, because they
    // are relative to requests we've already resolved here.
    // Absolute requires (require('/foo')) are extremely uncommon, but
    // also have no need for customization as they're already resolved.
    if (isLocal && !isLikelyNextExternal) {
      return
    }

    const resolve = getResolve()

    // Resolve the import with the webpack provided context, this
    // ensures we're resolving the correct version when multiple
    // exist.
    let res: string
    try {
      res = await resolve(context, request)
    } catch (err) {
      // If the request cannot be resolved, we need to tell webpack to
      // "bundle" it so that webpack shows an error (that it cannot be
      // resolved).
      return
    }

    // Same as above, if the request cannot be resolved we need to have
    // webpack "bundle" it so it surfaces the not found error.
    if (!res) {
      return
    }

    let isNextExternal: boolean = false
    if (isLocal) {
      // we need to process next-server/lib/router/router so that
      // the DefinePlugin can inject process.env values
      isNextExternal = /next[/\\]dist[/\\]next-server[/\\](?!lib[/\\]router[/\\]router)/.test(
        res
      )

      if (!isNextExternal) {
        return
      }
    }

    // `isNextExternal` special cases Next.js' internal requires that
    // should not be bundled. We need to skip the base resolve routine
    // to prevent it from being bundled (assumes Next.js version cannot
    // mismatch).
    if (!isNextExternal) {
      // Bundled Node.js code is relocated without its node_modules tree.
      // This means we need to make sure its request resolves to the same
      // package that'll be available at runtime. If it's not identical,
      // we need to bundle the code (even if it _should_ be external).
      let baseRes: string | null
      try {
        baseRes = await resolve(dir, request)
      } catch (err) {
        baseRes = null
      }

      // Same as above: if the package, when required from the root,
      // would be different from what the real resolution would use, we
      // cannot externalize it.
      if (
        !baseRes ||
        (baseRes !== res &&
          // if res and baseRes are symlinks they could point to the the same file
          realpathSync(baseRes) !== realpathSync(res))
      ) {
        return
      }
    }

    // Default pages have to be transpiled
    if (
      !res.match(/next[/\\]dist[/\\]next-server[/\\]/) &&
      (res.match(/[/\\]next[/\\]dist[/\\]/) ||
        // This is the @babel/plugin-transform-runtime "helpers: true" option
        res.match(/node_modules[/\\]@babel[/\\]runtime[/\\]/))
    ) {
      return
    }

    // Webpack itself has to be compiled because it doesn't always use module relative paths
    if (
      res.match(/node_modules[/\\]webpack/) ||
      res.match(/node_modules[/\\]css-loader/)
    ) {
      return
    }

    // Anything else that is standard JavaScript within `node_modules`
    // can be externalized.
    if (isNextExternal || res.match(/node_modules[/\\].*\.js$/)) {
      const externalRequest = isNextExternal
        ? // Generate Next.js external import
          path.posix.join(
            'next',
            'dist',
            path
              .relative(
                // Root of Next.js package:
                path.join(__dirname, '..'),
                res
              )
              // Windows path normalization
              .replace(/\\/g, '/')
          )
        : request

      return `commonjs ${externalRequest}`
    }

    // Default behavior: bundle the code!
  }

  const emacsLockfilePattern = '**/.#*'

  let webpackConfig: webpack.Configuration = {
    externals: !isServer
      ? // make sure importing "next" is handled gracefully for client
        // bundles in case a user imported types and it wasn't removed
        // TODO: should we warn/error for this instead?
        ['next']
      : !isServerless
      ? [
          isWebpack5
            ? ({
                context,
                request,
                getResolve,
              }: {
                context: string
                request: string
                getResolve: () => (
                  context: string,
                  request: string
                ) => Promise<string>
              }) => handleExternals(context, request, getResolve)
            : (
                context: string,
                request: string,
                callback: (err?: Error, result?: string | undefined) => void
              ) =>
                handleExternals(
                  context,
                  request,
                  () => (resolveContext: string, requestToResolve: string) =>
                    new Promise((resolve) =>
                      resolve(
                        require.resolve(requestToResolve, {
                          paths: [resolveContext],
                        })
                      )
                    )
                ).then((result) => callback(undefined, result), callback),
        ]
      : [
          // When the 'serverless' target is used all node_modules will be compiled into the output bundles
          // So that the 'serverless' bundles have 0 runtime dependencies
          'next/dist/compiled/@ampproject/toolbox-optimizer', // except this one

          // Mark this as external if not enabled so it doesn't cause a
          // webpack error from being missing
          ...(config.experimental.optimizeCss ? [] : ['critters']),
        ],
    optimization: {
      // Webpack 5 uses a new property for the same functionality
      ...(isWebpack5 ? { emitOnErrors: !dev } : { noEmitOnErrors: dev }),
      checkWasmTypes: false,
      nodeEnv: false,
      splitChunks: isServer ? false : splitChunksConfig,
      runtimeChunk: isServer
        ? isWebpack5 && !isLikeServerless
          ? { name: `${dev ? '' : 'chunks/'}webpack-runtime` }
          : undefined
        : { name: CLIENT_STATIC_FILES_RUNTIME_WEBPACK },
      minimize: !(dev || isServer),
      minimizer: [
        // Minify JavaScript
        new TerserPlugin({
          cacheDir: path.join(distDir, 'cache', 'next-minifier'),
          parallel: config.experimental.cpus,
          terserOptions,
        }),
        // Minify CSS
        new CssMinimizerPlugin({
          postcssOptions: {
            map: {
              // `inline: false` generates the source map in a separate file.
              // Otherwise, the CSS file is needlessly large.
              inline: false,
              // `annotation: false` skips appending the `sourceMappingURL`
              // to the end of the CSS file. Webpack already handles this.
              annotation: false,
            },
          },
        }),
      ],
    },
    context: dir,
    node: {
      setImmediate: false,
    },
    // Kept as function to be backwards compatible
    entry: async () => {
      return {
        ...(clientEntries ? clientEntries : {}),
        ...entrypoints,
        ...(isServer
          ? {
              'init-server.js': 'next-plugin-loader?middleware=on-init-server!',
              'on-error-server.js':
                'next-plugin-loader?middleware=on-error-server!',
            }
          : {}),
      }
    },
    watchOptions: {
      aggregateTimeout: 5,
      ignored: [
        '**/.git/**',
        '**/node_modules/**',
        '**/.next/**',
        // can be removed after https://github.com/paulmillr/chokidar/issues/955 is released
        emacsLockfilePattern,
      ],
    },
    output: {
      ...(isWebpack5
        ? {
            environment: {
              arrowFunction: false,
              bigIntLiteral: false,
              const: false,
              destructuring: false,
              dynamicImport: false,
              forOf: false,
              module: false,
            },
          }
        : {}),
      path:
        isServer && isWebpack5 && !dev
          ? path.join(outputPath, 'chunks')
          : outputPath,
      // On the server we don't use the chunkhash
      filename: isServer
        ? isWebpack5 && !dev
          ? '../[name].js'
          : '[name].js'
        : `static/chunks/[name]${dev ? '' : '-[chunkhash]'}.js`,
      library: isServer ? undefined : '_N_E',
      libraryTarget: isServer ? 'commonjs2' : 'assign',
      hotUpdateChunkFilename: isWebpack5
        ? 'static/webpack/[id].[fullhash].hot-update.js'
        : 'static/webpack/[id].[hash].hot-update.js',
      hotUpdateMainFilename: isWebpack5
        ? 'static/webpack/[fullhash].hot-update.json'
        : 'static/webpack/[hash].hot-update.json',
      // This saves chunks with the name given via `import()`
      chunkFilename: isServer
        ? `${dev ? '[name]' : '[name].[contenthash]'}.js`
        : `static/chunks/${dev ? '[name]' : '[name].[contenthash]'}.js`,
      strictModuleExceptionHandling: true,
      crossOriginLoading: crossOrigin,
      futureEmitAssets: !dev,
      webassemblyModuleFilename: 'static/wasm/[modulehash].wasm',
    },
    performance: false,
    resolve: resolveConfig,
    resolveLoader: {
      // The loaders Next.js provides
      alias: [
        'emit-file-loader',
        'error-loader',
        'next-babel-loader',
        'next-client-pages-loader',
        'next-serverless-loader',
        'noop-loader',
        'next-plugin-loader',
        'next-style-loader',
      ].reduce((alias, loader) => {
        // using multiple aliases to replace `resolveLoader.modules`
        alias[loader] = path.join(__dirname, 'webpack', 'loaders', loader)

        return alias
      }, {} as Record<string, string>),
      modules: [
        'node_modules',
        ...nodePathList, // Support for NODE_PATH environment variable
      ],
      plugins: isWebpack5 ? [] : [require('pnp-webpack-plugin')],
    },
    module: {
      rules: [
        ...(isWebpack5
          ? [
              // TODO: FIXME: do NOT webpack 5 support with this
              // x-ref: https://github.com/webpack/webpack/issues/11467
              {
                test: /\.m?js/,
                resolve: {
                  fullySpecified: false,
                },
              } as any,
            ]
          : []),
        {
          test: /\.(tsx|ts|js|mjs|jsx)$/,
          include: [dir, ...babelIncludeRegexes],
          exclude: (excludePath: string) => {
            if (babelIncludeRegexes.some((r) => r.test(excludePath))) {
              return false
            }
            return /node_modules/.test(excludePath)
          },
          use: config.experimental.babelMultiThread
            ? [
                // Move Babel transpilation into a thread pool (2 workers, unlimited batch size).
                // Applying a cache to the off-thread work avoids paying transfer costs for unchanged modules.
                {
                  loader: 'next/dist/compiled/cache-loader',
                  options: {
                    cacheContext: dir,
                    cacheDirectory: path.join(dir, '.next', 'cache', 'webpack'),
                    cacheIdentifier: `webpack${isServer ? '-server' : ''}`,
                  },
                },
                {
                  loader: require.resolve('next/dist/compiled/thread-loader'),
                  options: {
                    workers: 2,
                    workerParallelJobs: Infinity,
                  },
                },
                hasReactRefresh
                  ? require.resolve('@next/react-refresh-utils/loader')
                  : '',
                defaultLoaders.babel,
              ].filter(Boolean)
            : hasReactRefresh
            ? [
                require.resolve('@next/react-refresh-utils/loader'),
                defaultLoaders.babel,
              ]
            : defaultLoaders.babel,
        },
      ].filter(Boolean),
    },
    plugins: [
      hasReactRefresh && new ReactRefreshWebpackPlugin(webpack),
      // Makes sure `Buffer` and `process` are polyfilled in client-side bundles (same behavior as webpack 4)
      isWebpack5 &&
        !isServer &&
        new webpack.ProvidePlugin({
          Buffer: [require.resolve('buffer'), 'Buffer'],
          process: [require.resolve('process')],
        }),
      // This plugin makes sure `output.filename` is used for entry chunks
      !isWebpack5 && new ChunkNamesPlugin(),
      new webpack.DefinePlugin({
        ...Object.keys(process.env).reduce(
          (prev: { [key: string]: string }, key: string) => {
            if (key.startsWith('NEXT_PUBLIC_')) {
              prev[`process.env.${key}`] = JSON.stringify(process.env[key]!)
            }
            return prev
          },
          {}
        ),
        ...Object.keys(config.env).reduce((acc, key) => {
          if (/^(?:NODE_.+)|^(?:__.+)$/i.test(key)) {
            throw new Error(
              `The key "${key}" under "env" in next.config.js is not allowed. https://err.sh/vercel/next.js/env-key-not-allowed`
            )
          }

          return {
            ...acc,
            [`process.env.${key}`]: JSON.stringify(config.env[key]),
          }
        }, {}),
        // TODO: enforce `NODE_ENV` on `process.env`, and add a test:
        'process.env.NODE_ENV': JSON.stringify(
          dev ? 'development' : 'production'
        ),
        'process.env.__NEXT_CROSS_ORIGIN': JSON.stringify(crossOrigin),
        'process.browser': JSON.stringify(!isServer),
        'process.env.__NEXT_TEST_MODE': JSON.stringify(
          process.env.__NEXT_TEST_MODE
        ),
        // This is used in client/dev-error-overlay/hot-dev-client.js to replace the dist directory
        ...(dev && !isServer
          ? {
              'process.env.__NEXT_DIST_DIR': JSON.stringify(distDir),
            }
          : {}),
        'process.env.__NEXT_TRAILING_SLASH': JSON.stringify(
          config.trailingSlash
        ),
        'process.env.__NEXT_BUILD_INDICATOR': JSON.stringify(
          config.devIndicators.buildActivity
        ),
        'process.env.__NEXT_PLUGINS': JSON.stringify(
          config.experimental.plugins
        ),
        'process.env.__NEXT_STRICT_MODE': JSON.stringify(
          config.reactStrictMode
        ),
        'process.env.__NEXT_REACT_MODE': JSON.stringify(
          config.experimental.reactMode
        ),
        'process.env.__NEXT_OPTIMIZE_FONTS': JSON.stringify(
          config.experimental.optimizeFonts && !dev
        ),
        'process.env.__NEXT_OPTIMIZE_IMAGES': JSON.stringify(
          config.experimental.optimizeImages
        ),
        'process.env.__NEXT_OPTIMIZE_CSS': JSON.stringify(
          config.experimental.optimizeCss && !dev
        ),
        'process.env.__NEXT_SCRIPT_LOADER': JSON.stringify(
          !!config.experimental.scriptLoader
        ),
        'process.env.__NEXT_SCROLL_RESTORATION': JSON.stringify(
          config.experimental.scrollRestoration
        ),
        'process.env.__NEXT_IMAGE_OPTS': JSON.stringify({
          deviceSizes: config.images.deviceSizes,
          imageSizes: config.images.imageSizes,
          path: config.images.path,
          loader: config.images.loader,
          ...(dev
            ? {
                // pass domains in development to allow validating on the client
                domains: config.images.domains,
              }
            : {}),
        }),
        'process.env.__NEXT_ROUTER_BASEPATH': JSON.stringify(config.basePath),
        'process.env.__NEXT_HAS_REWRITES': JSON.stringify(hasRewrites),
        'process.env.__NEXT_I18N_SUPPORT': JSON.stringify(!!config.i18n),
        'process.env.__NEXT_I18N_DOMAINS': JSON.stringify(config.i18n?.domains),
        'process.env.__NEXT_ANALYTICS_ID': JSON.stringify(config.analyticsId),
        ...(isServer
          ? {
              // Fix bad-actors in the npm ecosystem (e.g. `node-formidable`)
              // This is typically found in unmaintained modules from the
              // pre-webpack era (common in server-side code)
              'global.GENTLY': JSON.stringify(false),
            }
          : undefined),
        // stub process.env with proxy to warn a missing value is
        // being accessed in development mode
        ...(config.experimental.pageEnv && dev
          ? {
              'process.env': `
            new Proxy(${isServer ? 'process.env' : '{}'}, {
              get(target, prop) {
                if (typeof target[prop] === 'undefined') {
                  console.warn(\`An environment variable (\${prop}) that was not provided in the environment was accessed.\nSee more info here: https://err.sh/next.js/missing-env-value\`)
                }
                return target[prop]
              }
            })
          `,
            }
          : {}),
      }),
      !isServer &&
        new ReactLoadablePlugin({
          filename: REACT_LOADABLE_MANIFEST,
        }),
      !isServer && new DropClientPage(),
      // Moment.js is an extremely popular library that bundles large locale files
      // by default due to how Webpack interprets its code. This is a practical
      // solution that requires the user to opt into importing specific locales.
      // https://github.com/jmblog/how-to-optimize-momentjs-with-webpack
      config.future.excludeDefaultMomentLocales &&
        new webpack.IgnorePlugin({
          resourceRegExp: /^\.\/locale$/,
          contextRegExp: /moment$/,
        }),
      ...(dev
        ? (() => {
            // Even though require.cache is server only we have to clear assets from both compilations
            // This is because the client compilation generates the build manifest that's used on the server side
            const {
              NextJsRequireCacheHotReloader,
            } = require('./webpack/plugins/nextjs-require-cache-hot-reloader')
            const devPlugins = [new NextJsRequireCacheHotReloader()]

            if (!isServer) {
              devPlugins.push(new webpack.HotModuleReplacementPlugin())
            }

            return devPlugins
          })()
        : []),
      // Webpack 5 no longer requires this plugin in production:
      !isWebpack5 && !dev && new webpack.HashedModuleIdsPlugin(),
      !dev &&
        new webpack.IgnorePlugin({
          resourceRegExp: /react-is/,
          contextRegExp: /(next-server|next)[\\/]dist[\\/]/,
        }),
      isServerless && isServer && new ServerlessPlugin(),
      isServer &&
        new PagesManifestPlugin({ serverless: isLikeServerless, dev }),
      !isWebpack5 &&
        target === 'server' &&
        isServer &&
        new NextJsSSRModuleCachePlugin({ outputPath }),
      isServer && new NextJsSsrImportPlugin(),
      !isServer &&
        new BuildManifestPlugin({
          buildId,
          rewrites,
        }),
      !dev &&
        !isServer &&
        config.experimental.stats &&
        new BuildStatsPlugin({
          distDir,
        }),
      new ProfilingPlugin(),
      config.experimental.optimizeFonts &&
        !dev &&
        isServer &&
        (function () {
          const {
            FontStylesheetGatheringPlugin,
          } = require('./webpack/plugins/font-stylesheet-gathering-plugin') as {
            FontStylesheetGatheringPlugin: typeof import('./webpack/plugins/font-stylesheet-gathering-plugin').FontStylesheetGatheringPlugin
          }
          return new FontStylesheetGatheringPlugin({
            isLikeServerless,
          })
        })(),
      config.experimental.conformance &&
        !isWebpack5 &&
        !dev &&
        new WebpackConformancePlugin({
          tests: [
            !isServer &&
              conformanceConfig.MinificationConformanceCheck.enabled &&
              new MinificationConformanceCheck(),
            conformanceConfig.ReactSyncScriptsConformanceCheck.enabled &&
              new ReactSyncScriptsConformanceCheck({
                AllowedSources:
                  conformanceConfig.ReactSyncScriptsConformanceCheck
                    .allowedSources || [],
              }),
            !isServer &&
              conformanceConfig.DuplicatePolyfillsConformanceCheck.enabled &&
              new DuplicatePolyfillsConformanceCheck({
                BlockedAPIToBePolyfilled:
                  conformanceConfig.DuplicatePolyfillsConformanceCheck
                    .BlockedAPIToBePolyfilled,
              }),
            !isServer &&
              conformanceConfig.GranularChunksConformanceCheck.enabled &&
              new GranularChunksConformanceCheck(
                splitChunksConfigs.prodGranular
              ),
          ].filter(Boolean),
        }),
      new WellKnownErrorsPlugin(),
    ].filter((Boolean as any) as ExcludesFalse),
  }

  // Support tsconfig and jsconfig baseUrl
  if (resolvedBaseUrl) {
    webpackConfig.resolve?.modules?.push(resolvedBaseUrl)
  }

  if (jsConfig?.compilerOptions?.paths && resolvedBaseUrl) {
    webpackConfig.resolve?.plugins?.unshift(
      new JsConfigPathsPlugin(jsConfig.compilerOptions.paths, resolvedBaseUrl)
    )
  }

  if (isWebpack5) {
    // futureEmitAssets is on by default in webpack 5
    delete webpackConfig.output?.futureEmitAssets

    if (isServer && dev) {
      // Enable building of client compilation before server compilation in development
      // @ts-ignore dependencies exists
      webpackConfig.dependencies = ['client']
    }
    // webpack 5 no longer polyfills Node.js modules:
    if (webpackConfig.node) delete webpackConfig.node.setImmediate

    if (dev) {
      if (!webpackConfig.optimization) {
        webpackConfig.optimization = {}
      }
      webpackConfig.optimization.providedExports = false
      webpackConfig.optimization.usedExports = false
    }

    const nextPublicVariables = Object.keys(process.env)
      .reduce((acc: string[], key: string) => {
        if (key.startsWith('NEXT_PUBLIC_')) {
          return [...acc, `${key}=${process.env[key]}`]
        }
        return acc
      }, [])
      .join('|')

    const nextEnvVariables = Object.keys(config.env).reduce(
      (prev: string, key: string) => {
        return `${prev}|${key}=${config.env[key]}`
      },
      ''
    )

    const configVars = JSON.stringify({
      crossOrigin: config.crossOrigin,
      pageExtensions: config.pageExtensions,
      trailingSlash: config.trailingSlash,
      buildActivity: config.devIndicators.buildActivity,
      plugins: config.experimental.plugins,
      reactStrictMode: config.reactStrictMode,
      reactMode: config.experimental.reactMode,
      optimizeFonts: config.experimental.optimizeFonts,
      optimizeImages: config.experimental.optimizeImages,
      optimizeCss: config.experimental.optimizeCss,
      scrollRestoration: config.experimental.scrollRestoration,
      basePath: config.basePath,
      pageEnv: config.experimental.pageEnv,
      excludeDefaultMomentLocales: config.future.excludeDefaultMomentLocales,
      assetPrefix: config.assetPrefix,
      target,
      reactProductionProfiling,
    })

    const cache: any = {
      type: 'filesystem',
      // Includes:
      //  - Next.js version
      //  - NEXT_PUBLIC_ variable values (they affect caching) TODO: make this module usage only
      //  - next.config.js `env` key
      //  - next.config.js keys that affect compilation
      version: `${process.env.__NEXT_VERSION}|${nextPublicVariables}|${nextEnvVariables}|${configVars}`,
      cacheDirectory: path.join(dir, '.next', 'cache', 'webpack'),
    }

    // Adds `next.config.js` as a buildDependency when custom webpack config is provided
    if (config.webpack && config.configFile) {
      cache.buildDependencies = {
        config: [config.configFile],
      }
    }

    webpackConfig.cache = cache

    // @ts-ignore TODO: remove ignore when webpack 5 is stable
    webpackConfig.optimization.realContentHash = false
  }

  webpackConfig = await buildConfiguration(webpackConfig, {
    rootDirectory: dir,
    customAppFile,
    isDevelopment: dev,
    isServer,
    assetPrefix: config.assetPrefix || '',
    sassOptions: config.sassOptions,
    productionBrowserSourceMaps: config.productionBrowserSourceMaps,
    future: config.future,
  })

  let originalDevtool = webpackConfig.devtool
  if (typeof config.webpack === 'function') {
    webpackConfig = config.webpack(webpackConfig, {
      dir,
      dev,
      isServer,
      buildId,
      config,
      defaultLoaders,
      totalPages,
      webpack,
    })

    if (!webpackConfig) {
      throw new Error(
        'Webpack config is undefined. You may have forgot to return properly from within the "webpack" method of your next.config.js.\n' +
          'See more info here https://err.sh/next.js/undefined-webpack-config'
      )
    }

    if (dev && originalDevtool !== webpackConfig.devtool) {
      webpackConfig.devtool = originalDevtool
      devtoolRevertWarning(originalDevtool)
    }

    if (typeof (webpackConfig as any).then === 'function') {
      console.warn(
        '> Promise returned in next config. https://err.sh/vercel/next.js/promise-in-next-config'
      )
    }
  }

  // Backwards compat with webpack-dev-middleware options object
  if (typeof config.webpackDevMiddleware === 'function') {
    const options = config.webpackDevMiddleware({
      watchOptions: webpackConfig.watchOptions,
    })
    if (options.watchOptions) {
      webpackConfig.watchOptions = options.watchOptions
    }
  }

  function canMatchCss(rule: webpack.RuleSetCondition | undefined): boolean {
    if (!rule) {
      return false
    }

    const fileNames = [
      '/tmp/test.css',
      '/tmp/test.scss',
      '/tmp/test.sass',
      '/tmp/test.less',
      '/tmp/test.styl',
    ]

    if (rule instanceof RegExp && fileNames.some((input) => rule.test(input))) {
      return true
    }

    if (typeof rule === 'function') {
      if (
        fileNames.some((input) => {
          try {
            if (rule(input)) {
              return true
            }
          } catch (_) {}
          return false
        })
      ) {
        return true
      }
    }

    if (Array.isArray(rule) && rule.some(canMatchCss)) {
      return true
    }

    return false
  }

  const hasUserCssConfig =
    webpackConfig.module?.rules.some(
      (rule) => canMatchCss(rule.test) || canMatchCss(rule.include)
    ) ?? false

  if (hasUserCssConfig) {
    // only show warning for one build
    if (isServer) {
      console.warn(
        chalk.yellow.bold('Warning: ') +
          chalk.bold(
            'Built-in CSS support is being disabled due to custom CSS configuration being detected.\n'
          ) +
          'See here for more info: https://err.sh/next.js/built-in-css-disabled\n'
      )
    }

    if (webpackConfig.module?.rules.length) {
      // Remove default CSS Loader
      webpackConfig.module.rules = webpackConfig.module.rules.filter(
        (r) =>
          !(
            typeof r.oneOf?.[0]?.options === 'object' &&
            r.oneOf[0].options.__next_css_remove === true
          )
      )
    }
    if (webpackConfig.plugins?.length) {
      // Disable CSS Extraction Plugin
      webpackConfig.plugins = webpackConfig.plugins.filter(
        (p) => (p as any).__next_css_remove !== true
      )
    }
    if (webpackConfig.optimization?.minimizer?.length) {
      // Disable CSS Minifier
      webpackConfig.optimization.minimizer = webpackConfig.optimization.minimizer.filter(
        (e) => (e as any).__next_css_remove !== true
      )
    }
  } else if (!config.future.strictPostcssConfiguration) {
    await __overrideCssConfiguration(dir, !dev, webpackConfig)
  }

  // Inject missing React Refresh loaders so that development mode is fast:
  if (hasReactRefresh) {
    attachReactRefresh(webpackConfig, defaultLoaders.babel)
  }

  // check if using @zeit/next-typescript and show warning
  if (
    isServer &&
    webpackConfig.module &&
    Array.isArray(webpackConfig.module.rules)
  ) {
    let foundTsRule = false

    webpackConfig.module.rules = webpackConfig.module.rules.filter(
      (rule): boolean => {
        if (!(rule.test instanceof RegExp)) return true
        if ('noop.ts'.match(rule.test) && !'noop.js'.match(rule.test)) {
          // remove if it matches @zeit/next-typescript
          foundTsRule = rule.use === defaultLoaders.babel
          return !foundTsRule
        }
        return true
      }
    )

    if (foundTsRule) {
      console.warn(
        '\n@zeit/next-typescript is no longer needed since Next.js has built-in support for TypeScript now. Please remove it from your next.config.js and your .babelrc\n'
      )
    }
  }

  // Patch `@zeit/next-sass`, `@zeit/next-less`, `@zeit/next-stylus` for compatibility
  if (webpackConfig.module && Array.isArray(webpackConfig.module.rules)) {
    ;[].forEach.call(webpackConfig.module.rules, function (
      rule: webpack.RuleSetRule
    ) {
      if (!(rule.test instanceof RegExp && Array.isArray(rule.use))) {
        return
      }

      const isSass =
        rule.test.source === '\\.scss$' || rule.test.source === '\\.sass$'
      const isLess = rule.test.source === '\\.less$'
      const isCss = rule.test.source === '\\.css$'
      const isStylus = rule.test.source === '\\.styl$'

      // Check if the rule we're iterating over applies to Sass, Less, or CSS
      if (!(isSass || isLess || isCss || isStylus)) {
        return
      }

      ;[].forEach.call(rule.use, function (use: webpack.RuleSetUseItem) {
        if (
          !(
            use &&
            typeof use === 'object' &&
            // Identify use statements only pertaining to `css-loader`
            (use.loader === 'css-loader' ||
              use.loader === 'css-loader/locals') &&
            use.options &&
            typeof use.options === 'object' &&
            // The `minimize` property is a good heuristic that we need to
            // perform this hack. The `minimize` property was only valid on
            // old `css-loader` versions. Custom setups (that aren't next-sass,
            // next-less or next-stylus) likely have the newer version.
            // We still handle this gracefully below.
            (Object.prototype.hasOwnProperty.call(use.options, 'minimize') ||
              Object.prototype.hasOwnProperty.call(
                use.options,
                'exportOnlyLocals'
              ))
          )
        ) {
          return
        }

        // Try to monkey patch within a try-catch. We shouldn't fail the build
        // if we cannot pull this off.
        // The user may not even be using the `next-sass` or `next-less` or
        // `next-stylus` plugins.
        // If it does work, great!
        try {
          // Resolve the version of `@zeit/next-css` as depended on by the Sass,
          // Less or Stylus plugin.
          const correctNextCss = require.resolve('@zeit/next-css', {
            paths: [
              isCss
                ? // Resolve `@zeit/next-css` from the base directory
                  dir
                : // Else, resolve it from the specific plugins
                  require.resolve(
                    isSass
                      ? '@zeit/next-sass'
                      : isLess
                      ? '@zeit/next-less'
                      : isStylus
                      ? '@zeit/next-stylus'
                      : 'next'
                  ),
            ],
          })

          // If we found `@zeit/next-css` ...
          if (correctNextCss) {
            // ... resolve the version of `css-loader` shipped with that
            // package instead of whichever was hoisted highest in your
            // `node_modules` tree.
            const correctCssLoader = require.resolve(use.loader, {
              paths: [correctNextCss],
            })
            if (correctCssLoader) {
              // We saved the user from a failed build!
              use.loader = correctCssLoader
            }
          }
        } catch (_) {
          // The error is not required to be handled.
        }
      })
    })
  }

  // Backwards compat for `main.js` entry key
  const originalEntry: any = webpackConfig.entry
  if (typeof originalEntry !== 'undefined') {
    webpackConfig.entry = async () => {
      const entry: WebpackEntrypoints =
        typeof originalEntry === 'function'
          ? await originalEntry()
          : originalEntry
      // Server compilation doesn't have main.js
      if (clientEntries && entry['main.js'] && entry['main.js'].length > 0) {
        const originalFile = clientEntries[
          CLIENT_STATIC_FILES_RUNTIME_MAIN
        ] as string
        entry[CLIENT_STATIC_FILES_RUNTIME_MAIN] = [
          ...entry['main.js'],
          originalFile,
        ]
      }
      delete entry['main.js']

      return entry
    }
  }

  if (!dev) {
    // entry is always a function
    webpackConfig.entry = await (webpackConfig.entry as webpack.EntryFunc)()
  }

  return webpackConfig
}<|MERGE_RESOLUTION|>--- conflicted
+++ resolved
@@ -1,18 +1,13 @@
+import { codeFrameColumns } from 'next/dist/compiled/babel/code-frame'
 import ReactRefreshWebpackPlugin from '@next/react-refresh-utils/ReactRefreshWebpackPlugin'
-import chalk from 'chalk'
 import crypto from 'crypto'
 import { readFileSync, realpathSync } from 'fs'
-import { codeFrameColumns } from 'next/dist/compiled/babel/code-frame'
+import chalk from 'chalk'
 import semver from 'next/dist/compiled/semver'
-<<<<<<< HEAD
-import { isWebpack5, webpack } from 'next/dist/compiled/webpack/webpack'
-import path, { join as pathJoin, relative as relativePath } from 'path'
-=======
 // @ts-ignore No typings yet
 import TerserPlugin from './webpack/plugins/terser-webpack-plugin/src/index.js'
 import path from 'path'
 import { webpack, isWebpack5 } from 'next/dist/compiled/webpack/webpack'
->>>>>>> 014a2f84
 import {
   DOT_NEXT_ALIAS,
   NEXT_PROJECT_ROOT,
@@ -24,17 +19,16 @@
 import { Rewrite } from '../lib/load-custom-routes'
 import { getTypeScriptConfiguration } from '../lib/typescript/getTypeScriptConfiguration'
 import {
-  CLIENT_STATIC_FILES_RUNTIME_AMP,
   CLIENT_STATIC_FILES_RUNTIME_MAIN,
   CLIENT_STATIC_FILES_RUNTIME_POLYFILLS,
-  CLIENT_STATIC_FILES_RUNTIME_REACT_REFRESH,
   CLIENT_STATIC_FILES_RUNTIME_WEBPACK,
   REACT_LOADABLE_MANIFEST,
   SERVERLESS_DIRECTORY,
   SERVER_DIRECTORY,
+  CLIENT_STATIC_FILES_RUNTIME_REACT_REFRESH,
+  CLIENT_STATIC_FILES_RUNTIME_AMP,
 } from '../next-server/lib/constants'
 import { execOnce } from '../next-server/lib/utils'
-import { NextConfig } from '../next-server/server/config-shared'
 import { findPageFile } from '../server/lib/find-page-file'
 import { WebpackEntrypoints } from './entries'
 import * as Log from './output/log'
@@ -58,8 +52,6 @@
 import { ProfilingPlugin } from './webpack/plugins/profiling-plugin'
 import { ReactLoadablePlugin } from './webpack/plugins/react-loadable-plugin'
 import { ServerlessPlugin } from './webpack/plugins/serverless-plugin'
-// @ts-ignore No typings yet
-import TerserPlugin from './webpack/plugins/terser-webpack-plugin/src/index.js'
 import WebpackConformancePlugin, {
   DuplicatePolyfillsConformanceCheck,
   GranularChunksConformanceCheck,
@@ -67,6 +59,8 @@
   ReactSyncScriptsConformanceCheck,
 } from './webpack/plugins/webpack-conformance-plugin'
 import { WellKnownErrorsPlugin } from './webpack/plugins/wellknown-errors-plugin'
+import { NextConfig } from '../next-server/server/config'
+import { relative as relativePath, join as pathJoin } from 'path'
 
 type ExcludesFalse = <T>(x: T | false) => x is T
 
