import ReactRefreshWebpackPlugin from '@next/react-refresh-utils/ReactRefreshWebpackPlugin'
import chalk from 'chalk'
import crypto from 'crypto'
import { readFileSync, realpathSync } from 'fs'
import { codeFrameColumns } from 'next/dist/compiled/babel/code-frame'
import semver from 'next/dist/compiled/semver'
import { isWebpack5, webpack } from 'next/dist/compiled/webpack/webpack'
import path from 'path'
import {
  DOT_NEXT_ALIAS,
  NEXT_PROJECT_ROOT,
  NEXT_PROJECT_ROOT_DIST_CLIENT,
  PAGES_DIR_ALIAS,
} from '../lib/constants'
import { fileExists } from '../lib/file-exists'
import { getPackageVersion } from '../lib/get-package-version'
import { Rewrite } from '../lib/load-custom-routes'
import { getTypeScriptConfiguration } from '../lib/typescript/getTypeScriptConfiguration'
import {
  CLIENT_STATIC_FILES_RUNTIME_MAIN,
  CLIENT_STATIC_FILES_RUNTIME_POLYFILLS,
  CLIENT_STATIC_FILES_RUNTIME_WEBPACK,
  REACT_LOADABLE_MANIFEST,
  SERVERLESS_DIRECTORY,
  SERVER_DIRECTORY,
  CLIENT_STATIC_FILES_RUNTIME_REACT_REFRESH,
  CLIENT_STATIC_FILES_RUNTIME_AMP,
} from '../next-server/lib/constants'
import { execOnce } from '../next-server/lib/utils'
import { NextConfig } from '../next-server/server/config-shared'
import { findPageFile } from '../server/lib/find-page-file'
import { WebpackEntrypoints } from './entries'
import * as Log from './output/log'
import {
  collectPlugins,
  PluginMetaData,
  VALID_MIDDLEWARE,
} from './plugins/collect-plugins'
import { build as buildConfiguration } from './webpack/config'
import { __overrideCssConfiguration } from './webpack/config/blocks/css/overrideCssConfiguration'
import { pluginLoaderOptions } from './webpack/loaders/next-plugin-loader'
import BuildManifestPlugin from './webpack/plugins/build-manifest-plugin'
import BuildStatsPlugin from './webpack/plugins/build-stats-plugin'
import ChunkNamesPlugin from './webpack/plugins/chunk-names-plugin'
import { CssMinimizerPlugin } from './webpack/plugins/css-minimizer-plugin'
import { JsConfigPathsPlugin } from './webpack/plugins/jsconfig-paths-plugin'
import { DropClientPage } from './webpack/plugins/next-drop-client-page-plugin'
import NextJsSsrImportPlugin from './webpack/plugins/nextjs-ssr-import'
import NextJsSSRModuleCachePlugin from './webpack/plugins/nextjs-ssr-module-cache'
import PagesManifestPlugin from './webpack/plugins/pages-manifest-plugin'
import { ProfilingPlugin } from './webpack/plugins/profiling-plugin'
import { ReactLoadablePlugin } from './webpack/plugins/react-loadable-plugin'
import { ServerlessPlugin } from './webpack/plugins/serverless-plugin'
// @ts-ignore No typings yet
import TerserPlugin from './webpack/plugins/terser-webpack-plugin/src/index.js'
import WebpackConformancePlugin, {
  DuplicatePolyfillsConformanceCheck,
  GranularChunksConformanceCheck,
  MinificationConformanceCheck,
  ReactSyncScriptsConformanceCheck,
} from './webpack/plugins/webpack-conformance-plugin'
import { WellKnownErrorsPlugin } from './webpack/plugins/wellknown-errors-plugin'
<<<<<<< HEAD
=======
import { NextConfig } from '../next-server/server/config'
import { relative as relativePath, join as pathJoin } from 'path'
>>>>>>> 76e2bb57

type ExcludesFalse = <T>(x: T | false) => x is T

const devtoolRevertWarning = execOnce(
  (devtool: webpack.Configuration['devtool']) => {
    console.warn(
      chalk.yellow.bold('Warning: ') +
        chalk.bold(`Reverting webpack devtool to '${devtool}'.\n`) +
        'Changing the webpack devtool in development mode will cause severe performance regressions.\n' +
        'Read more: https://err.sh/next.js/improper-devtool'
    )
  }
)

function parseJsonFile(filePath: string) {
  const JSON5 = require('next/dist/compiled/json5')
  const contents = readFileSync(filePath, 'utf8')

  // Special case an empty file
  if (contents.trim() === '') {
    return {}
  }

  try {
    return JSON5.parse(contents)
  } catch (err) {
    const codeFrame = codeFrameColumns(
      String(contents),
      { start: { line: err.lineNumber, column: err.columnNumber } },
      { message: err.message, highlightCode: true }
    )
    throw new Error(`Failed to parse "${filePath}":\n${codeFrame}`)
  }
}

function getOptimizedAliases(isServer: boolean): { [pkg: string]: string } {
  if (isServer) {
    return {}
  }

  const stubWindowFetch = path.join(__dirname, 'polyfills', 'fetch', 'index.js')
  const stubObjectAssign = path.join(__dirname, 'polyfills', 'object-assign.js')

  const shimAssign = path.join(__dirname, 'polyfills', 'object.assign')
  return Object.assign(
    {},
    {
      unfetch$: stubWindowFetch,
      'isomorphic-unfetch$': stubWindowFetch,
      'whatwg-fetch$': path.join(
        __dirname,
        'polyfills',
        'fetch',
        'whatwg-fetch.js'
      ),
    },
    {
      'object-assign$': stubObjectAssign,

      // Stub Package: object.assign
      'object.assign/auto': path.join(shimAssign, 'auto.js'),
      'object.assign/implementation': path.join(
        shimAssign,
        'implementation.js'
      ),
      'object.assign$': path.join(shimAssign, 'index.js'),
      'object.assign/polyfill': path.join(shimAssign, 'polyfill.js'),
      'object.assign/shim': path.join(shimAssign, 'shim.js'),

      // Replace: full URL polyfill with platform-based polyfill
      url: require.resolve('native-url'),
    }
  )
}

type ClientEntries = {
  [key: string]: string | string[]
}

export function attachReactRefresh(
  webpackConfig: webpack.Configuration,
  targetLoader: webpack.RuleSetUseItem
) {
  let injections = 0
  const reactRefreshLoaderName = '@next/react-refresh-utils/loader'
  const reactRefreshLoader = require.resolve(reactRefreshLoaderName)
  webpackConfig.module?.rules.forEach((rule) => {
    const curr = rule.use
    // When the user has configured `defaultLoaders.babel` for a input file:
    if (curr === targetLoader) {
      ++injections
      rule.use = [reactRefreshLoader, curr as webpack.RuleSetUseItem]
    } else if (
      Array.isArray(curr) &&
      curr.some((r) => r === targetLoader) &&
      // Check if loader already exists:
      !curr.some(
        (r) => r === reactRefreshLoader || r === reactRefreshLoaderName
      )
    ) {
      ++injections
      const idx = curr.findIndex((r) => r === targetLoader)
      // Clone to not mutate user input
      rule.use = [...curr]

      // inject / input: [other, babel] output: [other, refresh, babel]:
      rule.use.splice(idx, 0, reactRefreshLoader)
    }
  })

  if (injections) {
    Log.info(
      `automatically enabled Fast Refresh for ${injections} custom loader${
        injections > 1 ? 's' : ''
      }`
    )
  }
}

export default async function getBaseWebpackConfig(
  dir: string,
  {
    buildId,
    config,
    dev = false,
    isServer = false,
    pagesDir,
    target = 'server',
    reactProductionProfiling = false,
    entrypoints,
    rewrites,
  }: {
    buildId: string
    config: NextConfig
    dev?: boolean
    isServer?: boolean
    pagesDir: string
    target?: string
    reactProductionProfiling?: boolean
    entrypoints: WebpackEntrypoints
    rewrites: Rewrite[]
  }
): Promise<webpack.Configuration> {
  // hook the Node.js require so that webpack requires are
  // routed to the bundled and now initialized webpack version
  require('./webpack/require-hook')

  let plugins: PluginMetaData[] = []
  let babelPresetPlugins: { dir: string; config: any }[] = []

  const hasRewrites = rewrites.length > 0

  if (config.experimental.plugins) {
    plugins = await collectPlugins(dir, config.env, config.plugins)
    pluginLoaderOptions.plugins = plugins

    for (const plugin of plugins) {
      if (plugin.middleware.includes('babel-preset-build')) {
        babelPresetPlugins.push({
          dir: plugin.directory,
          config: plugin.config,
        })
      }
    }
  }

  const reactVersion = await getPackageVersion({ cwd: dir, name: 'react' })
  const hasReactRefresh: boolean = dev && !isServer
  const hasJsxRuntime: boolean =
    Boolean(reactVersion) &&
    // 17.0.0-rc.0 had a breaking change not compatible with Next.js, but was
    // fixed in rc.1.
    semver.gte(reactVersion!, '17.0.0-rc.1')

  const distDir = path.join(dir, config.distDir)
  const defaultLoaders = {
    babel: {
      loader: 'next-babel-loader',
      options: {
        isServer,
        distDir,
        pagesDir,
        cwd: dir,
        // Webpack 5 has a built-in loader cache
        cache: !isWebpack5,
        babelPresetPlugins,
        development: dev,
        hasReactRefresh,
        hasJsxRuntime,
      },
    },
    // Backwards compat
    hotSelfAccept: {
      loader: 'noop-loader',
    },
  }

  const babelIncludeRegexes: RegExp[] = [
    /next[\\/]dist[\\/]next-server[\\/]lib/,
    /next[\\/]dist[\\/]client/,
    /next[\\/]dist[\\/]pages/,
    /[\\/](strip-ansi|ansi-regex)[\\/]/,
    ...(config.experimental.plugins
      ? VALID_MIDDLEWARE.map((name) => new RegExp(`src(\\\\|/)${name}`))
      : []),
  ]

  // Support for NODE_PATH
  const nodePathList = (process.env.NODE_PATH || '')
    .split(process.platform === 'win32' ? ';' : ':')
    .filter((p) => !!p)

  const isServerless = target === 'serverless'
  const isServerlessTrace = target === 'experimental-serverless-trace'
  // Intentionally not using isTargetLikeServerless helper
  const isLikeServerless = isServerless || isServerlessTrace

  const outputDir = isLikeServerless ? SERVERLESS_DIRECTORY : SERVER_DIRECTORY
  const outputPath = path.join(distDir, isServer ? outputDir : '')
  const totalPages = Object.keys(entrypoints).length
  const clientEntries = !isServer
    ? ({
        // Backwards compatibility
        'main.js': [],
        ...(dev
          ? {
              [CLIENT_STATIC_FILES_RUNTIME_REACT_REFRESH]: require.resolve(
                `@next/react-refresh-utils/runtime`
              ),
              [CLIENT_STATIC_FILES_RUNTIME_AMP]:
                `./` +
                relativePath(
                  dir,
                  pathJoin(NEXT_PROJECT_ROOT_DIST_CLIENT, 'dev', 'amp-dev')
                ).replace(/\\/g, '/'),
            }
          : {}),
        [CLIENT_STATIC_FILES_RUNTIME_MAIN]:
          `./` +
          path
            .relative(
              dir,
              path.join(
                NEXT_PROJECT_ROOT_DIST_CLIENT,
                dev ? `next-dev.js` : 'next.js'
              )
            )
            .replace(/\\/g, '/'),
        [CLIENT_STATIC_FILES_RUNTIME_POLYFILLS]: path.join(
          NEXT_PROJECT_ROOT_DIST_CLIENT,
          'polyfills.js'
        ),
      } as ClientEntries)
    : undefined

  let typeScriptPath: string | undefined
  try {
    typeScriptPath = require.resolve('typescript', { paths: [dir] })
  } catch (_) {}
  const tsConfigPath = path.join(dir, 'tsconfig.json')
  const useTypeScript = Boolean(
    typeScriptPath && (await fileExists(tsConfigPath))
  )

  let jsConfig
  // jsconfig is a subset of tsconfig
  if (useTypeScript) {
    const ts = (await import(typeScriptPath!)) as typeof import('typescript')
    const tsConfig = await getTypeScriptConfiguration(ts, tsConfigPath)
    jsConfig = { compilerOptions: tsConfig.options }
  }

  const jsConfigPath = path.join(dir, 'jsconfig.json')
  if (!useTypeScript && (await fileExists(jsConfigPath))) {
    jsConfig = parseJsonFile(jsConfigPath)
  }

  let resolvedBaseUrl
  if (jsConfig?.compilerOptions?.baseUrl) {
    resolvedBaseUrl = path.resolve(dir, jsConfig.compilerOptions.baseUrl)
  }

  function getReactProfilingInProduction() {
    if (reactProductionProfiling) {
      return {
        'react-dom$': 'react-dom/profiling',
        'scheduler/tracing': 'scheduler/tracing-profiling',
      }
    }
  }

  const clientResolveRewrites = require.resolve(
    'next/dist/next-server/lib/router/utils/resolve-rewrites'
  )
  const clientResolveRewritesNoop = require.resolve(
    'next/dist/next-server/lib/router/utils/resolve-rewrites-noop'
  )

  const resolveConfig = {
    // Disable .mjs for node_modules bundling
    extensions: isServer
      ? [
          '.js',
          '.mjs',
          ...(useTypeScript ? ['.tsx', '.ts'] : []),
          '.jsx',
          '.json',
          '.wasm',
        ]
      : [
          '.mjs',
          '.js',
          ...(useTypeScript ? ['.tsx', '.ts'] : []),
          '.jsx',
          '.json',
          '.wasm',
        ],
    modules: [
      'node_modules',
      ...nodePathList, // Support for NODE_PATH environment variable
    ],
    alias: {
      next: NEXT_PROJECT_ROOT,
      ...(isWebpack5 && !isServer
        ? {
            stream: require.resolve('stream-browserify'),
            path: require.resolve('path-browserify'),
            crypto: require.resolve('crypto-browserify'),
            buffer: require.resolve('buffer'),
            vm: require.resolve('vm-browserify'),
          }
        : undefined),
      [PAGES_DIR_ALIAS]: pagesDir,
      [DOT_NEXT_ALIAS]: distDir,
      ...getOptimizedAliases(isServer),
      ...getReactProfilingInProduction(),
      [clientResolveRewrites]: hasRewrites
        ? clientResolveRewrites
        : clientResolveRewritesNoop,
    },
    mainFields: isServer ? ['main', 'module'] : ['browser', 'module', 'main'],
    plugins: isWebpack5
      ? // webpack 5+ has the PnP resolver built-in by default:
        []
      : [require('pnp-webpack-plugin')],
  }

  const terserOptions: any = {
    parse: {
      ecma: 8,
    },
    compress: {
      ecma: 5,
      warnings: false,
      // The following two options are known to break valid JavaScript code
      comparisons: false,
      inline: 2, // https://github.com/vercel/next.js/issues/7178#issuecomment-493048965
    },
    mangle: { safari10: true },
    output: {
      ecma: 5,
      safari10: true,
      comments: false,
      // Fixes usage of Emoji and certain Regex
      ascii_only: true,
    },
  }

  const isModuleCSS = (module: { type: string }): boolean => {
    return (
      // mini-css-extract-plugin
      module.type === `css/mini-extract` ||
      // extract-css-chunks-webpack-plugin (old)
      module.type === `css/extract-chunks` ||
      // extract-css-chunks-webpack-plugin (new)
      module.type === `css/extract-css-chunks`
    )
  }

  // Contains various versions of the Webpack SplitChunksPlugin used in different build types
  const splitChunksConfigs: {
    [propName: string]: webpack.Options.SplitChunksOptions
  } = {
    dev: {
      cacheGroups: {
        default: false,
        vendors: false,
      },
    },
    prodGranular: {
      chunks: 'all',
      cacheGroups: {
        framework: {
          chunks: 'all',
          name: 'framework',
          // This regex ignores nested copies of framework libraries so they're
          // bundled with their issuer.
          // https://github.com/vercel/next.js/pull/9012
          test: /(?<!node_modules.*)[\\/]node_modules[\\/](react|react-dom|scheduler|prop-types|use-subscription)[\\/]/,
          priority: 40,
          // Don't let webpack eliminate this chunk (prevents this chunk from
          // becoming a part of the commons chunk)
          enforce: true,
        },
        lib: {
          test(module: {
            size: Function
            nameForCondition: Function
          }): boolean {
            return (
              module.size() > 160000 &&
              /node_modules[/\\]/.test(module.nameForCondition() || '')
            )
          },
          name(module: {
            type: string
            libIdent?: Function
            updateHash: (hash: crypto.Hash) => void
          }): string {
            const hash = crypto.createHash('sha1')
            if (isModuleCSS(module)) {
              module.updateHash(hash)
            } else {
              if (!module.libIdent) {
                throw new Error(
                  `Encountered unknown module type: ${module.type}. Please open an issue.`
                )
              }

              hash.update(module.libIdent({ context: dir }))
            }

            return hash.digest('hex').substring(0, 8)
          },
          priority: 30,
          minChunks: 1,
          reuseExistingChunk: true,
        },
        commons: {
          name: 'commons',
          minChunks: totalPages,
          priority: 20,
        },
        ...(isWebpack5
          ? undefined
          : {
              default: false,
              vendors: false,
              shared: {
                name(module, chunks) {
                  return (
                    crypto
                      .createHash('sha1')
                      .update(
                        chunks.reduce(
                          (acc: string, chunk: webpack.compilation.Chunk) => {
                            return acc + chunk.name
                          },
                          ''
                        )
                      )
                      .digest('hex') + (isModuleCSS(module) ? '_CSS' : '')
                  )
                },
                priority: 10,
                minChunks: 2,
                reuseExistingChunk: true,
              },
            }),
      },
      maxInitialRequests: 25,
      minSize: 20000,
    },
  }

  // Select appropriate SplitChunksPlugin config for this build
  let splitChunksConfig: webpack.Options.SplitChunksOptions
  if (dev) {
    splitChunksConfig = splitChunksConfigs.dev
  } else {
    splitChunksConfig = splitChunksConfigs.prodGranular
  }

  const crossOrigin = config.crossOrigin

  let customAppFile: string | null = await findPageFile(
    pagesDir,
    '/_app',
    config.pageExtensions
  )
  if (customAppFile) {
    customAppFile = path.resolve(path.join(pagesDir, customAppFile))
  }

  const conformanceConfig = Object.assign(
    {
      ReactSyncScriptsConformanceCheck: {
        enabled: true,
      },
      MinificationConformanceCheck: {
        enabled: true,
      },
      DuplicatePolyfillsConformanceCheck: {
        enabled: true,
        BlockedAPIToBePolyfilled: Object.assign(
          [],
          ['fetch'],
          config.conformance?.DuplicatePolyfillsConformanceCheck
            ?.BlockedAPIToBePolyfilled || []
        ),
      },
      GranularChunksConformanceCheck: {
        enabled: true,
      },
    },
    config.conformance
  )

  async function handleExternals(
    context: string,
    request: string,
    getResolve: () => (context: string, request: string) => Promise<string>
  ) {
    if (request === 'next') {
      return `commonjs ${request}`
    }

    const notExternalModules = [
      'next/app',
      'next/document',
      'next/link',
      'next/image',
      'next/error',
      'string-hash',
      'next/constants',
    ]

    if (notExternalModules.indexOf(request) !== -1) {
      return
    }

    // We need to externalize internal requests for files intended to
    // not be bundled.

    const isLocal: boolean =
      request.startsWith('.') ||
      // Always check for unix-style path, as webpack sometimes
      // normalizes as posix.
      path.posix.isAbsolute(request) ||
      // When on Windows, we also want to check for Windows-specific
      // absolute paths.
      (process.platform === 'win32' && path.win32.isAbsolute(request))
    const isLikelyNextExternal =
      isLocal && /[/\\]next-server[/\\]/.test(request)

    // Relative requires don't need custom resolution, because they
    // are relative to requests we've already resolved here.
    // Absolute requires (require('/foo')) are extremely uncommon, but
    // also have no need for customization as they're already resolved.
    if (isLocal && !isLikelyNextExternal) {
      return
    }

    const resolve = getResolve()

    // Resolve the import with the webpack provided context, this
    // ensures we're resolving the correct version when multiple
    // exist.
    let res: string
    try {
      res = await resolve(context, request)
    } catch (err) {
      // If the request cannot be resolved, we need to tell webpack to
      // "bundle" it so that webpack shows an error (that it cannot be
      // resolved).
      return
    }

    // Same as above, if the request cannot be resolved we need to have
    // webpack "bundle" it so it surfaces the not found error.
    if (!res) {
      return
    }

    let isNextExternal: boolean = false
    if (isLocal) {
      // we need to process next-server/lib/router/router so that
      // the DefinePlugin can inject process.env values
      isNextExternal = /next[/\\]dist[/\\]next-server[/\\](?!lib[/\\]router[/\\]router)/.test(
        res
      )

      if (!isNextExternal) {
        return
      }
    }

    // `isNextExternal` special cases Next.js' internal requires that
    // should not be bundled. We need to skip the base resolve routine
    // to prevent it from being bundled (assumes Next.js version cannot
    // mismatch).
    if (!isNextExternal) {
      // Bundled Node.js code is relocated without its node_modules tree.
      // This means we need to make sure its request resolves to the same
      // package that'll be available at runtime. If it's not identical,
      // we need to bundle the code (even if it _should_ be external).
      let baseRes: string | null
      try {
        baseRes = await resolve(dir, request)
      } catch (err) {
        baseRes = null
      }

      // Same as above: if the package, when required from the root,
      // would be different from what the real resolution would use, we
      // cannot externalize it.
      if (
        !baseRes ||
        (baseRes !== res &&
          // if res and baseRes are symlinks they could point to the the same file
          realpathSync(baseRes) !== realpathSync(res))
      ) {
        return
      }
    }

    // Default pages have to be transpiled
    if (
      !res.match(/next[/\\]dist[/\\]next-server[/\\]/) &&
      (res.match(/[/\\]next[/\\]dist[/\\]/) ||
        // This is the @babel/plugin-transform-runtime "helpers: true" option
        res.match(/node_modules[/\\]@babel[/\\]runtime[/\\]/))
    ) {
      return
    }

    // Webpack itself has to be compiled because it doesn't always use module relative paths
    if (
      res.match(/node_modules[/\\]webpack/) ||
      res.match(/node_modules[/\\]css-loader/)
    ) {
      return
    }

    // Anything else that is standard JavaScript within `node_modules`
    // can be externalized.
    if (isNextExternal || res.match(/node_modules[/\\].*\.js$/)) {
      const externalRequest = isNextExternal
        ? // Generate Next.js external import
          path.posix.join(
            'next',
            'dist',
            path
              .relative(
                // Root of Next.js package:
                path.join(__dirname, '..'),
                res
              )
              // Windows path normalization
              .replace(/\\/g, '/')
          )
        : request

      return `commonjs ${externalRequest}`
    }

    // Default behavior: bundle the code!
  }

  const emacsLockfilePattern = '**/.#*'

  let webpackConfig: webpack.Configuration = {
    externals: !isServer
      ? // make sure importing "next" is handled gracefully for client
        // bundles in case a user imported types and it wasn't removed
        // TODO: should we warn/error for this instead?
        ['next']
      : !isServerless
      ? [
          isWebpack5
            ? ({
                context,
                request,
                getResolve,
              }: {
                context: string
                request: string
                getResolve: () => (
                  context: string,
                  request: string
                ) => Promise<string>
              }) => handleExternals(context, request, getResolve)
            : (
                context: string,
                request: string,
                callback: (err?: Error, result?: string | undefined) => void
              ) =>
                handleExternals(
                  context,
                  request,
                  () => (resolveContext: string, requestToResolve: string) =>
                    new Promise((resolve) =>
                      resolve(
                        require.resolve(requestToResolve, {
                          paths: [resolveContext],
                        })
                      )
                    )
                ).then((result) => callback(undefined, result), callback),
        ]
      : [
          // When the 'serverless' target is used all node_modules will be compiled into the output bundles
          // So that the 'serverless' bundles have 0 runtime dependencies
          'next/dist/compiled/@ampproject/toolbox-optimizer', // except this one

          // Mark this as external if not enabled so it doesn't cause a
          // webpack error from being missing
          ...(config.experimental.optimizeCss ? [] : ['critters']),
        ],
    optimization: {
      // Webpack 5 uses a new property for the same functionality
      ...(isWebpack5 ? { emitOnErrors: !dev } : { noEmitOnErrors: dev }),
      checkWasmTypes: false,
      nodeEnv: false,
      splitChunks: isServer ? false : splitChunksConfig,
      runtimeChunk: isServer
        ? isWebpack5 && !isLikeServerless
          ? { name: 'webpack-runtime' }
          : undefined
        : { name: CLIENT_STATIC_FILES_RUNTIME_WEBPACK },
      minimize: !(dev || isServer),
      minimizer: [
        // Minify JavaScript
        new TerserPlugin({
          cacheDir: path.join(distDir, 'cache', 'next-minifier'),
          parallel: config.experimental.cpus,
          terserOptions,
        }),
        // Minify CSS
        new CssMinimizerPlugin({
          postcssOptions: {
            map: {
              // `inline: false` generates the source map in a separate file.
              // Otherwise, the CSS file is needlessly large.
              inline: false,
              // `annotation: false` skips appending the `sourceMappingURL`
              // to the end of the CSS file. Webpack already handles this.
              annotation: false,
            },
          },
        }),
      ],
    },
    context: dir,
    node: {
      setImmediate: false,
    },
    // Kept as function to be backwards compatible
    entry: async () => {
      return {
        ...(clientEntries ? clientEntries : {}),
        ...entrypoints,
        ...(isServer
          ? {
              'init-server.js': 'next-plugin-loader?middleware=on-init-server!',
              'on-error-server.js':
                'next-plugin-loader?middleware=on-error-server!',
            }
          : {}),
      }
    },
    watchOptions: {
      ignored: [
        '**/.git/**',
        '**/node_modules/**',
        '**/.next/**',
        // can be removed after https://github.com/paulmillr/chokidar/issues/955 is released
        emacsLockfilePattern,
      ],
    },
    output: {
      ...(isWebpack5
        ? {
            environment: {
              arrowFunction: false,
              bigIntLiteral: false,
              const: false,
              destructuring: false,
              dynamicImport: false,
              forOf: false,
              module: false,
            },
          }
        : {}),
      path: outputPath,
      // On the server we don't use the chunkhash
      filename: isServer
        ? '[name].js'
        : `static/chunks/[name]${dev ? '' : '-[chunkhash]'}.js`,
      library: isServer ? undefined : '_N_E',
      libraryTarget: isServer ? 'commonjs2' : 'assign',
      hotUpdateChunkFilename: isWebpack5
        ? 'static/webpack/[id].[fullhash].hot-update.js'
        : 'static/webpack/[id].[hash].hot-update.js',
      hotUpdateMainFilename: isWebpack5
        ? 'static/webpack/[fullhash].hot-update.json'
        : 'static/webpack/[hash].hot-update.json',
      // This saves chunks with the name given via `import()`
      chunkFilename: isServer
        ? `${dev ? '[name]' : '[name].[contenthash]'}.js`
        : `static/chunks/${dev ? '[name]' : '[name].[contenthash]'}.js`,
      strictModuleExceptionHandling: true,
      crossOriginLoading: crossOrigin,
      futureEmitAssets: !dev,
      webassemblyModuleFilename: 'static/wasm/[modulehash].wasm',
    },
    performance: false,
    resolve: resolveConfig,
    resolveLoader: {
      // The loaders Next.js provides
      alias: [
        'emit-file-loader',
        'error-loader',
        'next-babel-loader',
        'next-client-pages-loader',
        'next-serverless-loader',
        'noop-loader',
        'next-plugin-loader',
        'next-style-loader',
      ].reduce((alias, loader) => {
        // using multiple aliases to replace `resolveLoader.modules`
        alias[loader] = path.join(__dirname, 'webpack', 'loaders', loader)

        return alias
      }, {} as Record<string, string>),
      modules: [
        'node_modules',
        ...nodePathList, // Support for NODE_PATH environment variable
      ],
      plugins: isWebpack5 ? [] : [require('pnp-webpack-plugin')],
    },
    module: {
      rules: [
        ...(isWebpack5
          ? [
              // TODO: FIXME: do NOT webpack 5 support with this
              // x-ref: https://github.com/webpack/webpack/issues/11467
              {
                test: /\.m?js/,
                resolve: {
                  fullySpecified: false,
                },
              } as any,
            ]
          : []),
        {
          test: /\.(tsx|ts|js|mjs|jsx)$/,
          include: [dir, ...babelIncludeRegexes],
          exclude: (excludePath: string) => {
            if (babelIncludeRegexes.some((r) => r.test(excludePath))) {
              return false
            }
            return /node_modules/.test(excludePath)
          },
          use: config.experimental.babelMultiThread
            ? [
                // Move Babel transpilation into a thread pool (2 workers, unlimited batch size).
                // Applying a cache to the off-thread work avoids paying transfer costs for unchanged modules.
                {
                  loader: 'next/dist/compiled/cache-loader',
                  options: {
                    cacheContext: dir,
                    cacheDirectory: path.join(dir, '.next', 'cache', 'webpack'),
                    cacheIdentifier: `webpack${isServer ? '-server' : ''}`,
                  },
                },
                {
                  loader: require.resolve('next/dist/compiled/thread-loader'),
                  options: {
                    workers: 2,
                    workerParallelJobs: Infinity,
                  },
                },
                hasReactRefresh
                  ? require.resolve('@next/react-refresh-utils/loader')
                  : '',
                defaultLoaders.babel,
              ].filter(Boolean)
            : hasReactRefresh
            ? [
                require.resolve('@next/react-refresh-utils/loader'),
                defaultLoaders.babel,
              ]
            : defaultLoaders.babel,
        },
      ].filter(Boolean),
    },
    plugins: [
      hasReactRefresh && new ReactRefreshWebpackPlugin(webpack),
      // Makes sure `Buffer` and `process` are polyfilled in client-side bundles (same behavior as webpack 4)
      isWebpack5 &&
        !isServer &&
        new webpack.ProvidePlugin({
          Buffer: [require.resolve('buffer'), 'Buffer'],
          process: [require.resolve('process')],
        }),
      // This plugin makes sure `output.filename` is used for entry chunks
      !isWebpack5 && new ChunkNamesPlugin(),
      new webpack.DefinePlugin({
        ...Object.keys(process.env).reduce(
          (prev: { [key: string]: string }, key: string) => {
            if (key.startsWith('NEXT_PUBLIC_')) {
              prev[`process.env.${key}`] = JSON.stringify(process.env[key]!)
            }
            return prev
          },
          {}
        ),
        ...Object.keys(config.env).reduce((acc, key) => {
          if (/^(?:NODE_.+)|^(?:__.+)$/i.test(key)) {
            throw new Error(
              `The key "${key}" under "env" in next.config.js is not allowed. https://err.sh/vercel/next.js/env-key-not-allowed`
            )
          }

          return {
            ...acc,
            [`process.env.${key}`]: JSON.stringify(config.env[key]),
          }
        }, {}),
        // TODO: enforce `NODE_ENV` on `process.env`, and add a test:
        'process.env.NODE_ENV': JSON.stringify(
          dev ? 'development' : 'production'
        ),
        'process.env.__NEXT_CROSS_ORIGIN': JSON.stringify(crossOrigin),
        'process.browser': JSON.stringify(!isServer),
        'process.env.__NEXT_TEST_MODE': JSON.stringify(
          process.env.__NEXT_TEST_MODE
        ),
        // This is used in client/dev-error-overlay/hot-dev-client.js to replace the dist directory
        ...(dev && !isServer
          ? {
              'process.env.__NEXT_DIST_DIR': JSON.stringify(distDir),
            }
          : {}),
        'process.env.__NEXT_TRAILING_SLASH': JSON.stringify(
          config.trailingSlash
        ),
        'process.env.__NEXT_BUILD_INDICATOR': JSON.stringify(
          config.devIndicators.buildActivity
        ),
        'process.env.__NEXT_PLUGINS': JSON.stringify(
          config.experimental.plugins
        ),
        'process.env.__NEXT_STRICT_MODE': JSON.stringify(
          config.reactStrictMode
        ),
        'process.env.__NEXT_REACT_MODE': JSON.stringify(
          config.experimental.reactMode
        ),
        'process.env.__NEXT_OPTIMIZE_FONTS': JSON.stringify(
          config.experimental.optimizeFonts && !dev
        ),
        'process.env.__NEXT_OPTIMIZE_IMAGES': JSON.stringify(
          config.experimental.optimizeImages
        ),
        'process.env.__NEXT_OPTIMIZE_CSS': JSON.stringify(
          config.experimental.optimizeCss && !dev
        ),
        'process.env.__NEXT_SCROLL_RESTORATION': JSON.stringify(
          config.experimental.scrollRestoration
        ),
        'process.env.__NEXT_IMAGE_OPTS': JSON.stringify({
          deviceSizes: config.images.deviceSizes,
          imageSizes: config.images.imageSizes,
          path: config.images.path,
          loader: config.images.loader,
          ...(dev
            ? {
                // pass domains in development to allow validating on the client
                domains: config.images.domains,
              }
            : {}),
        }),
        'process.env.__NEXT_ROUTER_BASEPATH': JSON.stringify(config.basePath),
        'process.env.__NEXT_HAS_REWRITES': JSON.stringify(hasRewrites),
        'process.env.__NEXT_I18N_SUPPORT': JSON.stringify(!!config.i18n),
        'process.env.__NEXT_I18N_DOMAINS': JSON.stringify(config.i18n?.domains),
        'process.env.__NEXT_ANALYTICS_ID': JSON.stringify(config.analyticsId),
        ...(isServer
          ? {
              // Fix bad-actors in the npm ecosystem (e.g. `node-formidable`)
              // This is typically found in unmaintained modules from the
              // pre-webpack era (common in server-side code)
              'global.GENTLY': JSON.stringify(false),
            }
          : undefined),
        // stub process.env with proxy to warn a missing value is
        // being accessed in development mode
        ...(config.experimental.pageEnv && dev
          ? {
              'process.env': `
            new Proxy(${isServer ? 'process.env' : '{}'}, {
              get(target, prop) {
                if (typeof target[prop] === 'undefined') {
                  console.warn(\`An environment variable (\${prop}) that was not provided in the environment was accessed.\nSee more info here: https://err.sh/next.js/missing-env-value\`)
                }
                return target[prop]
              }
            })
          `,
            }
          : {}),
      }),
      !isServer &&
        new ReactLoadablePlugin({
          filename: REACT_LOADABLE_MANIFEST,
        }),
      !isServer && new DropClientPage(),
      // Moment.js is an extremely popular library that bundles large locale files
      // by default due to how Webpack interprets its code. This is a practical
      // solution that requires the user to opt into importing specific locales.
      // https://github.com/jmblog/how-to-optimize-momentjs-with-webpack
      config.future.excludeDefaultMomentLocales &&
        new webpack.IgnorePlugin({
          resourceRegExp: /^\.\/locale$/,
          contextRegExp: /moment$/,
        }),
      ...(dev
        ? (() => {
            // Even though require.cache is server only we have to clear assets from both compilations
            // This is because the client compilation generates the build manifest that's used on the server side
            const {
              NextJsRequireCacheHotReloader,
            } = require('./webpack/plugins/nextjs-require-cache-hot-reloader')
            const devPlugins = [new NextJsRequireCacheHotReloader()]

            if (!isServer) {
              devPlugins.push(new webpack.HotModuleReplacementPlugin())
            }

            return devPlugins
          })()
        : []),
      // Webpack 5 no longer requires this plugin in production:
      !isWebpack5 && !dev && new webpack.HashedModuleIdsPlugin(),
      !dev &&
        new webpack.IgnorePlugin({
          resourceRegExp: /react-is/,
          contextRegExp: /(next-server|next)[\\/]dist[\\/]/,
        }),
      isServerless && isServer && new ServerlessPlugin(),
      isServer && new PagesManifestPlugin(isLikeServerless),
      !isWebpack5 &&
        target === 'server' &&
        isServer &&
        new NextJsSSRModuleCachePlugin({ outputPath }),
      isServer && new NextJsSsrImportPlugin(),
      !isServer &&
        new BuildManifestPlugin({
          buildId,
          rewrites,
        }),
      !dev &&
        !isServer &&
        config.experimental.stats &&
        new BuildStatsPlugin({
          distDir,
        }),
      new ProfilingPlugin(),
      config.experimental.optimizeFonts &&
        !dev &&
        isServer &&
        (function () {
          const {
            FontStylesheetGatheringPlugin,
          } = require('./webpack/plugins/font-stylesheet-gathering-plugin')
          return new FontStylesheetGatheringPlugin()
        })(),
      config.experimental.conformance &&
        !isWebpack5 &&
        !dev &&
        new WebpackConformancePlugin({
          tests: [
            !isServer &&
              conformanceConfig.MinificationConformanceCheck.enabled &&
              new MinificationConformanceCheck(),
            conformanceConfig.ReactSyncScriptsConformanceCheck.enabled &&
              new ReactSyncScriptsConformanceCheck({
                AllowedSources:
                  conformanceConfig.ReactSyncScriptsConformanceCheck
                    .allowedSources || [],
              }),
            !isServer &&
              conformanceConfig.DuplicatePolyfillsConformanceCheck.enabled &&
              new DuplicatePolyfillsConformanceCheck({
                BlockedAPIToBePolyfilled:
                  conformanceConfig.DuplicatePolyfillsConformanceCheck
                    .BlockedAPIToBePolyfilled,
              }),
            !isServer &&
              conformanceConfig.GranularChunksConformanceCheck.enabled &&
              new GranularChunksConformanceCheck(
                splitChunksConfigs.prodGranular
              ),
          ].filter(Boolean),
        }),
      new WellKnownErrorsPlugin(),
    ].filter((Boolean as any) as ExcludesFalse),
  }

  // Support tsconfig and jsconfig baseUrl
  if (resolvedBaseUrl) {
    webpackConfig.resolve?.modules?.push(resolvedBaseUrl)
  }

  if (jsConfig?.compilerOptions?.paths && resolvedBaseUrl) {
    webpackConfig.resolve?.plugins?.unshift(
      new JsConfigPathsPlugin(jsConfig.compilerOptions.paths, resolvedBaseUrl)
    )
  }

  if (isWebpack5) {
    // futureEmitAssets is on by default in webpack 5
    delete webpackConfig.output?.futureEmitAssets

    if (isServer && dev) {
      // Enable building of client compilation before server compilation in development
      // @ts-ignore dependencies exists
      webpackConfig.dependencies = ['client']
    }
    // webpack 5 no longer polyfills Node.js modules:
    if (webpackConfig.node) delete webpackConfig.node.setImmediate

    if (dev) {
      if (!webpackConfig.optimization) {
        webpackConfig.optimization = {}
      }
      webpackConfig.optimization.providedExports = false
      webpackConfig.optimization.usedExports = false
    }

    const nextPublicVariables = Object.keys(process.env)
      .reduce((acc: string[], key: string) => {
        if (key.startsWith('NEXT_PUBLIC_')) {
          return [...acc, `${key}=${process.env[key]}`]
        }
        return acc
      }, [])
      .join('|')

    const nextEnvVariables = Object.keys(config.env).reduce(
      (prev: string, key: string) => {
        return `${prev}|${key}=${config.env[key]}`
      },
      ''
    )

    const configVars = JSON.stringify({
      crossOrigin: config.crossOrigin,
      pageExtensions: config.pageExtensions,
      trailingSlash: config.trailingSlash,
      buildActivity: config.devIndicators.buildActivity,
      plugins: config.experimental.plugins,
      reactStrictMode: config.reactStrictMode,
      reactMode: config.experimental.reactMode,
      optimizeFonts: config.experimental.optimizeFonts,
      optimizeImages: config.experimental.optimizeImages,
      optimizeCss: config.experimental.optimizeCss,
      scrollRestoration: config.experimental.scrollRestoration,
      basePath: config.basePath,
      pageEnv: config.experimental.pageEnv,
      excludeDefaultMomentLocales: config.future.excludeDefaultMomentLocales,
      assetPrefix: config.assetPrefix,
      target,
      reactProductionProfiling,
    })

    const cache: any = {
      type: 'filesystem',
      // Includes:
      //  - Next.js version
      //  - NEXT_PUBLIC_ variable values (they affect caching) TODO: make this module usage only
      //  - next.config.js `env` key
      //  - next.config.js keys that affect compilation
      version: `${process.env.__NEXT_VERSION}|${nextPublicVariables}|${nextEnvVariables}|${configVars}`,
      cacheDirectory: path.join(dir, '.next', 'cache', 'webpack'),
    }

    // Adds `next.config.js` as a buildDependency when custom webpack config is provided
    if (config.webpack && config.configFile) {
      cache.buildDependencies = {
        config: [config.configFile],
      }
    }

    webpackConfig.cache = cache

    // @ts-ignore TODO: remove ignore when webpack 5 is stable
    webpackConfig.optimization.realContentHash = false
  }

  webpackConfig = await buildConfiguration(webpackConfig, {
    rootDirectory: dir,
    customAppFile,
    isDevelopment: dev,
    isServer,
    assetPrefix: config.assetPrefix || '',
    sassOptions: config.sassOptions,
    productionBrowserSourceMaps: config.productionBrowserSourceMaps,
    future: config.future,
  })

  let originalDevtool = webpackConfig.devtool
  if (typeof config.webpack === 'function') {
    webpackConfig = config.webpack(webpackConfig, {
      dir,
      dev,
      isServer,
      buildId,
      config,
      defaultLoaders,
      totalPages,
      webpack,
    })

    if (!webpackConfig) {
      throw new Error(
        'Webpack config is undefined. You may have forgot to return properly from within the "webpack" method of your next.config.js.\n' +
          'See more info here https://err.sh/next.js/undefined-webpack-config'
      )
    }

    if (dev && originalDevtool !== webpackConfig.devtool) {
      webpackConfig.devtool = originalDevtool
      devtoolRevertWarning(originalDevtool)
    }

    if (typeof (webpackConfig as any).then === 'function') {
      console.warn(
        '> Promise returned in next config. https://err.sh/vercel/next.js/promise-in-next-config'
      )
    }
  }

  // Backwards compat with webpack-dev-middleware options object
  if (typeof config.webpackDevMiddleware === 'function') {
    const options = config.webpackDevMiddleware({
      watchOptions: webpackConfig.watchOptions,
    })
    if (options.watchOptions) {
      webpackConfig.watchOptions = options.watchOptions
    }
  }

  function canMatchCss(rule: webpack.RuleSetCondition | undefined): boolean {
    if (!rule) {
      return false
    }

    const fileNames = [
      '/tmp/test.css',
      '/tmp/test.scss',
      '/tmp/test.sass',
      '/tmp/test.less',
      '/tmp/test.styl',
    ]

    if (rule instanceof RegExp && fileNames.some((input) => rule.test(input))) {
      return true
    }

    if (typeof rule === 'function') {
      if (
        fileNames.some((input) => {
          try {
            if (rule(input)) {
              return true
            }
          } catch (_) {}
          return false
        })
      ) {
        return true
      }
    }

    if (Array.isArray(rule) && rule.some(canMatchCss)) {
      return true
    }

    return false
  }

  const hasUserCssConfig =
    webpackConfig.module?.rules.some(
      (rule) => canMatchCss(rule.test) || canMatchCss(rule.include)
    ) ?? false

  if (hasUserCssConfig) {
    // only show warning for one build
    if (isServer) {
      console.warn(
        chalk.yellow.bold('Warning: ') +
          chalk.bold(
            'Built-in CSS support is being disabled due to custom CSS configuration being detected.\n'
          ) +
          'See here for more info: https://err.sh/next.js/built-in-css-disabled\n'
      )
    }

    if (webpackConfig.module?.rules.length) {
      // Remove default CSS Loader
      webpackConfig.module.rules = webpackConfig.module.rules.filter(
        (r) =>
          !(
            typeof r.oneOf?.[0]?.options === 'object' &&
            r.oneOf[0].options.__next_css_remove === true
          )
      )
    }
    if (webpackConfig.plugins?.length) {
      // Disable CSS Extraction Plugin
      webpackConfig.plugins = webpackConfig.plugins.filter(
        (p) => (p as any).__next_css_remove !== true
      )
    }
    if (webpackConfig.optimization?.minimizer?.length) {
      // Disable CSS Minifier
      webpackConfig.optimization.minimizer = webpackConfig.optimization.minimizer.filter(
        (e) => (e as any).__next_css_remove !== true
      )
    }
  } else if (!config.future.strictPostcssConfiguration) {
    await __overrideCssConfiguration(dir, !dev, webpackConfig)
  }

  // Inject missing React Refresh loaders so that development mode is fast:
  if (hasReactRefresh) {
    attachReactRefresh(webpackConfig, defaultLoaders.babel)
  }

  // check if using @zeit/next-typescript and show warning
  if (
    isServer &&
    webpackConfig.module &&
    Array.isArray(webpackConfig.module.rules)
  ) {
    let foundTsRule = false

    webpackConfig.module.rules = webpackConfig.module.rules.filter(
      (rule): boolean => {
        if (!(rule.test instanceof RegExp)) return true
        if ('noop.ts'.match(rule.test) && !'noop.js'.match(rule.test)) {
          // remove if it matches @zeit/next-typescript
          foundTsRule = rule.use === defaultLoaders.babel
          return !foundTsRule
        }
        return true
      }
    )

    if (foundTsRule) {
      console.warn(
        '\n@zeit/next-typescript is no longer needed since Next.js has built-in support for TypeScript now. Please remove it from your next.config.js and your .babelrc\n'
      )
    }
  }

  // Patch `@zeit/next-sass`, `@zeit/next-less`, `@zeit/next-stylus` for compatibility
  if (webpackConfig.module && Array.isArray(webpackConfig.module.rules)) {
    ;[].forEach.call(webpackConfig.module.rules, function (
      rule: webpack.RuleSetRule
    ) {
      if (!(rule.test instanceof RegExp && Array.isArray(rule.use))) {
        return
      }

      const isSass =
        rule.test.source === '\\.scss$' || rule.test.source === '\\.sass$'
      const isLess = rule.test.source === '\\.less$'
      const isCss = rule.test.source === '\\.css$'
      const isStylus = rule.test.source === '\\.styl$'

      // Check if the rule we're iterating over applies to Sass, Less, or CSS
      if (!(isSass || isLess || isCss || isStylus)) {
        return
      }

      ;[].forEach.call(rule.use, function (use: webpack.RuleSetUseItem) {
        if (
          !(
            use &&
            typeof use === 'object' &&
            // Identify use statements only pertaining to `css-loader`
            (use.loader === 'css-loader' ||
              use.loader === 'css-loader/locals') &&
            use.options &&
            typeof use.options === 'object' &&
            // The `minimize` property is a good heuristic that we need to
            // perform this hack. The `minimize` property was only valid on
            // old `css-loader` versions. Custom setups (that aren't next-sass,
            // next-less or next-stylus) likely have the newer version.
            // We still handle this gracefully below.
            (Object.prototype.hasOwnProperty.call(use.options, 'minimize') ||
              Object.prototype.hasOwnProperty.call(
                use.options,
                'exportOnlyLocals'
              ))
          )
        ) {
          return
        }

        // Try to monkey patch within a try-catch. We shouldn't fail the build
        // if we cannot pull this off.
        // The user may not even be using the `next-sass` or `next-less` or
        // `next-stylus` plugins.
        // If it does work, great!
        try {
          // Resolve the version of `@zeit/next-css` as depended on by the Sass,
          // Less or Stylus plugin.
          const correctNextCss = require.resolve('@zeit/next-css', {
            paths: [
              isCss
                ? // Resolve `@zeit/next-css` from the base directory
                  dir
                : // Else, resolve it from the specific plugins
                  require.resolve(
                    isSass
                      ? '@zeit/next-sass'
                      : isLess
                      ? '@zeit/next-less'
                      : isStylus
                      ? '@zeit/next-stylus'
                      : 'next'
                  ),
            ],
          })

          // If we found `@zeit/next-css` ...
          if (correctNextCss) {
            // ... resolve the version of `css-loader` shipped with that
            // package instead of whichever was hoisted highest in your
            // `node_modules` tree.
            const correctCssLoader = require.resolve(use.loader, {
              paths: [correctNextCss],
            })
            if (correctCssLoader) {
              // We saved the user from a failed build!
              use.loader = correctCssLoader
            }
          }
        } catch (_) {
          // The error is not required to be handled.
        }
      })
    })
  }

  // Backwards compat for `main.js` entry key
  const originalEntry: any = webpackConfig.entry
  if (typeof originalEntry !== 'undefined') {
    webpackConfig.entry = async () => {
      const entry: WebpackEntrypoints =
        typeof originalEntry === 'function'
          ? await originalEntry()
          : originalEntry
      // Server compilation doesn't have main.js
      if (clientEntries && entry['main.js'] && entry['main.js'].length > 0) {
        const originalFile = clientEntries[
          CLIENT_STATIC_FILES_RUNTIME_MAIN
        ] as string
        entry[CLIENT_STATIC_FILES_RUNTIME_MAIN] = [
          ...entry['main.js'],
          originalFile,
        ]
      }
      delete entry['main.js']

      return entry
    }
  }

  if (!dev) {
    // entry is always a function
    webpackConfig.entry = await (webpackConfig.entry as webpack.EntryFunc)()
  }

  return webpackConfig
}<|MERGE_RESOLUTION|>--- conflicted
+++ resolved
@@ -5,7 +5,7 @@
 import { codeFrameColumns } from 'next/dist/compiled/babel/code-frame'
 import semver from 'next/dist/compiled/semver'
 import { isWebpack5, webpack } from 'next/dist/compiled/webpack/webpack'
-import path from 'path'
+import path, { join as pathJoin, relative as relativePath } from 'path'
 import {
   DOT_NEXT_ALIAS,
   NEXT_PROJECT_ROOT,
@@ -17,14 +17,14 @@
 import { Rewrite } from '../lib/load-custom-routes'
 import { getTypeScriptConfiguration } from '../lib/typescript/getTypeScriptConfiguration'
 import {
+  CLIENT_STATIC_FILES_RUNTIME_AMP,
   CLIENT_STATIC_FILES_RUNTIME_MAIN,
   CLIENT_STATIC_FILES_RUNTIME_POLYFILLS,
+  CLIENT_STATIC_FILES_RUNTIME_REACT_REFRESH,
   CLIENT_STATIC_FILES_RUNTIME_WEBPACK,
   REACT_LOADABLE_MANIFEST,
   SERVERLESS_DIRECTORY,
   SERVER_DIRECTORY,
-  CLIENT_STATIC_FILES_RUNTIME_REACT_REFRESH,
-  CLIENT_STATIC_FILES_RUNTIME_AMP,
 } from '../next-server/lib/constants'
 import { execOnce } from '../next-server/lib/utils'
 import { NextConfig } from '../next-server/server/config-shared'
@@ -60,11 +60,6 @@
   ReactSyncScriptsConformanceCheck,
 } from './webpack/plugins/webpack-conformance-plugin'
 import { WellKnownErrorsPlugin } from './webpack/plugins/wellknown-errors-plugin'
-<<<<<<< HEAD
-=======
-import { NextConfig } from '../next-server/server/config'
-import { relative as relativePath, join as pathJoin } from 'path'
->>>>>>> 76e2bb57
 
 type ExcludesFalse = <T>(x: T | false) => x is T
 
@@ -1436,93 +1431,94 @@
 
   // Patch `@zeit/next-sass`, `@zeit/next-less`, `@zeit/next-stylus` for compatibility
   if (webpackConfig.module && Array.isArray(webpackConfig.module.rules)) {
-    ;[].forEach.call(webpackConfig.module.rules, function (
-      rule: webpack.RuleSetRule
-    ) {
-      if (!(rule.test instanceof RegExp && Array.isArray(rule.use))) {
-        return
-      }
-
-      const isSass =
-        rule.test.source === '\\.scss$' || rule.test.source === '\\.sass$'
-      const isLess = rule.test.source === '\\.less$'
-      const isCss = rule.test.source === '\\.css$'
-      const isStylus = rule.test.source === '\\.styl$'
-
-      // Check if the rule we're iterating over applies to Sass, Less, or CSS
-      if (!(isSass || isLess || isCss || isStylus)) {
-        return
-      }
-
-      ;[].forEach.call(rule.use, function (use: webpack.RuleSetUseItem) {
-        if (
-          !(
-            use &&
-            typeof use === 'object' &&
-            // Identify use statements only pertaining to `css-loader`
-            (use.loader === 'css-loader' ||
-              use.loader === 'css-loader/locals') &&
-            use.options &&
-            typeof use.options === 'object' &&
-            // The `minimize` property is a good heuristic that we need to
-            // perform this hack. The `minimize` property was only valid on
-            // old `css-loader` versions. Custom setups (that aren't next-sass,
-            // next-less or next-stylus) likely have the newer version.
-            // We still handle this gracefully below.
-            (Object.prototype.hasOwnProperty.call(use.options, 'minimize') ||
-              Object.prototype.hasOwnProperty.call(
-                use.options,
-                'exportOnlyLocals'
-              ))
-          )
-        ) {
+    ;[].forEach.call(
+      webpackConfig.module.rules,
+      function (rule: webpack.RuleSetRule) {
+        if (!(rule.test instanceof RegExp && Array.isArray(rule.use))) {
           return
         }
 
-        // Try to monkey patch within a try-catch. We shouldn't fail the build
-        // if we cannot pull this off.
-        // The user may not even be using the `next-sass` or `next-less` or
-        // `next-stylus` plugins.
-        // If it does work, great!
-        try {
-          // Resolve the version of `@zeit/next-css` as depended on by the Sass,
-          // Less or Stylus plugin.
-          const correctNextCss = require.resolve('@zeit/next-css', {
-            paths: [
-              isCss
-                ? // Resolve `@zeit/next-css` from the base directory
-                  dir
-                : // Else, resolve it from the specific plugins
-                  require.resolve(
-                    isSass
-                      ? '@zeit/next-sass'
-                      : isLess
-                      ? '@zeit/next-less'
-                      : isStylus
-                      ? '@zeit/next-stylus'
-                      : 'next'
-                  ),
-            ],
-          })
-
-          // If we found `@zeit/next-css` ...
-          if (correctNextCss) {
-            // ... resolve the version of `css-loader` shipped with that
-            // package instead of whichever was hoisted highest in your
-            // `node_modules` tree.
-            const correctCssLoader = require.resolve(use.loader, {
-              paths: [correctNextCss],
+        const isSass =
+          rule.test.source === '\\.scss$' || rule.test.source === '\\.sass$'
+        const isLess = rule.test.source === '\\.less$'
+        const isCss = rule.test.source === '\\.css$'
+        const isStylus = rule.test.source === '\\.styl$'
+
+        // Check if the rule we're iterating over applies to Sass, Less, or CSS
+        if (!(isSass || isLess || isCss || isStylus)) {
+          return
+        }
+
+        ;[].forEach.call(rule.use, function (use: webpack.RuleSetUseItem) {
+          if (
+            !(
+              use &&
+              typeof use === 'object' &&
+              // Identify use statements only pertaining to `css-loader`
+              (use.loader === 'css-loader' ||
+                use.loader === 'css-loader/locals') &&
+              use.options &&
+              typeof use.options === 'object' &&
+              // The `minimize` property is a good heuristic that we need to
+              // perform this hack. The `minimize` property was only valid on
+              // old `css-loader` versions. Custom setups (that aren't next-sass,
+              // next-less or next-stylus) likely have the newer version.
+              // We still handle this gracefully below.
+              (Object.prototype.hasOwnProperty.call(use.options, 'minimize') ||
+                Object.prototype.hasOwnProperty.call(
+                  use.options,
+                  'exportOnlyLocals'
+                ))
+            )
+          ) {
+            return
+          }
+
+          // Try to monkey patch within a try-catch. We shouldn't fail the build
+          // if we cannot pull this off.
+          // The user may not even be using the `next-sass` or `next-less` or
+          // `next-stylus` plugins.
+          // If it does work, great!
+          try {
+            // Resolve the version of `@zeit/next-css` as depended on by the Sass,
+            // Less or Stylus plugin.
+            const correctNextCss = require.resolve('@zeit/next-css', {
+              paths: [
+                isCss
+                  ? // Resolve `@zeit/next-css` from the base directory
+                    dir
+                  : // Else, resolve it from the specific plugins
+                    require.resolve(
+                      isSass
+                        ? '@zeit/next-sass'
+                        : isLess
+                        ? '@zeit/next-less'
+                        : isStylus
+                        ? '@zeit/next-stylus'
+                        : 'next'
+                    ),
+              ],
             })
-            if (correctCssLoader) {
-              // We saved the user from a failed build!
-              use.loader = correctCssLoader
+
+            // If we found `@zeit/next-css` ...
+            if (correctNextCss) {
+              // ... resolve the version of `css-loader` shipped with that
+              // package instead of whichever was hoisted highest in your
+              // `node_modules` tree.
+              const correctCssLoader = require.resolve(use.loader, {
+                paths: [correctNextCss],
+              })
+              if (correctCssLoader) {
+                // We saved the user from a failed build!
+                use.loader = correctCssLoader
+              }
             }
+          } catch (_) {
+            // The error is not required to be handled.
           }
-        } catch (_) {
-          // The error is not required to be handled.
-        }
-      })
-    })
+        })
+      }
+    )
   }
 
   // Backwards compat for `main.js` entry key
