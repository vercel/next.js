import ForkTsCheckerWebpackPlugin from 'fork-ts-checker-webpack-plugin'
import {
  CLIENT_STATIC_FILES_RUNTIME_MAIN,
  CLIENT_STATIC_FILES_RUNTIME_WEBPACK,
  REACT_LOADABLE_MANIFEST,
  SERVER_DIRECTORY,
  SERVERLESS_DIRECTORY,
} from '../next-server/lib/constants'
import resolve from 'next/dist/compiled/resolve/index.js'
import path from 'path'
import crypto from 'crypto'
import webpack from 'webpack'
// @ts-ignore: Currently missing types
import PnpWebpackPlugin from 'pnp-webpack-plugin'

import {
  DOT_NEXT_ALIAS,
  NEXT_PROJECT_ROOT,
  NEXT_PROJECT_ROOT_DIST_CLIENT,
  PAGES_DIR_ALIAS,
} from '../lib/constants'
import { fileExists } from '../lib/file-exists'
import { WebpackEntrypoints } from './entries'
import BuildManifestPlugin from './webpack/plugins/build-manifest-plugin'
import { ChunkGraphPlugin } from './webpack/plugins/chunk-graph-plugin'
import ChunkNamesPlugin from './webpack/plugins/chunk-names-plugin'
import { importAutoDllPlugin } from './webpack/plugins/dll-import'
import { DropClientPage } from './webpack/plugins/next-drop-client-page-plugin'
import NextEsmPlugin from './webpack/plugins/next-esm-plugin'
import NextJsSsrImportPlugin from './webpack/plugins/nextjs-ssr-import'
import NextJsSSRModuleCachePlugin from './webpack/plugins/nextjs-ssr-module-cache'
import PagesManifestPlugin from './webpack/plugins/pages-manifest-plugin'
import { ReactLoadablePlugin } from './webpack/plugins/react-loadable-plugin'
import { ServerlessPlugin } from './webpack/plugins/serverless-plugin'
import { TerserPlugin } from './webpack/plugins/terser-webpack-plugin/src/index'
// @ts-ignore: JS file
import { ProfilingPlugin } from './webpack/plugins/profiling-plugin'

type ExcludesFalse = <T>(x: T | false) => x is T

const escapePathVariables = (value: any) => {
  return typeof value === 'string'
    ? value.replace(/\[(\\*[\w:]+\\*)\]/gi, '[\\$1\\]')
    : value
}

export default async function getBaseWebpackConfig(
  dir: string,
  {
    dev = false,
    isServer = false,
    buildId,
    config,
    target = 'server',
    entrypoints,
    tracer,
  }: {
    tracer?: any
    dev?: boolean
    isServer?: boolean
    buildId: string
    config: any
    target?: string
    entrypoints: WebpackEntrypoints
  }
): Promise<webpack.Configuration> {
  const distDir = path.join(dir, config.distDir)
  const defaultLoaders = {
    babel: {
      loader: 'next-babel-loader',
      options: {
        isServer,
        hasModern: !!config.experimental.modern,
        distDir,
        cwd: dir,
        cache: true,
      },
    },
    // Backwards compat
    hotSelfAccept: {
      loader: 'noop-loader',
    },
  }

  // Support for NODE_PATH
  const nodePathList = (process.env.NODE_PATH || '')
    .split(process.platform === 'win32' ? ';' : ':')
    .filter(p => !!p)

  const isServerless = target === 'serverless'
  const isServerlessTrace = target === 'experimental-serverless-trace'
  // Intentionally not using isTargetLikeServerless helper
  const isLikeServerless = isServerless || isServerlessTrace

  const outputDir = isLikeServerless ? SERVERLESS_DIRECTORY : SERVER_DIRECTORY
  const outputPath = path.join(distDir, isServer ? outputDir : '')
  const totalPages = Object.keys(entrypoints).length
  const clientEntries = !isServer
    ? {
        // Backwards compatibility
        'main.js': [],
        [CLIENT_STATIC_FILES_RUNTIME_MAIN]:
          `.${path.sep}` +
          path.relative(
            dir,
            path.join(
              NEXT_PROJECT_ROOT_DIST_CLIENT,
              dev ? `next-dev.js` : 'next.js'
            )
          ),
      }
    : undefined

  let typeScriptPath
  try {
    typeScriptPath = resolve.sync('typescript', { basedir: dir })
  } catch (_) {}
  const tsConfigPath = path.join(dir, 'tsconfig.json')
  const useTypeScript = Boolean(
    typeScriptPath && (await fileExists(tsConfigPath))
  )

  const resolveConfig = {
    // Disable .mjs for node_modules bundling
    extensions: isServer
      ? [
          ...(useTypeScript ? ['.tsx', '.ts'] : []),
          '.js',
          '.mjs',
          '.jsx',
          '.json',
          '.wasm',
        ]
      : [
          ...(useTypeScript ? ['.tsx', '.ts'] : []),
          '.mjs',
          '.js',
          '.jsx',
          '.json',
          '.wasm',
        ],
    modules: [
      'node_modules',
      ...nodePathList, // Support for NODE_PATH environment variable
    ],
    alias: {
      // These aliases make sure the wrapper module is not included in the bundles
      // Which makes bundles slightly smaller, but also skips parsing a module that we know will result in this alias
      'next/head': 'next/dist/next-server/lib/head.js',
      'next/router': 'next/dist/client/router.js',
      'next/config': 'next/dist/next-server/lib/runtime-config.js',
      'next/dynamic': 'next/dist/next-server/lib/dynamic.js',
      next: NEXT_PROJECT_ROOT,
      [PAGES_DIR_ALIAS]: path.join(dir, 'pages'),
      [DOT_NEXT_ALIAS]: distDir,
    },
    mainFields: isServer ? ['main', 'module'] : ['browser', 'module', 'main'],
    plugins: [PnpWebpackPlugin],
  }

  const webpackMode = dev ? 'development' : 'production'

  const terserPluginConfig = {
    parallel: true,
    sourceMap: false,
    cache: true,
    cpus: config.experimental.cpus,
    distDir: distDir,
  }
  const terserOptions = {
    parse: {
      ecma: 8,
    },
    compress: {
      ecma: 5,
      warnings: false,
      // The following two options are known to break valid JavaScript code
      comparisons: false,
      inline: 2, // https://github.com/zeit/next.js/issues/7178#issuecomment-493048965
    },
    mangle: { safari10: true },
    output: {
      ecma: 5,
      safari10: true,
      comments: false,
      // Fixes usage of Emoji and certain Regex
      ascii_only: true,
    },
  }

  const devtool = dev ? 'cheap-module-source-map' : false

  // Contains various versions of the Webpack SplitChunksPlugin used in different build types
  const splitChunksConfigs: {
    [propName: string]: webpack.Options.SplitChunksOptions
  } = {
    dev: {
      cacheGroups: {
        default: false,
        vendors: false,
      },
    },
    prod: {
      chunks: 'all',
      cacheGroups: {
        default: false,
        vendors: false,
        commons: {
          name: 'commons',
          chunks: 'all',
          minChunks: totalPages > 2 ? totalPages * 0.5 : 2,
        },
        react: {
          name: 'commons',
          chunks: 'all',
          test: /[\\/]node_modules[\\/](react|react-dom|scheduler)[\\/]/,
        },
      },
    },
    prodGranular: {
      chunks: 'initial',
      cacheGroups: {
        default: false,
        vendors: false,
        framework: {
          // Framework chunk applies to modules in dynamic chunks, unlike shared chunks
          // TODO(atcastle): Analyze if other cache groups should be set to 'all' as well
          chunks: 'all',
          name: 'framework',
          test: /[\\/]node_modules[\\/](react|react-dom|scheduler|prop-types)[\\/]/,
          priority: 40,
        },
        lib: {
          test(module: { size: Function; identifier: Function }): boolean {
            return (
              module.size() > 160000 &&
              /node_modules[/\\]/.test(module.identifier())
            )
          },
          name(module: { libIdent: Function }): string {
            return crypto
              .createHash('sha1')
              .update(module.libIdent({ context: dir }))
              .digest('hex')
              .substring(0, 8)
          },
          priority: 30,
          minChunks: 1,
          reuseExistingChunk: true,
        },
        commons: {
          name: 'commons',
          minChunks: totalPages,
          priority: 20,
        },
        shared: {
          name(module, chunks) {
            return crypto
              .createHash('sha1')
              .update(
                chunks.reduce(
                  (acc: string, chunk: webpack.compilation.Chunk) => {
                    return acc + chunk.name
                  },
                  ''
                )
              )
              .digest('hex')
          },
          priority: 10,
          minChunks: 2,
          reuseExistingChunk: true,
        },
      },
      maxInitialRequests: 20,
    },
  }

  // Select appropriate SplitChunksPlugin config for this build
  let splitChunksConfig: webpack.Options.SplitChunksOptions
  if (dev) {
    splitChunksConfig = splitChunksConfigs.dev
  } else {
    splitChunksConfig = config.experimental.granularChunks
      ? splitChunksConfigs.prodGranular
      : splitChunksConfigs.prod
  }

  const crossOrigin =
    !config.crossOrigin && config.experimental.modern
      ? 'anonymous'
      : config.crossOrigin

  let webpackConfig: webpack.Configuration = {
    devtool,
    mode: webpackMode,
    name: isServer ? 'server' : 'client',
    target: isServer ? 'node' : 'web',
    externals: !isServer
      ? undefined
      : !isServerless
      ? [
          (context, request, callback) => {
            const notExternalModules = [
              'next/app',
              'next/document',
              'next/link',
              'next/error',
              'string-hash',
              'next/constants',
            ]

            if (notExternalModules.indexOf(request) !== -1) {
              return callback()
            }

<<<<<<< HEAD
            let resolveFn: (
              req: string,
              basedir: string,
              cb: (err: Error | null, resolution?: string) => void
            ) => void

            // The `resolve` package is prebuilt through ncc, which prevents
            // PnP from being able to inject itself into it. To circumvent
            // this, we simply use PnP directly when available.
            // @ts-ignore
            if (process.versions.pnp) {
              resolveFn = (request, basedir, cb) => {
                let res
                try {
                  res = require('pnpapi').resolveRequest(
                    request,
                    `${basedir}/`,
                    { considerBuiltins: false }
                  )
                } catch (error) {
                  return cb(error)
=======
            resolve(
              request,
              { basedir: context, preserveSymlinks: true },
              (err, res) => {
                if (err) {
                  return callback()
>>>>>>> 93d6a670
                }
                return cb(null, res)
              }
            } else {
              resolveFn = (req, basedir, cb) => {
                return resolve(req, { basedir, preserveSymlinks: true }, cb)
              }
            }

            resolveFn(request, dir, (err, res) => {
              if (err) {
                return callback()
              }

              if (!res) {
                return callback()
              }

              // Default pages have to be transpiled
              if (
                !res.match(/next[/\\]dist[/\\]next-server[/\\]/) &&
                (res.match(/next[/\\]dist[/\\]/) ||
                  res.match(/node_modules[/\\]@babel[/\\]runtime[/\\]/) ||
                  res.match(/node_modules[/\\]@babel[/\\]runtime-corejs2[/\\]/))
              ) {
                return callback()
              }

              // Webpack itself has to be compiled because it doesn't always use module relative paths
              if (
                res.match(/node_modules[/\\]webpack/) ||
                res.match(/node_modules[/\\]css-loader/)
              ) {
                return callback()
              }

              if (res.match(/node_modules[/\\].*\.js$/)) {
                return callback(undefined, `commonjs ${request}`)
              }

              callback()
            })
          },
        ]
      : [
          // When the 'serverless' target is used all node_modules will be compiled into the output bundles
          // So that the 'serverless' bundles have 0 runtime dependencies
          '@ampproject/toolbox-optimizer', // except this one
          (context, request, callback) => {
            if (
              request === 'react-ssr-prepass' &&
              !config.experimental.ampBindInitData
            ) {
              // if it's the Next.js' require mark it as external
              // since it's not used
              if (context.replace(/\\/g, '/').includes('next-server/server')) {
                return callback(undefined, `commonjs ${request}`)
              }
            }
            return callback()
          },
        ],
    optimization: {
      checkWasmTypes: false,
      nodeEnv: false,
      splitChunks: isServer ? false : splitChunksConfig,
      runtimeChunk: isServer
        ? undefined
        : { name: CLIENT_STATIC_FILES_RUNTIME_WEBPACK },
      minimize: !(dev || isServer),
      minimizer: [
        new TerserPlugin({
          ...terserPluginConfig,
          terserOptions,
        }),
      ],
    },
    recordsPath: path.join(outputPath, 'records.json'),
    context: dir,
    // Kept as function to be backwards compatible
    entry: async () => {
      return {
        ...(clientEntries ? clientEntries : {}),
        ...entrypoints,
      }
    },
    output: {
      path: outputPath,
      filename: ({ chunk }: { chunk: { name: string } }) => {
        // Use `[name]-[contenthash].js` in production
        if (
          !dev &&
          (chunk.name === CLIENT_STATIC_FILES_RUNTIME_MAIN ||
            chunk.name === CLIENT_STATIC_FILES_RUNTIME_WEBPACK)
        ) {
          return chunk.name.replace(/\.js$/, '-[contenthash].js')
        }
        return '[name]'
      },
      libraryTarget: isServer ? 'commonjs2' : 'var',
      hotUpdateChunkFilename: 'static/webpack/[id].[hash].hot-update.js',
      hotUpdateMainFilename: 'static/webpack/[hash].hot-update.json',
      // This saves chunks with the name given via `import()`
      chunkFilename: isServer
        ? `${dev ? '[name]' : '[name].[contenthash]'}.js`
        : `static/chunks/${dev ? '[name]' : '[name].[contenthash]'}.js`,
      strictModuleExceptionHandling: true,
      crossOriginLoading: crossOrigin,
      futureEmitAssets: !dev,
      webassemblyModuleFilename: 'static/wasm/[modulehash].wasm',
    },
    performance: false,
    resolve: resolveConfig,
    resolveLoader: {
      // The loaders Next.js provides
      alias: [
        'emit-file-loader',
        'next-babel-loader',
        'next-client-pages-loader',
        'next-data-loader',
        'next-serverless-loader',
        'noop-loader',
      ].reduce(
        (alias, loader) => {
          // using multiple aliases to replace `resolveLoader.modules`
          alias[loader] = path.join(__dirname, 'webpack', 'loaders', loader)

          return alias
        },
        {} as Record<string, string>
      ),
      modules: [
        'node_modules',
        ...nodePathList, // Support for NODE_PATH environment variable
      ],
      plugins: [PnpWebpackPlugin],
    },
    // @ts-ignore this is filtered
    module: {
      strictExportPresence: true,
      rules: [
        config.experimental.ampBindInitData &&
          !isServer && {
            test: /\.(tsx|ts|js|mjs|jsx)$/,
            include: [path.join(dir, 'data')],
            use: 'next-data-loader',
          },
        {
          test: /\.(tsx|ts|js|mjs|jsx)$/,
          include: [
            dir,
            /next[\\/]dist[\\/]next-server[\\/]lib/,
            /next[\\/]dist[\\/]client/,
            /next[\\/]dist[\\/]pages/,
            /[\\/](strip-ansi|ansi-regex)[\\/]/,
          ],
          exclude: (path: string) => {
            if (
              /next[\\/]dist[\\/]next-server[\\/]lib/.test(path) ||
              /next[\\/]dist[\\/]client/.test(path) ||
              /next[\\/]dist[\\/]pages/.test(path) ||
              /[\\/](strip-ansi|ansi-regex)[\\/]/.test(path)
            ) {
              return false
            }

            return /node_modules/.test(path)
          },
          use: defaultLoaders.babel,
        },
      ].filter(Boolean),
    },
    plugins: [
      // This plugin makes sure `output.filename` is used for entry chunks
      new ChunkNamesPlugin(),
      new webpack.DefinePlugin({
        ...Object.keys(config.env).reduce((acc, key) => {
          if (/^(?:NODE_.+)|^(?:__.+)$/i.test(key)) {
            throw new Error(
              `The key "${key}" under "env" in next.config.js is not allowed. https://err.sh/zeit/next.js/env-key-not-allowed`
            )
          }

          return {
            ...acc,
            [`process.env.${key}`]: JSON.stringify(config.env[key]),
          }
        }, {}),
        'process.env.NODE_ENV': JSON.stringify(webpackMode),
        'process.crossOrigin': JSON.stringify(crossOrigin),
        'process.browser': JSON.stringify(!isServer),
        'process.env.__NEXT_TEST_MODE': JSON.stringify(
          process.env.__NEXT_TEST_MODE
        ),
        // This is used in client/dev-error-overlay/hot-dev-client.js to replace the dist directory
        ...(dev && !isServer
          ? {
              'process.env.__NEXT_DIST_DIR': JSON.stringify(distDir),
            }
          : {}),
        'process.env.__NEXT_EXPORT_TRAILING_SLASH': JSON.stringify(
          config.exportTrailingSlash
        ),
        'process.env.__NEXT_MODERN_BUILD': config.experimental.modern && !dev,
        'process.env.__NEXT_GRANULAR_CHUNKS':
          config.experimental.granularChunks && !dev,
        ...(isServer
          ? {
              // Fix bad-actors in the npm ecosystem (e.g. `node-formidable`)
              // This is typically found in unmaintained modules from the
              // pre-webpack era (common in server-side code)
              'global.GENTLY': JSON.stringify(false),
            }
          : undefined),
      }),
      !isServer &&
        new ReactLoadablePlugin({
          filename: REACT_LOADABLE_MANIFEST,
        }),
      !isServer && new DropClientPage(),
      new ChunkGraphPlugin(buildId, {
        dir,
        distDir,
        isServer,
      }),
      // Moment.js is an extremely popular library that bundles large locale files
      // by default due to how Webpack interprets its code. This is a practical
      // solution that requires the user to opt into importing specific locales.
      // https://github.com/jmblog/how-to-optimize-momentjs-with-webpack
      config.future.excludeDefaultMomentLocales &&
        new webpack.IgnorePlugin(/^\.\/locale$/, /moment$/),
      ...(dev
        ? (() => {
            // Even though require.cache is server only we have to clear assets from both compilations
            // This is because the client compilation generates the build manifest that's used on the server side
            const {
              NextJsRequireCacheHotReloader,
            } = require('./webpack/plugins/nextjs-require-cache-hot-reloader')
            const {
              UnlinkRemovedPagesPlugin,
            } = require('./webpack/plugins/unlink-removed-pages-plugin')
            const devPlugins = [
              new UnlinkRemovedPagesPlugin(),
              new webpack.NoEmitOnErrorsPlugin(),
              new NextJsRequireCacheHotReloader(),
            ]

            if (!isServer) {
              const AutoDllPlugin = importAutoDllPlugin({ distDir })
              devPlugins.push(
                new AutoDllPlugin({
                  filename: '[name]_[hash].js',
                  path: './static/development/dll',
                  context: dir,
                  entry: {
                    dll: ['react', 'react-dom'],
                  },
                  config: {
                    devtool,
                    mode: webpackMode,
                    resolve: resolveConfig,
                  },
                })
              )
              devPlugins.push(new webpack.HotModuleReplacementPlugin())
            }

            return devPlugins
          })()
        : []),
      !dev && new webpack.HashedModuleIdsPlugin(),
      !dev &&
        new webpack.IgnorePlugin({
          checkResource: (resource: string) => {
            return /react-is/.test(resource)
          },
          checkContext: (context: string) => {
            return (
              /next-server[\\/]dist[\\/]/.test(context) ||
              /next[\\/]dist[\\/]/.test(context)
            )
          },
        }),
      isServerless && isServer && new ServerlessPlugin(),
      isServer && new PagesManifestPlugin(isLikeServerless),
      target === 'server' &&
        isServer &&
        new NextJsSSRModuleCachePlugin({ outputPath }),
      isServer && new NextJsSsrImportPlugin(),
      !isServer &&
        new BuildManifestPlugin({
          buildId,
          clientManifest: config.experimental.granularChunks,
          modern: config.experimental.modern,
        }),
      tracer &&
        new ProfilingPlugin({
          tracer,
        }),
      !isServer &&
        useTypeScript &&
        new ForkTsCheckerWebpackPlugin({
          typescript: typeScriptPath,
          async: dev,
          useTypescriptIncrementalApi: true,
          checkSyntacticErrors: true,
          tsconfig: tsConfigPath,
          reportFiles: ['**', '!**/__tests__/**', '!**/?(*.)(spec|test).*'],
          compilerOptions: { isolatedModules: true, noEmit: true },
          silent: true,
          formatter: 'codeframe',
        }),
      config.experimental.modern &&
        !isServer &&
        !dev &&
        new NextEsmPlugin({
          filename: (getFileName: Function | string) => (...args: any[]) => {
            const name =
              typeof getFileName === 'function'
                ? getFileName(...args)
                : getFileName

            return name.includes('.js')
              ? name.replace(/\.js$/, '.module.js')
              : escapePathVariables(
                  args[0].chunk.name.replace(/\.js$/, '.module.js')
                )
          },
          chunkFilename: (inputChunkName: string) =>
            inputChunkName.replace(/\.js$/, '.module.js'),
        }),
    ].filter((Boolean as any) as ExcludesFalse),
  }

  if (typeof config.webpack === 'function') {
    webpackConfig = config.webpack(webpackConfig, {
      dir,
      dev,
      isServer,
      buildId,
      config,
      defaultLoaders,
      totalPages,
      webpack,
    })

    // @ts-ignore: Property 'then' does not exist on type 'Configuration'
    if (typeof webpackConfig.then === 'function') {
      console.warn(
        '> Promise returned in next config. https://err.sh/zeit/next.js/promise-in-next-config'
      )
    }
  }

  // check if using @zeit/next-typescript and show warning
  if (
    isServer &&
    webpackConfig.module &&
    Array.isArray(webpackConfig.module.rules)
  ) {
    let foundTsRule = false

    webpackConfig.module.rules = webpackConfig.module.rules.filter(
      (rule): boolean => {
        if (!(rule.test instanceof RegExp)) return true
        if ('noop.ts'.match(rule.test) && !'noop.js'.match(rule.test)) {
          // remove if it matches @zeit/next-typescript
          foundTsRule = rule.use === defaultLoaders.babel
          return !foundTsRule
        }
        return true
      }
    )

    if (foundTsRule) {
      console.warn(
        '\n@zeit/next-typescript is no longer needed since Next.js has built-in support for TypeScript now. Please remove it from your next.config.js and your .babelrc\n'
      )
    }
  }

  // Backwards compat for `main.js` entry key
  const originalEntry: any = webpackConfig.entry
  if (typeof originalEntry !== 'undefined') {
    webpackConfig.entry = async () => {
      const entry: WebpackEntrypoints =
        typeof originalEntry === 'function'
          ? await originalEntry()
          : originalEntry
      // Server compilation doesn't have main.js
      if (clientEntries && entry['main.js'] && entry['main.js'].length > 0) {
        const originalFile = clientEntries[CLIENT_STATIC_FILES_RUNTIME_MAIN]
        // @ts-ignore TODO: investigate type error
        entry[CLIENT_STATIC_FILES_RUNTIME_MAIN] = [
          ...entry['main.js'],
          originalFile,
        ]
      }
      delete entry['main.js']

      return entry
    }
  }

  if (!dev) {
    // @ts-ignore entry is always a function
    webpackConfig.entry = await webpackConfig.entry()
  }

  return webpackConfig
}<|MERGE_RESOLUTION|>--- conflicted
+++ resolved
@@ -314,7 +314,6 @@
               return callback()
             }
 
-<<<<<<< HEAD
             let resolveFn: (
               req: string,
               basedir: string,
@@ -336,14 +335,6 @@
                   )
                 } catch (error) {
                   return cb(error)
-=======
-            resolve(
-              request,
-              { basedir: context, preserveSymlinks: true },
-              (err, res) => {
-                if (err) {
-                  return callback()
->>>>>>> 93d6a670
                 }
                 return cb(null, res)
               }
@@ -353,7 +344,7 @@
               }
             }
 
-            resolveFn(request, dir, (err, res) => {
+            resolveFn(request, context, (err, res) => {
               if (err) {
                 return callback()
               }
