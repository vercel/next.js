import ReactRefreshWebpackPlugin from 'next/dist/compiled/@next/react-refresh-utils/ReactRefreshWebpackPlugin'
import chalk from 'next/dist/compiled/chalk'
import crypto from 'crypto'
import { stringify } from 'querystring'
import semver from 'next/dist/compiled/semver'
import { webpack } from 'next/dist/compiled/webpack/webpack'
import type { webpack5 } from 'next/dist/compiled/webpack/webpack'
import path, { join as pathJoin, relative as relativePath } from 'path'
import { escapeStringRegexp } from '../shared/lib/escape-regexp'
import {
  DOT_NEXT_ALIAS,
  NEXT_PROJECT_ROOT,
  NEXT_PROJECT_ROOT_DIST_CLIENT,
  PAGES_DIR_ALIAS,
  MIDDLEWARE_ROUTE,
} from '../lib/constants'
import { fileExists } from '../lib/file-exists'
import { getPackageVersion } from '../lib/get-package-version'
import { CustomRoutes } from '../lib/load-custom-routes.js'
import {
  CLIENT_STATIC_FILES_RUNTIME_AMP,
  CLIENT_STATIC_FILES_RUNTIME_MAIN,
  CLIENT_STATIC_FILES_RUNTIME_POLYFILLS_SYMBOL,
  CLIENT_STATIC_FILES_RUNTIME_REACT_REFRESH,
  CLIENT_STATIC_FILES_RUNTIME_WEBPACK,
  MIDDLEWARE_REACT_LOADABLE_MANIFEST,
  REACT_LOADABLE_MANIFEST,
  SERVERLESS_DIRECTORY,
  SERVER_DIRECTORY,
} from '../shared/lib/constants'
import { execOnce } from '../shared/lib/utils'
import { NextConfigComplete } from '../server/config-shared'
import { finalizeEntrypoint } from './entries'
import * as Log from './output/log'
import { build as buildConfiguration } from './webpack/config'
import MiddlewarePlugin from './webpack/plugins/middleware-plugin'
import BuildManifestPlugin from './webpack/plugins/build-manifest-plugin'
import { JsConfigPathsPlugin } from './webpack/plugins/jsconfig-paths-plugin'
import { DropClientPage } from './webpack/plugins/next-drop-client-page-plugin'
import { TraceEntryPointsPlugin } from './webpack/plugins/next-trace-entrypoints-plugin'
import NextJsSsrImportPlugin from './webpack/plugins/nextjs-ssr-import'
import PagesManifestPlugin from './webpack/plugins/pages-manifest-plugin'
import { ProfilingPlugin } from './webpack/plugins/profiling-plugin'
import { ReactLoadablePlugin } from './webpack/plugins/react-loadable-plugin'
import { ServerlessPlugin } from './webpack/plugins/serverless-plugin'
import { WellKnownErrorsPlugin } from './webpack/plugins/wellknown-errors-plugin'
import { regexLikeCss } from './webpack/config/blocks/css'
import { CopyFilePlugin } from './webpack/plugins/copy-file-plugin'
import { FlightManifestPlugin } from './webpack/plugins/flight-manifest-plugin'
import { TelemetryPlugin } from './webpack/plugins/telemetry-plugin'
import FunctionsManifestPlugin from './webpack/plugins/functions-manifest-plugin'
import type { Span } from '../trace'
import { getRawPageExtensions } from './utils'
import browserslist from 'next/dist/compiled/browserslist'
import loadJsConfig from './load-jsconfig'

const watchOptions = Object.freeze({
  aggregateTimeout: 5,
  ignored: ['**/.git/**', '**/node_modules/**', '**/.next/**'],
})

function getSupportedBrowsers(
  dir: string,
  isDevelopment: boolean
): string[] | undefined {
  let browsers: any
  try {
    browsers = browserslist.loadConfig({
      path: dir,
      env: isDevelopment ? 'development' : 'production',
    })
  } catch {}
  return browsers
}

type ExcludesFalse = <T>(x: T | false) => x is T

const devtoolRevertWarning = execOnce(
  (devtool: webpack.Configuration['devtool']) => {
    console.warn(
      chalk.yellow.bold('Warning: ') +
        chalk.bold(`Reverting webpack devtool to '${devtool}'.\n`) +
        'Changing the webpack devtool in development mode will cause severe performance regressions.\n' +
        'Read more: https://nextjs.org/docs/messages/improper-devtool'
    )
  }
)

let loggedSwcDisabled = false

function getOptimizedAliases(): { [pkg: string]: string } {
  const stubWindowFetch = path.join(__dirname, 'polyfills', 'fetch', 'index.js')
  const stubObjectAssign = path.join(__dirname, 'polyfills', 'object-assign.js')

  const shimAssign = path.join(__dirname, 'polyfills', 'object.assign')
  return Object.assign(
    {},
    {
      unfetch$: stubWindowFetch,
      'isomorphic-unfetch$': stubWindowFetch,
      'whatwg-fetch$': path.join(
        __dirname,
        'polyfills',
        'fetch',
        'whatwg-fetch.js'
      ),
    },
    {
      'object-assign$': stubObjectAssign,

      // Stub Package: object.assign
      'object.assign/auto': path.join(shimAssign, 'auto.js'),
      'object.assign/implementation': path.join(
        shimAssign,
        'implementation.js'
      ),
      'object.assign$': path.join(shimAssign, 'index.js'),
      'object.assign/polyfill': path.join(shimAssign, 'polyfill.js'),
      'object.assign/shim': path.join(shimAssign, 'shim.js'),

      // Replace: full URL polyfill with platform-based polyfill
      url: require.resolve('next/dist/compiled/native-url'),
    }
  )
}

type ClientEntries = {
  [key: string]: string | string[]
}

export function attachReactRefresh(
  webpackConfig: webpack.Configuration,
  targetLoader: webpack.RuleSetUseItem
) {
  let injections = 0
  const reactRefreshLoaderName =
    'next/dist/compiled/@next/react-refresh-utils/loader'
  const reactRefreshLoader = require.resolve(reactRefreshLoaderName)
  webpackConfig.module?.rules.forEach((rule) => {
    const curr = rule.use
    // When the user has configured `defaultLoaders.babel` for a input file:
    if (curr === targetLoader) {
      ++injections
      rule.use = [reactRefreshLoader, curr as webpack.RuleSetUseItem]
    } else if (
      Array.isArray(curr) &&
      curr.some((r) => r === targetLoader) &&
      // Check if loader already exists:
      !curr.some(
        (r) => r === reactRefreshLoader || r === reactRefreshLoaderName
      )
    ) {
      ++injections
      const idx = curr.findIndex((r) => r === targetLoader)
      // Clone to not mutate user input
      rule.use = [...curr]

      // inject / input: [other, babel] output: [other, refresh, babel]:
      rule.use.splice(idx, 0, reactRefreshLoader)
    }
  })

  if (injections) {
    Log.info(
      `automatically enabled Fast Refresh for ${injections} custom loader${
        injections > 1 ? 's' : ''
      }`
    )
  }
}

export const NODE_RESOLVE_OPTIONS = {
  dependencyType: 'commonjs',
  modules: ['node_modules'],
  fallback: false,
  exportsFields: ['exports'],
  importsFields: ['imports'],
  conditionNames: ['node', 'require'],
  descriptionFiles: ['package.json'],
  extensions: ['.js', '.json', '.node'],
  enforceExtensions: false,
  symlinks: true,
  mainFields: ['main'],
  mainFiles: ['index'],
  roots: [],
  fullySpecified: false,
  preferRelative: false,
  preferAbsolute: false,
  restrictions: [],
}

export const NODE_BASE_RESOLVE_OPTIONS = {
  ...NODE_RESOLVE_OPTIONS,
  alias: false,
}

export const NODE_ESM_RESOLVE_OPTIONS = {
  ...NODE_RESOLVE_OPTIONS,
  alias: false,
  dependencyType: 'esm',
  conditionNames: ['node', 'import'],
  fullySpecified: true,
}

export const NODE_BASE_ESM_RESOLVE_OPTIONS = {
  ...NODE_ESM_RESOLVE_OPTIONS,
  alias: false,
}

export const nextImageLoaderRegex =
  /\.(png|jpg|jpeg|gif|webp|avif|ico|bmp|svg)$/i

export async function resolveExternal(
  appDir: string,
  esmExternalsConfig: NextConfigComplete['experimental']['esmExternals'],
  context: string,
  request: string,
  isEsmRequested: boolean,
  getResolve: (
    options: any
  ) => (
    resolveContext: string,
    resolveRequest: string
  ) => Promise<[string | null, boolean]>,
  isLocalCallback?: (res: string) => any,
  baseResolveCheck = true,
  esmResolveOptions: any = NODE_ESM_RESOLVE_OPTIONS,
  nodeResolveOptions: any = NODE_RESOLVE_OPTIONS,
  baseEsmResolveOptions: any = NODE_BASE_ESM_RESOLVE_OPTIONS,
  baseResolveOptions: any = NODE_BASE_RESOLVE_OPTIONS
) {
  const esmExternals = !!esmExternalsConfig
  const looseEsmExternals = esmExternalsConfig === 'loose'

  let res: string | null = null
  let isEsm: boolean = false

  let preferEsmOptions =
    esmExternals && isEsmRequested ? [true, false] : [false]
  for (const preferEsm of preferEsmOptions) {
    const resolve = getResolve(
      preferEsm ? esmResolveOptions : nodeResolveOptions
    )

    // Resolve the import with the webpack provided context, this
    // ensures we're resolving the correct version when multiple
    // exist.
    try {
      ;[res, isEsm] = await resolve(context, request)
    } catch (err) {
      res = null
    }

    if (!res) {
      continue
    }

    // ESM externals can only be imported (and not required).
    // Make an exception in loose mode.
    if (!isEsmRequested && isEsm && !looseEsmExternals) {
      continue
    }

    if (isLocalCallback) {
      return { localRes: isLocalCallback(res) }
    }

    // Bundled Node.js code is relocated without its node_modules tree.
    // This means we need to make sure its request resolves to the same
    // package that'll be available at runtime. If it's not identical,
    // we need to bundle the code (even if it _should_ be external).
    if (baseResolveCheck) {
      let baseRes: string | null
      let baseIsEsm: boolean
      try {
        const baseResolve = getResolve(
          isEsm ? baseEsmResolveOptions : baseResolveOptions
        )
        ;[baseRes, baseIsEsm] = await baseResolve(appDir, request)
      } catch (err) {
        baseRes = null
        baseIsEsm = false
      }

      // Same as above: if the package, when required from the root,
      // would be different from what the real resolution would use, we
      // cannot externalize it.
      // if request is pointing to a symlink it could point to the the same file,
      // the resolver will resolve symlinks so this is handled
      if (baseRes !== res || isEsm !== baseIsEsm) {
        res = null
        continue
      }
    }
    break
  }
  return { res, isEsm }
}

export default async function getBaseWebpackConfig(
  dir: string,
  {
    buildId,
    config,
    dev = false,
    isServer = false,
    isEdgeRuntime = false,
    pagesDir,
    target = 'server',
    reactProductionProfiling = false,
    entrypoints,
    rewrites,
    isDevFallback = false,
    runWebpackSpan,
  }: {
    buildId: string
    config: NextConfigComplete
    dev?: boolean
    isServer?: boolean
    isEdgeRuntime?: boolean
    pagesDir: string
    target?: string
    reactProductionProfiling?: boolean
    entrypoints: webpack5.EntryObject
    rewrites: CustomRoutes['rewrites']
    isDevFallback?: boolean
    runWebpackSpan: Span
  }
): Promise<webpack.Configuration> {
  const { useTypeScript, jsConfig, resolvedBaseUrl } = await loadJsConfig(
    dir,
    config
  )
  const supportedBrowsers = await getSupportedBrowsers(dir, dev)
  const hasRewrites =
    rewrites.beforeFiles.length > 0 ||
    rewrites.afterFiles.length > 0 ||
    rewrites.fallback.length > 0
  const hasReactRefresh: boolean = dev && !isServer
  const reactDomVersion = await getPackageVersion({
    cwd: dir,
    name: 'react-dom',
  })
  const isReactExperimental = Boolean(
    reactDomVersion && /0\.0\.0-experimental/.test(reactDomVersion)
  )
  const hasReact18: boolean =
    Boolean(reactDomVersion) &&
    (semver.gte(reactDomVersion!, '18.0.0') ||
      semver.coerce(reactDomVersion)?.version === '18.0.0')

  const hasReactRoot: boolean =
    config.experimental.reactRoot || hasReact18 || isReactExperimental

  const runtime = config.experimental.runtime

  // Make sure reactRoot is enabled when react 18 is detected
  if (hasReactRoot) {
    config.experimental.reactRoot = true
  }

  // Only inform during one of the builds
  if (
    !isServer &&
    config.experimental.reactRoot &&
    !(hasReact18 || isReactExperimental)
  ) {
    // It's fine to only mention React 18 here as we don't recommend people to try experimental.
    Log.warn('You have to use React 18 to use `experimental.reactRoot`.')
  }
  if (!isServer && runtime && !hasReactRoot) {
    throw new Error(
      '`experimental.runtime` requires `experimental.reactRoot` to be enabled along with React 18.'
    )
  }
  if (config.experimental.serverComponents && !runtime) {
    throw new Error(
      '`experimental.runtime` is required to be set along with `experimental.serverComponents`.'
    )
  }

  const targetWeb = isEdgeRuntime || !isServer
  const hasConcurrentFeatures = !!runtime && hasReactRoot
  const hasServerComponents =
    hasConcurrentFeatures && !!config.experimental.serverComponents
  const disableOptimizedLoading = hasConcurrentFeatures
    ? true
    : config.experimental.disableOptimizedLoading

  if (isEdgeRuntime) {
    Log.warn(
      'You are using the experimental Edge Runtime with `experimental.runtime`.'
    )
    if (hasServerComponents) {
      Log.warn(
        'You have experimental React Server Components enabled. Continue at your own risk.'
      )
    }
  }

  const babelConfigFile = await [
    '.babelrc',
    '.babelrc.json',
    '.babelrc.js',
    '.babelrc.mjs',
    '.babelrc.cjs',
    'babel.config.js',
    'babel.config.json',
    'babel.config.mjs',
    'babel.config.cjs',
  ].reduce(async (memo: Promise<string | undefined>, filename) => {
    const configFilePath = path.join(dir, filename)
    return (
      (await memo) ||
      ((await fileExists(configFilePath)) ? configFilePath : undefined)
    )
  }, Promise.resolve(undefined))

  const distDir = path.join(dir, config.distDir)

  let useSWCLoader = !babelConfigFile

  if (!loggedSwcDisabled && !useSWCLoader && babelConfigFile) {
    Log.info(
      `Disabled SWC as replacement for Babel because of custom Babel configuration "${path.relative(
        dir,
        babelConfigFile
      )}" https://nextjs.org/docs/messages/swc-disabled`
    )
    loggedSwcDisabled = true
  }

  const getBabelOrSwcLoader = (isMiddleware: boolean) => {
    return useSWCLoader
      ? {
          loader: 'next-swc-loader',
          options: {
            isServer: isMiddleware || isServer,
            pagesDir,
            hasReactRefresh: !isMiddleware && hasReactRefresh,
            fileReading: config.experimental.swcFileReading,
            nextConfig: config,
            jsConfig,
          },
        }
      : {
          loader: require.resolve('./babel/loader/index'),
          options: {
            configFile: babelConfigFile,
            isServer: isMiddleware ? true : isServer,
            distDir,
            pagesDir,
            cwd: dir,
            development: dev,
            hasReactRefresh: isMiddleware ? false : hasReactRefresh,
            hasJsxRuntime: true,
          },
        }
  }

  const defaultLoaders = {
    babel: getBabelOrSwcLoader(false),
  }

  const rawPageExtensions = hasServerComponents
    ? getRawPageExtensions(config.pageExtensions)
    : config.pageExtensions

  const serverComponentsRegex = new RegExp(
    `\\.server\\.(${rawPageExtensions.join('|')})$`
  )
  const clientComponentsRegex = new RegExp(
    `\\.client\\.(${rawPageExtensions.join('|')})$`
  )

  const babelIncludeRegexes: RegExp[] = [
    /next[\\/]dist[\\/]shared[\\/]lib/,
    /next[\\/]dist[\\/]client/,
    /next[\\/]dist[\\/]pages/,
    /[\\/](strip-ansi|ansi-regex)[\\/]/,
  ]

  // Support for NODE_PATH
  const nodePathList = (process.env.NODE_PATH || '')
    .split(process.platform === 'win32' ? ';' : ':')
    .filter((p) => !!p)

  const isServerless = target === 'serverless'
  const isServerlessTrace = target === 'experimental-serverless-trace'
  // Intentionally not using isTargetLikeServerless helper
  const isLikeServerless = isServerless || isServerlessTrace

  const outputDir = isLikeServerless ? SERVERLESS_DIRECTORY : SERVER_DIRECTORY
  const outputPath = path.join(distDir, isServer ? outputDir : '')
  const totalPages = Object.keys(entrypoints).length
  const clientEntries = !isServer
    ? ({
        // Backwards compatibility
        'main.js': [],
        ...(dev
          ? {
              [CLIENT_STATIC_FILES_RUNTIME_REACT_REFRESH]: require.resolve(
                `next/dist/compiled/@next/react-refresh-utils/runtime`
              ),
              [CLIENT_STATIC_FILES_RUNTIME_AMP]:
                `./` +
                relativePath(
                  dir,
                  pathJoin(NEXT_PROJECT_ROOT_DIST_CLIENT, 'dev', 'amp-dev')
                ).replace(/\\/g, '/'),
            }
          : {}),
        [CLIENT_STATIC_FILES_RUNTIME_MAIN]:
          `./` +
          path
            .relative(
              dir,
              path.join(
                NEXT_PROJECT_ROOT_DIST_CLIENT,
                dev ? `next-dev.js` : 'next.js'
              )
            )
            .replace(/\\/g, '/'),
      } as ClientEntries)
    : undefined

  function getReactProfilingInProduction() {
    if (reactProductionProfiling) {
      return {
        'react-dom$': 'react-dom/profiling',
        'scheduler/tracing': 'scheduler/tracing-profiling',
      }
    }
  }

  // tell webpack where to look for _app and _document
  // using aliases to allow falling back to the default
  // version when removed or not present
  const clientResolveRewrites = require.resolve(
    '../shared/lib/router/utils/resolve-rewrites'
  )

  const customAppAliases: { [key: string]: string[] } = {}
  const customErrorAlias: { [key: string]: string[] } = {}
  const customDocumentAliases: { [key: string]: string[] } = {}

  if (dev) {
    customAppAliases[`${PAGES_DIR_ALIAS}/_app`] = [
      ...config.pageExtensions.reduce((prev, ext) => {
        prev.push(path.join(pagesDir, `_app.${ext}`))
        return prev
      }, [] as string[]),
      'next/dist/pages/_app.js',
    ]
    customAppAliases[`${PAGES_DIR_ALIAS}/_error`] = [
      ...config.pageExtensions.reduce((prev, ext) => {
        prev.push(path.join(pagesDir, `_error.${ext}`))
        return prev
      }, [] as string[]),
      'next/dist/pages/_error.js',
    ]
    customDocumentAliases[`${PAGES_DIR_ALIAS}/_document`] = [
      ...config.pageExtensions.reduce((prev, ext) => {
        prev.push(path.join(pagesDir, `_document.${ext}`))
        return prev
      }, [] as string[]),
      `next/dist/pages/_document${
        hasConcurrentFeatures ? '-concurrent' : ''
      }.js`,
    ]
  }

  const resolveConfig = {
    // Disable .mjs for node_modules bundling
    extensions: !targetWeb
      ? [
          '.js',
          '.mjs',
          ...(useTypeScript ? ['.tsx', '.ts'] : []),
          '.jsx',
          '.json',
          '.wasm',
        ]
      : [
          '.mjs',
          '.js',
          ...(useTypeScript ? ['.tsx', '.ts'] : []),
          '.jsx',
          '.json',
          '.wasm',
        ],
    modules: [
      'node_modules',
      ...nodePathList, // Support for NODE_PATH environment variable
    ],
    alias: {
      next: NEXT_PROJECT_ROOT,

      ...customAppAliases,
      ...customErrorAlias,
      ...customDocumentAliases,

      [PAGES_DIR_ALIAS]: pagesDir,
      [DOT_NEXT_ALIAS]: distDir,
      ...(targetWeb ? getOptimizedAliases() : {}),
      ...getReactProfilingInProduction(),

      ...(targetWeb
        ? {
            [clientResolveRewrites]: hasRewrites
              ? clientResolveRewrites
              : // With webpack 5 an alias can be pointed to false to noop
                false,
          }
        : {}),

      setimmediate: 'next/dist/compiled/setimmediate',
    },
    ...(targetWeb
      ? {
          // Full list of old polyfills is accessible here:
          // https://github.com/webpack/webpack/blob/2a0536cf510768111a3a6dceeb14cb79b9f59273/lib/ModuleNotFoundError.js#L13-L42
          fallback: {
            assert: require.resolve('next/dist/compiled/assert'),
            buffer: require.resolve('next/dist/compiled/buffer/'),
            constants: require.resolve(
              'next/dist/compiled/constants-browserify'
            ),
            crypto: require.resolve('next/dist/compiled/crypto-browserify'),
            domain: require.resolve('next/dist/compiled/domain-browser'),
            http: require.resolve('next/dist/compiled/stream-http'),
            https: require.resolve('next/dist/compiled/https-browserify'),
            os: require.resolve('next/dist/compiled/os-browserify'),
            path: require.resolve('next/dist/compiled/path-browserify'),
            punycode: require.resolve('next/dist/compiled/punycode'),
            process: require.resolve('./polyfills/process'),
            // Handled in separate alias
            querystring: require.resolve('next/dist/compiled/querystring-es3'),
            stream: require.resolve('next/dist/compiled/stream-browserify'),
            string_decoder: require.resolve(
              'next/dist/compiled/string_decoder'
            ),
            sys: require.resolve('next/dist/compiled/util/'),
            timers: require.resolve('next/dist/compiled/timers-browserify'),
            tty: require.resolve('next/dist/compiled/tty-browserify'),
            // Handled in separate alias
            // url: require.resolve('url/'),
            util: require.resolve('next/dist/compiled/util/'),
            vm: require.resolve('next/dist/compiled/vm-browserify'),
            zlib: require.resolve('next/dist/compiled/browserify-zlib'),
            events: require.resolve('next/dist/compiled/events/'),
            setImmediate: require.resolve('next/dist/compiled/setimmediate'),
          },
        }
      : undefined),
    mainFields: !targetWeb ? ['main', 'module'] : ['browser', 'module', 'main'],
    plugins: [],
  }

  const terserOptions: any = {
    parse: {
      ecma: 8,
    },
    compress: {
      ecma: 5,
      warnings: false,
      // The following two options are known to break valid JavaScript code
      comparisons: false,
      inline: 2, // https://github.com/vercel/next.js/issues/7178#issuecomment-493048965
    },
    mangle: { safari10: true },
    output: {
      ecma: 5,
      safari10: true,
      comments: false,
      // Fixes usage of Emoji and certain Regex
      ascii_only: true,
    },
  }

  const isModuleCSS = (module: { type: string }): boolean => {
    return (
      // mini-css-extract-plugin
      module.type === `css/mini-extract` ||
      // extract-css-chunks-webpack-plugin (old)
      module.type === `css/extract-chunks` ||
      // extract-css-chunks-webpack-plugin (new)
      module.type === `css/extract-css-chunks`
    )
  }

  // Packages which will be split into the 'framework' chunk.
  // Only top-level packages are included, e.g. nested copies like
  // 'node_modules/meow/node_modules/object-assign' are not included.
  const topLevelFrameworkPaths: string[] = []
  const visitedFrameworkPackages = new Set<string>()

  // Adds package-paths of dependencies recursively
  const addPackagePath = (packageName: string, relativeToPath: string) => {
    try {
      if (visitedFrameworkPackages.has(packageName)) {
        return
      }
      visitedFrameworkPackages.add(packageName)

      const packageJsonPath = require.resolve(`${packageName}/package.json`, {
        paths: [relativeToPath],
      })

      // Include a trailing slash so that a `.startsWith(packagePath)` check avoids false positives
      // when one package name starts with the full name of a different package.
      // For example:
      //   "node_modules/react-slider".startsWith("node_modules/react")  // true
      //   "node_modules/react-slider".startsWith("node_modules/react/") // false
      const directory = path.join(packageJsonPath, '../')

      // Returning from the function in case the directory has already been added and traversed
      if (topLevelFrameworkPaths.includes(directory)) return
      topLevelFrameworkPaths.push(directory)

      const dependencies = require(packageJsonPath).dependencies || {}
      for (const name of Object.keys(dependencies)) {
        addPackagePath(name, directory)
      }
    } catch (_) {
      // don't error on failing to resolve framework packages
    }
  }

  for (const packageName of ['react', 'react-dom']) {
    addPackagePath(packageName, dir)
  }

  // Select appropriate SplitChunksPlugin config for this build
  const splitChunksConfig: webpack.Options.SplitChunksOptions | false = dev
    ? false
    : {
        // Keep main and _app chunks unsplitted in webpack 5
        // as we don't need a separate vendor chunk from that
        // and all other chunk depend on them so there is no
        // duplication that need to be pulled out.
        chunks: (chunk) =>
          !/^(polyfills|main|pages\/_app)$/.test(chunk.name) &&
          !MIDDLEWARE_ROUTE.test(chunk.name),
        cacheGroups: {
          framework: {
            chunks: (chunk: webpack.compilation.Chunk) =>
              !chunk.name?.match(MIDDLEWARE_ROUTE),
            name: 'framework',
            test(module) {
              const resource =
                module.nameForCondition && module.nameForCondition()
              if (!resource) {
                return false
              }
              return topLevelFrameworkPaths.some((packagePath) =>
                resource.startsWith(packagePath)
              )
            },
            priority: 40,
            // Don't let webpack eliminate this chunk (prevents this chunk from
            // becoming a part of the commons chunk)
            enforce: true,
          },
          lib: {
            test(module: {
              size: Function
              nameForCondition: Function
            }): boolean {
              return (
                module.size() > 160000 &&
                /node_modules[/\\]/.test(module.nameForCondition() || '')
              )
            },
            name(module: {
              type: string
              libIdent?: Function
              updateHash: (hash: crypto.Hash) => void
            }): string {
              const hash = crypto.createHash('sha1')
              if (isModuleCSS(module)) {
                module.updateHash(hash)
              } else {
                if (!module.libIdent) {
                  throw new Error(
                    `Encountered unknown module type: ${module.type}. Please open an issue.`
                  )
                }

                hash.update(module.libIdent({ context: dir }))
              }

              return hash.digest('hex').substring(0, 8)
            },
            priority: 30,
            minChunks: 1,
            reuseExistingChunk: true,
          },
          commons: {
            name: 'commons',
            minChunks: totalPages,
            priority: 20,
          },
          middleware: {
            chunks: (chunk: webpack.compilation.Chunk) =>
              chunk.name?.match(MIDDLEWARE_ROUTE),
            filename: 'server/middleware-chunks/[name].js',
            minChunks: 2,
            enforce: true,
          },
        },
        maxInitialRequests: 25,
        minSize: 20000,
      }

  const crossOrigin = config.crossOrigin
  const looseEsmExternals = config.experimental?.esmExternals === 'loose'

  async function handleExternals(
    context: string,
    request: string,
    dependencyType: string,
    getResolve: (
      options: any
    ) => (
      resolveContext: string,
      resolveRequest: string
    ) => Promise<[string | null, boolean]>
  ) {
    // We need to externalize internal requests for files intended to
    // not be bundled.
    const isLocal: boolean =
      request.startsWith('.') ||
      // Always check for unix-style path, as webpack sometimes
      // normalizes as posix.
      path.posix.isAbsolute(request) ||
      // When on Windows, we also want to check for Windows-specific
      // absolute paths.
      (process.platform === 'win32' && path.win32.isAbsolute(request))

    // Relative requires don't need custom resolution, because they
    // are relative to requests we've already resolved here.
    // Absolute requires (require('/foo')) are extremely uncommon, but
    // also have no need for customization as they're already resolved.
    if (!isLocal) {
      if (/^(?:next$|react(?:$|\/))/.test(request)) {
        return `commonjs ${request}`
      }

      const notExternalModules =
        /^(?:private-next-pages\/|next\/(?:dist\/pages\/|(?:app|document|link|image|constants|dynamic)$)|string-hash$)/
      if (notExternalModules.test(request)) {
        return
      }
    }

    // When in esm externals mode, and using import, we resolve with
    // ESM resolving options.
    const isEsmRequested = dependencyType === 'esm'

    const isLocalCallback = (localRes: string) => {
      // Makes sure dist/shared and dist/server are not bundled
      // we need to process shared `router/router` and `dynamic`,
      // so that the DefinePlugin can inject process.env values
      const isNextExternal =
        /next[/\\]dist[/\\](shared|server)[/\\](?!lib[/\\](router[/\\]router|dynamic))/.test(
          localRes
        )

      if (isNextExternal) {
        // Generate Next.js external import
        const externalRequest = path.posix.join(
          'next',
          'dist',
          path
            .relative(
              // Root of Next.js package:
              path.join(__dirname, '..'),
              localRes
            )
            // Windows path normalization
            .replace(/\\/g, '/')
        )
        return `commonjs ${externalRequest}`
      } else {
        // We don't want to retry local requests
        // with other preferEsm options
        return
      }
    }

    const resolveResult = await resolveExternal(
      dir,
      config.experimental.esmExternals,
      context,
      request,
      isEsmRequested,
      getResolve,
      isLocal ? isLocalCallback : undefined
    )

    if ('localRes' in resolveResult) {
      return resolveResult.localRes
    }
    const { res, isEsm } = resolveResult

    // If the request cannot be resolved we need to have
    // webpack "bundle" it so it surfaces the not found error.
    if (!res) {
      return
    }

    // ESM externals can only be imported (and not required).
    // Make an exception in loose mode.
    if (!isEsmRequested && isEsm && !looseEsmExternals) {
      throw new Error(
        `ESM packages (${request}) need to be imported. Use 'import' to reference the package instead. https://nextjs.org/docs/messages/import-esm-externals`
      )
    }

    const externalType = isEsm ? 'module' : 'commonjs'

    if (
      res.match(/next[/\\]dist[/\\]shared[/\\](?!lib[/\\]router[/\\]router)/) ||
      res.match(/next[/\\]dist[/\\]compiled[/\\].*\.[mc]?js$/)
    ) {
      return `${externalType} ${request}`
    }

    // Default pages have to be transpiled
    if (
      res.match(/[/\\]next[/\\]dist[/\\]/) ||
      // This is the @babel/plugin-transform-runtime "helpers: true" option
      res.match(/node_modules[/\\]@babel[/\\]runtime[/\\]/)
    ) {
      return
    }

    // Webpack itself has to be compiled because it doesn't always use module relative paths
    if (
      res.match(/node_modules[/\\]webpack/) ||
      res.match(/node_modules[/\\]css-loader/)
    ) {
      return
    }

    // Anything else that is standard JavaScript within `node_modules`
    // can be externalized.
    if (/node_modules[/\\].*\.[mc]?js$/.test(res)) {
      return `${externalType} ${request}`
    }

    // Default behavior: bundle the code!
  }

  const codeCondition = {
    test: /\.(tsx|ts|js|cjs|mjs|jsx)$/,
    ...(config.experimental.externalDir
      ? // Allowing importing TS/TSX files from outside of the root dir.
        {}
      : { include: [dir, ...babelIncludeRegexes] }),
    exclude: (excludePath: string) => {
      if (babelIncludeRegexes.some((r) => r.test(excludePath))) {
        return false
      }
      return /node_modules/.test(excludePath)
    },
  }

  let webpackConfig: webpack.Configuration = {
    parallelism: Number(process.env.NEXT_WEBPACK_PARALLELISM) || undefined,
    externals: targetWeb
      ? // make sure importing "next" is handled gracefully for client
        // bundles in case a user imported types and it wasn't removed
        // TODO: should we warn/error for this instead?
        [
          'next',
          ...(isEdgeRuntime
            ? [
                {
                  'next/dist/compiled/etag': '{}',
                  'next/dist/compiled/chalk': '{}',
                  'react-dom': '{}',
                },
              ]
            : []),
        ]
      : !isServerless
      ? [
          ({
            context,
            request,
            dependencyType,
            getResolve,
          }: {
            context: string
            request: string
            dependencyType: string
            getResolve: (
              options: any
            ) => (
              resolveContext: string,
              resolveRequest: string,
              callback: (
                err?: Error,
                result?: string,
                resolveData?: { descriptionFileData?: { type?: any } }
              ) => void
            ) => void
          }) =>
            handleExternals(context, request, dependencyType, (options) => {
              const resolveFunction = getResolve(options)
              return (resolveContext: string, requestToResolve: string) =>
                new Promise((resolve, reject) => {
                  resolveFunction(
                    resolveContext,
                    requestToResolve,
                    (err, result, resolveData) => {
                      if (err) return reject(err)
                      if (!result) return resolve([null, false])
                      const isEsm = /\.js$/i.test(result)
                        ? resolveData?.descriptionFileData?.type === 'module'
                        : /\.mjs$/i.test(result)
                      resolve([result, isEsm])
                    }
                  )
                })
            }),
        ]
      : [
          // When the 'serverless' target is used all node_modules will be compiled into the output bundles
          // So that the 'serverless' bundles have 0 runtime dependencies
          'next/dist/compiled/@ampproject/toolbox-optimizer', // except this one

          // Mark this as external if not enabled so it doesn't cause a
          // webpack error from being missing
          ...(config.experimental.optimizeCss ? [] : ['critters']),
        ],
    optimization: {
      // @ts-ignore: TODO remove ts-ignore when webpack 4 is removed
      emitOnErrors: !dev,
      checkWasmTypes: false,
      nodeEnv: false,
      ...(hasServerComponents
        ? {
            // We have to use the names here instead of hashes to ensure the consistency between builds.
            moduleIds: 'named',
          }
        : {}),
      splitChunks: isServer
        ? dev
          ? false
          : ({
              filename: isEdgeRuntime ? 'chunks/[name].js' : '[name].js',
              // allow to split entrypoints
              chunks: ({ name }: any) => !name?.match(MIDDLEWARE_ROUTE),
              // size of files is not so relevant for server build
              // we want to prefer deduplication to load less code
              minSize: 1000,
            } as any)
        : splitChunksConfig,
      runtimeChunk: isServer
        ? undefined
        : { name: CLIENT_STATIC_FILES_RUNTIME_WEBPACK },
      minimize: !dev && targetWeb,
      minimizer: [
        // Minify JavaScript
        (compiler: webpack.Compiler) => {
          // @ts-ignore No typings yet
          const {
            TerserPlugin,
          } = require('./webpack/plugins/terser-webpack-plugin/src/index.js')
          new TerserPlugin({
            cacheDir: path.join(distDir, 'cache', 'next-minifier'),
            parallel: config.experimental.cpus,
            swcMinify: config.swcMinify,
            terserOptions,
          }).apply(compiler)
        },
        // Minify CSS
        (compiler: webpack.Compiler) => {
          const {
            CssMinimizerPlugin,
          } = require('./webpack/plugins/css-minimizer-plugin')
          new CssMinimizerPlugin({
            postcssOptions: {
              map: {
                // `inline: false` generates the source map in a separate file.
                // Otherwise, the CSS file is needlessly large.
                inline: false,
                // `annotation: false` skips appending the `sourceMappingURL`
                // to the end of the CSS file. Webpack already handles this.
                annotation: false,
              },
            },
          }).apply(compiler)
        },
      ],
    },
    context: dir,
    // Kept as function to be backwards compatible
    // @ts-ignore TODO webpack 5 typings needed
    entry: async () => {
      return {
        ...(clientEntries ? clientEntries : {}),
        ...entrypoints,
      }
    },
    watchOptions,
    output: {
      // we must set publicPath to an empty value to override the default of
      // auto which doesn't work in IE11
      publicPath: `${config.assetPrefix || ''}/_next/`,
      path:
        isServer && !dev && !isEdgeRuntime
          ? path.join(outputPath, 'chunks')
          : outputPath,
      // On the server we don't use hashes
      filename: isServer
        ? !dev && !isEdgeRuntime
          ? `../[name].js`
          : `[name].js`
        : `static/chunks/${isDevFallback ? 'fallback/' : ''}[name]${
            dev ? '' : '-[contenthash]'
          }.js`,
      library: targetWeb ? '_N_E' : undefined,
      libraryTarget: targetWeb ? 'assign' : 'commonjs2',
      hotUpdateChunkFilename: 'static/webpack/[id].[fullhash].hot-update.js',
      hotUpdateMainFilename:
        'static/webpack/[fullhash].[runtime].hot-update.json',
      // This saves chunks with the name given via `import()`
      chunkFilename: isServer
        ? '[name].js'
        : `static/chunks/${isDevFallback ? 'fallback/' : ''}${
            dev ? '[name]' : '[name].[contenthash]'
          }.js`,
      strictModuleExceptionHandling: true,
      crossOriginLoading: crossOrigin,
      webassemblyModuleFilename: 'static/wasm/[modulehash].wasm',
      hashFunction: 'xxhash64',
      hashDigestLength: 16,
    },
    performance: false,
    resolve: resolveConfig,
    resolveLoader: {
      // The loaders Next.js provides
      alias: [
        'error-loader',
        'next-swc-loader',
        'next-client-pages-loader',
        'next-image-loader',
        'next-serverless-loader',
        'next-style-loader',
        'next-flight-client-loader',
        'next-flight-server-loader',
        'noop-loader',
        'next-middleware-loader',
        'next-middleware-ssr-loader',
      ].reduce((alias, loader) => {
        // using multiple aliases to replace `resolveLoader.modules`
        alias[loader] = path.join(__dirname, 'webpack', 'loaders', loader)

        return alias
      }, {} as Record<string, string>),
      modules: [
        'node_modules',
        ...nodePathList, // Support for NODE_PATH environment variable
      ],
      plugins: [],
    },
    module: {
      rules: [
        // TODO: FIXME: do NOT webpack 5 support with this
        // x-ref: https://github.com/webpack/webpack/issues/11467
        ...(!config.experimental.fullySpecified
          ? [
              {
                test: /\.m?js/,
                resolve: {
                  fullySpecified: false,
                },
              } as any,
            ]
          : []),
        // Loaders for the client compilation when RSC is enabled.
        ...(hasServerComponents && !isServer
          ? [
              {
                ...codeCondition,
                test: serverComponentsRegex,
                use: {
                  loader: `next-flight-server-loader?${stringify({
                    client: 1,
                    pageExtensions: JSON.stringify(rawPageExtensions),
                  })}`,
                },
              },
            ]
          : []),
        // Loaders for the server compilation when RSC is enabled.
        ...(hasServerComponents &&
        ((runtime === 'edge' && isEdgeRuntime) ||
          (runtime === 'nodejs' && isServer))
          ? [
              {
                ...codeCondition,
                test: serverComponentsRegex,
                use: {
                  loader: `next-flight-server-loader?${stringify({
                    pageExtensions: JSON.stringify(rawPageExtensions),
                  })}`,
                },
              },
              {
                ...codeCondition,
                test: clientComponentsRegex,
                use: {
                  loader: 'next-flight-client-loader',
                },
              },
              {
                test: /next[\\/](dist[\\/]client[\\/])?(link|image)/,
                use: {
                  loader: 'next-flight-client-loader',
                },
              },
            ]
          : []),
        {
          test: /\.(js|cjs|mjs)$/,
          issuerLayer: 'api',
          parser: {
            // Switch back to normal URL handling
            url: true,
          },
        },
        {
          oneOf: [
            {
              ...codeCondition,
              issuerLayer: 'api',
              parser: {
                // Switch back to normal URL handling
                url: true,
              },
              use: defaultLoaders.babel,
            },
            {
              ...codeCondition,
              issuerLayer: 'middleware',
              use: getBabelOrSwcLoader(true),
            },
            {
              ...codeCondition,
              use: hasReactRefresh
                ? [
                    require.resolve(
                      'next/dist/compiled/@next/react-refresh-utils/loader'
                    ),
                    defaultLoaders.babel,
                  ]
                : defaultLoaders.babel,
            },
          ],
        },
        ...(!config.images.disableStaticImages
          ? [
              {
                test: nextImageLoaderRegex,
                loader: 'next-image-loader',
                issuer: { not: regexLikeCss },
                dependency: { not: ['url'] },
                options: {
                  isServer,
                  isDev: dev,
                  basePath: config.basePath,
                  assetPrefix: config.assetPrefix,
                },
              },
            ]
          : []),
      ].filter(Boolean),
    },
    plugins: [
      hasReactRefresh && new ReactRefreshWebpackPlugin(webpack),
      // Makes sure `Buffer` and `process` are polyfilled in client and flight bundles (same behavior as webpack 4)
      targetWeb &&
        new webpack.ProvidePlugin({
          // Buffer is used by getInlineScriptSource
          Buffer: [require.resolve('buffer'), 'Buffer'],
          // Avoid process being overridden when in web run time
          ...(!isServer && { process: [require.resolve('process')] }),
        }),
      new webpack.DefinePlugin({
        ...Object.keys(process.env).reduce(
          (prev: { [key: string]: string }, key: string) => {
            if (key.startsWith('NEXT_PUBLIC_')) {
              prev[`process.env.${key}`] = JSON.stringify(process.env[key]!)
            }
            return prev
          },
          {}
        ),
        ...Object.keys(config.env).reduce((acc, key) => {
          if (/^(?:NODE_.+)|^(?:__.+)$/i.test(key)) {
            throw new Error(
              `The key "${key}" under "env" in ${config.configFileName} is not allowed. https://nextjs.org/docs/messages/env-key-not-allowed`
            )
          }

          return {
            ...acc,
            [`process.env.${key}`]: JSON.stringify(config.env[key]),
          }
        }, {}),
        // TODO: enforce `NODE_ENV` on `process.env`, and add a test:
        'process.env.NODE_ENV': JSON.stringify(
          dev ? 'development' : 'production'
        ),
        'process.env.__NEXT_CROSS_ORIGIN': JSON.stringify(crossOrigin),
        'process.browser': JSON.stringify(targetWeb),
        'process.env.__NEXT_TEST_MODE': JSON.stringify(
          process.env.__NEXT_TEST_MODE
        ),
        // This is used in client/dev-error-overlay/hot-dev-client.js to replace the dist directory
        ...(dev && !isServer
          ? {
              'process.env.__NEXT_DIST_DIR': JSON.stringify(distDir),
            }
          : {}),
        'process.env.__NEXT_TRAILING_SLASH': JSON.stringify(
          config.trailingSlash
        ),
        'process.env.__NEXT_BUILD_INDICATOR': JSON.stringify(
          config.devIndicators.buildActivity
        ),
        'process.env.__NEXT_BUILD_INDICATOR_POSITION': JSON.stringify(
          config.devIndicators.buildActivityPosition
        ),
        'process.env.__NEXT_PLUGINS': JSON.stringify(
          config.experimental.plugins
        ),
        'process.env.__NEXT_STRICT_MODE': JSON.stringify(
          config.reactStrictMode
        ),
        'process.env.__NEXT_REACT_ROOT': JSON.stringify(hasReactRoot),
        'process.env.__NEXT_CONCURRENT_FEATURES': JSON.stringify(
          hasConcurrentFeatures
        ),
        'process.env.__NEXT_RSC': JSON.stringify(hasServerComponents),
        'process.env.__NEXT_OPTIMIZE_FONTS': JSON.stringify(
          config.optimizeFonts && !dev
        ),
        'process.env.__NEXT_OPTIMIZE_IMAGES': JSON.stringify(
          config.experimental.optimizeImages
        ),
        'process.env.__NEXT_OPTIMIZE_CSS': JSON.stringify(
          config.experimental.optimizeCss && !dev
        ),
        'process.env.__NEXT_SCROLL_RESTORATION': JSON.stringify(
          config.experimental.scrollRestoration
        ),
        'process.env.__NEXT_IMAGE_OPTS': JSON.stringify({
          deviceSizes: config.images.deviceSizes,
          imageSizes: config.images.imageSizes,
          path: config.images.path,
          loader: config.images.loader,
          ...(dev
            ? {
                // pass domains in development to allow validating on the client
                domains: config.images.domains,
              }
            : {}),
        }),
        'process.env.__NEXT_ROUTER_BASEPATH': JSON.stringify(config.basePath),
        'process.env.__NEXT_HAS_REWRITES': JSON.stringify(hasRewrites),
        'process.env.__NEXT_I18N_SUPPORT': JSON.stringify(!!config.i18n),
        'process.env.__NEXT_I18N_DOMAINS': JSON.stringify(config.i18n?.domains),
        'process.env.__NEXT_ANALYTICS_ID': JSON.stringify(config.analyticsId),
        ...(isServer
          ? {
              // Fix bad-actors in the npm ecosystem (e.g. `node-formidable`)
              // This is typically found in unmaintained modules from the
              // pre-webpack era (common in server-side code)
              'global.GENTLY': JSON.stringify(false),
            }
          : undefined),
        // stub process.env with proxy to warn a missing value is
        // being accessed in development mode
        ...(config.experimental.pageEnv && dev
          ? {
              'process.env': `
            new Proxy(${!targetWeb ? 'process.env' : '{}'}, {
              get(target, prop) {
                if (typeof target[prop] === 'undefined') {
                  console.warn(\`An environment variable (\${prop}) that was not provided in the environment was accessed.\nSee more info here: https://nextjs.org/docs/messages/missing-env-value\`)
                }
                return target[prop]
              }
            })
          `,
            }
          : {}),
      }),
      !isServer &&
        new ReactLoadablePlugin({
          filename: REACT_LOADABLE_MANIFEST,
          pagesDir,
          runtimeAsset: hasConcurrentFeatures
            ? `server/${MIDDLEWARE_REACT_LOADABLE_MANIFEST}.js`
            : undefined,
          dev,
        }),
      targetWeb && new DropClientPage(),
      config.outputFileTracing &&
        !isLikeServerless &&
        isServer &&
        !dev &&
        new TraceEntryPointsPlugin({
          appDir: dir,
          esmExternals: config.experimental.esmExternals,
          staticImageImports: !config.images.disableStaticImages,
          outputFileTracingRoot: config.experimental.outputFileTracingRoot,
        }),
      // Moment.js is an extremely popular library that bundles large locale files
      // by default due to how Webpack interprets its code. This is a practical
      // solution that requires the user to opt into importing specific locales.
      // https://github.com/jmblog/how-to-optimize-momentjs-with-webpack
      config.excludeDefaultMomentLocales &&
        new webpack.IgnorePlugin({
          resourceRegExp: /^\.\/locale$/,
          contextRegExp: /moment$/,
        }),
      ...(dev
        ? (() => {
            // Even though require.cache is server only we have to clear assets from both compilations
            // This is because the client compilation generates the build manifest that's used on the server side
            const {
              NextJsRequireCacheHotReloader,
            } = require('./webpack/plugins/nextjs-require-cache-hot-reloader')
            const devPlugins = [new NextJsRequireCacheHotReloader()]

            if (targetWeb) {
              devPlugins.push(new webpack.HotModuleReplacementPlugin())
            }

            return devPlugins
          })()
        : []),
      !dev &&
        new webpack.IgnorePlugin({
          resourceRegExp: /react-is/,
          contextRegExp: /next[\\/]dist[\\/]/,
        }),
      ((isServerless && isServer) || isEdgeRuntime) && new ServerlessPlugin(),
      isServer &&
        !isEdgeRuntime &&
        new PagesManifestPlugin({ serverless: isLikeServerless, dev }),
      // MiddlewarePlugin should be after DefinePlugin so  NEXT_PUBLIC_*
      // replacement is done before its process.env.* handling
      (!isServer || isEdgeRuntime) &&
        new MiddlewarePlugin({ dev, isEdgeRuntime }),
      process.env.ENABLE_FILE_SYSTEM_API === '1' &&
<<<<<<< HEAD
        isEdgeRuntime &&
        new FunctionsManifestPlugin({ dev, isEdgeRuntime }),
=======
        webServerRuntime &&
        new FunctionsManifestPlugin({
          dev,
          pagesDir,
          webServerRuntime,
          pageExtensions: config.pageExtensions,
        }),
>>>>>>> 81b537c0
      isServer && new NextJsSsrImportPlugin(),
      !isServer &&
        new BuildManifestPlugin({
          buildId,
          rewrites,
          isDevFallback,
          exportRuntime: hasConcurrentFeatures,
        }),
      new ProfilingPlugin({ runWebpackSpan }),
      config.optimizeFonts &&
        !dev &&
        isServer &&
        !isEdgeRuntime &&
        (function () {
          const { FontStylesheetGatheringPlugin } =
            require('./webpack/plugins/font-stylesheet-gathering-plugin') as {
              FontStylesheetGatheringPlugin: typeof import('./webpack/plugins/font-stylesheet-gathering-plugin').FontStylesheetGatheringPlugin
            }
          return new FontStylesheetGatheringPlugin({
            isLikeServerless,
          })
        })(),
      new WellKnownErrorsPlugin(),
      !isServer &&
        new CopyFilePlugin({
          filePath: require.resolve('./polyfills/polyfill-nomodule'),
          cacheKey: process.env.__NEXT_VERSION as string,
          name: `static/chunks/polyfills${dev ? '' : '-[hash]'}.js`,
          minimize: false,
          info: {
            [CLIENT_STATIC_FILES_RUNTIME_POLYFILLS_SYMBOL]: 1,
            // This file is already minified
            minimized: true,
          },
        }),
      hasServerComponents &&
        !isServer &&
        new FlightManifestPlugin({ dev, clientComponentsRegex, runtime }),
      !dev &&
        !isServer &&
        new TelemetryPlugin(
          new Map([
            ['swcLoader', useSWCLoader],
            ['swcMinify', config.swcMinify],
          ])
        ),
    ].filter(Boolean as any as ExcludesFalse),
  }

  // Support tsconfig and jsconfig baseUrl
  if (resolvedBaseUrl) {
    webpackConfig.resolve?.modules?.push(resolvedBaseUrl)
  }

  if (jsConfig?.compilerOptions?.paths && resolvedBaseUrl) {
    webpackConfig.resolve?.plugins?.unshift(
      new JsConfigPathsPlugin(jsConfig.compilerOptions.paths, resolvedBaseUrl)
    )
  }

  const webpack5Config = webpackConfig as webpack5.Configuration

  webpack5Config.experiments = {
    layers: true,
    cacheUnaffected: true,
    buildHttp: Array.isArray(config.experimental.urlImports)
      ? {
          allowedUris: config.experimental.urlImports,
          cacheLocation: path.join(dir, 'next.lock/data'),
          lockfileLocation: path.join(dir, 'next.lock/lock.json'),
        }
      : config.experimental.urlImports
      ? {
          cacheLocation: path.join(dir, 'next.lock/data'),
          lockfileLocation: path.join(dir, 'next.lock/lock.json'),
          ...config.experimental.urlImports,
        }
      : undefined,
  }

  webpack5Config.module!.parser = {
    javascript: {
      url: 'relative',
    },
  }
  webpack5Config.module!.generator = {
    asset: {
      filename: 'static/media/[name].[hash:8][ext]',
    },
  }

  if (targetWeb) {
    webpack5Config.output!.enabledLibraryTypes = ['assign']
  }

  if (dev) {
    // @ts-ignore unsafeCache exists
    webpack5Config.module.unsafeCache = (module) =>
      !/[\\/]pages[\\/][^\\/]+(?:$|\?|#)/.test(module.resource)
  }

  // This enables managedPaths for all node_modules
  // and also for the unplugged folder when using yarn pnp
  // It also add the yarn cache to the immutable paths
  webpack5Config.snapshot = {}
  if (process.versions.pnp === '3') {
    webpack5Config.snapshot.managedPaths = [
      /^(.+?(?:[\\/]\.yarn[\\/]unplugged[\\/][^\\/]+)?[\\/]node_modules[\\/])/,
    ]
  } else {
    webpack5Config.snapshot.managedPaths = [/^(.+?[\\/]node_modules[\\/])/]
  }
  if (process.versions.pnp === '3') {
    webpack5Config.snapshot.immutablePaths = [
      /^(.+?[\\/]cache[\\/][^\\/]+\.zip[\\/]node_modules[\\/])/,
    ]
  }

  if (dev) {
    if (!webpack5Config.optimization) {
      webpack5Config.optimization = {}
    }
    webpack5Config.optimization.providedExports = false
    webpack5Config.optimization.usedExports = false
  }

  const configVars = JSON.stringify({
    crossOrigin: config.crossOrigin,
    pageExtensions: config.pageExtensions,
    trailingSlash: config.trailingSlash,
    buildActivity: config.devIndicators.buildActivity,
    buildActivityPosition: config.devIndicators.buildActivityPosition,
    productionBrowserSourceMaps: !!config.productionBrowserSourceMaps,
    plugins: config.experimental.plugins,
    reactStrictMode: config.reactStrictMode,
    reactMode: config.experimental.reactMode,
    optimizeFonts: config.optimizeFonts,
    optimizeImages: config.experimental.optimizeImages,
    optimizeCss: config.experimental.optimizeCss,
    scrollRestoration: config.experimental.scrollRestoration,
    basePath: config.basePath,
    pageEnv: config.experimental.pageEnv,
    excludeDefaultMomentLocales: config.excludeDefaultMomentLocales,
    assetPrefix: config.assetPrefix,
    disableOptimizedLoading,
    target,
    isEdgeRuntime,
    reactProductionProfiling,
    webpack: !!config.webpack,
    hasRewrites,
    reactRoot: config.experimental.reactRoot,
    runtime,
    swcMinify: config.swcMinify,
    swcLoader: useSWCLoader,
    removeConsole: config.experimental.removeConsole,
    reactRemoveProperties: config.experimental.reactRemoveProperties,
    styledComponents: config.experimental.styledComponents,
    relay: config.experimental.relay,
  })

  const cache: any = {
    type: 'filesystem',
    // Includes:
    //  - Next.js version
    //  - next.config.js keys that affect compilation
    version: `${process.env.__NEXT_VERSION}|${configVars}`,
    cacheDirectory: path.join(distDir, 'cache', 'webpack'),
  }

  // Adds `next.config.js` as a buildDependency when custom webpack config is provided
  if (config.webpack && config.configFile) {
    cache.buildDependencies = {
      config: [config.configFile],
    }
  }

  webpack5Config.cache = cache

  if (process.env.NEXT_WEBPACK_LOGGING) {
    const infra = process.env.NEXT_WEBPACK_LOGGING.includes('infrastructure')
    const profileClient =
      process.env.NEXT_WEBPACK_LOGGING.includes('profile-client')
    const profileServer =
      process.env.NEXT_WEBPACK_LOGGING.includes('profile-server')
    const summaryClient =
      process.env.NEXT_WEBPACK_LOGGING.includes('summary-client')
    const summaryServer =
      process.env.NEXT_WEBPACK_LOGGING.includes('summary-server')

    const profile = (profileClient && !isServer) || (profileServer && isServer)
    const summary = (summaryClient && !isServer) || (summaryServer && isServer)

    const logDefault = !infra && !profile && !summary

    if (logDefault || infra) {
      webpack5Config.infrastructureLogging = {
        level: 'verbose',
        debug: /FileSystemInfo/,
      }
    }

    if (logDefault || profile) {
      webpack5Config.plugins!.push((compiler: webpack5.Compiler) => {
        compiler.hooks.done.tap('next-webpack-logging', (stats) => {
          console.log(
            stats.toString({
              colors: true,
              logging: logDefault ? 'log' : 'verbose',
            })
          )
        })
      })
    } else if (summary) {
      webpack5Config.plugins!.push((compiler: webpack5.Compiler) => {
        compiler.hooks.done.tap('next-webpack-logging', (stats) => {
          console.log(
            stats.toString({
              preset: 'summary',
              colors: true,
              timings: true,
            })
          )
        })
      })
    }

    if (profile) {
      const ProgressPlugin =
        webpack.ProgressPlugin as unknown as typeof webpack5.ProgressPlugin
      webpack5Config.plugins!.push(
        new ProgressPlugin({
          profile: true,
        })
      )
      webpack5Config.profile = true
    }
  }

  webpackConfig = await buildConfiguration(webpackConfig, {
    supportedBrowsers,
    rootDirectory: dir,
    customAppFile: new RegExp(escapeStringRegexp(path.join(pagesDir, `_app`))),
    isDevelopment: dev,
    isServer,
    isEdgeRuntime,
    targetWeb,
    assetPrefix: config.assetPrefix || '',
    sassOptions: config.sassOptions,
    productionBrowserSourceMaps: config.productionBrowserSourceMaps,
    future: config.future,
    experimental: config.experimental,
    disableStaticImages: config.images.disableStaticImages,
  })

  // @ts-ignore Cache exists
  webpackConfig.cache.name = `${webpackConfig.name}-${webpackConfig.mode}${
    isDevFallback ? '-fallback' : ''
  }`

  let originalDevtool = webpackConfig.devtool
  if (typeof config.webpack === 'function') {
    webpackConfig = config.webpack(webpackConfig, {
      dir,
      dev,
      isServer,
      buildId,
      config,
      defaultLoaders,
      totalPages,
      webpack,
    })

    if (!webpackConfig) {
      throw new Error(
        `Webpack config is undefined. You may have forgot to return properly from within the "webpack" method of your ${config.configFileName}.\n` +
          'See more info here https://nextjs.org/docs/messages/undefined-webpack-config'
      )
    }

    if (dev && originalDevtool !== webpackConfig.devtool) {
      webpackConfig.devtool = originalDevtool
      devtoolRevertWarning(originalDevtool)
    }

    // eslint-disable-next-line no-shadow
    const webpack5Config = webpackConfig as webpack5.Configuration

    // disable lazy compilation of entries as next.js has it's own method here
    if (webpack5Config.experiments?.lazyCompilation === true) {
      webpack5Config.experiments.lazyCompilation = {
        entries: false,
      }
    } else if (
      typeof webpack5Config.experiments?.lazyCompilation === 'object' &&
      webpack5Config.experiments.lazyCompilation.entries !== false
    ) {
      webpack5Config.experiments.lazyCompilation.entries = false
    }

    if (typeof (webpackConfig as any).then === 'function') {
      console.warn(
        '> Promise returned in next config. https://nextjs.org/docs/messages/promise-in-next-config'
      )
    }
  }

  if (!config.images.disableStaticImages) {
    const rules = webpackConfig.module?.rules || []
    const hasCustomSvg = rules.some(
      (rule) =>
        rule.loader !== 'next-image-loader' &&
        'test' in rule &&
        rule.test instanceof RegExp &&
        rule.test.test('.svg')
    )
    const nextImageRule = rules.find(
      (rule) => rule.loader === 'next-image-loader'
    )
    if (hasCustomSvg && nextImageRule) {
      // Exclude svg if the user already defined it in custom
      // webpack config such as `@svgr/webpack` plugin or
      // the `babel-plugin-inline-react-svg` plugin.
      nextImageRule.test = /\.(png|jpg|jpeg|gif|webp|avif|ico|bmp)$/i
    }
  }

  if (
    config.experimental.craCompat &&
    webpackConfig.module?.rules &&
    webpackConfig.plugins
  ) {
    // CRA allows importing non-webpack handled files with file-loader
    // these need to be the last rule to prevent catching other items
    // https://github.com/facebook/create-react-app/blob/fddce8a9e21bf68f37054586deb0c8636a45f50b/packages/react-scripts/config/webpack.config.js#L594
    const fileLoaderExclude = [/\.(js|mjs|jsx|ts|tsx|json)$/]
    const fileLoader = {
      exclude: fileLoaderExclude,
      issuer: fileLoaderExclude,
      type: 'asset/resource',
    }

    const topRules = []
    const innerRules = []

    for (const rule of webpackConfig.module.rules) {
      if (rule.resolve) {
        topRules.push(rule)
      } else {
        if (
          rule.oneOf &&
          !(rule.test || rule.exclude || rule.resource || rule.issuer)
        ) {
          rule.oneOf.forEach((r) => innerRules.push(r))
        } else {
          innerRules.push(rule)
        }
      }
    }

    webpackConfig.module.rules = [
      ...(topRules as any),
      {
        oneOf: [...innerRules, fileLoader],
      },
    ]
  }

  // Backwards compat with webpack-dev-middleware options object
  if (typeof config.webpackDevMiddleware === 'function') {
    const options = config.webpackDevMiddleware({
      watchOptions: webpackConfig.watchOptions,
    })
    if (options.watchOptions) {
      webpackConfig.watchOptions = options.watchOptions
    }
  }

  function canMatchCss(rule: webpack.RuleSetCondition | undefined): boolean {
    if (!rule) {
      return false
    }

    const fileNames = [
      '/tmp/test.css',
      '/tmp/test.scss',
      '/tmp/test.sass',
      '/tmp/test.less',
      '/tmp/test.styl',
    ]

    if (rule instanceof RegExp && fileNames.some((input) => rule.test(input))) {
      return true
    }

    if (typeof rule === 'function') {
      if (
        fileNames.some((input) => {
          try {
            if (rule(input)) {
              return true
            }
          } catch (_) {}
          return false
        })
      ) {
        return true
      }
    }

    if (Array.isArray(rule) && rule.some(canMatchCss)) {
      return true
    }

    return false
  }

  const hasUserCssConfig =
    webpackConfig.module?.rules.some(
      (rule) => canMatchCss(rule.test) || canMatchCss(rule.include)
    ) ?? false

  if (hasUserCssConfig) {
    // only show warning for one build
    if (isServer) {
      console.warn(
        chalk.yellow.bold('Warning: ') +
          chalk.bold(
            'Built-in CSS support is being disabled due to custom CSS configuration being detected.\n'
          ) +
          'See here for more info: https://nextjs.org/docs/messages/built-in-css-disabled\n'
      )
    }

    if (webpackConfig.module?.rules.length) {
      // Remove default CSS Loaders
      webpackConfig.module.rules.forEach((r) => {
        if (Array.isArray(r.oneOf)) {
          r.oneOf = r.oneOf.filter(
            (o) => (o as any)[Symbol.for('__next_css_remove')] !== true
          )
        }
      })
    }
    if (webpackConfig.plugins?.length) {
      // Disable CSS Extraction Plugin
      webpackConfig.plugins = webpackConfig.plugins.filter(
        (p) => (p as any).__next_css_remove !== true
      )
    }
    if (webpackConfig.optimization?.minimizer?.length) {
      // Disable CSS Minifier
      webpackConfig.optimization.minimizer =
        webpackConfig.optimization.minimizer.filter(
          (e) => (e as any).__next_css_remove !== true
        )
    }
  }

  // Inject missing React Refresh loaders so that development mode is fast:
  if (hasReactRefresh) {
    attachReactRefresh(webpackConfig, defaultLoaders.babel)
  }

  // check if using @zeit/next-typescript and show warning
  if (
    isServer &&
    webpackConfig.module &&
    Array.isArray(webpackConfig.module.rules)
  ) {
    let foundTsRule = false

    webpackConfig.module.rules = webpackConfig.module.rules.filter(
      (rule): boolean => {
        if (!(rule.test instanceof RegExp)) return true
        if ('noop.ts'.match(rule.test) && !'noop.js'.match(rule.test)) {
          // remove if it matches @zeit/next-typescript
          foundTsRule = rule.use === defaultLoaders.babel
          return !foundTsRule
        }
        return true
      }
    )

    if (foundTsRule) {
      console.warn(
        `\n@zeit/next-typescript is no longer needed since Next.js has built-in support for TypeScript now. Please remove it from your ${config.configFileName} and your .babelrc\n`
      )
    }
  }

  // Patch `@zeit/next-sass`, `@zeit/next-less`, `@zeit/next-stylus` for compatibility
  if (webpackConfig.module && Array.isArray(webpackConfig.module.rules)) {
    ;[].forEach.call(
      webpackConfig.module.rules,
      function (rule: webpack.RuleSetRule) {
        if (!(rule.test instanceof RegExp && Array.isArray(rule.use))) {
          return
        }

        const isSass =
          rule.test.source === '\\.scss$' || rule.test.source === '\\.sass$'
        const isLess = rule.test.source === '\\.less$'
        const isCss = rule.test.source === '\\.css$'
        const isStylus = rule.test.source === '\\.styl$'

        // Check if the rule we're iterating over applies to Sass, Less, or CSS
        if (!(isSass || isLess || isCss || isStylus)) {
          return
        }

        ;[].forEach.call(rule.use, function (use: webpack.RuleSetUseItem) {
          if (
            !(
              use &&
              typeof use === 'object' &&
              // Identify use statements only pertaining to `css-loader`
              (use.loader === 'css-loader' ||
                use.loader === 'css-loader/locals') &&
              use.options &&
              typeof use.options === 'object' &&
              // The `minimize` property is a good heuristic that we need to
              // perform this hack. The `minimize` property was only valid on
              // old `css-loader` versions. Custom setups (that aren't next-sass,
              // next-less or next-stylus) likely have the newer version.
              // We still handle this gracefully below.
              (Object.prototype.hasOwnProperty.call(use.options, 'minimize') ||
                Object.prototype.hasOwnProperty.call(
                  use.options,
                  'exportOnlyLocals'
                ))
            )
          ) {
            return
          }

          // Try to monkey patch within a try-catch. We shouldn't fail the build
          // if we cannot pull this off.
          // The user may not even be using the `next-sass` or `next-less` or
          // `next-stylus` plugins.
          // If it does work, great!
          try {
            // Resolve the version of `@zeit/next-css` as depended on by the Sass,
            // Less or Stylus plugin.
            const correctNextCss = require.resolve('@zeit/next-css', {
              paths: [
                isCss
                  ? // Resolve `@zeit/next-css` from the base directory
                    dir
                  : // Else, resolve it from the specific plugins
                    require.resolve(
                      isSass
                        ? '@zeit/next-sass'
                        : isLess
                        ? '@zeit/next-less'
                        : isStylus
                        ? '@zeit/next-stylus'
                        : 'next'
                    ),
              ],
            })

            // If we found `@zeit/next-css` ...
            if (correctNextCss) {
              // ... resolve the version of `css-loader` shipped with that
              // package instead of whichever was hoisted highest in your
              // `node_modules` tree.
              const correctCssLoader = require.resolve(use.loader, {
                paths: [correctNextCss],
              })
              if (correctCssLoader) {
                // We saved the user from a failed build!
                use.loader = correctCssLoader
              }
            }
          } catch (_) {
            // The error is not required to be handled.
          }
        })
      }
    )
  }

  // Backwards compat for `main.js` entry key
  // and setup of dependencies between entries
  // we can't do that in the initial entry for
  // backward-compat reasons
  const originalEntry: any = webpackConfig.entry
  if (typeof originalEntry !== 'undefined') {
    const updatedEntry = async () => {
      const entry: webpack5.EntryObject =
        typeof originalEntry === 'function'
          ? await originalEntry()
          : originalEntry
      // Server compilation doesn't have main.js
      if (
        clientEntries &&
        Array.isArray(entry['main.js']) &&
        entry['main.js'].length > 0
      ) {
        const originalFile = clientEntries[
          CLIENT_STATIC_FILES_RUNTIME_MAIN
        ] as string
        entry[CLIENT_STATIC_FILES_RUNTIME_MAIN] = [
          ...entry['main.js'],
          originalFile,
        ]
      }
      delete entry['main.js']

      if (!isEdgeRuntime) {
        for (const name of Object.keys(entry)) {
          entry[name] = finalizeEntrypoint({
            value: entry[name],
            isServer,
            isMiddleware: MIDDLEWARE_ROUTE.test(name),
            name,
          })
        }
      }

      return entry
    }
    // @ts-ignore webpack 5 typings needed
    webpackConfig.entry = updatedEntry
  }

  if (!dev) {
    // entry is always a function
    webpackConfig.entry = await (webpackConfig.entry as webpack.EntryFunc)()
  }

  return webpackConfig
}<|MERGE_RESOLUTION|>--- conflicted
+++ resolved
@@ -1461,18 +1461,13 @@
       (!isServer || isEdgeRuntime) &&
         new MiddlewarePlugin({ dev, isEdgeRuntime }),
       process.env.ENABLE_FILE_SYSTEM_API === '1' &&
-<<<<<<< HEAD
         isEdgeRuntime &&
-        new FunctionsManifestPlugin({ dev, isEdgeRuntime }),
-=======
-        webServerRuntime &&
         new FunctionsManifestPlugin({
           dev,
           pagesDir,
-          webServerRuntime,
+          isEdgeRuntime,
           pageExtensions: config.pageExtensions,
         }),
->>>>>>> 81b537c0
       isServer && new NextJsSsrImportPlugin(),
       !isServer &&
         new BuildManifestPlugin({
