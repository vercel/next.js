import chalk from 'chalk'
import crypto from 'crypto'
import ForkTsCheckerWebpackPlugin from 'fork-ts-checker-webpack-plugin'
import MiniCssExtractPlugin from 'mini-css-extract-plugin'
import path from 'path'
// @ts-ignore: Currently missing types
import PnpWebpackPlugin from 'pnp-webpack-plugin'
import webpack from 'webpack'

import {
  DOT_NEXT_ALIAS,
  NEXT_PROJECT_ROOT,
  NEXT_PROJECT_ROOT_DIST_CLIENT,
  PAGES_DIR_ALIAS,
} from '../lib/constants'
import { fileExists } from '../lib/file-exists'
import { resolveRequest } from '../lib/resolve-request'
import {
  CLIENT_STATIC_FILES_RUNTIME_MAIN,
<<<<<<< HEAD
  CLIENT_STATIC_FILES_PATH,
=======
  CLIENT_STATIC_FILES_RUNTIME_POLYFILLS,
>>>>>>> bc176b3b
  CLIENT_STATIC_FILES_RUNTIME_WEBPACK,
  REACT_LOADABLE_MANIFEST,
  SERVER_DIRECTORY,
  SERVERLESS_DIRECTORY,
} from '../next-server/lib/constants'
import { findPageFile } from '../server/lib/find-page-file'
import { WebpackEntrypoints } from './entries'
import {
  collectPlugins,
  PluginMetaData,
  VALID_MIDDLEWARE,
} from './plugins/collect-plugins'
// @ts-ignore: JS file
import { pluginLoaderOptions } from './webpack/loaders/next-plugin-loader'
import BuildManifestPlugin from './webpack/plugins/build-manifest-plugin'
import ChunkNamesPlugin from './webpack/plugins/chunk-names-plugin'
import { CssMinimizerPlugin } from './webpack/plugins/css-minimizer-plugin'
import { importAutoDllPlugin } from './webpack/plugins/dll-import'
import { DropClientPage } from './webpack/plugins/next-drop-client-page-plugin'
import NextEsmPlugin from './webpack/plugins/next-esm-plugin'
import NextJsSsrImportPlugin from './webpack/plugins/nextjs-ssr-import'
import NextJsSSRModuleCachePlugin from './webpack/plugins/nextjs-ssr-module-cache'
import PagesManifestPlugin from './webpack/plugins/pages-manifest-plugin'
import { ProfilingPlugin } from './webpack/plugins/profiling-plugin'
import { ReactLoadablePlugin } from './webpack/plugins/react-loadable-plugin'
import { ServerlessPlugin } from './webpack/plugins/serverless-plugin'
import { TerserPlugin } from './webpack/plugins/terser-webpack-plugin/src/index'

type ExcludesFalse = <T>(x: T | false) => x is T

const escapePathVariables = (value: any) => {
  return typeof value === 'string'
    ? value.replace(/\[(\\*[\w:]+\\*)\]/gi, '[\\$1\\]')
    : value
}

function getOptimizedAliases(isServer: boolean): { [pkg: string]: string } {
  if (isServer) {
    return {}
  }

  const stubWindowFetch = path.join(__dirname, 'polyfills', 'fetch.js')
  return {
    __next_polyfill__fetch: require.resolve('whatwg-fetch'),
    unfetch$: stubWindowFetch,
    'isomorphic-unfetch$': stubWindowFetch,
    'whatwg-fetch$': stubWindowFetch,
  }
}

export default async function getBaseWebpackConfig(
  dir: string,
  {
    buildId,
    config,
    dev = false,
    isServer = false,
    pagesDir,
    tracer,
    target = 'server',
    entrypoints,
  }: {
    buildId: string
    config: any
    dev?: boolean
    isServer?: boolean
    pagesDir: string
    target?: string
    tracer?: any
    entrypoints: WebpackEntrypoints
  }
): Promise<webpack.Configuration> {
  let plugins: PluginMetaData[] = []
  let babelPresetPlugins: { dir: string; config: any }[] = []

  if (config.experimental.plugins) {
    plugins = await collectPlugins(dir, config.env, config.plugins)
    pluginLoaderOptions.plugins = plugins

    for (const plugin of plugins) {
      if (plugin.middleware.includes('babel-preset-build')) {
        babelPresetPlugins.push({
          dir: plugin.directory,
          config: plugin.config,
        })
      }
    }
  }
  const distDir = path.join(dir, config.distDir)
  const defaultLoaders = {
    babel: {
      loader: 'next-babel-loader',
      options: {
        isServer,
        distDir,
        pagesDir,
        cwd: dir,
        cache: true,
        babelPresetPlugins,
        hasModern: !!config.experimental.modern,
      },
    },
    // Backwards compat
    hotSelfAccept: {
      loader: 'noop-loader',
    },
  }

  const babelIncludeRegexes: RegExp[] = [
    /next[\\/]dist[\\/]next-server[\\/]lib/,
    /next[\\/]dist[\\/]client/,
    /next[\\/]dist[\\/]pages/,
    /[\\/](strip-ansi|ansi-regex)[\\/]/,
    ...(config.experimental.plugins
      ? VALID_MIDDLEWARE.map(name => new RegExp(`src(\\\\|/)${name}`))
      : []),
  ]

  // Support for NODE_PATH
  const nodePathList = (process.env.NODE_PATH || '')
    .split(process.platform === 'win32' ? ';' : ':')
    .filter(p => !!p)

  const isServerless = target === 'serverless'
  const isServerlessTrace = target === 'experimental-serverless-trace'
  // Intentionally not using isTargetLikeServerless helper
  const isLikeServerless = isServerless || isServerlessTrace

  const outputDir = isLikeServerless ? SERVERLESS_DIRECTORY : SERVER_DIRECTORY
  const outputPath = path.join(distDir, isServer ? outputDir : '')
  const totalPages = Object.keys(entrypoints).length
  const clientEntries = !isServer
    ? {
        // Backwards compatibility
        'main.js': [],
        [CLIENT_STATIC_FILES_RUNTIME_MAIN]:
          `.${path.sep}` +
          path.relative(
            dir,
            path.join(
              NEXT_PROJECT_ROOT_DIST_CLIENT,
              dev ? `next-dev.js` : 'next.js'
            )
          ),
<<<<<<< HEAD
        [path.join(
          CLIENT_STATIC_FILES_PATH,
          buildId,
          'polyfill.js'
        )]: path.join(NEXT_PROJECT_ROOT_DIST_CLIENT, 'polyfill.js'),
=======
        [CLIENT_STATIC_FILES_RUNTIME_POLYFILLS]: path.join(
          NEXT_PROJECT_ROOT_DIST_CLIENT,
          'polyfills.js'
        ),
>>>>>>> bc176b3b
      }
    : undefined

  let typeScriptPath
  try {
    typeScriptPath = resolveRequest('typescript', `${dir}/`)
  } catch (_) {}
  const tsConfigPath = path.join(dir, 'tsconfig.json')
  const useTypeScript = Boolean(
    typeScriptPath && (await fileExists(tsConfigPath))
  )
  const ignoreTypeScriptErrors = dev
    ? config.typescript && config.typescript.ignoreDevErrors
    : config.typescript && config.typescript.ignoreBuildErrors

  const resolveConfig = {
    // Disable .mjs for node_modules bundling
    extensions: isServer
      ? [
          ...(useTypeScript ? ['.tsx', '.ts'] : []),
          '.js',
          '.mjs',
          '.jsx',
          '.json',
          '.wasm',
        ]
      : [
          ...(useTypeScript ? ['.tsx', '.ts'] : []),
          '.mjs',
          '.js',
          '.jsx',
          '.json',
          '.wasm',
        ],
    modules: [
      'node_modules',
      ...nodePathList, // Support for NODE_PATH environment variable
    ],
    alias: {
      // These aliases make sure the wrapper module is not included in the bundles
      // Which makes bundles slightly smaller, but also skips parsing a module that we know will result in this alias
      'next/head': 'next/dist/next-server/lib/head.js',
      'next/router': 'next/dist/client/router.js',
      'next/config': 'next/dist/next-server/lib/runtime-config.js',
      'next/dynamic': 'next/dist/next-server/lib/dynamic.js',
      next: NEXT_PROJECT_ROOT,
      [PAGES_DIR_ALIAS]: pagesDir,
      [DOT_NEXT_ALIAS]: distDir,
<<<<<<< HEAD
      ...(!isServer
        ? {
            url: 'native-url',
          }
        : {}),
=======
      ...getOptimizedAliases(isServer),
>>>>>>> bc176b3b
    },
    mainFields: isServer ? ['main', 'module'] : ['browser', 'module', 'main'],
    plugins: [PnpWebpackPlugin],
  }

  const webpackMode = dev ? 'development' : 'production'

  const terserPluginConfig = {
    cache: true,
    cpus: config.experimental.cpus,
    distDir: distDir,
    parallel: true,
    sourceMap: false,
    workerThreads: config.experimental.workerThreads,
  }
  const terserOptions = {
    parse: {
      ecma: 8,
    },
    compress: {
      ecma: 5,
      warnings: false,
      // The following two options are known to break valid JavaScript code
      comparisons: false,
      inline: 2, // https://github.com/zeit/next.js/issues/7178#issuecomment-493048965
    },
    mangle: { safari10: true },
    output: {
      ecma: 5,
      safari10: true,
      comments: false,
      // Fixes usage of Emoji and certain Regex
      ascii_only: true,
    },
  }

  const devtool = dev ? 'cheap-module-source-map' : false

  // Contains various versions of the Webpack SplitChunksPlugin used in different build types
  const splitChunksConfigs: {
    [propName: string]: webpack.Options.SplitChunksOptions
  } = {
    dev: {
      cacheGroups: {
        default: false,
        vendors: false,
      },
    },
    prod: {
      chunks: 'all',
      cacheGroups: {
        default: false,
        vendors: false,
        commons: {
          name: 'commons',
          chunks: 'all',
          minChunks: totalPages > 2 ? totalPages * 0.5 : 2,
        },
        react: {
          name: 'commons',
          chunks: 'all',
          test: /[\\/]node_modules[\\/](react|react-dom|scheduler|use-subscription)[\\/]/,
        },
      },
    },
    prodGranular: {
      chunks: 'all',
      cacheGroups: {
        default: false,
        vendors: false,
        framework: {
          chunks: 'all',
          name: 'framework',
          // This regex ignores nested copies of framework libraries so they're
          // bundled with their issuer.
          // https://github.com/zeit/next.js/pull/9012
          test: /(?<!node_modules.*)[\\/]node_modules[\\/](react|react-dom|scheduler|prop-types|use-subscription)[\\/]/,
          priority: 40,
          // Don't let webpack eliminate this chunk (prevents this chunk from
          // becoming a part of the commons chunk)
          enforce: true,
        },
        lib: {
          test(module: { size: Function; identifier: Function }): boolean {
            return (
              module.size() > 160000 &&
              /node_modules[/\\]/.test(module.identifier())
            )
          },
          name(module: { libIdent: Function }): string {
            return crypto
              .createHash('sha1')
              .update(module.libIdent({ context: dir }))
              .digest('hex')
              .substring(0, 8)
          },
          priority: 30,
          minChunks: 1,
          reuseExistingChunk: true,
        },
        commons: {
          name: 'commons',
          minChunks: totalPages,
          priority: 20,
        },
        shared: {
          name(module, chunks) {
            return crypto
              .createHash('sha1')
              .update(
                chunks.reduce(
                  (acc: string, chunk: webpack.compilation.Chunk) => {
                    return acc + chunk.name
                  },
                  ''
                )
              )
              .digest('hex')
          },
          priority: 10,
          minChunks: 2,
          reuseExistingChunk: true,
        },
      },
      maxInitialRequests: 25,
      minSize: 20000,
    },
  }

  // Select appropriate SplitChunksPlugin config for this build
  let splitChunksConfig: webpack.Options.SplitChunksOptions
  if (dev) {
    splitChunksConfig = splitChunksConfigs.dev
  } else {
    splitChunksConfig = config.experimental.granularChunks
      ? splitChunksConfigs.prodGranular
      : splitChunksConfigs.prod
  }

  const crossOrigin =
    !config.crossOrigin && config.experimental.modern
      ? 'anonymous'
      : config.crossOrigin

  let customAppFile: string | null = config.experimental.css
    ? await findPageFile(pagesDir, '/_app', config.pageExtensions)
    : null
  if (customAppFile) {
    customAppFile = path.resolve(path.join(pagesDir, customAppFile))
  }

  let webpackConfig: webpack.Configuration = {
    devtool,
    mode: webpackMode,
    name: isServer ? 'server' : 'client',
    target: isServer ? 'node' : 'web',
    externals: !isServer
      ? undefined
      : !isServerless
      ? [
          (context, request, callback) => {
            const notExternalModules = [
              'next/app',
              'next/document',
              'next/link',
              'next/error',
              'string-hash',
              'next/constants',
            ]

            if (notExternalModules.indexOf(request) !== -1) {
              return callback()
            }

            // make sure we don't externalize anything that is
            // supposed to be transpiled
            if (babelIncludeRegexes.some(r => r.test(request))) {
              return callback()
            }

            // Relative requires don't need custom resolution, because they
            // are relative to requests we've already resolved here.
            // Absolute requires (require('/foo')) are extremely uncommon, but
            // also have no need for customization as they're already resolved.
            const start = request.charAt(0)
            if (start === '.' || start === '/') {
              return callback()
            }

            // Resolve the import with the webpack provided context, this
            // ensures we're resolving the correct version when multiple
            // exist.
            let res
            try {
              res = resolveRequest(request, `${context}/`)
            } catch (err) {
              // This is a special case for the Next.js data experiment. This
              // will be removed in the future.
              // We're telling webpack to externalize a package that doesn't
              // exist because we know it won't ever be used at runtime.
              if (
                request === 'react-ssr-prepass' &&
                !config.experimental.ampBindInitData
              ) {
                if (
                  context.replace(/\\/g, '/').includes('next-server/server')
                ) {
                  return callback(undefined, `commonjs ${request}`)
                }
              }

              // If the request cannot be resolved, we need to tell webpack to
              // "bundle" it so that webpack shows an error (that it cannot be
              // resolved).
              return callback()
            }

            // Same as above, if the request cannot be resolved we need to have
            // webpack "bundle" it so it surfaces the not found error.
            if (!res) {
              return callback()
            }

            // Bundled Node.js code is relocated without its node_modules tree.
            // This means we need to make sure its request resolves to the same
            // package that'll be available at runtime. If it's not identical,
            // we need to bundle the code (even if it _should_ be external).
            let baseRes
            try {
              baseRes = resolveRequest(request, `${dir}/`)
            } catch (err) {}

            // Same as above: if the package, when required from the root,
            // would be different from what the real resolution would use, we
            // cannot externalize it.
            if (baseRes !== res) {
              return callback()
            }

            // Default pages have to be transpiled
            if (
              !res.match(/next[/\\]dist[/\\]next-server[/\\]/) &&
              (res.match(/next[/\\]dist[/\\]/) ||
                res.match(/node_modules[/\\]@babel[/\\]runtime[/\\]/) ||
                res.match(/node_modules[/\\]@babel[/\\]runtime-corejs2[/\\]/))
            ) {
              return callback()
            }

            // Webpack itself has to be compiled because it doesn't always use module relative paths
            if (
              res.match(/node_modules[/\\]webpack/) ||
              res.match(/node_modules[/\\]css-loader/)
            ) {
              return callback()
            }

            // Anything else that is standard JavaScript within `node_modules`
            // can be externalized.
            if (res.match(/node_modules[/\\].*\.js$/)) {
              return callback(undefined, `commonjs ${request}`)
            }

            // Default behavior: bundle the code!
            callback()
          },
        ]
      : [
          // When the 'serverless' target is used all node_modules will be compiled into the output bundles
          // So that the 'serverless' bundles have 0 runtime dependencies
          '@ampproject/toolbox-optimizer', // except this one
          (context, request, callback) => {
            if (
              request === 'react-ssr-prepass' &&
              !config.experimental.ampBindInitData
            ) {
              // if it's the Next.js' require mark it as external
              // since it's not used
              if (context.replace(/\\/g, '/').includes('next-server/server')) {
                return callback(undefined, `commonjs ${request}`)
              }
            }
            return callback()
          },
        ],
    optimization: {
      checkWasmTypes: false,
      nodeEnv: false,
      splitChunks: isServer ? false : splitChunksConfig,
      runtimeChunk: isServer
        ? undefined
        : { name: CLIENT_STATIC_FILES_RUNTIME_WEBPACK },
      minimize: !(dev || isServer),
      minimizer: [
        // Minify JavaScript
        new TerserPlugin({
          ...terserPluginConfig,
          terserOptions,
        }),
        // Minify CSS
        config.experimental.css &&
          new CssMinimizerPlugin({
            postcssOptions: {
              map: {
                // `inline: false` generates the source map in a separate file.
                // Otherwise, the CSS file is needlessly large.
                inline: false,
                // `annotation: false` skips appending the `sourceMappingURL`
                // to the end of the CSS file. Webpack already handles this.
                annotation: false,
              },
            },
          }),
      ].filter(Boolean),
    },
    recordsPath: path.join(outputPath, 'records.json'),
    context: dir,
    // Kept as function to be backwards compatible
    entry: async () => {
      return {
        ...(clientEntries ? clientEntries : {}),
        ...entrypoints,
        ...(isServer
          ? {
              'init-server.js': 'next-plugin-loader?middleware=on-init-server!',
              'on-error-server.js':
                'next-plugin-loader?middleware=on-error-server!',
            }
          : {}),
      }
    },
    output: {
      path: outputPath,
      filename: ({ chunk }: { chunk: { name: string } }) => {
        // Use `[name]-[contenthash].js` in production
        if (
          !dev &&
          (chunk.name === CLIENT_STATIC_FILES_RUNTIME_MAIN ||
            chunk.name === CLIENT_STATIC_FILES_RUNTIME_WEBPACK ||
            chunk.name === CLIENT_STATIC_FILES_RUNTIME_POLYFILLS)
        ) {
          return chunk.name.replace(/\.js$/, '-[contenthash].js')
        }
        return '[name]'
      },
      libraryTarget: isServer ? 'commonjs2' : 'var',
      hotUpdateChunkFilename: 'static/webpack/[id].[hash].hot-update.js',
      hotUpdateMainFilename: 'static/webpack/[hash].hot-update.json',
      // This saves chunks with the name given via `import()`
      chunkFilename: isServer
        ? `${dev ? '[name]' : '[name].[contenthash]'}.js`
        : `static/chunks/${dev ? '[name]' : '[name].[contenthash]'}.js`,
      strictModuleExceptionHandling: true,
      crossOriginLoading: crossOrigin,
      futureEmitAssets: !dev,
      webassemblyModuleFilename: 'static/wasm/[modulehash].wasm',
    },
    performance: false,
    resolve: resolveConfig,
    resolveLoader: {
      // The loaders Next.js provides
      alias: [
        'emit-file-loader',
        'error-loader',
        'next-babel-loader',
        'next-client-pages-loader',
        'next-data-loader',
        'next-serverless-loader',
        'noop-loader',
        'next-plugin-loader',
      ].reduce(
        (alias, loader) => {
          // using multiple aliases to replace `resolveLoader.modules`
          alias[loader] = path.join(__dirname, 'webpack', 'loaders', loader)

          return alias
        },
        {} as Record<string, string>
      ),
      modules: [
        'node_modules',
        ...nodePathList, // Support for NODE_PATH environment variable
      ],
      plugins: [PnpWebpackPlugin],
    },
    // @ts-ignore this is filtered
    module: {
      strictExportPresence: true,
      rules: [
        config.experimental.ampBindInitData &&
          !isServer && {
            test: /\.(tsx|ts|js|mjs|jsx)$/,
            include: [path.join(dir, 'data')],
            use: 'next-data-loader',
          },
        {
          test: /\.(tsx|ts|js|mjs|jsx)$/,
          include: [dir, ...babelIncludeRegexes],
          exclude: (path: string) => {
            if (babelIncludeRegexes.some(r => r.test(path))) {
              return false
            }
            return /node_modules/.test(path)
          },
          use: defaultLoaders.babel,
        },
        config.experimental.css &&
          // Support CSS imports
          ({
            oneOf: [
              {
                test: /\.css$/,
                issuer: { include: [customAppFile].filter(Boolean) },
                use: isServer
                  ? // Global CSS is ignored on the server because it's only needed
                    // on the client-side.
                    require.resolve('ignore-loader')
                  : [
                      // During development we load CSS via JavaScript so we can
                      // hot reload it without refreshing the page.
                      dev && {
                        loader: require.resolve('style-loader'),
                        options: {
                          // By default, style-loader injects CSS into the bottom
                          // of <head>. This causes ordering problems between dev
                          // and prod. To fix this, we render a <noscript> tag as
                          // an anchor for the styles to be placed before. These
                          // styles will be applied _before_ <style jsx global>.
                          insert: function(element: Node) {
                            // These elements should always exist. If they do not,
                            // this code should fail.
                            var anchorElement = document.querySelector(
                              '#__next_css__DO_NOT_USE__'
                            )!
                            var parentNode = anchorElement.parentNode! // Normally <head>

                            // Each style tag should be placed right before our
                            // anchor. By inserting before and not after, we do not
                            // need to track the last inserted element.
                            parentNode.insertBefore(element, anchorElement)

                            // Remember: this is development only code.
                            //
                            // After styles are injected, we need to remove the
                            // <style> tags that set `body { display: none; }`.
                            //
                            // We use `requestAnimationFrame` as a way to defer
                            // this operation since there may be multiple style
                            // tags.
                            ;(self.requestAnimationFrame || setTimeout)(
                              function() {
                                for (
                                  var x = document.querySelectorAll(
                                      '[data-next-hide-fouc]'
                                    ),
                                    i = x.length;
                                  i--;

                                ) {
                                  x[i].parentNode!.removeChild(x[i])
                                }
                              }
                            )
                          },
                        },
                      },
                      // When building for production we extract CSS into
                      // separate files.
                      !dev && {
                        loader: MiniCssExtractPlugin.loader,
                        options: {},
                      },

                      // Resolve CSS `@import`s and `url()`s
                      {
                        loader: require.resolve('css-loader'),
                        options: { importLoaders: 1, sourceMap: true },
                      },

                      // Compile CSS
                      {
                        loader: require.resolve('postcss-loader'),
                        options: {
                          ident: 'postcss',
                          plugins: () => [
                            // Make Flexbox behave like the spec cross-browser.
                            require('postcss-flexbugs-fixes'),
                            // Run Autoprefixer and compile new CSS features.
                            require('postcss-preset-env')({
                              autoprefixer: {
                                // Disable legacy flexbox support
                                flexbox: 'no-2009',
                              },
                              // Enable CSS features that have shipped to the
                              // web platform, i.e. in 2+ browsers unflagged.
                              stage: 3,
                            }),
                          ],
                          sourceMap: true,
                        },
                      },
                    ].filter(Boolean),
                // A global CSS import always has side effects. Webpack will tree
                // shake the CSS without this option if the issuer claims to have
                // no side-effects.
                // See https://github.com/webpack/webpack/issues/6571
                sideEffects: true,
              },
              {
                test: /\.css$/,
                use: isServer
                  ? require.resolve('ignore-loader')
                  : {
                      loader: 'error-loader',
                      options: {
                        reason:
                          `Global CSS ${chalk.bold(
                            'cannot'
                          )} be imported from files other than your ${chalk.bold(
                            'Custom <App>'
                          )}. Please move all global CSS imports to ${chalk.cyan(
                            customAppFile
                              ? path.relative(dir, customAppFile)
                              : 'pages/_app.js'
                          )}.\n` +
                          `Read more: https://err.sh/next.js/global-css`,
                      },
                    },
              },
            ],
          } as webpack.RuleSetRule),
        config.experimental.css &&
          ({
            loader: require.resolve('file-loader'),
            issuer: {
              // file-loader is only used for CSS files, e.g. url() for a SVG
              // or font files
              test: /\.css$/,
            },
            // Exclude extensions that webpack handles by default
            exclude: [/\.(js|mjs|jsx|ts|tsx)$/, /\.html$/, /\.json$/],
            options: {
              name: 'static/media/[name].[hash].[ext]',
            },
          } as webpack.RuleSetRule),
      ].filter(Boolean),
    },
    plugins: [
      // This plugin makes sure `output.filename` is used for entry chunks
      new ChunkNamesPlugin(),
      new webpack.DefinePlugin({
        ...Object.keys(config.env).reduce((acc, key) => {
          if (/^(?:NODE_.+)|^(?:__.+)$/i.test(key)) {
            throw new Error(
              `The key "${key}" under "env" in next.config.js is not allowed. https://err.sh/zeit/next.js/env-key-not-allowed`
            )
          }

          return {
            ...acc,
            [`process.env.${key}`]: JSON.stringify(config.env[key]),
          }
        }, {}),
        'process.env.NODE_ENV': JSON.stringify(webpackMode),
        'process.crossOrigin': JSON.stringify(crossOrigin),
        'process.browser': JSON.stringify(!isServer),
        'process.env.__NEXT_TEST_MODE': JSON.stringify(
          process.env.__NEXT_TEST_MODE
        ),
        // This is used in client/dev-error-overlay/hot-dev-client.js to replace the dist directory
        ...(dev && !isServer
          ? {
              'process.env.__NEXT_DIST_DIR': JSON.stringify(distDir),
            }
          : {}),
        'process.env.__NEXT_EXPORT_TRAILING_SLASH': JSON.stringify(
          config.exportTrailingSlash
        ),
        'process.env.__NEXT_DEFER_SCRIPTS': JSON.stringify(
          config.experimental.deferScripts
        ),
        'process.env.__NEXT_MODERN_BUILD': JSON.stringify(
          config.experimental.modern && !dev
        ),
        'process.env.__NEXT_GRANULAR_CHUNKS': JSON.stringify(
          config.experimental.granularChunks && !dev
        ),
        'process.env.__NEXT_BUILD_INDICATOR': JSON.stringify(
          config.devIndicators.buildActivity
        ),
        'process.env.__NEXT_PRERENDER_INDICATOR': JSON.stringify(
          config.devIndicators.autoPrerender
        ),
        'process.env.__NEXT_PLUGINS': JSON.stringify(
          config.experimental.plugins
        ),
        'process.env.__NEXT_STRICT_MODE': JSON.stringify(
          config.reactStrictMode
        ),
        'process.env.__NEXT_REACT_MODE': JSON.stringify(
          config.experimental.reactMode
        ),
        ...(isServer
          ? {
              // Fix bad-actors in the npm ecosystem (e.g. `node-formidable`)
              // This is typically found in unmaintained modules from the
              // pre-webpack era (common in server-side code)
              'global.GENTLY': JSON.stringify(false),
            }
          : undefined),
      }),
      !isServer &&
        new ReactLoadablePlugin({
          filename: REACT_LOADABLE_MANIFEST,
        }),
      !isServer && new DropClientPage(),
      // Moment.js is an extremely popular library that bundles large locale files
      // by default due to how Webpack interprets its code. This is a practical
      // solution that requires the user to opt into importing specific locales.
      // https://github.com/jmblog/how-to-optimize-momentjs-with-webpack
      config.future.excludeDefaultMomentLocales &&
        new webpack.IgnorePlugin(/^\.\/locale$/, /moment$/),
      ...(dev
        ? (() => {
            // Even though require.cache is server only we have to clear assets from both compilations
            // This is because the client compilation generates the build manifest that's used on the server side
            const {
              NextJsRequireCacheHotReloader,
            } = require('./webpack/plugins/nextjs-require-cache-hot-reloader')
            const {
              UnlinkRemovedPagesPlugin,
            } = require('./webpack/plugins/unlink-removed-pages-plugin')
            const devPlugins = [
              new UnlinkRemovedPagesPlugin(),
              new webpack.NoEmitOnErrorsPlugin(),
              new NextJsRequireCacheHotReloader(),
            ]

            if (!isServer) {
              const AutoDllPlugin = importAutoDllPlugin({ distDir })
              devPlugins.push(
                new AutoDllPlugin({
                  filename: '[name]_[hash].js',
                  path: './static/development/dll',
                  context: dir,
                  entry: {
                    dll: ['react', 'react-dom'],
                  },
                  config: {
                    devtool,
                    mode: webpackMode,
                    resolve: resolveConfig,
                  },
                })
              )
              devPlugins.push(new webpack.HotModuleReplacementPlugin())
            }

            return devPlugins
          })()
        : []),
      !dev && new webpack.HashedModuleIdsPlugin(),
      !dev &&
        new webpack.IgnorePlugin({
          checkResource: (resource: string) => {
            return /react-is/.test(resource)
          },
          checkContext: (context: string) => {
            return (
              /next-server[\\/]dist[\\/]/.test(context) ||
              /next[\\/]dist[\\/]/.test(context)
            )
          },
        }),
      isServerless && isServer && new ServerlessPlugin(),
      isServer && new PagesManifestPlugin(isLikeServerless),
      target === 'server' &&
        isServer &&
        new NextJsSSRModuleCachePlugin({ outputPath }),
      isServer && new NextJsSsrImportPlugin(),
      !isServer &&
        new BuildManifestPlugin({
          buildId,
          clientManifest: config.experimental.granularChunks,
          modern: config.experimental.modern,
        }),
      // Extract CSS as CSS file(s) in the client-side production bundle.
      config.experimental.css &&
        !isServer &&
        !dev &&
        new MiniCssExtractPlugin({
          filename: 'static/css/[contenthash].css',
          chunkFilename: 'static/css/[contenthash].chunk.css',
        }),
      tracer &&
        new ProfilingPlugin({
          tracer,
        }),
      !isServer &&
        useTypeScript &&
        !ignoreTypeScriptErrors &&
        new ForkTsCheckerWebpackPlugin(
          PnpWebpackPlugin.forkTsCheckerOptions({
            typescript: typeScriptPath,
            async: dev,
            useTypescriptIncrementalApi: true,
            checkSyntacticErrors: true,
            tsconfig: tsConfigPath,
            reportFiles: ['**', '!**/__tests__/**', '!**/?(*.)(spec|test).*'],
            compilerOptions: { isolatedModules: true, noEmit: true },
            silent: true,
            formatter: 'codeframe',
          })
        ),
      config.experimental.modern &&
        !isServer &&
        !dev &&
        new NextEsmPlugin({
          filename: (getFileName: Function | string) => (...args: any[]) => {
            const name =
              typeof getFileName === 'function'
                ? getFileName(...args)
                : getFileName

            return name.includes('.js')
              ? name.replace(/\.js$/, '.module.js')
              : escapePathVariables(
                  args[0].chunk.name.replace(/\.js$/, '.module.js')
                )
          },
          chunkFilename: (inputChunkName: string) =>
            inputChunkName.replace(/\.js$/, '.module.js'),
        }),
    ].filter((Boolean as any) as ExcludesFalse),
  }

  if (typeof config.webpack === 'function') {
    webpackConfig = config.webpack(webpackConfig, {
      dir,
      dev,
      isServer,
      buildId,
      config,
      defaultLoaders,
      totalPages,
      webpack,
    })

    // @ts-ignore: Property 'then' does not exist on type 'Configuration'
    if (typeof webpackConfig.then === 'function') {
      console.warn(
        '> Promise returned in next config. https://err.sh/zeit/next.js/promise-in-next-config'
      )
    }
  }

  // check if using @zeit/next-typescript and show warning
  if (
    isServer &&
    webpackConfig.module &&
    Array.isArray(webpackConfig.module.rules)
  ) {
    let foundTsRule = false

    webpackConfig.module.rules = webpackConfig.module.rules.filter(
      (rule): boolean => {
        if (!(rule.test instanceof RegExp)) return true
        if ('noop.ts'.match(rule.test) && !'noop.js'.match(rule.test)) {
          // remove if it matches @zeit/next-typescript
          foundTsRule = rule.use === defaultLoaders.babel
          return !foundTsRule
        }
        return true
      }
    )

    if (foundTsRule) {
      console.warn(
        '\n@zeit/next-typescript is no longer needed since Next.js has built-in support for TypeScript now. Please remove it from your next.config.js and your .babelrc\n'
      )
    }
  }

  // Patch `@zeit/next-sass` and `@zeit/next-less` compatibility
  if (webpackConfig.module && Array.isArray(webpackConfig.module.rules)) {
    ;[].forEach.call(webpackConfig.module.rules, function(
      rule: webpack.RuleSetRule
    ) {
      if (!(rule.test instanceof RegExp && Array.isArray(rule.use))) {
        return
      }

      const isSass =
        rule.test.source === '\\.scss$' || rule.test.source === '\\.sass$'
      const isLess = rule.test.source === '\\.less$'
      const isCss = rule.test.source === '\\.css$'

      // Check if the rule we're iterating over applies to Sass, Less, or CSS
      if (!(isSass || isLess || isCss)) {
        return
      }

      ;[].forEach.call(rule.use, function(use: webpack.RuleSetUseItem) {
        if (
          !(
            use &&
            typeof use === 'object' &&
            // Identify use statements only pertaining to `css-loader`
            (use.loader === 'css-loader' ||
              use.loader === 'css-loader/locals') &&
            use.options &&
            typeof use.options === 'object' &&
            // The `minimize` property is a good heuristic that we need to
            // perform this hack. The `minimize` property was only valid on
            // old `css-loader` versions. Custom setups (that aren't next-sass
            // or next-less) likely have the newer version.
            // We still handle this gracefully below.
            (Object.prototype.hasOwnProperty.call(use.options, 'minimize') ||
              Object.prototype.hasOwnProperty.call(
                use.options,
                'exportOnlyLocals'
              ))
          )
        ) {
          return
        }

        // Try to monkey patch within a try-catch. We shouldn't fail the build
        // if we cannot pull this off.
        // The user may not even be using the `next-sass` or `next-less`
        // plugins.
        // If it does work, great!
        try {
          // Resolve the version of `@zeit/next-css` as depended on by the Sass
          // or Less plugin.
          const correctNextCss = resolveRequest(
            '@zeit/next-css',
            isCss
              ? // Resolve `@zeit/next-css` from the base directory
                `${dir}/`
              : // Else, resolve it from the specific plugins
                require.resolve(
                  isSass
                    ? '@zeit/next-sass'
                    : isLess
                    ? '@zeit/next-less'
                    : 'next'
                )
          )

          // If we found `@zeit/next-css` ...
          if (correctNextCss) {
            // ... resolve the version of `css-loader` shipped with that
            // package instead of whichever was hoisted highest in your
            // `node_modules` tree.
            const correctCssLoader = resolveRequest(use.loader, correctNextCss)
            if (correctCssLoader) {
              // We saved the user from a failed build!
              use.loader = correctCssLoader
            }
          }
        } catch (_) {
          // The error is not required to be handled.
        }
      })
    })
  }

  // Backwards compat for `main.js` entry key
  const originalEntry: any = webpackConfig.entry
  if (typeof originalEntry !== 'undefined') {
    webpackConfig.entry = async () => {
      const entry: WebpackEntrypoints =
        typeof originalEntry === 'function'
          ? await originalEntry()
          : originalEntry
      // Server compilation doesn't have main.js
      if (clientEntries && entry['main.js'] && entry['main.js'].length > 0) {
        const originalFile = clientEntries[CLIENT_STATIC_FILES_RUNTIME_MAIN]
        // @ts-ignore TODO: investigate type error
        entry[CLIENT_STATIC_FILES_RUNTIME_MAIN] = [
          ...entry['main.js'],
          originalFile,
        ]
      }
      delete entry['main.js']

      return entry
    }
  }

  if (!dev) {
    // @ts-ignore entry is always a function
    webpackConfig.entry = await webpackConfig.entry()
  }

  return webpackConfig
}<|MERGE_RESOLUTION|>--- conflicted
+++ resolved
@@ -17,11 +17,7 @@
 import { resolveRequest } from '../lib/resolve-request'
 import {
   CLIENT_STATIC_FILES_RUNTIME_MAIN,
-<<<<<<< HEAD
-  CLIENT_STATIC_FILES_PATH,
-=======
   CLIENT_STATIC_FILES_RUNTIME_POLYFILLS,
->>>>>>> bc176b3b
   CLIENT_STATIC_FILES_RUNTIME_WEBPACK,
   REACT_LOADABLE_MANIFEST,
   SERVER_DIRECTORY,
@@ -166,18 +162,10 @@
               dev ? `next-dev.js` : 'next.js'
             )
           ),
-<<<<<<< HEAD
-        [path.join(
-          CLIENT_STATIC_FILES_PATH,
-          buildId,
-          'polyfill.js'
-        )]: path.join(NEXT_PROJECT_ROOT_DIST_CLIENT, 'polyfill.js'),
-=======
         [CLIENT_STATIC_FILES_RUNTIME_POLYFILLS]: path.join(
           NEXT_PROJECT_ROOT_DIST_CLIENT,
           'polyfills.js'
         ),
->>>>>>> bc176b3b
       }
     : undefined
 
@@ -226,15 +214,7 @@
       next: NEXT_PROJECT_ROOT,
       [PAGES_DIR_ALIAS]: pagesDir,
       [DOT_NEXT_ALIAS]: distDir,
-<<<<<<< HEAD
-      ...(!isServer
-        ? {
-            url: 'native-url',
-          }
-        : {}),
-=======
       ...getOptimizedAliases(isServer),
->>>>>>> bc176b3b
     },
     mainFields: isServer ? ['main', 'module'] : ['browser', 'module', 'main'],
     plugins: [PnpWebpackPlugin],
