import ReactRefreshWebpackPlugin from 'next/dist/compiled/@next/react-refresh-utils/dist/ReactRefreshWebpackPlugin'
import chalk from 'next/dist/compiled/chalk'
import crypto from 'crypto'
import { webpack } from 'next/dist/compiled/webpack/webpack'
import path, { dirname, join as pathJoin, relative as relativePath } from 'path'
import { escapeStringRegexp } from '../shared/lib/escape-regexp'
import {
  DOT_NEXT_ALIAS,
  PAGES_DIR_ALIAS,
  ROOT_DIR_ALIAS,
  APP_DIR_ALIAS,
  SERVER_RUNTIME,
  WEBPACK_LAYERS,
  RSC_MOD_REF_PROXY_ALIAS,
} from '../lib/constants'
import { fileExists } from '../lib/file-exists'
import { CustomRoutes } from '../lib/load-custom-routes.js'
import {
  CLIENT_STATIC_FILES_RUNTIME_AMP,
  CLIENT_STATIC_FILES_RUNTIME_MAIN,
  CLIENT_STATIC_FILES_RUNTIME_MAIN_APP,
  CLIENT_STATIC_FILES_RUNTIME_POLYFILLS_SYMBOL,
  CLIENT_STATIC_FILES_RUNTIME_REACT_REFRESH,
  CLIENT_STATIC_FILES_RUNTIME_WEBPACK,
  MIDDLEWARE_REACT_LOADABLE_MANIFEST,
  REACT_LOADABLE_MANIFEST,
  SERVERLESS_DIRECTORY,
  SERVER_DIRECTORY,
  MODERN_BROWSERSLIST_TARGET,
  COMPILER_NAMES,
  CompilerNameValues,
} from '../shared/lib/constants'
import { execOnce } from '../shared/lib/utils'
import { NextConfigComplete } from '../server/config-shared'
import { finalizeEntrypoint } from './entries'
import * as Log from './output/log'
import { build as buildConfiguration } from './webpack/config'
import MiddlewarePlugin, {
  handleWebpackExtenalForEdgeRuntime,
} from './webpack/plugins/middleware-plugin'
import BuildManifestPlugin from './webpack/plugins/build-manifest-plugin'
import { JsConfigPathsPlugin } from './webpack/plugins/jsconfig-paths-plugin'
import { DropClientPage } from './webpack/plugins/next-drop-client-page-plugin'
import PagesManifestPlugin from './webpack/plugins/pages-manifest-plugin'
import { ProfilingPlugin } from './webpack/plugins/profiling-plugin'
import { ReactLoadablePlugin } from './webpack/plugins/react-loadable-plugin'
import { ServerlessPlugin } from './webpack/plugins/serverless-plugin'
import { WellKnownErrorsPlugin } from './webpack/plugins/wellknown-errors-plugin'
import { regexLikeCss } from './webpack/config/blocks/css'
import { CopyFilePlugin } from './webpack/plugins/copy-file-plugin'
import { FlightManifestPlugin } from './webpack/plugins/flight-manifest-plugin'
import { FlightClientEntryPlugin } from './webpack/plugins/flight-client-entry-plugin'
import type {
  Feature,
  SWC_TARGET_TRIPLE,
} from './webpack/plugins/telemetry-plugin'
import type { Span } from '../trace'
import type { MiddlewareMatcher } from './analysis/get-page-static-info'
import browserslist from 'next/dist/compiled/browserslist'
import loadJsConfig from './load-jsconfig'
import { loadBindings } from './swc'
import { AppBuildManifestPlugin } from './webpack/plugins/app-build-manifest-plugin'
import { SubresourceIntegrityPlugin } from './webpack/plugins/subresource-integrity-plugin'
import { FontLoaderManifestPlugin } from './webpack/plugins/font-loader-manifest-plugin'

const NEXT_PROJECT_ROOT = pathJoin(__dirname, '..', '..')
const NEXT_PROJECT_ROOT_DIST = pathJoin(NEXT_PROJECT_ROOT, 'dist')
const NEXT_PROJECT_ROOT_DIST_CLIENT = pathJoin(NEXT_PROJECT_ROOT_DIST, 'client')

function errorIfEnvConflicted(config: NextConfigComplete, key: string) {
  const isPrivateKey = /^(?:NODE_.+)|^(?:__.+)$/i.test(key)
  const hasNextRuntimeKey = key === 'NEXT_RUNTIME'

  if (isPrivateKey || hasNextRuntimeKey) {
    throw new Error(
      `The key "${key}" under "env" in ${config.configFileName} is not allowed. https://nextjs.org/docs/messages/env-key-not-allowed`
    )
  }
}

const watchOptions = Object.freeze({
  aggregateTimeout: 5,
  ignored: ['**/.git/**', '**/.next/**'],
})

export function getDefineEnv({
  dev,
  config,
  distDir,
  isClient,
  hasRewrites,
  hasReactRoot,
  isNodeServer,
  isEdgeServer,
  middlewareMatchers,
}: {
  dev?: boolean
  distDir: string
  isClient?: boolean
  hasRewrites?: boolean
  hasReactRoot?: boolean
  isNodeServer?: boolean
  isEdgeServer?: boolean
  middlewareMatchers?: MiddlewareMatcher[]
  config: NextConfigComplete
}) {
  return {
    // internal field to identify the plugin config
    __NEXT_DEFINE_ENV: 'true',

    ...Object.keys(process.env).reduce(
      (prev: { [key: string]: string }, key: string) => {
        if (key.startsWith('NEXT_PUBLIC_')) {
          prev[`process.env.${key}`] = JSON.stringify(process.env[key]!)
        }
        return prev
      },
      {}
    ),
    ...Object.keys(config.env).reduce((acc, key) => {
      errorIfEnvConflicted(config, key)

      return {
        ...acc,
        [`process.env.${key}`]: JSON.stringify(config.env[key]),
      }
    }, {}),
    ...(!isEdgeServer
      ? {}
      : {
          EdgeRuntime: JSON.stringify(
            /**
             * Cloud providers can set this environment variable to allow users
             * and library authors to have different implementations based on
             * the runtime they are running with, if it's not using `edge-runtime`
             */
            process.env.NEXT_EDGE_RUNTIME_PROVIDER || 'edge-runtime'
          ),
        }),
    // TODO: enforce `NODE_ENV` on `process.env`, and add a test:
    'process.env.NODE_ENV': JSON.stringify(dev ? 'development' : 'production'),
    ...((isNodeServer || isEdgeServer) && {
      'process.env.NEXT_RUNTIME': JSON.stringify(
        isEdgeServer ? 'edge' : 'nodejs'
      ),
    }),
    'process.env.__NEXT_MIDDLEWARE_MATCHERS': JSON.stringify(
      middlewareMatchers || []
    ),
    'process.env.__NEXT_MANUAL_CLIENT_BASE_PATH': JSON.stringify(
      config.experimental.manualClientBasePath
    ),
    'process.env.__NEXT_NEW_LINK_BEHAVIOR': JSON.stringify(
      config.experimental.newNextLinkBehavior
    ),
    'process.env.__NEXT_OPTIMISTIC_CLIENT_CACHE': JSON.stringify(
      config.experimental.optimisticClientCache
    ),
    'process.env.__NEXT_CROSS_ORIGIN': JSON.stringify(config.crossOrigin),
    'process.browser': JSON.stringify(isClient),
    'process.env.__NEXT_TEST_MODE': JSON.stringify(
      process.env.__NEXT_TEST_MODE
    ),
    // This is used in client/dev-error-overlay/hot-dev-client.js to replace the dist directory
    ...(dev && (isClient || isEdgeServer)
      ? {
          'process.env.__NEXT_DIST_DIR': JSON.stringify(distDir),
        }
      : {}),
    'process.env.__NEXT_TRAILING_SLASH': JSON.stringify(config.trailingSlash),
    'process.env.__NEXT_BUILD_INDICATOR': JSON.stringify(
      config.devIndicators.buildActivity
    ),
    'process.env.__NEXT_BUILD_INDICATOR_POSITION': JSON.stringify(
      config.devIndicators.buildActivityPosition
    ),
    'process.env.__NEXT_STRICT_MODE': JSON.stringify(config.reactStrictMode),
    'process.env.__NEXT_REACT_ROOT': JSON.stringify(hasReactRoot),
    'process.env.__NEXT_OPTIMIZE_FONTS': JSON.stringify(
      !dev && config.optimizeFonts
    ),
    'process.env.__NEXT_OPTIMIZE_CSS': JSON.stringify(
      config.experimental.optimizeCss && !dev
    ),
    'process.env.__NEXT_SCRIPT_WORKERS': JSON.stringify(
      config.experimental.nextScriptWorkers && !dev
    ),
    'process.env.__NEXT_SCROLL_RESTORATION': JSON.stringify(
      config.experimental.scrollRestoration
    ),
    'process.env.__NEXT_IMAGE_OPTS': JSON.stringify({
      deviceSizes: config.images.deviceSizes,
      imageSizes: config.images.imageSizes,
      path: config.images.path,
      loader: config.images.loader,
      dangerouslyAllowSVG: config.images.dangerouslyAllowSVG,
      unoptimized: config?.images?.unoptimized,
      ...(dev
        ? {
            // pass domains in development to allow validating on the client
            domains: config.images.domains,
            remotePatterns: config.images?.remotePatterns,
          }
        : {}),
    }),
    'process.env.__NEXT_ROUTER_BASEPATH': JSON.stringify(config.basePath),
    'process.env.__NEXT_HAS_REWRITES': JSON.stringify(hasRewrites),
    'process.env.__NEXT_I18N_SUPPORT': JSON.stringify(!!config.i18n),
    'process.env.__NEXT_I18N_DOMAINS': JSON.stringify(config.i18n?.domains),
    'process.env.__NEXT_ANALYTICS_ID': JSON.stringify(config.analyticsId),
    ...(isNodeServer || isEdgeServer
      ? {
          // Fix bad-actors in the npm ecosystem (e.g. `node-formidable`)
          // This is typically found in unmaintained modules from the
          // pre-webpack era (common in server-side code)
          'global.GENTLY': JSON.stringify(false),
        }
      : undefined),
    // stub process.env with proxy to warn a missing value is
    // being accessed in development mode
    ...(config.experimental.pageEnv && dev
      ? {
          'process.env': `
            new Proxy(${isNodeServer ? 'process.env' : '{}'}, {
              get(target, prop) {
                if (typeof target[prop] === 'undefined') {
                  console.warn(\`An environment variable (\${prop}) that was not provided in the environment was accessed.\nSee more info here: https://nextjs.org/docs/messages/missing-env-value\`)
                }
                return target[prop]
              }
            })
          `,
        }
      : {}),
  }
}

function getSupportedBrowsers(
  dir: string,
  isDevelopment: boolean,
  config: NextConfigComplete
): string[] | undefined {
  let browsers: any
  try {
    const browsersListConfig = browserslist.loadConfig({
      path: dir,
      env: isDevelopment ? 'development' : 'production',
    })
    // Running `browserslist` resolves `extends` and other config features into a list of browsers
    if (browsersListConfig && browsersListConfig.length > 0) {
      browsers = browserslist(browsersListConfig)
    }
  } catch {}

  // When user has browserslist use that target
  if (browsers && browsers.length > 0) {
    return browsers
  }

  // When user does not have browserslist use the default target
  // When `experimental.legacyBrowsers: false` the modern default is used
  return config.experimental.legacyBrowsers
    ? undefined
    : MODERN_BROWSERSLIST_TARGET
}

type ExcludesFalse = <T>(x: T | false) => x is T

const devtoolRevertWarning = execOnce(
  (devtool: webpack.Configuration['devtool']) => {
    console.warn(
      chalk.yellow.bold('Warning: ') +
        chalk.bold(`Reverting webpack devtool to '${devtool}'.\n`) +
        'Changing the webpack devtool in development mode will cause severe performance regressions.\n' +
        'Read more: https://nextjs.org/docs/messages/improper-devtool'
    )
  }
)

let loggedSwcDisabled = false
let loggedIgnoredCompilerOptions = false

function getOptimizedAliases(): { [pkg: string]: string } {
  const stubWindowFetch = path.join(__dirname, 'polyfills', 'fetch', 'index.js')
  const stubObjectAssign = path.join(__dirname, 'polyfills', 'object-assign.js')

  const shimAssign = path.join(__dirname, 'polyfills', 'object.assign')
  return Object.assign(
    {},
    {
      unfetch$: stubWindowFetch,
      'isomorphic-unfetch$': stubWindowFetch,
      'whatwg-fetch$': path.join(
        __dirname,
        'polyfills',
        'fetch',
        'whatwg-fetch.js'
      ),
    },
    {
      'object-assign$': stubObjectAssign,

      // Stub Package: object.assign
      'object.assign/auto': path.join(shimAssign, 'auto.js'),
      'object.assign/implementation': path.join(
        shimAssign,
        'implementation.js'
      ),
      'object.assign$': path.join(shimAssign, 'index.js'),
      'object.assign/polyfill': path.join(shimAssign, 'polyfill.js'),
      'object.assign/shim': path.join(shimAssign, 'shim.js'),

      // Replace: full URL polyfill with platform-based polyfill
      url: require.resolve('next/dist/compiled/native-url'),
    }
  )
}

type ClientEntries = {
  [key: string]: string | string[]
}

export function attachReactRefresh(
  webpackConfig: webpack.Configuration,
  targetLoader: webpack.RuleSetUseItem
) {
  let injections = 0
  const reactRefreshLoaderName =
    'next/dist/compiled/@next/react-refresh-utils/dist/loader'
  const reactRefreshLoader = require.resolve(reactRefreshLoaderName)
  webpackConfig.module?.rules?.forEach((rule) => {
    if (rule && typeof rule === 'object' && 'use' in rule) {
      const curr = rule.use
      // When the user has configured `defaultLoaders.babel` for a input file:
      if (curr === targetLoader) {
        ++injections
        rule.use = [reactRefreshLoader, curr as webpack.RuleSetUseItem]
      } else if (
        Array.isArray(curr) &&
        curr.some((r) => r === targetLoader) &&
        // Check if loader already exists:
        !curr.some(
          (r) => r === reactRefreshLoader || r === reactRefreshLoaderName
        )
      ) {
        ++injections
        const idx = curr.findIndex((r) => r === targetLoader)
        // Clone to not mutate user input
        rule.use = [...curr]

        // inject / input: [other, babel] output: [other, refresh, babel]:
        rule.use.splice(idx, 0, reactRefreshLoader)
      }
    }
  })

  if (injections) {
    Log.info(
      `automatically enabled Fast Refresh for ${injections} custom loader${
        injections > 1 ? 's' : ''
      }`
    )
  }
}

export const NODE_RESOLVE_OPTIONS = {
  dependencyType: 'commonjs',
  modules: ['node_modules'],
  fallback: false,
  exportsFields: ['exports'],
  importsFields: ['imports'],
  conditionNames: ['node', 'require'],
  descriptionFiles: ['package.json'],
  extensions: ['.js', '.json', '.node'],
  enforceExtensions: false,
  symlinks: true,
  mainFields: ['main'],
  mainFiles: ['index'],
  roots: [],
  fullySpecified: false,
  preferRelative: false,
  preferAbsolute: false,
  restrictions: [],
}

export const NODE_BASE_RESOLVE_OPTIONS = {
  ...NODE_RESOLVE_OPTIONS,
  alias: false,
}

export const NODE_ESM_RESOLVE_OPTIONS = {
  ...NODE_RESOLVE_OPTIONS,
  alias: false,
  dependencyType: 'esm',
  conditionNames: ['node', 'import'],
  fullySpecified: true,
}

export const NODE_BASE_ESM_RESOLVE_OPTIONS = {
  ...NODE_ESM_RESOLVE_OPTIONS,
  alias: false,
}

export const nextImageLoaderRegex =
  /\.(png|jpg|jpeg|gif|webp|avif|ico|bmp|svg)$/i

export async function resolveExternal(
  appDir: string,
  esmExternalsConfig: NextConfigComplete['experimental']['esmExternals'],
  context: string,
  request: string,
  isEsmRequested: boolean,
  getResolve: (
    options: any
  ) => (
    resolveContext: string,
    resolveRequest: string
  ) => Promise<[string | null, boolean]>,
  isLocalCallback?: (res: string) => any,
  baseResolveCheck = true,
  esmResolveOptions: any = NODE_ESM_RESOLVE_OPTIONS,
  nodeResolveOptions: any = NODE_RESOLVE_OPTIONS,
  baseEsmResolveOptions: any = NODE_BASE_ESM_RESOLVE_OPTIONS,
  baseResolveOptions: any = NODE_BASE_RESOLVE_OPTIONS
) {
  const esmExternals = !!esmExternalsConfig
  const looseEsmExternals = esmExternalsConfig === 'loose'

  let res: string | null = null
  let isEsm: boolean = false

  let preferEsmOptions =
    esmExternals && isEsmRequested ? [true, false] : [false]
  for (const preferEsm of preferEsmOptions) {
    const resolve = getResolve(
      preferEsm ? esmResolveOptions : nodeResolveOptions
    )

    // Resolve the import with the webpack provided context, this
    // ensures we're resolving the correct version when multiple
    // exist.
    try {
      ;[res, isEsm] = await resolve(context, request)
    } catch (err) {
      res = null
    }

    if (!res) {
      continue
    }

    // ESM externals can only be imported (and not required).
    // Make an exception in loose mode.
    if (!isEsmRequested && isEsm && !looseEsmExternals) {
      continue
    }

    if (isLocalCallback) {
      return { localRes: isLocalCallback(res) }
    }

    // Bundled Node.js code is relocated without its node_modules tree.
    // This means we need to make sure its request resolves to the same
    // package that'll be available at runtime. If it's not identical,
    // we need to bundle the code (even if it _should_ be external).
    if (baseResolveCheck) {
      let baseRes: string | null
      let baseIsEsm: boolean
      try {
        const baseResolve = getResolve(
          isEsm ? baseEsmResolveOptions : baseResolveOptions
        )
        ;[baseRes, baseIsEsm] = await baseResolve(appDir, request)
      } catch (err) {
        baseRes = null
        baseIsEsm = false
      }

      // Same as above: if the package, when required from the root,
      // would be different from what the real resolution would use, we
      // cannot externalize it.
      // if request is pointing to a symlink it could point to the the same file,
      // the resolver will resolve symlinks so this is handled
      if (baseRes !== res || isEsm !== baseIsEsm) {
        res = null
        continue
      }
    }
    break
  }
  return { res, isEsm }
}

export default async function getBaseWebpackConfig(
  dir: string,
  {
    buildId,
    config,
    compilerType,
    dev = false,
    entrypoints,
    hasReactRoot,
    isDevFallback = false,
    pagesDir,
    reactProductionProfiling = false,
    rewrites,
    runWebpackSpan,
    target = COMPILER_NAMES.server,
    appDir,
    middlewareMatchers,
  }: {
    buildId: string
    config: NextConfigComplete
    compilerType: CompilerNameValues
    dev?: boolean
    entrypoints: webpack.EntryObject
    hasReactRoot: boolean
    isDevFallback?: boolean
    pagesDir?: string
    reactProductionProfiling?: boolean
    rewrites: CustomRoutes['rewrites']
    runWebpackSpan: Span
    target?: string
    appDir?: string
    middlewareMatchers?: MiddlewareMatcher[]
  }
): Promise<webpack.Configuration> {
  const isClient = compilerType === COMPILER_NAMES.client
  const isEdgeServer = compilerType === COMPILER_NAMES.edgeServer
  const isNodeServer = compilerType === COMPILER_NAMES.server
  const { jsConfig, resolvedBaseUrl } = await loadJsConfig(dir, config)

  const supportedBrowsers = await getSupportedBrowsers(dir, dev, config)

  const hasRewrites =
    rewrites.beforeFiles.length > 0 ||
    rewrites.afterFiles.length > 0 ||
    rewrites.fallback.length > 0

  // Only error in first one compiler (client) once
  if (isClient) {
    if (!hasReactRoot) {
      if (config.experimental.runtime) {
        throw new Error(
          '`experimental.runtime` requires React 18 to be installed.'
        )
      }
      if (config.experimental.appDir) {
        throw new Error(
          '`experimental.appDir` requires React 18 to be installed.'
        )
      }
    }
  }

  const hasConcurrentFeatures = hasReactRoot
  const hasServerComponents = !!config.experimental.appDir
  const disableOptimizedLoading = hasConcurrentFeatures
    ? true
    : config.experimental.disableOptimizedLoading

  if (isClient) {
    if (config.experimental.runtime === SERVER_RUNTIME.edge) {
      Log.warn(
        'You are using the experimental Edge Runtime with `experimental.runtime`.'
      )
    }
    if (config.experimental.runtime === 'nodejs') {
      Log.warn(
        'You are using the experimental Node.js Runtime with `experimental.runtime`.'
      )
    }
    if (hasServerComponents) {
      Log.warn(
        'You have experimental React Server Components enabled. Continue at your own risk.'
      )
    }
  }

  const babelConfigFile = await [
    '.babelrc',
    '.babelrc.json',
    '.babelrc.js',
    '.babelrc.mjs',
    '.babelrc.cjs',
    'babel.config.js',
    'babel.config.json',
    'babel.config.mjs',
    'babel.config.cjs',
  ].reduce(async (memo: Promise<string | undefined>, filename) => {
    const configFilePath = path.join(dir, filename)
    return (
      (await memo) ||
      ((await fileExists(configFilePath)) ? configFilePath : undefined)
    )
  }, Promise.resolve(undefined))

  const distDir = path.join(dir, config.distDir)

  let useSWCLoader = !babelConfigFile || config.experimental.forceSwcTransforms
  let SWCBinaryTarget: [Feature, boolean] | undefined = undefined
  if (useSWCLoader) {
    // TODO: we do not collect wasm target yet
    const binaryTarget = require('./swc')?.getBinaryMetadata?.()
      ?.target as SWC_TARGET_TRIPLE
    SWCBinaryTarget = binaryTarget
      ? [`swc/target/${binaryTarget}` as const, true]
      : undefined
  }

  if (!loggedSwcDisabled && !useSWCLoader && babelConfigFile) {
    Log.info(
      `Disabled SWC as replacement for Babel because of custom Babel configuration "${path.relative(
        dir,
        babelConfigFile
      )}" https://nextjs.org/docs/messages/swc-disabled`
    )
    loggedSwcDisabled = true
  }

  // eagerly load swc bindings instead of waiting for transform calls
  if (!babelConfigFile && isClient) {
    await loadBindings()
  }

  if (!loggedIgnoredCompilerOptions && !useSWCLoader && config.compiler) {
    Log.info(
      '`compiler` options in `next.config.js` will be ignored while using Babel https://nextjs.org/docs/messages/ignored-compiler-options'
    )
    loggedIgnoredCompilerOptions = true
  }

  const getBabelOrSwcLoader = () => {
    if (useSWCLoader && config?.experimental?.swcTraceProfiling) {
      // This will init subscribers once only in a single process lifecycle,
      // even though it can be called multiple times.
      // Subscriber need to be initialized _before_ any actual swc's call (transform, etcs)
      // to collect correct trace spans when they are called.
      require('./swc')?.initCustomTraceSubscriber?.(
        path.join(distDir, `swc-trace-profile-${Date.now()}.json`)
      )
    }

    return useSWCLoader
      ? {
          loader: 'next-swc-loader',
          options: {
            isServer: isNodeServer || isEdgeServer,
            rootDir: dir,
            pagesDir,
            hasReactRefresh: dev && isClient,
            fileReading: config.experimental.swcFileReading,
            nextConfig: config,
            jsConfig,
            supportedBrowsers: config.experimental.browsersListForSwc
              ? supportedBrowsers
              : undefined,
            swcCacheDir: path.join(
              dir,
              config?.distDir ?? '.next',
              'cache',
              'swc'
            ),
          },
        }
      : {
          loader: require.resolve('./babel/loader/index'),
          options: {
            configFile: babelConfigFile,
            isServer: isNodeServer || isEdgeServer,
            distDir,
            pagesDir,
            cwd: dir,
            development: dev,
            hasReactRefresh: dev && isClient,
            hasJsxRuntime: true,
          },
        }
  }

  const defaultLoaders = {
    babel: getBabelOrSwcLoader(),
  }

  const pageExtensions = config.pageExtensions

  const babelIncludeRegexes: RegExp[] = [
    /next[\\/]dist[\\/]shared[\\/]lib/,
    /next[\\/]dist[\\/]client/,
    /next[\\/]dist[\\/]pages/,
    /[\\/](strip-ansi|ansi-regex)[\\/]/,
    /styled-jsx[\\/]/,
  ]

  // Support for NODE_PATH
  const nodePathList = (process.env.NODE_PATH || '')
    .split(process.platform === 'win32' ? ';' : ':')
    .filter((p) => !!p)

  // Intentionally not using isTargetLikeServerless helper
  const isLikeServerless =
    target === 'serverless' || target === 'experimental-serverless-trace'

  const outputPath =
    isNodeServer || isEdgeServer
      ? path.join(
          distDir,
          isLikeServerless ? SERVERLESS_DIRECTORY : SERVER_DIRECTORY
        )
      : distDir

  const clientEntries = isClient
    ? ({
        // Backwards compatibility
        'main.js': [],
        ...(dev
          ? {
              [CLIENT_STATIC_FILES_RUNTIME_REACT_REFRESH]: require.resolve(
                `next/dist/compiled/@next/react-refresh-utils/dist/runtime`
              ),
              [CLIENT_STATIC_FILES_RUNTIME_AMP]:
                `./` +
                relativePath(
                  dir,
                  pathJoin(NEXT_PROJECT_ROOT_DIST_CLIENT, 'dev', 'amp-dev')
                ).replace(/\\/g, '/'),
            }
          : {}),
        [CLIENT_STATIC_FILES_RUNTIME_MAIN]:
          `./` +
          path
            .relative(
              dir,
              path.join(
                NEXT_PROJECT_ROOT_DIST_CLIENT,
                dev ? `next-dev.js` : 'next.js'
              )
            )
            .replace(/\\/g, '/'),
        ...(config.experimental.appDir
          ? {
              [CLIENT_STATIC_FILES_RUNTIME_MAIN_APP]: dev
                ? [
                    require.resolve(
                      `next/dist/compiled/@next/react-refresh-utils/dist/runtime`
                    ),
                    `./` +
                      path
                        .relative(
                          dir,
                          path.join(
                            NEXT_PROJECT_ROOT_DIST_CLIENT,
                            'app-next-dev.js'
                          )
                        )
                        .replace(/\\/g, '/'),
                  ]
                : `./` +
                  path
                    .relative(
                      dir,
                      path.join(NEXT_PROJECT_ROOT_DIST_CLIENT, 'app-next.js')
                    )
                    .replace(/\\/g, '/'),
            }
          : {}),
      } as ClientEntries)
    : undefined

  function getReactProfilingInProduction() {
    if (reactProductionProfiling) {
      return {
        'react-dom$': 'react-dom/profiling',
        'scheduler/tracing': 'scheduler/tracing-profiling',
      }
    }
  }

  // tell webpack where to look for _app and _document
  // using aliases to allow falling back to the default
  // version when removed or not present
  const clientResolveRewrites = require.resolve(
    '../shared/lib/router/utils/resolve-rewrites'
  )

  const customAppAliases: { [key: string]: string[] } = {}
  const customErrorAlias: { [key: string]: string[] } = {}
  const customDocumentAliases: { [key: string]: string[] } = {}
  const customRootAliases: { [key: string]: string[] } = {}

  if (dev) {
    customAppAliases[`${PAGES_DIR_ALIAS}/_app`] = [
      ...(pagesDir
        ? pageExtensions.reduce((prev, ext) => {
            prev.push(path.join(pagesDir, `_app.${ext}`))
            return prev
          }, [] as string[])
        : []),
      'next/dist/pages/_app.js',
    ]
    customAppAliases[`${PAGES_DIR_ALIAS}/_error`] = [
      ...(pagesDir
        ? pageExtensions.reduce((prev, ext) => {
            prev.push(path.join(pagesDir, `_error.${ext}`))
            return prev
          }, [] as string[])
        : []),
      'next/dist/pages/_error.js',
    ]
    customDocumentAliases[`${PAGES_DIR_ALIAS}/_document`] = [
      ...(pagesDir
        ? pageExtensions.reduce((prev, ext) => {
            prev.push(path.join(pagesDir, `_document.${ext}`))
            return prev
          }, [] as string[])
        : []),
      `next/dist/pages/_document.js`,
    ]
  }

  const reactDir = dirname(require.resolve('react/package.json'))
  const reactDomDir = dirname(require.resolve('react-dom/package.json'))

  const mainFieldsPerCompiler: Record<typeof compilerType, string[]> = {
    [COMPILER_NAMES.server]: ['main', 'module'],
    [COMPILER_NAMES.client]: ['browser', 'module', 'main'],
    [COMPILER_NAMES.edgeServer]: ['browser', 'module', 'main'],
  }

  const resolveConfig = {
    // Disable .mjs for node_modules bundling
    extensions: isNodeServer
      ? ['.js', '.mjs', '.tsx', '.ts', '.jsx', '.json', '.wasm']
      : ['.mjs', '.js', '.tsx', '.ts', '.jsx', '.json', '.wasm'],
    modules: [
      'node_modules',
      ...nodePathList, // Support for NODE_PATH environment variable
    ],
    alias: {
      next: NEXT_PROJECT_ROOT,

      react: reactDir,
      'react-dom$': reactDomDir,
      'react-dom/server$': `${reactDomDir}/server`,
      'react-dom/server.browser$': `${reactDomDir}/server.browser`,
      'react-dom/client$': `${reactDomDir}/client`,

      'styled-jsx/style$': require.resolve(`styled-jsx/style`),
      'styled-jsx$': require.resolve(`styled-jsx`),

      ...customAppAliases,
      ...customErrorAlias,
      ...customDocumentAliases,
      ...customRootAliases,

      ...(pagesDir ? { [PAGES_DIR_ALIAS]: pagesDir } : {}),
      ...(appDir
        ? {
            [APP_DIR_ALIAS]: appDir,
          }
        : {}),
      [ROOT_DIR_ALIAS]: dir,
      [DOT_NEXT_ALIAS]: distDir,
      ...(isClient || isEdgeServer ? getOptimizedAliases() : {}),
      ...getReactProfilingInProduction(),

      [RSC_MOD_REF_PROXY_ALIAS]:
        'next/dist/build/webpack/loaders/next-flight-loader/module-proxy',

      ...(isClient || isEdgeServer
        ? {
            [clientResolveRewrites]: hasRewrites
              ? clientResolveRewrites
              : // With webpack 5 an alias can be pointed to false to noop
                false,
          }
        : {}),

      '@swc/helpers': path.dirname(
        require.resolve('@swc/helpers/package.json')
      ),

      setimmediate: 'next/dist/compiled/setimmediate',
    },
    ...(isClient || isEdgeServer
      ? {
          fallback: {
            process: require.resolve('./polyfills/process'),
          },
        }
      : undefined),
    mainFields: mainFieldsPerCompiler[compilerType],
    plugins: [],
  }

  const terserOptions: any = {
    parse: {
      ecma: 8,
    },
    compress: {
      ecma: 5,
      warnings: false,
      // The following two options are known to break valid JavaScript code
      comparisons: false,
      inline: 2, // https://github.com/vercel/next.js/issues/7178#issuecomment-493048965
    },
    mangle: { safari10: true },
    output: {
      ecma: 5,
      safari10: true,
      comments: false,
      // Fixes usage of Emoji and certain Regex
      ascii_only: true,
    },
  }

  const isModuleCSS = (module: { type: string }): boolean => {
    return (
      // mini-css-extract-plugin
      module.type === `css/mini-extract` ||
      // extract-css-chunks-webpack-plugin (old)
      module.type === `css/extract-chunks` ||
      // extract-css-chunks-webpack-plugin (new)
      module.type === `css/extract-css-chunks`
    )
  }

  // Packages which will be split into the 'framework' chunk.
  // Only top-level packages are included, e.g. nested copies like
  // 'node_modules/meow/node_modules/object-assign' are not included.
  const topLevelFrameworkPaths: string[] = []
  const visitedFrameworkPackages = new Set<string>()

  // Adds package-paths of dependencies recursively
  const addPackagePath = (packageName: string, relativeToPath: string) => {
    try {
      if (visitedFrameworkPackages.has(packageName)) {
        return
      }
      visitedFrameworkPackages.add(packageName)

      const packageJsonPath = require.resolve(`${packageName}/package.json`, {
        paths: [relativeToPath],
      })

      // Include a trailing slash so that a `.startsWith(packagePath)` check avoids false positives
      // when one package name starts with the full name of a different package.
      // For example:
      //   "node_modules/react-slider".startsWith("node_modules/react")  // true
      //   "node_modules/react-slider".startsWith("node_modules/react/") // false
      const directory = path.join(packageJsonPath, '../')

      // Returning from the function in case the directory has already been added and traversed
      if (topLevelFrameworkPaths.includes(directory)) return
      topLevelFrameworkPaths.push(directory)

      const dependencies = require(packageJsonPath).dependencies || {}
      for (const name of Object.keys(dependencies)) {
        addPackagePath(name, directory)
      }
    } catch (_) {
      // don't error on failing to resolve framework packages
    }
  }

  for (const packageName of ['react', 'react-dom']) {
    addPackagePath(packageName, dir)
  }

  const crossOrigin = config.crossOrigin
  const looseEsmExternals = config.experimental?.esmExternals === 'loose'

  async function handleExternals(
    context: string,
    request: string,
    dependencyType: string,
    layer: string | null,
    getResolve: (
      options: any
    ) => (
      resolveContext: string,
      resolveRequest: string
    ) => Promise<[string | null, boolean]>
  ) {
    // We need to externalize internal requests for files intended to
    // not be bundled.
    const isLocal: boolean =
      request.startsWith('.') ||
      // Always check for unix-style path, as webpack sometimes
      // normalizes as posix.
      path.posix.isAbsolute(request) ||
      // When on Windows, we also want to check for Windows-specific
      // absolute paths.
      (process.platform === 'win32' && path.win32.isAbsolute(request))

    // make sure import "next" shows a warning when imported
    // in pages/components
    if (request === 'next') {
      return `commonjs next/dist/lib/import-next-warning`
    }

<<<<<<< HEAD
    // Special internal modules that must be bundled for Server Components.
=======
    const resolveWithReactServerCondition =
      layer === WEBPACK_LAYERS.server
        ? getResolve({
            // If React is aliased to another channel during Next.js' local development,
            // we need to provide that alias to webpack's resolver.
            alias: process.env.__NEXT_REACT_CHANNEL
              ? {
                  react: `react-${process.env.__NEXT_REACT_CHANNEL}`,
                  'react-dom': `react-dom-${process.env.__NEXT_REACT_CHANNEL}`,
                }
              : false,
            conditionNames: ['react-server'],
          })
        : null

    // Special internal modules that require to be bundled for Server Components.
>>>>>>> 2af6b63d
    if (layer === WEBPACK_LAYERS.server) {
      if (!isLocal && /^react$/.test(request)) {
        return
      }
      if (
        request ===
        'next/dist/compiled/react-server-dom-webpack/writer.browser.server'
      ) {
        return
      }
    }

    // Relative requires don't need custom resolution, because they
    // are relative to requests we've already resolved here.
    // Absolute requires (require('/foo')) are extremely uncommon, but
    // also have no need for customization as they're already resolved.
    if (!isLocal) {
      if (/^(?:next$|react(?:$|\/))/.test(request)) {
        return `commonjs ${request}`
      }

      const notExternalModules =
        /^(?:private-next-pages\/|next\/(?:dist\/pages\/|(?:app|document|link|image|future\/image|constants|dynamic|script)$)|string-hash|private-next-rsc-mod-ref-proxy$)/
      if (notExternalModules.test(request)) {
        return
      }
    }

    // @swc/helpers should not be external as it would
    // require hoisting the package which we can't rely on
    if (request.includes('@swc/helpers')) {
      return
    }

    // When in esm externals mode, and using import, we resolve with
    // ESM resolving options.
    const isEsmRequested = dependencyType === 'esm'

    const isLocalCallback = (localRes: string) => {
      // Makes sure dist/shared and dist/server are not bundled
      // we need to process shared `router/router` and `dynamic`,
      // so that the DefinePlugin can inject process.env values
      const isNextExternal =
        /next[/\\]dist[/\\](shared|server)[/\\](?!lib[/\\](router[/\\]router|dynamic))/.test(
          localRes
        )

      if (isNextExternal) {
        // Generate Next.js external import
        const externalRequest = path.posix.join(
          'next',
          'dist',
          path
            .relative(
              // Root of Next.js package:
              path.join(__dirname, '..'),
              localRes
            )
            // Windows path normalization
            .replace(/\\/g, '/')
        )
        return `commonjs ${externalRequest}`
      } else {
        // We don't want to retry local requests
        // with other preferEsm options
        return
      }
    }

    const resolveResult = await resolveExternal(
      dir,
      config.experimental.esmExternals,
      context,
      request,
      isEsmRequested,
      getResolve,
      isLocal ? isLocalCallback : undefined
    )

    if ('localRes' in resolveResult) {
      return resolveResult.localRes
    }

    // Forcedly resolve the styled-jsx installed by next.js,
    // since `resolveExternal` cannot find the styled-jsx dep with pnpm
    if (request === 'styled-jsx/style') {
      resolveResult.res = require.resolve(request)
    }

    const { res, isEsm } = resolveResult

    // If the request cannot be resolved we need to have
    // webpack "bundle" it so it surfaces the not found error.
    if (!res) {
      return
    }

    // ESM externals can only be imported (and not required).
    // Make an exception in loose mode.
    if (!isEsmRequested && isEsm && !looseEsmExternals) {
      throw new Error(
        `ESM packages (${request}) need to be imported. Use 'import' to reference the package instead. https://nextjs.org/docs/messages/import-esm-externals`
      )
    }

    const externalType = isEsm ? 'module' : 'commonjs'

    if (
      res.match(/next[/\\]dist[/\\]shared[/\\](?!lib[/\\]router[/\\]router)/) ||
      res.match(/next[/\\]dist[/\\]compiled[/\\].*\.[mc]?js$/)
    ) {
      return `${externalType} ${request}`
    }

    // Default pages have to be transpiled
    if (
      res.match(/[/\\]next[/\\]dist[/\\]/) ||
      // This is the @babel/plugin-transform-runtime "helpers: true" option
      res.match(/node_modules[/\\]@babel[/\\]runtime[/\\]/)
    ) {
      return
    }

    // Webpack itself has to be compiled because it doesn't always use module relative paths
    if (
      res.match(/node_modules[/\\]webpack/) ||
      res.match(/node_modules[/\\]css-loader/)
    ) {
      return
    }

    if (/node_modules[/\\].*\.[mc]?js$/.test(res)) {
<<<<<<< HEAD
      if (layer === WEBPACK_LAYERS.server) {
        // All packages should be bundled for the server layer
        return
=======
      if (
        layer === WEBPACK_LAYERS.server &&
        (!config.experimental?.optoutServerComponentsBundle ||
          !config.experimental?.optoutServerComponentsBundle.some(
            // Check if a package is opt-out of Server Components bundling.
            (packageName) =>
              new RegExp(`node_modules[/\\\\]${packageName}[/\\\\]`).test(res)
          ))
      ) {
        try {
          const [resolved] = await resolveWithReactServerCondition!(
            context,
            request
          )
          return `${externalType} ${resolved}`
        } catch (err) {
          return
          // The `react-server` condition is not matched, fallback.
        }
>>>>>>> 2af6b63d
      }

      // Anything else that is standard JavaScript within `node_modules`
      // can be externalized.
      return `${externalType} ${request}`
    }

    // Default behavior: bundle the code!
  }

  const codeCondition = {
    test: /\.(tsx|ts|js|cjs|mjs|jsx)$/,
    ...(config.experimental.externalDir
      ? // Allowing importing TS/TSX files from outside of the root dir.
        {}
      : { include: [dir, ...babelIncludeRegexes] }),
    exclude: (excludePath: string) => {
      if (babelIncludeRegexes.some((r) => r.test(excludePath))) {
        return false
      }
      return /node_modules/.test(excludePath)
    },
  }

  const rscSharedRegex =
    /(node_modules\/react\/|\/shared\/lib\/(head-manager-context|router-context|flush-effects)\.js|node_modules\/styled-jsx\/)/

  let webpackConfig: webpack.Configuration = {
    parallelism: Number(process.env.NEXT_WEBPACK_PARALLELISM) || undefined,
    // @ts-ignore
    externals:
      isClient || isEdgeServer
        ? // make sure importing "next" is handled gracefully for client
          // bundles in case a user imported types and it wasn't removed
          // TODO: should we warn/error for this instead?
          [
            'next',
            ...(isEdgeServer
              ? [
                  {
                    '@builder.io/partytown': '{}',
                    'next/dist/compiled/etag': '{}',
                    'next/dist/compiled/chalk': '{}',
                    'react-dom': '{}',
                  },
                  handleWebpackExtenalForEdgeRuntime,
                ]
              : []),
          ]
        : target !== 'serverless'
        ? [
            ({
              context,
              request,
              dependencyType,
              contextInfo,
              getResolve,
            }: {
              context: string
              request: string
              dependencyType: string
              contextInfo: {
                issuer: string
                issuerLayer: string | null
                compiler: string
              }
              getResolve: (
                options: any
              ) => (
                resolveContext: string,
                resolveRequest: string,
                callback: (
                  err?: Error,
                  result?: string,
                  resolveData?: { descriptionFileData?: { type?: any } }
                ) => void
              ) => void
            }) =>
              handleExternals(
                context,
                request,
                dependencyType,
                contextInfo.issuerLayer,
                (options) => {
                  const resolveFunction = getResolve(options)
                  return (resolveContext: string, requestToResolve: string) =>
                    new Promise((resolve, reject) => {
                      resolveFunction(
                        resolveContext,
                        requestToResolve,
                        (err, result, resolveData) => {
                          if (err) return reject(err)
                          if (!result) return resolve([null, false])
                          const isEsm = /\.js$/i.test(result)
                            ? resolveData?.descriptionFileData?.type ===
                              'module'
                            : /\.mjs$/i.test(result)
                          resolve([result, isEsm])
                        }
                      )
                    })
                }
              ),
          ]
        : [
            // When the 'serverless' target is used all node_modules will be compiled into the output bundles
            // So that the 'serverless' bundles have 0 runtime dependencies
            'next/dist/compiled/@ampproject/toolbox-optimizer', // except this one

            // Mark this as external if not enabled so it doesn't cause a
            // webpack error from being missing
            ...(config.experimental.optimizeCss ? [] : ['critters']),
          ],
    optimization: {
      // @ts-ignore: TODO remove ts-ignore when webpack 4 is removed
      emitOnErrors: !dev,
      checkWasmTypes: false,
      nodeEnv: false,
      ...(hasServerComponents
        ? {
            // We have to use the names here instead of hashes to ensure the consistency between compilers.
            moduleIds: isClient ? 'deterministic' : 'named',
          }
        : {}),
      splitChunks: (():
        | Required<webpack.Configuration>['optimization']['splitChunks']
        | false => {
        // For the edge runtime, we have to bundle all dependencies inside without dynamic `require`s.
        // To make some dependencies like `react` to be shared between entrypoints, we use a special
        // cache group here even under dev mode.
        const edgeRSCCacheGroups = hasServerComponents
          ? {
              rscDeps: {
                enforce: true,
                name: 'rsc-runtime-deps',
                filename: 'rsc-runtime-deps.js',
                test: rscSharedRegex,
              },
            }
          : undefined
        if (isEdgeServer && edgeRSCCacheGroups) {
          return {
            cacheGroups: edgeRSCCacheGroups,
          }
        }

        if (dev) {
          return false
        }

        if (isNodeServer) {
          return {
            // @ts-ignore
            filename: '[name].js',
            chunks: 'all',
            minSize: 1000,
          }
        }

        if (isEdgeServer) {
          return {
            // @ts-ignore
            filename: 'edge-chunks/[name].js',
            chunks: 'all',
            minChunks: 2,
            cacheGroups: edgeRSCCacheGroups,
          }
        }

        return {
          // Keep main and _app chunks unsplitted in webpack 5
          // as we don't need a separate vendor chunk from that
          // and all other chunk depend on them so there is no
          // duplication that need to be pulled out.
          chunks: (chunk: any) =>
            !/^(polyfills|main|pages\/_app)$/.test(chunk.name),
          cacheGroups: {
            framework: {
              chunks: 'all',
              name: 'framework',
              test(module: any) {
                const resource = module.nameForCondition?.()
                return resource
                  ? topLevelFrameworkPaths.some((pkgPath) =>
                      resource.startsWith(pkgPath)
                    )
                  : false
              },
              priority: 40,
              // Don't let webpack eliminate this chunk (prevents this chunk from
              // becoming a part of the commons chunk)
              enforce: true,
            },
            lib: {
              test(module: {
                size: Function
                nameForCondition: Function
              }): boolean {
                return (
                  module.size() > 160000 &&
                  /node_modules[/\\]/.test(module.nameForCondition() || '')
                )
              },
              name(module: {
                type: string
                libIdent?: Function
                updateHash: (hash: crypto.Hash) => void
              }): string {
                const hash = crypto.createHash('sha1')
                if (isModuleCSS(module)) {
                  module.updateHash(hash)
                } else {
                  if (!module.libIdent) {
                    throw new Error(
                      `Encountered unknown module type: ${module.type}. Please open an issue.`
                    )
                  }
                  hash.update(module.libIdent({ context: dir }))
                }

                return hash.digest('hex').substring(0, 8)
              },
              priority: 30,
              minChunks: 1,
              reuseExistingChunk: true,
            },
          },
          maxInitialRequests: 25,
          minSize: 20000,
        }
      })(),
      runtimeChunk: isClient
        ? { name: CLIENT_STATIC_FILES_RUNTIME_WEBPACK }
        : undefined,
      minimize: !dev && (isClient || isEdgeServer),
      minimizer: [
        // Minify JavaScript
        (compiler: webpack.Compiler) => {
          // @ts-ignore No typings yet
          const {
            TerserPlugin,
          } = require('./webpack/plugins/terser-webpack-plugin/src/index.js')
          new TerserPlugin({
            cacheDir: path.join(distDir, 'cache', 'next-minifier'),
            parallel: config.experimental.cpus,
            swcMinify: config.swcMinify,
            terserOptions: {
              ...terserOptions,
              compress: {
                ...terserOptions.compress,
                ...(config.experimental.swcMinifyDebugOptions?.compress ?? {}),
              },
              mangle: {
                ...terserOptions.mangle,
                ...(config.experimental.swcMinifyDebugOptions?.mangle ?? {}),
              },
            },
          }).apply(compiler)
        },
        // Minify CSS
        (compiler: webpack.Compiler) => {
          const {
            CssMinimizerPlugin,
          } = require('./webpack/plugins/css-minimizer-plugin')
          new CssMinimizerPlugin({
            postcssOptions: {
              map: {
                // `inline: false` generates the source map in a separate file.
                // Otherwise, the CSS file is needlessly large.
                inline: false,
                // `annotation: false` skips appending the `sourceMappingURL`
                // to the end of the CSS file. Webpack already handles this.
                annotation: false,
              },
            },
          }).apply(compiler)
        },
      ],
    },
    context: dir,
    // Kept as function to be backwards compatible
    // @ts-ignore TODO webpack 5 typings needed
    entry: async () => {
      return {
        ...(clientEntries ? clientEntries : {}),
        ...entrypoints,
      }
    },
    watchOptions,
    output: {
      // we must set publicPath to an empty value to override the default of
      // auto which doesn't work in IE11
      publicPath: `${config.assetPrefix || ''}/_next/`,
      path: !dev && isNodeServer ? path.join(outputPath, 'chunks') : outputPath,
      // On the server we don't use hashes
      filename:
        isNodeServer || isEdgeServer
          ? dev || isEdgeServer
            ? `[name].js`
            : `../[name].js`
          : `static/chunks/${isDevFallback ? 'fallback/' : ''}[name]${
              dev ? '' : appDir ? '-[chunkhash]' : '-[contenthash]'
            }.js`,
      library: isClient || isEdgeServer ? '_N_E' : undefined,
      libraryTarget: isClient || isEdgeServer ? 'assign' : 'commonjs2',
      hotUpdateChunkFilename: 'static/webpack/[id].[fullhash].hot-update.js',
      hotUpdateMainFilename:
        'static/webpack/[fullhash].[runtime].hot-update.json',
      // This saves chunks with the name given via `import()`
      chunkFilename:
        isNodeServer || isEdgeServer
          ? '[name].js'
          : `static/chunks/${isDevFallback ? 'fallback/' : ''}${
              dev ? '[name]' : '[name].[contenthash]'
            }.js`,
      strictModuleExceptionHandling: true,
      crossOriginLoading: crossOrigin,
      webassemblyModuleFilename: 'static/wasm/[modulehash].wasm',
      hashFunction: 'xxhash64',
      hashDigestLength: 16,
    },
    performance: false,
    resolve: resolveConfig,
    resolveLoader: {
      // The loaders Next.js provides
      alias: [
        'error-loader',
        'next-swc-loader',
        'next-client-pages-loader',
        'next-image-loader',
        'next-serverless-loader',
        'next-style-loader',
        'next-flight-loader',
        'next-flight-client-entry-loader',
        'noop-loader',
        'next-middleware-loader',
        'next-edge-function-loader',
        'next-edge-ssr-loader',
        'next-middleware-asset-loader',
        'next-middleware-wasm-loader',
        'next-app-loader',
        'next-font-loader',
      ].reduce((alias, loader) => {
        // using multiple aliases to replace `resolveLoader.modules`
        alias[loader] = path.join(__dirname, 'webpack', 'loaders', loader)

        return alias
      }, {} as Record<string, string>),
      modules: [
        'node_modules',
        ...nodePathList, // Support for NODE_PATH environment variable
      ],
      plugins: [],
    },
    module: {
      rules: [
        ...(config.experimental.appDir && !isClient && !isEdgeServer
          ? [
              {
                issuerLayer: WEBPACK_LAYERS.server,
                resolve: process.env.__NEXT_REACT_CHANNEL
                  ? {
                      conditionNames: ['react-server'],
                      alias: {
                        react: `react-${process.env.__NEXT_REACT_CHANNEL}`,
                        'react-dom': `react-dom-${process.env.__NEXT_REACT_CHANNEL}`,
                      },
                    }
                  : {
                      conditionNames: ['react-server'],
                      alias: {
                        // If missing the alias override here, the default alias will be used which aliases
                        // react to the direct file path, not the package name. In that case the condition
                        // will be ignored completely.
                        react: 'react',
                        'react-dom': 'react-dom',
                      },
                    },
              },
            ]
          : []),

        // TODO: FIXME: do NOT webpack 5 support with this
        // x-ref: https://github.com/webpack/webpack/issues/11467
        ...(!config.experimental.fullySpecified
          ? [
              {
                test: /\.m?js/,
                resolve: {
                  fullySpecified: false,
                },
              } as any,
            ]
          : []),
        ...(hasServerComponents && (isNodeServer || isEdgeServer)
          ? [
              // RSC server compilation loaders
              {
                test: codeCondition.test,
                include: [
                  dir,
                  // To let the internal client components passing through flight loader
                  /next[\\/]dist/,
                ],
                issuerLayer: WEBPACK_LAYERS.server,
                use: {
                  loader: 'next-flight-loader',
                },
              },
            ]
          : []),
        ...(hasServerComponents && isEdgeServer
          ? [
              // Move shared dependencies from sc_server and sc_client into the
              // same layer.
              {
                test: rscSharedRegex,
                layer: WEBPACK_LAYERS.rscShared,
              },
            ]
          : []),
        {
          test: /\.(js|cjs|mjs)$/,
          issuerLayer: WEBPACK_LAYERS.api,
          parser: {
            // Switch back to normal URL handling
            url: true,
          },
        },
        {
          oneOf: [
            {
              ...codeCondition,
              issuerLayer: WEBPACK_LAYERS.api,
              parser: {
                // Switch back to normal URL handling
                url: true,
              },
              use: defaultLoaders.babel,
            },
            {
              ...codeCondition,
              issuerLayer: WEBPACK_LAYERS.middleware,
              use: getBabelOrSwcLoader(),
            },
            ...(hasServerComponents
              ? [
                  {
                    test: codeCondition.test,
                    issuerLayer: WEBPACK_LAYERS.server,
                    use: {
                      ...defaultLoaders.babel,
                      options: {
                        ...defaultLoaders.babel.options,
                        isServerLayer: true,
                      },
                    },
                  },
                ]
              : []),
            {
              ...codeCondition,
              use:
                dev && isClient
                  ? [
                      require.resolve(
                        'next/dist/compiled/@next/react-refresh-utils/dist/loader'
                      ),
                      defaultLoaders.babel,
                    ]
                  : defaultLoaders.babel,
            },
          ],
        },
        ...(!config.images.disableStaticImages
          ? [
              {
                test: nextImageLoaderRegex,
                loader: 'next-image-loader',
                issuer: { not: regexLikeCss },
                dependency: { not: ['url'] },
                options: {
                  isServer: isNodeServer || isEdgeServer,
                  isDev: dev,
                  basePath: config.basePath,
                  assetPrefix: config.assetPrefix,
                },
              },
            ]
          : []),
        ...(isEdgeServer || isClient
          ? [
              {
                oneOf: [
                  {
                    issuerLayer: WEBPACK_LAYERS.middleware,
                    resolve: {
                      fallback: {
                        process: require.resolve('./polyfills/process'),
                      },
                    },
                  },
                  {
                    resolve: {
                      fallback:
                        config.experimental.fallbackNodePolyfills === false
                          ? {
                              assert: false,
                              buffer: false,
                              constants: false,
                              crypto: false,
                              domain: false,
                              http: false,
                              https: false,
                              os: false,
                              path: false,
                              punycode: false,
                              process: false,
                              querystring: false,
                              stream: false,
                              string_decoder: false,
                              sys: false,
                              timers: false,
                              tty: false,
                              util: false,
                              vm: false,
                              zlib: false,
                              events: false,
                              setImmediate: false,
                            }
                          : {
                              assert: require.resolve(
                                'next/dist/compiled/assert'
                              ),
                              buffer: require.resolve(
                                'next/dist/compiled/buffer/'
                              ),
                              constants: require.resolve(
                                'next/dist/compiled/constants-browserify'
                              ),
                              crypto: require.resolve(
                                'next/dist/compiled/crypto-browserify'
                              ),
                              domain: require.resolve(
                                'next/dist/compiled/domain-browser'
                              ),
                              http: require.resolve(
                                'next/dist/compiled/stream-http'
                              ),
                              https: require.resolve(
                                'next/dist/compiled/https-browserify'
                              ),
                              os: require.resolve(
                                'next/dist/compiled/os-browserify'
                              ),
                              path: require.resolve(
                                'next/dist/compiled/path-browserify'
                              ),
                              punycode: require.resolve(
                                'next/dist/compiled/punycode'
                              ),
                              process: require.resolve('./polyfills/process'),
                              // Handled in separate alias
                              querystring: require.resolve(
                                'next/dist/compiled/querystring-es3'
                              ),
                              stream: require.resolve(
                                'next/dist/compiled/stream-browserify'
                              ),
                              string_decoder: require.resolve(
                                'next/dist/compiled/string_decoder'
                              ),
                              sys: require.resolve('next/dist/compiled/util/'),
                              timers: require.resolve(
                                'next/dist/compiled/timers-browserify'
                              ),
                              tty: require.resolve(
                                'next/dist/compiled/tty-browserify'
                              ),
                              // Handled in separate alias
                              // url: require.resolve('url/'),
                              util: require.resolve('next/dist/compiled/util/'),
                              vm: require.resolve(
                                'next/dist/compiled/vm-browserify'
                              ),
                              zlib: require.resolve(
                                'next/dist/compiled/browserify-zlib'
                              ),
                              events: require.resolve(
                                'next/dist/compiled/events/'
                              ),
                              setImmediate: require.resolve(
                                'next/dist/compiled/setimmediate'
                              ),
                            },
                    },
                  },
                ],
              },
            ]
          : []),
      ].filter(Boolean),
    },
    plugins: [
      dev && isClient && new ReactRefreshWebpackPlugin(webpack),
      // Makes sure `Buffer` and `process` are polyfilled in client and flight bundles (same behavior as webpack 4)
      (isClient || isEdgeServer) &&
        new webpack.ProvidePlugin({
          // Buffer is used by getInlineScriptSource
          Buffer: [require.resolve('buffer'), 'Buffer'],
          // Avoid process being overridden when in web run time
          ...(isClient && { process: [require.resolve('process')] }),
        }),
      new webpack.DefinePlugin(
        getDefineEnv({
          dev,
          config,
          distDir,
          isClient,
          hasRewrites,
          hasReactRoot,
          isNodeServer,
          isEdgeServer,
          middlewareMatchers,
        })
      ),
      isClient &&
        new ReactLoadablePlugin({
          filename: REACT_LOADABLE_MANIFEST,
          pagesDir,
          runtimeAsset: hasConcurrentFeatures
            ? `server/${MIDDLEWARE_REACT_LOADABLE_MANIFEST}.js`
            : undefined,
          dev,
        }),
      (isClient || isEdgeServer) && new DropClientPage(),
      config.outputFileTracing &&
        !isLikeServerless &&
        (isNodeServer || isEdgeServer) &&
        !dev &&
        new (require('./webpack/plugins/next-trace-entrypoints-plugin').TraceEntryPointsPlugin)(
          {
            appDir: dir,
            esmExternals: config.experimental.esmExternals,
            staticImageImports: !config.images.disableStaticImages,
            outputFileTracingRoot: config.experimental.outputFileTracingRoot,
          }
        ),
      // Moment.js is an extremely popular library that bundles large locale files
      // by default due to how Webpack interprets its code. This is a practical
      // solution that requires the user to opt into importing specific locales.
      // https://github.com/jmblog/how-to-optimize-momentjs-with-webpack
      config.excludeDefaultMomentLocales &&
        new webpack.IgnorePlugin({
          resourceRegExp: /^\.\/locale$/,
          contextRegExp: /moment$/,
        }),
      ...(dev
        ? (() => {
            // Even though require.cache is server only we have to clear assets from both compilations
            // This is because the client compilation generates the build manifest that's used on the server side
            const {
              NextJsRequireCacheHotReloader,
            } = require('./webpack/plugins/nextjs-require-cache-hot-reloader')
            const devPlugins = [
              new NextJsRequireCacheHotReloader({
                hasServerComponents,
              }),
            ]

            if (isClient || isEdgeServer) {
              devPlugins.push(new webpack.HotModuleReplacementPlugin())
            }

            return devPlugins
          })()
        : []),
      !dev &&
        new webpack.IgnorePlugin({
          resourceRegExp: /react-is/,
          contextRegExp: /next[\\/]dist[\\/]/,
        }),
      target === 'serverless' &&
        (isNodeServer || isEdgeServer) &&
        new ServerlessPlugin(),
      (isNodeServer || isEdgeServer) &&
        new PagesManifestPlugin({
          serverless: isLikeServerless,
          dev,
          isEdgeRuntime: isEdgeServer,
          appDirEnabled: !!config.experimental.appDir,
        }),
      // MiddlewarePlugin should be after DefinePlugin so  NEXT_PUBLIC_*
      // replacement is done before its process.env.* handling
      isEdgeServer &&
        new MiddlewarePlugin({
          dev,
          sriEnabled: !dev && !!config.experimental.sri?.algorithm,
          hasFontLoaders: !!config.experimental.fontLoaders,
        }),
      isClient &&
        new BuildManifestPlugin({
          buildId,
          rewrites,
          isDevFallback,
          exportRuntime: hasConcurrentFeatures,
          appDirEnabled: !!config.experimental.appDir,
        }),
      new ProfilingPlugin({ runWebpackSpan }),
      config.optimizeFonts &&
        !dev &&
        isNodeServer &&
        (function () {
          const { FontStylesheetGatheringPlugin } =
            require('./webpack/plugins/font-stylesheet-gathering-plugin') as {
              FontStylesheetGatheringPlugin: typeof import('./webpack/plugins/font-stylesheet-gathering-plugin').FontStylesheetGatheringPlugin
            }
          return new FontStylesheetGatheringPlugin({
            isLikeServerless,
            adjustFontFallbacks: config.experimental.adjustFontFallbacks,
          })
        })(),
      new WellKnownErrorsPlugin(),
      isClient &&
        new CopyFilePlugin({
          filePath: require.resolve('./polyfills/polyfill-nomodule'),
          cacheKey: process.env.__NEXT_VERSION as string,
          name: `static/chunks/polyfills${dev ? '' : '-[hash]'}.js`,
          minimize: false,
          info: {
            [CLIENT_STATIC_FILES_RUNTIME_POLYFILLS_SYMBOL]: 1,
            // This file is already minified
            minimized: true,
          },
        }),
      !!config.experimental.appDir &&
        isClient &&
        new AppBuildManifestPlugin({ dev }),
      hasServerComponents &&
        (isClient
          ? new FlightManifestPlugin({
              dev,
            })
          : new FlightClientEntryPlugin({
              dev,
              isEdgeServer,
            })),
      !dev &&
        isClient &&
        !!config.experimental.sri?.algorithm &&
        new SubresourceIntegrityPlugin(config.experimental.sri.algorithm),
      isClient &&
        config.experimental.fontLoaders &&
        new FontLoaderManifestPlugin(),
      !dev &&
        isClient &&
        new (require('./webpack/plugins/telemetry-plugin').TelemetryPlugin)(
          new Map(
            [
              ['swcLoader', useSWCLoader],
              ['swcMinify', config.swcMinify],
              ['swcRelay', !!config.compiler?.relay],
              ['swcStyledComponents', !!config.compiler?.styledComponents],
              [
                'swcReactRemoveProperties',
                !!config.compiler?.reactRemoveProperties,
              ],
              [
                'swcExperimentalDecorators',
                !!jsConfig?.compilerOptions?.experimentalDecorators,
              ],
              ['swcRemoveConsole', !!config.compiler?.removeConsole],
              ['swcImportSource', !!jsConfig?.compilerOptions?.jsxImportSource],
              ['swcEmotion', !!config.compiler?.emotion],
              SWCBinaryTarget,
            ].filter<[Feature, boolean]>(Boolean as any)
          )
        ),
    ].filter(Boolean as any as ExcludesFalse),
  }

  // Support tsconfig and jsconfig baseUrl
  if (resolvedBaseUrl) {
    webpackConfig.resolve?.modules?.push(resolvedBaseUrl)
  }

  // allows add JsConfigPathsPlugin to allow hot-reloading
  // if the config is added/removed
  webpackConfig.resolve?.plugins?.unshift(
    new JsConfigPathsPlugin(
      jsConfig?.compilerOptions?.paths || {},
      resolvedBaseUrl || dir
    )
  )

  const webpack5Config = webpackConfig as webpack.Configuration

  if (isEdgeServer) {
    webpack5Config.module?.rules?.unshift({
      test: /\.wasm$/,
      loader: 'next-middleware-wasm-loader',
      type: 'javascript/auto',
      resourceQuery: /module/i,
    })
    webpack5Config.module?.rules?.unshift({
      dependency: 'url',
      loader: 'next-middleware-asset-loader',
      type: 'javascript/auto',
      layer: WEBPACK_LAYERS.edgeAsset,
    })
    webpack5Config.module?.rules?.unshift({
      issuerLayer: WEBPACK_LAYERS.edgeAsset,
      type: 'asset/source',
    })
  }

  webpack5Config.experiments = {
    layers: true,
    cacheUnaffected: true,
    buildHttp: Array.isArray(config.experimental.urlImports)
      ? {
          allowedUris: config.experimental.urlImports,
          cacheLocation: path.join(dir, 'next.lock/data'),
          lockfileLocation: path.join(dir, 'next.lock/lock.json'),
        }
      : config.experimental.urlImports
      ? {
          cacheLocation: path.join(dir, 'next.lock/data'),
          lockfileLocation: path.join(dir, 'next.lock/lock.json'),
          ...config.experimental.urlImports,
        }
      : undefined,
  }

  webpack5Config.module!.parser = {
    javascript: {
      url: 'relative',
    },
  }
  webpack5Config.module!.generator = {
    asset: {
      filename: 'static/media/[name].[hash:8][ext]',
    },
  }

  if (!webpack5Config.output) {
    webpack5Config.output = {}
  }
  if (isClient) {
    webpack5Config.output.trustedTypes = 'nextjs#bundler'
  }

  if (isClient || isEdgeServer) {
    webpack5Config.output.enabledLibraryTypes = ['assign']
  }

  if (dev) {
    // @ts-ignore unsafeCache exists
    webpack5Config.module.unsafeCache = (module) =>
      !/[\\/]pages[\\/][^\\/]+(?:$|\?|#)/.test(module.resource)
  }

  // This enables managedPaths for all node_modules
  // and also for the unplugged folder when using yarn pnp
  // It also add the yarn cache to the immutable paths
  webpack5Config.snapshot = {}
  if (process.versions.pnp === '3') {
    webpack5Config.snapshot.managedPaths = [
      /^(.+?(?:[\\/]\.yarn[\\/]unplugged[\\/][^\\/]+)?[\\/]node_modules[\\/])/,
    ]
  } else {
    webpack5Config.snapshot.managedPaths = [/^(.+?[\\/]node_modules[\\/])/]
  }
  if (process.versions.pnp === '3') {
    webpack5Config.snapshot.immutablePaths = [
      /^(.+?[\\/]cache[\\/][^\\/]+\.zip[\\/]node_modules[\\/])/,
    ]
  }

  if (dev) {
    if (!webpack5Config.optimization) {
      webpack5Config.optimization = {}
    }

    // For Server Components, it's necessary to have provided exports collected
    // to generate the correct flight manifest.
    if (!hasServerComponents) {
      webpack5Config.optimization.providedExports = false
    }
    webpack5Config.optimization.usedExports = false
  }

  const configVars = JSON.stringify({
    crossOrigin: config.crossOrigin,
    pageExtensions: pageExtensions,
    trailingSlash: config.trailingSlash,
    buildActivity: config.devIndicators.buildActivity,
    buildActivityPosition: config.devIndicators.buildActivityPosition,
    productionBrowserSourceMaps: !!config.productionBrowserSourceMaps,
    reactStrictMode: config.reactStrictMode,
    optimizeFonts: config.optimizeFonts,
    optimizeCss: config.experimental.optimizeCss,
    nextScriptWorkers: config.experimental.nextScriptWorkers,
    scrollRestoration: config.experimental.scrollRestoration,
    basePath: config.basePath,
    pageEnv: config.experimental.pageEnv,
    excludeDefaultMomentLocales: config.excludeDefaultMomentLocales,
    assetPrefix: config.assetPrefix,
    disableOptimizedLoading,
    target,
    isEdgeRuntime: isEdgeServer,
    reactProductionProfiling,
    webpack: !!config.webpack,
    hasRewrites,
    runtime: config.experimental.runtime,
    swcMinify: config.swcMinify,
    swcLoader: useSWCLoader,
    removeConsole: config.compiler?.removeConsole,
    reactRemoveProperties: config.compiler?.reactRemoveProperties,
    styledComponents: config.compiler?.styledComponents,
    relay: config.compiler?.relay,
    emotion: config.compiler?.emotion,
    modularizeImports: config.experimental?.modularizeImports,
    legacyBrowsers: config.experimental?.legacyBrowsers,
  })

  const cache: any = {
    type: 'filesystem',
    // Includes:
    //  - Next.js version
    //  - next.config.js keys that affect compilation
    version: `${process.env.__NEXT_VERSION}|${configVars}`,
    cacheDirectory: path.join(distDir, 'cache', 'webpack'),
  }

  // Adds `next.config.js` as a buildDependency when custom webpack config is provided
  if (config.webpack && config.configFile) {
    cache.buildDependencies = {
      config: [config.configFile],
    }
  }

  webpack5Config.cache = cache

  if (process.env.NEXT_WEBPACK_LOGGING) {
    const infra = process.env.NEXT_WEBPACK_LOGGING.includes('infrastructure')
    const profileClient =
      process.env.NEXT_WEBPACK_LOGGING.includes('profile-client')
    const profileServer =
      process.env.NEXT_WEBPACK_LOGGING.includes('profile-server')
    const summaryClient =
      process.env.NEXT_WEBPACK_LOGGING.includes('summary-client')
    const summaryServer =
      process.env.NEXT_WEBPACK_LOGGING.includes('summary-server')

    const profile =
      (profileClient && isClient) ||
      (profileServer && (isNodeServer || isEdgeServer))
    const summary =
      (summaryClient && isClient) ||
      (summaryServer && (isNodeServer || isEdgeServer))

    const logDefault = !infra && !profile && !summary

    if (logDefault || infra) {
      webpack5Config.infrastructureLogging = {
        level: 'verbose',
        debug: /FileSystemInfo/,
      }
    }

    if (logDefault || profile) {
      webpack5Config.plugins!.push((compiler: webpack.Compiler) => {
        compiler.hooks.done.tap('next-webpack-logging', (stats) => {
          console.log(
            stats.toString({
              colors: true,
              logging: logDefault ? 'log' : 'verbose',
            })
          )
        })
      })
    } else if (summary) {
      webpack5Config.plugins!.push((compiler: webpack.Compiler) => {
        compiler.hooks.done.tap('next-webpack-logging', (stats) => {
          console.log(
            stats.toString({
              preset: 'summary',
              colors: true,
              timings: true,
            })
          )
        })
      })
    }

    if (profile) {
      const ProgressPlugin =
        webpack.ProgressPlugin as unknown as typeof webpack.ProgressPlugin
      webpack5Config.plugins!.push(
        new ProgressPlugin({
          profile: true,
        })
      )
      webpack5Config.profile = true
    }
  }

  webpackConfig = await buildConfiguration(webpackConfig, {
    supportedBrowsers,
    rootDirectory: dir,
    customAppFile: pagesDir
      ? new RegExp(escapeStringRegexp(path.join(pagesDir, `_app`)))
      : undefined,
    isDevelopment: dev,
    isServer: isNodeServer || isEdgeServer,
    isEdgeRuntime: isEdgeServer,
    targetWeb: isClient || isEdgeServer,
    assetPrefix: config.assetPrefix || '',
    sassOptions: config.sassOptions,
    productionBrowserSourceMaps: config.productionBrowserSourceMaps,
    future: config.future,
    experimental: config.experimental,
    disableStaticImages: config.images.disableStaticImages,
  })

  // @ts-ignore Cache exists
  webpackConfig.cache.name = `${webpackConfig.name}-${webpackConfig.mode}${
    isDevFallback ? '-fallback' : ''
  }`

  let originalDevtool = webpackConfig.devtool
  if (typeof config.webpack === 'function') {
    webpackConfig = config.webpack(webpackConfig, {
      dir,
      dev,
      isServer: isNodeServer || isEdgeServer,
      buildId,
      config,
      defaultLoaders,
      totalPages: Object.keys(entrypoints).length,
      webpack,
      ...(isNodeServer || isEdgeServer
        ? {
            nextRuntime: isEdgeServer ? 'edge' : 'nodejs',
          }
        : {}),
    })

    if (!webpackConfig) {
      throw new Error(
        `Webpack config is undefined. You may have forgot to return properly from within the "webpack" method of your ${config.configFileName}.\n` +
          'See more info here https://nextjs.org/docs/messages/undefined-webpack-config'
      )
    }

    if (dev && originalDevtool !== webpackConfig.devtool) {
      webpackConfig.devtool = originalDevtool
      devtoolRevertWarning(originalDevtool)
    }

    // eslint-disable-next-line no-shadow
    const webpack5Config = webpackConfig as webpack.Configuration

    // disable lazy compilation of entries as next.js has it's own method here
    if (webpack5Config.experiments?.lazyCompilation === true) {
      webpack5Config.experiments.lazyCompilation = {
        entries: false,
      }
    } else if (
      typeof webpack5Config.experiments?.lazyCompilation === 'object' &&
      webpack5Config.experiments.lazyCompilation.entries !== false
    ) {
      webpack5Config.experiments.lazyCompilation.entries = false
    }

    if (typeof (webpackConfig as any).then === 'function') {
      console.warn(
        '> Promise returned in next config. https://nextjs.org/docs/messages/promise-in-next-config'
      )
    }
  }

  if (!config.images.disableStaticImages) {
    const rules = webpackConfig.module?.rules || []
    const hasCustomSvg = rules.some(
      (rule) =>
        rule &&
        typeof rule === 'object' &&
        rule.loader !== 'next-image-loader' &&
        'test' in rule &&
        rule.test instanceof RegExp &&
        rule.test.test('.svg')
    )
    const nextImageRule = rules.find(
      (rule) =>
        rule && typeof rule === 'object' && rule.loader === 'next-image-loader'
    )
    if (
      hasCustomSvg &&
      nextImageRule &&
      nextImageRule &&
      typeof nextImageRule === 'object'
    ) {
      // Exclude svg if the user already defined it in custom
      // webpack config such as `@svgr/webpack` plugin or
      // the `babel-plugin-inline-react-svg` plugin.
      nextImageRule.test = /\.(png|jpg|jpeg|gif|webp|avif|ico|bmp)$/i
    }
  }

  if (
    config.experimental.craCompat &&
    webpackConfig.module?.rules &&
    webpackConfig.plugins
  ) {
    // CRA allows importing non-webpack handled files with file-loader
    // these need to be the last rule to prevent catching other items
    // https://github.com/facebook/create-react-app/blob/fddce8a9e21bf68f37054586deb0c8636a45f50b/packages/react-scripts/config/webpack.config.js#L594
    const fileLoaderExclude = [/\.(js|mjs|jsx|ts|tsx|json)$/]
    const fileLoader = {
      exclude: fileLoaderExclude,
      issuer: fileLoaderExclude,
      type: 'asset/resource',
    }

    const topRules = []
    const innerRules = []

    for (const rule of webpackConfig.module.rules) {
      if (!rule || typeof rule !== 'object') continue
      if (rule.resolve) {
        topRules.push(rule)
      } else {
        if (
          rule.oneOf &&
          !(rule.test || rule.exclude || rule.resource || rule.issuer)
        ) {
          rule.oneOf.forEach((r) => innerRules.push(r))
        } else {
          innerRules.push(rule)
        }
      }
    }

    webpackConfig.module.rules = [
      ...(topRules as any),
      {
        oneOf: [...innerRules, fileLoader],
      },
    ]
  }

  // Backwards compat with webpack-dev-middleware options object
  if (typeof config.webpackDevMiddleware === 'function') {
    const options = config.webpackDevMiddleware({
      watchOptions: webpackConfig.watchOptions,
    })
    if (options.watchOptions) {
      webpackConfig.watchOptions = options.watchOptions
    }
  }

  function canMatchCss(rule: webpack.RuleSetCondition | undefined): boolean {
    if (!rule) {
      return false
    }

    const fileNames = [
      '/tmp/NEXTJS_CSS_DETECTION_FILE.css',
      '/tmp/NEXTJS_CSS_DETECTION_FILE.scss',
      '/tmp/NEXTJS_CSS_DETECTION_FILE.sass',
      '/tmp/NEXTJS_CSS_DETECTION_FILE.less',
      '/tmp/NEXTJS_CSS_DETECTION_FILE.styl',
    ]

    if (rule instanceof RegExp && fileNames.some((input) => rule.test(input))) {
      return true
    }

    if (typeof rule === 'function') {
      if (
        fileNames.some((input) => {
          try {
            if (rule(input)) {
              return true
            }
          } catch (_) {}
          return false
        })
      ) {
        return true
      }
    }

    if (Array.isArray(rule) && rule.some(canMatchCss)) {
      return true
    }

    return false
  }

  const hasUserCssConfig =
    webpackConfig.module?.rules?.some(
      (rule: any) => canMatchCss(rule.test) || canMatchCss(rule.include)
    ) ?? false

  if (hasUserCssConfig) {
    // only show warning for one build
    if (isNodeServer || isEdgeServer) {
      console.warn(
        chalk.yellow.bold('Warning: ') +
          chalk.bold(
            'Built-in CSS support is being disabled due to custom CSS configuration being detected.\n'
          ) +
          'See here for more info: https://nextjs.org/docs/messages/built-in-css-disabled\n'
      )
    }

    if (webpackConfig.module?.rules?.length) {
      // Remove default CSS Loaders
      webpackConfig.module.rules.forEach((r) => {
        if (!r || typeof r !== 'object') return
        if (Array.isArray(r.oneOf)) {
          r.oneOf = r.oneOf.filter(
            (o) => (o as any)[Symbol.for('__next_css_remove')] !== true
          )
        }
      })
    }
    if (webpackConfig.plugins?.length) {
      // Disable CSS Extraction Plugin
      webpackConfig.plugins = webpackConfig.plugins.filter(
        (p) => (p as any).__next_css_remove !== true
      )
    }
    if (webpackConfig.optimization?.minimizer?.length) {
      // Disable CSS Minifier
      webpackConfig.optimization.minimizer =
        webpackConfig.optimization.minimizer.filter(
          (e) => (e as any).__next_css_remove !== true
        )
    }
  }

  // Inject missing React Refresh loaders so that development mode is fast:
  if (dev && isClient) {
    attachReactRefresh(webpackConfig, defaultLoaders.babel)
  }

  // check if using @zeit/next-typescript and show warning
  if (
    (isNodeServer || isEdgeServer) &&
    webpackConfig.module &&
    Array.isArray(webpackConfig.module.rules)
  ) {
    let foundTsRule = false

    webpackConfig.module.rules = webpackConfig.module.rules.filter(
      (rule): boolean => {
        if (!rule || typeof rule !== 'object') return true
        if (!(rule.test instanceof RegExp)) return true
        if ('noop.ts'.match(rule.test) && !'noop.js'.match(rule.test)) {
          // remove if it matches @zeit/next-typescript
          foundTsRule = rule.use === defaultLoaders.babel
          return !foundTsRule
        }
        return true
      }
    )

    if (foundTsRule) {
      console.warn(
        `\n@zeit/next-typescript is no longer needed since Next.js has built-in support for TypeScript now. Please remove it from your ${config.configFileName} and your .babelrc\n`
      )
    }
  }

  // Patch `@zeit/next-sass`, `@zeit/next-less`, `@zeit/next-stylus` for compatibility
  if (webpackConfig.module && Array.isArray(webpackConfig.module.rules)) {
    ;[].forEach.call(
      webpackConfig.module.rules,
      function (rule: webpack.RuleSetRule) {
        if (!(rule.test instanceof RegExp && Array.isArray(rule.use))) {
          return
        }

        const isSass =
          rule.test.source === '\\.scss$' || rule.test.source === '\\.sass$'
        const isLess = rule.test.source === '\\.less$'
        const isCss = rule.test.source === '\\.css$'
        const isStylus = rule.test.source === '\\.styl$'

        // Check if the rule we're iterating over applies to Sass, Less, or CSS
        if (!(isSass || isLess || isCss || isStylus)) {
          return
        }

        ;[].forEach.call(rule.use, function (use: webpack.RuleSetUseItem) {
          if (
            !(
              use &&
              typeof use === 'object' &&
              // Identify use statements only pertaining to `css-loader`
              (use.loader === 'css-loader' ||
                use.loader === 'css-loader/locals') &&
              use.options &&
              typeof use.options === 'object' &&
              // The `minimize` property is a good heuristic that we need to
              // perform this hack. The `minimize` property was only valid on
              // old `css-loader` versions. Custom setups (that aren't next-sass,
              // next-less or next-stylus) likely have the newer version.
              // We still handle this gracefully below.
              (Object.prototype.hasOwnProperty.call(use.options, 'minimize') ||
                Object.prototype.hasOwnProperty.call(
                  use.options,
                  'exportOnlyLocals'
                ))
            )
          ) {
            return
          }

          // Try to monkey patch within a try-catch. We shouldn't fail the build
          // if we cannot pull this off.
          // The user may not even be using the `next-sass` or `next-less` or
          // `next-stylus` plugins.
          // If it does work, great!
          try {
            // Resolve the version of `@zeit/next-css` as depended on by the Sass,
            // Less or Stylus plugin.
            const correctNextCss = require.resolve('@zeit/next-css', {
              paths: [
                isCss
                  ? // Resolve `@zeit/next-css` from the base directory
                    dir
                  : // Else, resolve it from the specific plugins
                    require.resolve(
                      isSass
                        ? '@zeit/next-sass'
                        : isLess
                        ? '@zeit/next-less'
                        : isStylus
                        ? '@zeit/next-stylus'
                        : 'next'
                    ),
              ],
            })

            // If we found `@zeit/next-css` ...
            if (correctNextCss) {
              // ... resolve the version of `css-loader` shipped with that
              // package instead of whichever was hoisted highest in your
              // `node_modules` tree.
              const correctCssLoader = require.resolve(use.loader, {
                paths: [correctNextCss],
              })
              if (correctCssLoader) {
                // We saved the user from a failed build!
                use.loader = correctCssLoader
              }
            }
          } catch (_) {
            // The error is not required to be handled.
          }
        })
      }
    )
  }

  // Backwards compat for `main.js` entry key
  // and setup of dependencies between entries
  // we can't do that in the initial entry for
  // backward-compat reasons
  const originalEntry: any = webpackConfig.entry
  if (typeof originalEntry !== 'undefined') {
    const updatedEntry = async () => {
      const entry: webpack.EntryObject =
        typeof originalEntry === 'function'
          ? await originalEntry()
          : originalEntry
      // Server compilation doesn't have main.js
      if (
        clientEntries &&
        Array.isArray(entry['main.js']) &&
        entry['main.js'].length > 0
      ) {
        const originalFile = clientEntries[
          CLIENT_STATIC_FILES_RUNTIME_MAIN
        ] as string
        entry[CLIENT_STATIC_FILES_RUNTIME_MAIN] = [
          ...entry['main.js'],
          originalFile,
        ]
      }
      delete entry['main.js']

      for (const name of Object.keys(entry)) {
        entry[name] = finalizeEntrypoint({
          value: entry[name],
          compilerType,
          name,
          appDir: config.experimental.appDir,
        })
      }

      return entry
    }
    // @ts-ignore webpack 5 typings needed
    webpackConfig.entry = updatedEntry
  }

  if (!dev && typeof webpackConfig.entry === 'function') {
    // entry is always a function
    webpackConfig.entry = await webpackConfig.entry()
  }

  return webpackConfig
}<|MERGE_RESOLUTION|>--- conflicted
+++ resolved
@@ -999,26 +999,7 @@
       return `commonjs next/dist/lib/import-next-warning`
     }
 
-<<<<<<< HEAD
     // Special internal modules that must be bundled for Server Components.
-=======
-    const resolveWithReactServerCondition =
-      layer === WEBPACK_LAYERS.server
-        ? getResolve({
-            // If React is aliased to another channel during Next.js' local development,
-            // we need to provide that alias to webpack's resolver.
-            alias: process.env.__NEXT_REACT_CHANNEL
-              ? {
-                  react: `react-${process.env.__NEXT_REACT_CHANNEL}`,
-                  'react-dom': `react-dom-${process.env.__NEXT_REACT_CHANNEL}`,
-                }
-              : false,
-            conditionNames: ['react-server'],
-          })
-        : null
-
-    // Special internal modules that require to be bundled for Server Components.
->>>>>>> 2af6b63d
     if (layer === WEBPACK_LAYERS.server) {
       if (!isLocal && /^react$/.test(request)) {
         return
@@ -1151,31 +1132,9 @@
     }
 
     if (/node_modules[/\\].*\.[mc]?js$/.test(res)) {
-<<<<<<< HEAD
       if (layer === WEBPACK_LAYERS.server) {
         // All packages should be bundled for the server layer
         return
-=======
-      if (
-        layer === WEBPACK_LAYERS.server &&
-        (!config.experimental?.optoutServerComponentsBundle ||
-          !config.experimental?.optoutServerComponentsBundle.some(
-            // Check if a package is opt-out of Server Components bundling.
-            (packageName) =>
-              new RegExp(`node_modules[/\\\\]${packageName}[/\\\\]`).test(res)
-          ))
-      ) {
-        try {
-          const [resolved] = await resolveWithReactServerCondition!(
-            context,
-            request
-          )
-          return `${externalType} ${resolved}`
-        } catch (err) {
-          return
-          // The `react-server` condition is not matched, fallback.
-        }
->>>>>>> 2af6b63d
       }
 
       // Anything else that is standard JavaScript within `node_modules`
