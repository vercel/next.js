--- conflicted
+++ resolved
@@ -20,12 +20,8 @@
 import { WebpackEntrypoints } from './entries'
 type ExcludesFalse = <T>(x: T | false) => x is T
 
-<<<<<<< HEAD
-export default async function getBaseWebpackConfig (dir: string, {dev = false, debug = false, isServer = false, buildId, config, target = 'server', entrypoints, __selectivePageBuilding = false}: {dev?: boolean, debug?: boolean, isServer?: boolean, buildId: string, config: any, target?: string, entrypoints: WebpackEntrypoints, __selectivePageBuilding?: boolean}): webpack.Configuration {
-=======
-export default function getBaseWebpackConfig (dir: string, {dev = false, debug = false, isServer = false, buildId, config, target = 'server', entrypoints, selectivePageBuilding = false, selectivePageBuildingCacheIdentifier = ''}: {dev?: boolean, debug?: boolean, isServer?: boolean, buildId: string, config: any, target?: string, entrypoints: WebpackEntrypoints, selectivePageBuilding?: boolean, selectivePageBuildingCacheIdentifier?: string}): webpack.Configuration {
+export default async function getBaseWebpackConfig (dir: string, {dev = false, debug = false, isServer = false, buildId, config, target = 'server', entrypoints, selectivePageBuilding = false, selectivePageBuildingCacheIdentifier = ''}: {dev?: boolean, debug?: boolean, isServer?: boolean, buildId: string, config: any, target?: string, entrypoints: WebpackEntrypoints, selectivePageBuilding?: boolean, selectivePageBuildingCacheIdentifier?: string}): Promise<webpack.Configuration> {
   const distDir = path.join(dir, config.distDir)
->>>>>>> 87f60f56
   const defaultLoaders = {
     babel: {
       loader: 'next-babel-loader',
