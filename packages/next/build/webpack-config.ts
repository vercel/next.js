--- conflicted
+++ resolved
@@ -65,7 +65,6 @@
 
 function parseJsonFile(path: string) {
   const JSON5 = require('next/dist/compiled/json5')
-<<<<<<< HEAD
   const contents = readFileSync(path, 'utf8')
 
   // Special case an empty file
@@ -73,9 +72,6 @@
     return {}
   }
 
-  return JSON5.parse(contents)
-=======
-  const contents = readFileSync(path)
   try {
     return JSON5.parse(contents)
   } catch (err) {
@@ -86,7 +82,6 @@
     )
     throw new Error(`Failed to parse "${path}":\n${codeFrame}`)
   }
->>>>>>> 3b382a08
 }
 
 function getOptimizedAliases(isServer: boolean): { [pkg: string]: string } {
