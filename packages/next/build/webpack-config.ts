import { codeFrameColumns } from 'next/dist/compiled/babel/code-frame'
import ReactRefreshWebpackPlugin from '@next/react-refresh-utils/ReactRefreshWebpackPlugin'
import crypto from 'crypto'
import { readFileSync, realpathSync } from 'fs'
import chalk from 'chalk'
import semver from 'next/dist/compiled/semver'
// @ts-ignore No typings yet
import TerserPlugin from './webpack/plugins/terser-webpack-plugin/src/index.js'
import path from 'path'
import webpack from 'webpack'
import { Configuration } from 'webpack'
import {
  DOT_NEXT_ALIAS,
  NEXT_PROJECT_ROOT,
  NEXT_PROJECT_ROOT_DIST_CLIENT,
  PAGES_DIR_ALIAS,
} from '../lib/constants'
import { fileExists } from '../lib/file-exists'
import { getPackageVersion } from '../lib/get-package-version'
import { Rewrite } from '../lib/load-custom-routes'
import { resolveRequest } from '../lib/resolve-request'
import { getTypeScriptConfiguration } from '../lib/typescript/getTypeScriptConfiguration'
import {
  CLIENT_STATIC_FILES_RUNTIME_MAIN,
  CLIENT_STATIC_FILES_RUNTIME_POLYFILLS,
  CLIENT_STATIC_FILES_RUNTIME_WEBPACK,
  REACT_LOADABLE_MANIFEST,
  SERVERLESS_DIRECTORY,
  SERVER_DIRECTORY,
} from '../next-server/lib/constants'
import { execOnce } from '../next-server/lib/utils'
import { findPageFile } from '../server/lib/find-page-file'
import { WebpackEntrypoints } from './entries'
import * as Log from './output/log'
import {
  collectPlugins,
  PluginMetaData,
  VALID_MIDDLEWARE,
} from './plugins/collect-plugins'
import { build as buildConfiguration } from './webpack/config'
import { __overrideCssConfiguration } from './webpack/config/blocks/css/overrideCssConfiguration'
import { pluginLoaderOptions } from './webpack/loaders/next-plugin-loader'
import BuildManifestPlugin from './webpack/plugins/build-manifest-plugin'
import ChunkNamesPlugin from './webpack/plugins/chunk-names-plugin'
import { CssMinimizerPlugin } from './webpack/plugins/css-minimizer-plugin'
import { JsConfigPathsPlugin } from './webpack/plugins/jsconfig-paths-plugin'
import { DropClientPage } from './webpack/plugins/next-drop-client-page-plugin'
import NextJsSsrImportPlugin from './webpack/plugins/nextjs-ssr-import'
import NextJsSSRModuleCachePlugin from './webpack/plugins/nextjs-ssr-module-cache'
import PagesManifestPlugin from './webpack/plugins/pages-manifest-plugin'
import { ProfilingPlugin } from './webpack/plugins/profiling-plugin'
import { ReactLoadablePlugin } from './webpack/plugins/react-loadable-plugin'
import { ServerlessPlugin } from './webpack/plugins/serverless-plugin'
import WebpackConformancePlugin, {
  DuplicatePolyfillsConformanceCheck,
  GranularChunksConformanceCheck,
  MinificationConformanceCheck,
  ReactSyncScriptsConformanceCheck,
} from './webpack/plugins/webpack-conformance-plugin'
import { WellKnownErrorsPlugin } from './webpack/plugins/wellknown-errors-plugin'
import { NextConfig } from '../next-server/server/config'

type ExcludesFalse = <T>(x: T | false) => x is T

const isWebpack5 = parseInt(webpack.version!) === 5

if (isWebpack5 && semver.lt(webpack.version!, '5.11.1')) {
  Log.error(
    `webpack 5 version must be greater than v5.11.1 to work properly with Next.js, please upgrade to continue!\nSee more info here: https://err.sh/next.js/invalid-webpack-5-version`
  )
  process.exit(1)
}

const devtoolRevertWarning = execOnce((devtool: Configuration['devtool']) => {
  console.warn(
    chalk.yellow.bold('Warning: ') +
      chalk.bold(`Reverting webpack devtool to '${devtool}'.\n`) +
      'Changing the webpack devtool in development mode will cause severe performance regressions.\n' +
      'Read more: https://err.sh/next.js/improper-devtool'
  )
})

function parseJsonFile(filePath: string) {
  const JSON5 = require('next/dist/compiled/json5')
  const contents = readFileSync(filePath, 'utf8')

  // Special case an empty file
  if (contents.trim() === '') {
    return {}
  }

  try {
    return JSON5.parse(contents)
  } catch (err) {
    const codeFrame = codeFrameColumns(
      String(contents),
      { start: { line: err.lineNumber, column: err.columnNumber } },
      { message: err.message, highlightCode: true }
    )
    throw new Error(`Failed to parse "${filePath}":\n${codeFrame}`)
  }
}

function getOptimizedAliases(isServer: boolean): { [pkg: string]: string } {
  if (isServer) {
    return {}
  }

  const stubWindowFetch = path.join(__dirname, 'polyfills', 'fetch', 'index.js')
  const stubObjectAssign = path.join(__dirname, 'polyfills', 'object-assign.js')

  const shimAssign = path.join(__dirname, 'polyfills', 'object.assign')
  return Object.assign(
    {},
    {
      unfetch$: stubWindowFetch,
      'isomorphic-unfetch$': stubWindowFetch,
      'whatwg-fetch$': path.join(
        __dirname,
        'polyfills',
        'fetch',
        'whatwg-fetch.js'
      ),
    },
    {
      'object-assign$': stubObjectAssign,

      // Stub Package: object.assign
      'object.assign/auto': path.join(shimAssign, 'auto.js'),
      'object.assign/implementation': path.join(
        shimAssign,
        'implementation.js'
      ),
      'object.assign$': path.join(shimAssign, 'index.js'),
      'object.assign/polyfill': path.join(shimAssign, 'polyfill.js'),
      'object.assign/shim': path.join(shimAssign, 'shim.js'),

      // Replace: full URL polyfill with platform-based polyfill
      url: require.resolve('native-url'),
    }
  )
}

type ClientEntries = {
  [key: string]: string | string[]
}

export function attachReactRefresh(
  webpackConfig: webpack.Configuration,
  targetLoader: webpack.RuleSetUseItem
) {
  let injections = 0
  const reactRefreshLoaderName = '@next/react-refresh-utils/loader'
  const reactRefreshLoader = require.resolve(reactRefreshLoaderName)
  webpackConfig.module?.rules.forEach((rule) => {
    const curr = rule.use
    // When the user has configured `defaultLoaders.babel` for a input file:
    if (curr === targetLoader) {
      ++injections
      rule.use = [reactRefreshLoader, curr as webpack.RuleSetUseItem]
    } else if (
      Array.isArray(curr) &&
      curr.some((r) => r === targetLoader) &&
      // Check if loader already exists:
      !curr.some(
        (r) => r === reactRefreshLoader || r === reactRefreshLoaderName
      )
    ) {
      ++injections
      const idx = curr.findIndex((r) => r === targetLoader)
      // Clone to not mutate user input
      rule.use = [...curr]

      // inject / input: [other, babel] output: [other, refresh, babel]:
      rule.use.splice(idx, 0, reactRefreshLoader)
    }
  })

  if (injections) {
    Log.info(
      `automatically enabled Fast Refresh for ${injections} custom loader${
        injections > 1 ? 's' : ''
      }`
    )
  }
}

export default async function getBaseWebpackConfig(
  dir: string,
  {
    buildId,
    config,
    dev = false,
    isServer = false,
    pagesDir,
    tracer,
    target = 'server',
    reactProductionProfiling = false,
    entrypoints,
    rewrites,
  }: {
    buildId: string
    config: NextConfig
    dev?: boolean
    isServer?: boolean
    pagesDir: string
    target?: string
    tracer?: any
    reactProductionProfiling?: boolean
    entrypoints: WebpackEntrypoints
    rewrites: Rewrite[]
  }
): Promise<webpack.Configuration> {
  const productionBrowserSourceMaps =
    config.productionBrowserSourceMaps && !isServer
  let plugins: PluginMetaData[] = []
  let babelPresetPlugins: { dir: string; config: any }[] = []

  const hasRewrites = rewrites.length > 0 || dev

  if (config.experimental.plugins) {
    plugins = await collectPlugins(dir, config.env, config.plugins)
    pluginLoaderOptions.plugins = plugins

    for (const plugin of plugins) {
      if (plugin.middleware.includes('babel-preset-build')) {
        babelPresetPlugins.push({
          dir: plugin.directory,
          config: plugin.config,
        })
      }
    }
  }

  const reactVersion = await getPackageVersion({ cwd: dir, name: 'react' })
  const hasReactRefresh: boolean = dev && !isServer
  const hasJsxRuntime: boolean =
    Boolean(reactVersion) &&
    // 17.0.0-rc.0 had a breaking change not compatible with Next.js, but was
    // fixed in rc.1.
    semver.gte(reactVersion!, '17.0.0-rc.1')

  const distDir = path.join(dir, config.distDir)
  const defaultLoaders = {
    babel: {
      loader: 'next-babel-loader',
      options: {
        isServer,
        distDir,
        pagesDir,
        cwd: dir,
        // Webpack 5 has a built-in loader cache
        cache: !isWebpack5,
        babelPresetPlugins,
        development: dev,
        hasReactRefresh,
        hasJsxRuntime,
      },
    },
    // Backwards compat
    hotSelfAccept: {
      loader: 'noop-loader',
    },
  }

  const babelIncludeRegexes: RegExp[] = [
    /next[\\/]dist[\\/]next-server[\\/]lib/,
    /next[\\/]dist[\\/]client/,
    /next[\\/]dist[\\/]pages/,
    /[\\/](strip-ansi|ansi-regex)[\\/]/,
    ...(config.experimental.plugins
      ? VALID_MIDDLEWARE.map((name) => new RegExp(`src(\\\\|/)${name}`))
      : []),
  ]

  // Support for NODE_PATH
  const nodePathList = (process.env.NODE_PATH || '')
    .split(process.platform === 'win32' ? ';' : ':')
    .filter((p) => !!p)

  const isServerless = target === 'serverless'
  const isServerlessTrace = target === 'experimental-serverless-trace'
  // Intentionally not using isTargetLikeServerless helper
  const isLikeServerless = isServerless || isServerlessTrace

  const outputDir = isLikeServerless ? SERVERLESS_DIRECTORY : SERVER_DIRECTORY
  const outputPath = path.join(distDir, isServer ? outputDir : '')
  const totalPages = Object.keys(entrypoints).length
  const clientEntries = !isServer
    ? ({
        // Backwards compatibility
        'main.js': [],
        [CLIENT_STATIC_FILES_RUNTIME_MAIN]:
          `./` +
          path
            .relative(
              dir,
              path.join(
                NEXT_PROJECT_ROOT_DIST_CLIENT,
                dev ? `next-dev.js` : 'next.js'
              )
            )
            .replace(/\\/g, '/'),
        [CLIENT_STATIC_FILES_RUNTIME_POLYFILLS]: path.join(
          NEXT_PROJECT_ROOT_DIST_CLIENT,
          'polyfills.js'
        ),
      } as ClientEntries)
    : undefined

  let typeScriptPath: string | undefined
  try {
    typeScriptPath = resolveRequest('typescript', `${dir}/`)
  } catch (_) {}
  const tsConfigPath = path.join(dir, 'tsconfig.json')
  const useTypeScript = Boolean(
    typeScriptPath && (await fileExists(tsConfigPath))
  )

  let jsConfig
  // jsconfig is a subset of tsconfig
  if (useTypeScript) {
    const ts = (await import(typeScriptPath!)) as typeof import('typescript')
    const tsConfig = await getTypeScriptConfiguration(ts, tsConfigPath)
    jsConfig = { compilerOptions: tsConfig.options }
  }

  const jsConfigPath = path.join(dir, 'jsconfig.json')
  if (!useTypeScript && (await fileExists(jsConfigPath))) {
    jsConfig = parseJsonFile(jsConfigPath)
  }

  let resolvedBaseUrl
  if (jsConfig?.compilerOptions?.baseUrl) {
    resolvedBaseUrl = path.resolve(dir, jsConfig.compilerOptions.baseUrl)
  }

  function getReactProfilingInProduction() {
    if (reactProductionProfiling) {
      return {
        'react-dom$': 'react-dom/profiling',
        'scheduler/tracing': 'scheduler/tracing-profiling',
      }
    }
  }

  const clientResolveRewrites = require.resolve(
    'next/dist/next-server/lib/router/utils/resolve-rewrites'
  )

  const resolveConfig = {
    // Disable .mjs for node_modules bundling
    extensions: isServer
      ? [
          '.js',
          '.mjs',
          ...(useTypeScript ? ['.tsx', '.ts'] : []),
          '.jsx',
          '.json',
          '.wasm',
        ]
      : [
          '.mjs',
          '.js',
          ...(useTypeScript ? ['.tsx', '.ts'] : []),
          '.jsx',
          '.json',
          '.wasm',
        ],
    modules: [
      'node_modules',
      ...nodePathList, // Support for NODE_PATH environment variable
    ],
    alias: {
      next: NEXT_PROJECT_ROOT,
      ...(isWebpack5 && !isServer
        ? {
            stream: require.resolve('stream-browserify'),
            path: require.resolve('path-browserify'),
            crypto: require.resolve('crypto-browserify'),
            buffer: require.resolve('buffer'),
            vm: require.resolve('vm-browserify'),
          }
        : undefined),
      [PAGES_DIR_ALIAS]: pagesDir,
      [DOT_NEXT_ALIAS]: distDir,
      ...getOptimizedAliases(isServer),
      ...getReactProfilingInProduction(),
      [clientResolveRewrites]: hasRewrites
        ? clientResolveRewrites
        : require.resolve('next/dist/client/dev/noop.js'),
    },
    mainFields: isServer ? ['main', 'module'] : ['browser', 'module', 'main'],
    plugins: isWebpack5
      ? // webpack 5+ has the PnP resolver built-in by default:
        []
      : [require('pnp-webpack-plugin')],
  }

  const webpackMode = dev ? 'development' : 'production'

  const terserOptions: any = {
    parse: {
      ecma: 8,
    },
    compress: {
      ecma: 5,
      warnings: false,
      // The following two options are known to break valid JavaScript code
      comparisons: false,
      inline: 2, // https://github.com/vercel/next.js/issues/7178#issuecomment-493048965
    },
    mangle: { safari10: true },
    output: {
      ecma: 5,
      safari10: true,
      comments: false,
      // Fixes usage of Emoji and certain Regex
      ascii_only: true,
    },
  }

  const isModuleCSS = (module: { type: string }): boolean => {
    return (
      // mini-css-extract-plugin
      module.type === `css/mini-extract` ||
      // extract-css-chunks-webpack-plugin (old)
      module.type === `css/extract-chunks` ||
      // extract-css-chunks-webpack-plugin (new)
      module.type === `css/extract-css-chunks`
    )
  }

  // Contains various versions of the Webpack SplitChunksPlugin used in different build types
  const splitChunksConfigs: {
    [propName: string]: webpack.Options.SplitChunksOptions
  } = {
    dev: {
      cacheGroups: {
        default: false,
        vendors: false,
        // In webpack 5 vendors was renamed to defaultVendors
        defaultVendors: false,
      },
    },
    prodGranular: {
      chunks: 'all',
      cacheGroups: {
        default: false,
        vendors: false,
        // In webpack 5 vendors was renamed to defaultVendors
        defaultVendors: false,
        framework: {
          chunks: 'all',
          name: 'framework',
          // This regex ignores nested copies of framework libraries so they're
          // bundled with their issuer.
          // https://github.com/vercel/next.js/pull/9012
          test: /(?<!node_modules.*)[\\/]node_modules[\\/](react|react-dom|scheduler|prop-types|use-subscription)[\\/]/,
          priority: 40,
          // Don't let webpack eliminate this chunk (prevents this chunk from
          // becoming a part of the commons chunk)
          enforce: true,
        },
        lib: {
          test(module: { size: Function; identifier: Function }): boolean {
            return (
              module.size() > 160000 &&
              /node_modules[/\\]/.test(module.identifier())
            )
          },
          name(module: {
            type: string
            libIdent?: Function
            updateHash: (hash: crypto.Hash) => void
          }): string {
            const hash = crypto.createHash('sha1')
            if (isModuleCSS(module)) {
              module.updateHash(hash)
            } else {
              if (!module.libIdent) {
                throw new Error(
                  `Encountered unknown module type: ${module.type}. Please open an issue.`
                )
              }

              hash.update(module.libIdent({ context: dir }))
            }

            return hash.digest('hex').substring(0, 8)
          },
          priority: 30,
          minChunks: 1,
          reuseExistingChunk: true,
        },
        commons: {
          name: 'commons',
          minChunks: totalPages,
          priority: 20,
        },
        shared: {
          name(module, chunks) {
            return (
              crypto
                .createHash('sha1')
                .update(
                  chunks.reduce(
                    (acc: string, chunk: webpack.compilation.Chunk) => {
                      return acc + chunk.name
                    },
                    ''
                  )
                )
                .digest('hex') + (isModuleCSS(module) ? '_CSS' : '')
            )
          },
          priority: 10,
          minChunks: 2,
          reuseExistingChunk: true,
        },
      },
      maxInitialRequests: 25,
      minSize: 20000,
    },
  }

  // Select appropriate SplitChunksPlugin config for this build
  let splitChunksConfig: webpack.Options.SplitChunksOptions
  if (dev) {
    splitChunksConfig = splitChunksConfigs.dev
  } else {
    splitChunksConfig = splitChunksConfigs.prodGranular
  }

  const crossOrigin = config.crossOrigin

  let customAppFile: string | null = await findPageFile(
    pagesDir,
    '/_app',
    config.pageExtensions
  )
  if (customAppFile) {
    customAppFile = path.resolve(path.join(pagesDir, customAppFile))
  }

  const conformanceConfig = Object.assign(
    {
      ReactSyncScriptsConformanceCheck: {
        enabled: true,
      },
      MinificationConformanceCheck: {
        enabled: true,
      },
      DuplicatePolyfillsConformanceCheck: {
        enabled: true,
        BlockedAPIToBePolyfilled: Object.assign(
          [],
          ['fetch'],
          config.conformance?.DuplicatePolyfillsConformanceCheck
            ?.BlockedAPIToBePolyfilled || []
        ),
      },
      GranularChunksConformanceCheck: {
        enabled: true,
      },
    },
    config.conformance
  )

  function handleExternals(context: any, request: any, callback: any) {
    if (request === 'next') {
      return callback(undefined, `commonjs ${request}`)
    }

    const notExternalModules = [
      'next/app',
      'next/document',
      'next/link',
      'next/image',
      'next/error',
      'string-hash',
      'next/constants',
    ]

    if (notExternalModules.indexOf(request) !== -1) {
      return callback()
    }

    // We need to externalize internal requests for files intended to
    // not be bundled.

    const isLocal: boolean =
      request.startsWith('.') ||
      // Always check for unix-style path, as webpack sometimes
      // normalizes as posix.
      path.posix.isAbsolute(request) ||
      // When on Windows, we also want to check for Windows-specific
      // absolute paths.
      (process.platform === 'win32' && path.win32.isAbsolute(request))
    const isLikelyNextExternal =
      isLocal && /[/\\]next-server[/\\]/.test(request)

    // Relative requires don't need custom resolution, because they
    // are relative to requests we've already resolved here.
    // Absolute requires (require('/foo')) are extremely uncommon, but
    // also have no need for customization as they're already resolved.
    if (isLocal && !isLikelyNextExternal) {
      return callback()
    }

    // Resolve the import with the webpack provided context, this
    // ensures we're resolving the correct version when multiple
    // exist.
    let res: string
    try {
      res = resolveRequest(request, `${context}/`)
    } catch (err) {
      // If the request cannot be resolved, we need to tell webpack to
      // "bundle" it so that webpack shows an error (that it cannot be
      // resolved).
      return callback()
    }

    // Same as above, if the request cannot be resolved we need to have
    // webpack "bundle" it so it surfaces the not found error.
    if (!res) {
      return callback()
    }

    let isNextExternal: boolean = false
    if (isLocal) {
      // we need to process next-server/lib/router/router so that
      // the DefinePlugin can inject process.env values
      isNextExternal = /next[/\\]dist[/\\]next-server[/\\](?!lib[/\\]router[/\\]router)/.test(
        res
      )

      if (!isNextExternal) {
        return callback()
      }
    }

    // `isNextExternal` special cases Next.js' internal requires that
    // should not be bundled. We need to skip the base resolve routine
    // to prevent it from being bundled (assumes Next.js version cannot
    // mismatch).
    if (!isNextExternal) {
      // Bundled Node.js code is relocated without its node_modules tree.
      // This means we need to make sure its request resolves to the same
      // package that'll be available at runtime. If it's not identical,
      // we need to bundle the code (even if it _should_ be external).
      let baseRes: string | null
      try {
        baseRes = resolveRequest(request, `${dir}/`)
      } catch (err) {
        baseRes = null
      }

      // Same as above: if the package, when required from the root,
      // would be different from what the real resolution would use, we
      // cannot externalize it.
      if (
        !baseRes ||
        (baseRes !== res &&
          // if res and baseRes are symlinks they could point to the the same file
          realpathSync(baseRes) !== realpathSync(res))
      ) {
        return callback()
      }
    }

    // Default pages have to be transpiled
    if (
      !res.match(/next[/\\]dist[/\\]next-server[/\\]/) &&
      (res.match(/[/\\]next[/\\]dist[/\\]/) ||
        // This is the @babel/plugin-transform-runtime "helpers: true" option
        res.match(/node_modules[/\\]@babel[/\\]runtime[/\\]/))
    ) {
      return callback()
    }

    // Webpack itself has to be compiled because it doesn't always use module relative paths
    if (
      res.match(/node_modules[/\\]webpack/) ||
      res.match(/node_modules[/\\]css-loader/)
    ) {
      return callback()
    }

    // Anything else that is standard JavaScript within `node_modules`
    // can be externalized.
    if (isNextExternal || res.match(/node_modules[/\\].*\.js$/)) {
      const externalRequest = isNextExternal
        ? // Generate Next.js external import
          path.posix.join(
            'next',
            'dist',
            path
              .relative(
                // Root of Next.js package:
                path.join(__dirname, '..'),
                res
              )
              // Windows path normalization
              .replace(/\\/g, '/')
          )
        : request

      return callback(undefined, `commonjs ${externalRequest}`)
    }

    // Default behavior: bundle the code!
    callback()
  }

  const emacsLockfilePattern = '**/.#*'

  let webpackConfig: webpack.Configuration = {
    externals: !isServer
      ? // make sure importing "next" is handled gracefully for client
        // bundles in case a user imported types and it wasn't removed
        // TODO: should we warn/error for this instead?
        ['next']
      : !isServerless
      ? [
          isWebpack5
            ? ({ context, request }, callback) =>
                handleExternals(context, request, callback)
            : (context, request, callback) =>
                handleExternals(context, request, callback),
        ]
      : [
          // When the 'serverless' target is used all node_modules will be compiled into the output bundles
          // So that the 'serverless' bundles have 0 runtime dependencies
          '@ampproject/toolbox-optimizer', // except this one

          // Mark this as external if not enabled so it doesn't cause a
          // webpack error from being missing
          ...(config.experimental.optimizeCss ? [] : ['critters']),
        ],
    optimization: {
      // Webpack 5 uses a new property for the same functionality
      ...(isWebpack5 ? { emitOnErrors: !dev } : { noEmitOnErrors: dev }),
      checkWasmTypes: false,
      nodeEnv: false,
      splitChunks: isServer ? false : splitChunksConfig,
      runtimeChunk: isServer
        ? isWebpack5 && !isLikeServerless
          ? { name: 'webpack-runtime' }
          : undefined
        : { name: CLIENT_STATIC_FILES_RUNTIME_WEBPACK },
      minimize: !(dev || isServer),
      minimizer: [
        // Minify JavaScript
        new TerserPlugin({
          cacheDir: path.join(distDir, 'cache', 'next-minifier'),
          parallel: config.experimental.cpus,
          terserOptions,
        }),
        // Minify CSS
        new CssMinimizerPlugin({
          postcssOptions: {
            map: {
              // `inline: false` generates the source map in a separate file.
              // Otherwise, the CSS file is needlessly large.
              inline: false,
              // `annotation: false` skips appending the `sourceMappingURL`
              // to the end of the CSS file. Webpack already handles this.
              annotation: false,
            },
          },
        }),
      ],
    },
    context: dir,
    node: {
      setImmediate: false,
    },
    // Kept as function to be backwards compatible
    entry: async () => {
      return {
        ...(clientEntries ? clientEntries : {}),
        ...entrypoints,
        ...(isServer
          ? {
              'init-server.js': 'next-plugin-loader?middleware=on-init-server!',
              'on-error-server.js':
                'next-plugin-loader?middleware=on-error-server!',
            }
          : {}),
      }
    },
    watchOptions: {
      ignored: [
        '**/.git/**',
        '**/node_modules/**',
        '**/.next/**',
        // can be removed after https://github.com/paulmillr/chokidar/issues/955 is released
        emacsLockfilePattern,
      ],
    },
    output: {
      ...(isWebpack5
        ? {
            environment: {
              arrowFunction: false,
              bigIntLiteral: false,
              const: false,
              destructuring: false,
              dynamicImport: false,
              forOf: false,
              module: false,
            },
          }
        : {}),
      path: outputPath,
      // On the server we don't use the chunkhash
      filename: isServer
        ? '[name].js'
        : `static/chunks/[name]${dev ? '' : '-[chunkhash]'}.js`,
      library: isServer ? undefined : '_N_E',
      libraryTarget: isServer ? 'commonjs2' : 'assign',
      hotUpdateChunkFilename: isWebpack5
        ? 'static/webpack/[id].[fullhash].hot-update.js'
        : 'static/webpack/[id].[hash].hot-update.js',
      hotUpdateMainFilename: isWebpack5
        ? 'static/webpack/[fullhash].hot-update.json'
        : 'static/webpack/[hash].hot-update.json',
      // This saves chunks with the name given via `import()`
      chunkFilename: isServer
        ? `${dev ? '[name]' : '[name].[contenthash]'}.js`
        : `static/chunks/${dev ? '[name]' : '[name].[contenthash]'}.js`,
      strictModuleExceptionHandling: true,
      crossOriginLoading: crossOrigin,
      futureEmitAssets: !dev,
      webassemblyModuleFilename: 'static/wasm/[modulehash].wasm',
    },
    performance: false,
    resolve: resolveConfig,
    resolveLoader: {
      // The loaders Next.js provides
      alias: [
        'emit-file-loader',
        'error-loader',
        'next-babel-loader',
        'next-client-pages-loader',
        'next-data-loader',
        'next-serverless-loader',
        'noop-loader',
        'next-plugin-loader',
      ].reduce((alias, loader) => {
        // using multiple aliases to replace `resolveLoader.modules`
        alias[loader] = path.join(__dirname, 'webpack', 'loaders', loader)

        return alias
      }, {} as Record<string, string>),
      modules: [
        'node_modules',
        ...nodePathList, // Support for NODE_PATH environment variable
      ],
      plugins: isWebpack5 ? [] : [require('pnp-webpack-plugin')],
    },
    module: {
      rules: [
        ...(isWebpack5
          ? [
              // TODO: FIXME: do NOT webpack 5 support with this
              // x-ref: https://github.com/webpack/webpack/issues/11467
              {
                test: /\.m?js/,
                resolve: {
                  fullySpecified: false,
                },
              } as any,
            ]
          : []),
        {
          test: /\.(tsx|ts|js|mjs|jsx)$/,
          include: [dir, ...babelIncludeRegexes],
          exclude: (excludePath: string) => {
            if (babelIncludeRegexes.some((r) => r.test(excludePath))) {
              return false
            }
            return /node_modules/.test(excludePath)
          },
          use: config.experimental.babelMultiThread
            ? [
                // Move Babel transpilation into a thread pool (2 workers, unlimited batch size).
                // Applying a cache to the off-thread work avoids paying transfer costs for unchanged modules.
                {
                  loader: 'next/dist/compiled/cache-loader',
                  options: {
                    cacheContext: dir,
                    cacheDirectory: path.join(dir, '.next', 'cache', 'webpack'),
                    cacheIdentifier: `webpack${isServer ? '-server' : ''}`,
                  },
                },
                {
                  loader: require.resolve('next/dist/compiled/thread-loader'),
                  options: {
                    workers: 2,
                    workerParallelJobs: Infinity,
                  },
                },
                hasReactRefresh
                  ? require.resolve('@next/react-refresh-utils/loader')
                  : '',
                defaultLoaders.babel,
              ].filter(Boolean)
            : hasReactRefresh
            ? [
                require.resolve('@next/react-refresh-utils/loader'),
                defaultLoaders.babel,
              ]
            : defaultLoaders.babel,
        },
      ].filter(Boolean),
    },
    plugins: [
      hasReactRefresh && new ReactRefreshWebpackPlugin(),
      // Makes sure `Buffer` is polyfilled in client-side bundles (same behavior as webpack 4)
      isWebpack5 &&
        !isServer &&
        new webpack.ProvidePlugin({ Buffer: ['buffer', 'Buffer'] }),
      // Makes sure `process` is polyfilled in client-side bundles (same behavior as webpack 4)
      isWebpack5 &&
        !isServer &&
        new webpack.ProvidePlugin({ process: ['process'] }),
      // This plugin makes sure `output.filename` is used for entry chunks
      !isWebpack5 && new ChunkNamesPlugin(),
      new webpack.DefinePlugin({
        ...Object.keys(process.env).reduce(
          (prev: { [key: string]: string }, key: string) => {
            if (key.startsWith('NEXT_PUBLIC_')) {
              prev[`process.env.${key}`] = JSON.stringify(process.env[key]!)
            }
            return prev
          },
          {}
        ),
        ...Object.keys(config.env).reduce((acc, key) => {
          if (/^(?:NODE_.+)|^(?:__.+)$/i.test(key)) {
            throw new Error(
              `The key "${key}" under "env" in next.config.js is not allowed. https://err.sh/vercel/next.js/env-key-not-allowed`
            )
          }

          return {
            ...acc,
            [`process.env.${key}`]: JSON.stringify(config.env[key]),
          }
        }, {}),
        'process.env.NODE_ENV': JSON.stringify(webpackMode),
        'process.env.__NEXT_CROSS_ORIGIN': JSON.stringify(crossOrigin),
        'process.browser': JSON.stringify(!isServer),
        'process.env.__NEXT_TEST_MODE': JSON.stringify(
          process.env.__NEXT_TEST_MODE
        ),
        // This is used in client/dev-error-overlay/hot-dev-client.js to replace the dist directory
        ...(dev && !isServer
          ? {
              'process.env.__NEXT_DIST_DIR': JSON.stringify(distDir),
            }
          : {}),
        'process.env.__NEXT_TRAILING_SLASH': JSON.stringify(
          config.trailingSlash
        ),
        'process.env.__NEXT_BUILD_INDICATOR': JSON.stringify(
          config.devIndicators.buildActivity
        ),
        'process.env.__NEXT_PLUGINS': JSON.stringify(
          config.experimental.plugins
        ),
        'process.env.__NEXT_STRICT_MODE': JSON.stringify(
          config.reactStrictMode
        ),
        'process.env.__NEXT_REACT_MODE': JSON.stringify(
          config.experimental.reactMode
        ),
        'process.env.__NEXT_OPTIMIZE_FONTS': JSON.stringify(
          config.experimental.optimizeFonts && !dev
        ),
        'process.env.__NEXT_OPTIMIZE_IMAGES': JSON.stringify(
          config.experimental.optimizeImages
        ),
        'process.env.__NEXT_OPTIMIZE_CSS': JSON.stringify(
          !!config.experimental.optimizeCss && !dev
        ),
        'process.env.__NEXT_SCROLL_RESTORATION': JSON.stringify(
          config.experimental.scrollRestoration
        ),
        'process.env.__NEXT_IMAGE_OPTS': JSON.stringify({
          deviceSizes: config.images.deviceSizes,
          imageSizes: config.images.imageSizes,
          path: config.images.path,
          loader: config.images.loader,
          ...(dev
            ? {
                // pass domains in development to allow validating on the client
                domains: config.images.domains,
              }
            : {}),
        }),
        'process.env.__NEXT_ROUTER_BASEPATH': JSON.stringify(config.basePath),
        'process.env.__NEXT_HAS_REWRITES': JSON.stringify(hasRewrites),
        'process.env.__NEXT_I18N_SUPPORT': JSON.stringify(!!config.i18n),
<<<<<<< HEAD
        'process.env.__NEXT_I18N_DOMAINS': JSON.stringify(config.i18n.domains),
        'process.env.__NEXT_I18N_SHOW_DEFAULT': JSON.stringify(
          config.i18n?.showDefaultLocale
        ),
=======
        'process.env.__NEXT_I18N_DOMAINS': JSON.stringify(config.i18n?.domains),
>>>>>>> 75509164
        'process.env.__NEXT_ANALYTICS_ID': JSON.stringify(config.analyticsId),
        ...(isServer
          ? {
              // Fix bad-actors in the npm ecosystem (e.g. `node-formidable`)
              // This is typically found in unmaintained modules from the
              // pre-webpack era (common in server-side code)
              'global.GENTLY': JSON.stringify(false),
            }
          : undefined),
        // stub process.env with proxy to warn a missing value is
        // being accessed in development mode
        ...(config.experimental.pageEnv && process.env.NODE_ENV !== 'production'
          ? {
              'process.env': `
            new Proxy(${isServer ? 'process.env' : '{}'}, {
              get(target, prop) {
                if (typeof target[prop] === 'undefined') {
                  console.warn(\`An environment variable (\${prop}) that was not provided in the environment was accessed.\nSee more info here: https://err.sh/next.js/missing-env-value\`)
                }
                return target[prop]
              }
            })
          `,
            }
          : {}),
      }),
      !isServer &&
        new ReactLoadablePlugin({
          filename: REACT_LOADABLE_MANIFEST,
        }),
      !isServer && new DropClientPage(),
      // Moment.js is an extremely popular library that bundles large locale files
      // by default due to how Webpack interprets its code. This is a practical
      // solution that requires the user to opt into importing specific locales.
      // https://github.com/jmblog/how-to-optimize-momentjs-with-webpack
      config.future.excludeDefaultMomentLocales &&
        new webpack.IgnorePlugin({
          resourceRegExp: /^\.\/locale$/,
          contextRegExp: /moment$/,
        }),
      ...(dev
        ? (() => {
            // Even though require.cache is server only we have to clear assets from both compilations
            // This is because the client compilation generates the build manifest that's used on the server side
            const {
              NextJsRequireCacheHotReloader,
            } = require('./webpack/plugins/nextjs-require-cache-hot-reloader')
            const devPlugins = [new NextJsRequireCacheHotReloader()]

            if (!isServer) {
              devPlugins.push(new webpack.HotModuleReplacementPlugin())
            }

            return devPlugins
          })()
        : []),
      // Webpack 5 no longer requires this plugin in production:
      !isWebpack5 && !dev && new webpack.HashedModuleIdsPlugin(),
      !dev &&
        new webpack.IgnorePlugin({
          resourceRegExp: /react-is/,
          contextRegExp: /(next-server|next)[\\/]dist[\\/]/,
        }),
      isServerless && isServer && new ServerlessPlugin(),
      isServer && new PagesManifestPlugin(isLikeServerless),
      !isWebpack5 &&
        target === 'server' &&
        isServer &&
        new NextJsSSRModuleCachePlugin({ outputPath }),
      isServer && new NextJsSsrImportPlugin(),
      !isServer &&
        new BuildManifestPlugin({
          buildId,
          rewrites,
        }),
      tracer &&
        new ProfilingPlugin({
          tracer,
        }),
      config.experimental.optimizeFonts &&
        !dev &&
        isServer &&
        (function () {
          const {
            FontStylesheetGatheringPlugin,
          } = require('./webpack/plugins/font-stylesheet-gathering-plugin')
          return new FontStylesheetGatheringPlugin()
        })(),
      config.experimental.conformance &&
        !isWebpack5 &&
        !dev &&
        new WebpackConformancePlugin({
          tests: [
            !isServer &&
              conformanceConfig.MinificationConformanceCheck.enabled &&
              new MinificationConformanceCheck(),
            conformanceConfig.ReactSyncScriptsConformanceCheck.enabled &&
              new ReactSyncScriptsConformanceCheck({
                AllowedSources:
                  conformanceConfig.ReactSyncScriptsConformanceCheck
                    .allowedSources || [],
              }),
            !isServer &&
              conformanceConfig.DuplicatePolyfillsConformanceCheck.enabled &&
              new DuplicatePolyfillsConformanceCheck({
                BlockedAPIToBePolyfilled:
                  conformanceConfig.DuplicatePolyfillsConformanceCheck
                    .BlockedAPIToBePolyfilled,
              }),
            !isServer &&
              conformanceConfig.GranularChunksConformanceCheck.enabled &&
              new GranularChunksConformanceCheck(
                splitChunksConfigs.prodGranular
              ),
          ].filter(Boolean),
        }),
      new WellKnownErrorsPlugin(),
    ].filter((Boolean as any) as ExcludesFalse),
  }

  // Support tsconfig and jsconfig baseUrl
  if (resolvedBaseUrl) {
    webpackConfig.resolve?.modules?.push(resolvedBaseUrl)
  }

  if (jsConfig?.compilerOptions?.paths && resolvedBaseUrl) {
    webpackConfig.resolve?.plugins?.unshift(
      new JsConfigPathsPlugin(jsConfig.compilerOptions.paths, resolvedBaseUrl)
    )
  }

  if (isWebpack5) {
    // futureEmitAssets is on by default in webpack 5
    delete webpackConfig.output?.futureEmitAssets
    // webpack 5 no longer polyfills Node.js modules:
    if (webpackConfig.node) delete webpackConfig.node.setImmediate

    if (dev) {
      if (!webpackConfig.optimization) {
        webpackConfig.optimization = {}
      }
      webpackConfig.optimization.providedExports = false
      webpackConfig.optimization.usedExports = false
    }

    const nextPublicVariables = Object.keys(process.env)
      .reduce((acc: string[], key: string) => {
        if (key.startsWith('NEXT_PUBLIC_')) {
          return [...acc, `${key}=${process.env[key]}`]
        }
        return acc
      }, [])
      .join('|')

    const nextEnvVariables = Object.keys(config.env).reduce(
      (prev: string, key: string) => {
        return `${prev}|${key}=${config.env[key]}`
      },
      ''
    )

    const configVars = JSON.stringify({
      crossOrigin: config.crossOrigin,
      pageExtensions: config.pageExtensions,
      trailingSlash: config.trailingSlash,
      buildActivity: config.devIndicators.buildActivity,
      plugins: config.experimental.plugins,
      reactStrictMode: config.reactStrictMode,
      reactMode: config.experimental.reactMode,
      optimizeFonts: config.experimental.optimizeFonts,
      optimizeImages: config.experimental.optimizeImages,
      scrollRestoration: config.experimental.scrollRestoration,
      basePath: config.basePath,
      pageEnv: config.experimental.pageEnv,
      excludeDefaultMomentLocales: config.future.excludeDefaultMomentLocales,
      assetPrefix: config.assetPrefix,
      target,
      reactProductionProfiling,
    })

    const cache: any = {
      type: 'filesystem',
      // Includes:
      //  - Next.js version
      //  - NEXT_PUBLIC_ variable values (they affect caching) TODO: make this module usage only
      //  - next.config.js `env` key
      //  - next.config.js keys that affect compilation
      version: `${process.env.__NEXT_VERSION}|${nextPublicVariables}|${nextEnvVariables}|${configVars}`,
      cacheDirectory: path.join(dir, '.next', 'cache', 'webpack'),
    }

    // Adds `next.config.js` as a buildDependency when custom webpack config is provided
    if (config.webpack && config.configFile) {
      cache.buildDependencies = {
        config: [config.configFile],
      }
    }

    webpackConfig.cache = cache

    // @ts-ignore TODO: remove ignore when webpack 5 is stable
    webpackConfig.optimization.realContentHash = false
  }

  webpackConfig = await buildConfiguration(webpackConfig, {
    rootDirectory: dir,
    customAppFile,
    isDevelopment: dev,
    isServer,
    assetPrefix: config.assetPrefix || '',
    sassOptions: config.sassOptions,
    productionBrowserSourceMaps,
  })

  let originalDevtool = webpackConfig.devtool
  if (typeof config.webpack === 'function') {
    webpackConfig = config.webpack(webpackConfig, {
      dir,
      dev,
      isServer,
      buildId,
      config,
      defaultLoaders,
      totalPages,
      webpack,
    })

    if (!webpackConfig) {
      throw new Error(
        'Webpack config is undefined. You may have forgot to return properly from within the "webpack" method of your next.config.js.\n' +
          'See more info here https://err.sh/next.js/undefined-webpack-config'
      )
    }

    if (dev && originalDevtool !== webpackConfig.devtool) {
      webpackConfig.devtool = originalDevtool
      devtoolRevertWarning(originalDevtool)
    }

    if (typeof (webpackConfig as any).then === 'function') {
      console.warn(
        '> Promise returned in next config. https://err.sh/vercel/next.js/promise-in-next-config'
      )
    }
  }

  // Backwards compat with webpack-dev-middleware options object
  if (typeof config.webpackDevMiddleware === 'function') {
    const options = config.webpackDevMiddleware({
      watchOptions: webpackConfig.watchOptions,
    })
    if (options.watchOptions) {
      webpackConfig.watchOptions = options.watchOptions
    }
  }

  function canMatchCss(rule: webpack.RuleSetCondition | undefined): boolean {
    if (!rule) {
      return false
    }

    const fileNames = [
      '/tmp/test.css',
      '/tmp/test.scss',
      '/tmp/test.sass',
      '/tmp/test.less',
      '/tmp/test.styl',
    ]

    if (rule instanceof RegExp && fileNames.some((input) => rule.test(input))) {
      return true
    }

    if (typeof rule === 'function') {
      if (
        fileNames.some((input) => {
          try {
            if (rule(input)) {
              return true
            }
          } catch (_) {}
          return false
        })
      ) {
        return true
      }
    }

    if (Array.isArray(rule) && rule.some(canMatchCss)) {
      return true
    }

    return false
  }

  const hasUserCssConfig =
    webpackConfig.module?.rules.some(
      (rule) => canMatchCss(rule.test) || canMatchCss(rule.include)
    ) ?? false

  if (hasUserCssConfig) {
    // only show warning for one build
    if (isServer) {
      console.warn(
        chalk.yellow.bold('Warning: ') +
          chalk.bold(
            'Built-in CSS support is being disabled due to custom CSS configuration being detected.\n'
          ) +
          'See here for more info: https://err.sh/next.js/built-in-css-disabled\n'
      )
    }

    if (webpackConfig.module?.rules.length) {
      // Remove default CSS Loader
      webpackConfig.module.rules = webpackConfig.module.rules.filter(
        (r) =>
          !(
            typeof r.oneOf?.[0]?.options === 'object' &&
            r.oneOf[0].options.__next_css_remove === true
          )
      )
    }
    if (webpackConfig.plugins?.length) {
      // Disable CSS Extraction Plugin
      webpackConfig.plugins = webpackConfig.plugins.filter(
        (p) => (p as any).__next_css_remove !== true
      )
    }
    if (webpackConfig.optimization?.minimizer?.length) {
      // Disable CSS Minifier
      webpackConfig.optimization.minimizer = webpackConfig.optimization.minimizer.filter(
        (e) => (e as any).__next_css_remove !== true
      )
    }
  } else {
    await __overrideCssConfiguration(dir, !dev, webpackConfig)
  }

  // Inject missing React Refresh loaders so that development mode is fast:
  if (hasReactRefresh) {
    attachReactRefresh(webpackConfig, defaultLoaders.babel)
  }

  // check if using @zeit/next-typescript and show warning
  if (
    isServer &&
    webpackConfig.module &&
    Array.isArray(webpackConfig.module.rules)
  ) {
    let foundTsRule = false

    webpackConfig.module.rules = webpackConfig.module.rules.filter(
      (rule): boolean => {
        if (!(rule.test instanceof RegExp)) return true
        if ('noop.ts'.match(rule.test) && !'noop.js'.match(rule.test)) {
          // remove if it matches @zeit/next-typescript
          foundTsRule = rule.use === defaultLoaders.babel
          return !foundTsRule
        }
        return true
      }
    )

    if (foundTsRule) {
      console.warn(
        '\n@zeit/next-typescript is no longer needed since Next.js has built-in support for TypeScript now. Please remove it from your next.config.js and your .babelrc\n'
      )
    }
  }

  // Patch `@zeit/next-sass`, `@zeit/next-less`, `@zeit/next-stylus` for compatibility
  if (webpackConfig.module && Array.isArray(webpackConfig.module.rules)) {
    ;[].forEach.call(webpackConfig.module.rules, function (
      rule: webpack.RuleSetRule
    ) {
      if (!(rule.test instanceof RegExp && Array.isArray(rule.use))) {
        return
      }

      const isSass =
        rule.test.source === '\\.scss$' || rule.test.source === '\\.sass$'
      const isLess = rule.test.source === '\\.less$'
      const isCss = rule.test.source === '\\.css$'
      const isStylus = rule.test.source === '\\.styl$'

      // Check if the rule we're iterating over applies to Sass, Less, or CSS
      if (!(isSass || isLess || isCss || isStylus)) {
        return
      }

      ;[].forEach.call(rule.use, function (use: webpack.RuleSetUseItem) {
        if (
          !(
            use &&
            typeof use === 'object' &&
            // Identify use statements only pertaining to `css-loader`
            (use.loader === 'css-loader' ||
              use.loader === 'css-loader/locals') &&
            use.options &&
            typeof use.options === 'object' &&
            // The `minimize` property is a good heuristic that we need to
            // perform this hack. The `minimize` property was only valid on
            // old `css-loader` versions. Custom setups (that aren't next-sass,
            // next-less or next-stylus) likely have the newer version.
            // We still handle this gracefully below.
            (Object.prototype.hasOwnProperty.call(use.options, 'minimize') ||
              Object.prototype.hasOwnProperty.call(
                use.options,
                'exportOnlyLocals'
              ))
          )
        ) {
          return
        }

        // Try to monkey patch within a try-catch. We shouldn't fail the build
        // if we cannot pull this off.
        // The user may not even be using the `next-sass` or `next-less` or
        // `next-stylus` plugins.
        // If it does work, great!
        try {
          // Resolve the version of `@zeit/next-css` as depended on by the Sass,
          // Less or Stylus plugin.
          const correctNextCss = resolveRequest(
            '@zeit/next-css',
            isCss
              ? // Resolve `@zeit/next-css` from the base directory
                `${dir}/`
              : // Else, resolve it from the specific plugins
                require.resolve(
                  isSass
                    ? '@zeit/next-sass'
                    : isLess
                    ? '@zeit/next-less'
                    : isStylus
                    ? '@zeit/next-stylus'
                    : 'next'
                )
          )

          // If we found `@zeit/next-css` ...
          if (correctNextCss) {
            // ... resolve the version of `css-loader` shipped with that
            // package instead of whichever was hoisted highest in your
            // `node_modules` tree.
            const correctCssLoader = resolveRequest(use.loader, correctNextCss)
            if (correctCssLoader) {
              // We saved the user from a failed build!
              use.loader = correctCssLoader
            }
          }
        } catch (_) {
          // The error is not required to be handled.
        }
      })
    })
  }

  // Backwards compat for `main.js` entry key
  const originalEntry: any = webpackConfig.entry
  if (typeof originalEntry !== 'undefined') {
    webpackConfig.entry = async () => {
      const entry: WebpackEntrypoints =
        typeof originalEntry === 'function'
          ? await originalEntry()
          : originalEntry
      // Server compilation doesn't have main.js
      if (clientEntries && entry['main.js'] && entry['main.js'].length > 0) {
        const originalFile = clientEntries[
          CLIENT_STATIC_FILES_RUNTIME_MAIN
        ] as string
        entry[CLIENT_STATIC_FILES_RUNTIME_MAIN] = [
          ...entry['main.js'],
          originalFile,
        ]
      }
      delete entry['main.js']

      return entry
    }
  }

  if (!dev) {
    // entry is always a function
    webpackConfig.entry = await (webpackConfig.entry as webpack.EntryFunc)()
  }

  return webpackConfig
}<|MERGE_RESOLUTION|>--- conflicted
+++ resolved
@@ -1004,14 +1004,10 @@
         'process.env.__NEXT_ROUTER_BASEPATH': JSON.stringify(config.basePath),
         'process.env.__NEXT_HAS_REWRITES': JSON.stringify(hasRewrites),
         'process.env.__NEXT_I18N_SUPPORT': JSON.stringify(!!config.i18n),
-<<<<<<< HEAD
-        'process.env.__NEXT_I18N_DOMAINS': JSON.stringify(config.i18n.domains),
+        'process.env.__NEXT_I18N_DOMAINS': JSON.stringify(config.i18n?.domains),
         'process.env.__NEXT_I18N_SHOW_DEFAULT': JSON.stringify(
           config.i18n?.showDefaultLocale
         ),
-=======
-        'process.env.__NEXT_I18N_DOMAINS': JSON.stringify(config.i18n?.domains),
->>>>>>> 75509164
         'process.env.__NEXT_ANALYTICS_ID': JSON.stringify(config.analyticsId),
         ...(isServer
           ? {
