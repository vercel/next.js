import { codeFrameColumns } from 'next/dist/compiled/babel/code-frame'
import ReactRefreshWebpackPlugin from '@next/react-refresh-utils/ReactRefreshWebpackPlugin'
import crypto from 'crypto'
import { readFileSync, realpathSync } from 'fs'
import chalk from 'chalk'
import semver from 'next/dist/compiled/semver'
import TerserPlugin from 'next/dist/compiled/terser-webpack-plugin'
import path from 'path'
import webpack from 'webpack'
import type { Configuration } from 'webpack'
import {
  DOT_NEXT_ALIAS,
  NEXT_PROJECT_ROOT,
  NEXT_PROJECT_ROOT_DIST_CLIENT,
  PAGES_DIR_ALIAS,
} from '../lib/constants'
import { fileExists } from '../lib/file-exists'
import { getPackageVersion } from '../lib/get-package-version'
import { Rewrite } from '../lib/load-custom-routes'
import { resolveRequest } from '../lib/resolve-request'
import { getTypeScriptConfiguration } from '../lib/typescript/getTypeScriptConfiguration'
import {
  CLIENT_STATIC_FILES_RUNTIME_MAIN,
  CLIENT_STATIC_FILES_RUNTIME_POLYFILLS,
  CLIENT_STATIC_FILES_RUNTIME_WEBPACK,
  REACT_LOADABLE_MANIFEST,
  SERVERLESS_DIRECTORY,
  SERVER_DIRECTORY,
} from '../next-server/lib/constants'
import { execOnce } from '../next-server/lib/utils'
import { findPageFile } from '../server/lib/find-page-file'
import { WebpackEntrypoints } from './entries'
import * as Log from './output/log'
import {
  collectPlugins,
  PluginMetaData,
  VALID_MIDDLEWARE,
} from './plugins/collect-plugins'
import { build as buildConfiguration } from './webpack/config'
import { __overrideCssConfiguration } from './webpack/config/blocks/css/overrideCssConfiguration'
import { pluginLoaderOptions } from './webpack/loaders/next-plugin-loader'
import BuildManifestPlugin from './webpack/plugins/build-manifest-plugin'
import ChunkNamesPlugin from './webpack/plugins/chunk-names-plugin'
import { CssMinimizerPlugin } from './webpack/plugins/css-minimizer-plugin'
import { JsConfigPathsPlugin } from './webpack/plugins/jsconfig-paths-plugin'
import { DropClientPage } from './webpack/plugins/next-drop-client-page-plugin'
import NextJsSsrImportPlugin from './webpack/plugins/nextjs-ssr-import'
import NextJsSSRModuleCachePlugin from './webpack/plugins/nextjs-ssr-module-cache'
import PagesManifestPlugin from './webpack/plugins/pages-manifest-plugin'
import { ProfilingPlugin } from './webpack/plugins/profiling-plugin'
import { ReactLoadablePlugin } from './webpack/plugins/react-loadable-plugin'
import { ServerlessPlugin } from './webpack/plugins/serverless-plugin'
import WebpackConformancePlugin, {
  DuplicatePolyfillsConformanceCheck,
  GranularChunksConformanceCheck,
  MinificationConformanceCheck,
  ReactSyncScriptsConformanceCheck,
} from './webpack/plugins/webpack-conformance-plugin'
import { WellKnownErrorsPlugin } from './webpack/plugins/wellknown-errors-plugin'

type ExcludesFalse = <T>(x: T | false) => x is T

const isWebpack5 = parseInt(webpack.version!) === 5

const devtoolRevertWarning = execOnce((devtool: Configuration['devtool']) => {
  console.warn(
    chalk.yellow.bold('Warning: ') +
      chalk.bold(`Reverting webpack devtool to '${devtool}'.\n`) +
      'Changing the webpack devtool in development mode will cause severe performance regressions.\n' +
      'Read more: https://err.sh/next.js/improper-devtool'
  )
})

function parseJsonFile(filePath: string) {
  const JSON5 = require('next/dist/compiled/json5')
  const contents = readFileSync(filePath, 'utf8')

  // Special case an empty file
  if (contents.trim() === '') {
    return {}
  }

  try {
    return JSON5.parse(contents)
  } catch (err) {
    const codeFrame = codeFrameColumns(
      String(contents),
      { start: { line: err.lineNumber, column: err.columnNumber } },
      { message: err.message, highlightCode: true }
    )
    throw new Error(`Failed to parse "${filePath}":\n${codeFrame}`)
  }
}

function getOptimizedAliases(isServer: boolean): { [pkg: string]: string } {
  if (isServer) {
    return {}
  }

  const stubWindowFetch = path.join(__dirname, 'polyfills', 'fetch', 'index.js')
  const stubObjectAssign = path.join(__dirname, 'polyfills', 'object-assign.js')

  const shimAssign = path.join(__dirname, 'polyfills', 'object.assign')
  return Object.assign(
    {},
    {
      unfetch$: stubWindowFetch,
      'isomorphic-unfetch$': stubWindowFetch,
      'whatwg-fetch$': path.join(
        __dirname,
        'polyfills',
        'fetch',
        'whatwg-fetch.js'
      ),
    },
    {
      'object-assign$': stubObjectAssign,

      // Stub Package: object.assign
      'object.assign/auto': path.join(shimAssign, 'auto.js'),
      'object.assign/implementation': path.join(
        shimAssign,
        'implementation.js'
      ),
      'object.assign$': path.join(shimAssign, 'index.js'),
      'object.assign/polyfill': path.join(shimAssign, 'polyfill.js'),
      'object.assign/shim': path.join(shimAssign, 'shim.js'),

      // Replace: full URL polyfill with platform-based polyfill
      url: require.resolve('native-url'),
    }
  )
}

type ClientEntries = {
  [key: string]: string | string[]
}

export function attachReactRefresh(
  webpackConfig: webpack.Configuration,
  targetLoader: webpack.RuleSetUseItem
) {
  let injections = 0
  const reactRefreshLoaderName = '@next/react-refresh-utils/loader'
  const reactRefreshLoader = require.resolve(reactRefreshLoaderName)
  webpackConfig.module?.rules.forEach((rule) => {
    const curr = rule.use
    // When the user has configured `defaultLoaders.babel` for a input file:
    if (curr === targetLoader) {
      ++injections
      rule.use = [reactRefreshLoader, curr as webpack.RuleSetUseItem]
    } else if (
      Array.isArray(curr) &&
      curr.some((r) => r === targetLoader) &&
      // Check if loader already exists:
      !curr.some(
        (r) => r === reactRefreshLoader || r === reactRefreshLoaderName
      )
    ) {
      ++injections
      const idx = curr.findIndex((r) => r === targetLoader)
      // Clone to not mutate user input
      rule.use = [...curr]

      // inject / input: [other, babel] output: [other, refresh, babel]:
      rule.use.splice(idx, 0, reactRefreshLoader)
    }
  })

  if (injections) {
    Log.info(
      `automatically enabled Fast Refresh for ${injections} custom loader${
        injections > 1 ? 's' : ''
      }`
    )
  }
}

export default async function getBaseWebpackConfig(
  dir: string,
  {
    buildId,
    config,
    dev = false,
    isServer = false,
    pagesDir,
    tracer,
    target = 'server',
    reactProductionProfiling = false,
    entrypoints,
    rewrites,
  }: {
    buildId: string
    config: any
    dev?: boolean
    isServer?: boolean
    pagesDir: string
    target?: string
    tracer?: any
    reactProductionProfiling?: boolean
    entrypoints: WebpackEntrypoints
    rewrites: Rewrite[]
  }
): Promise<webpack.Configuration> {
  const productionBrowserSourceMaps =
    config.experimental.productionBrowserSourceMaps && !isServer
  let plugins: PluginMetaData[] = await collectPlugins(
    dir,
    config.env,
    config.plugins
  )

  const hasRewrites = rewrites.length > 0 || dev

  pluginLoaderOptions.plugins = plugins

  const reactVersion = await getPackageVersion({ cwd: dir, name: 'react' })
  const hasReactRefresh: boolean = dev && !isServer
  const hasJsxRuntime: boolean =
    Boolean(reactVersion) &&
    // 17.0.0-rc.0 had a breaking change not compatible with Next.js, but was
    // fixed in rc.1.
    semver.gte(reactVersion!, '17.0.0-rc.1')

  const distDir = path.join(dir, config.distDir)
  const defaultLoaders = {
    babel: {
      loader: 'next-babel-loader',
      options: {
        isServer,
        distDir,
        pagesDir,
        cwd: dir,
        // Webpack 5 has a built-in loader cache
        cache: !isWebpack5,
<<<<<<< HEAD
        hasModern: !!config.experimental.modern,
=======
        babelPresetPlugins,
>>>>>>> 3b68bc3b
        development: dev,
        hasReactRefresh,
        hasJsxRuntime,
      },
    },
    // Backwards compat
    hotSelfAccept: {
      loader: 'noop-loader',
    },
  }

  const babelIncludeRegexes: RegExp[] = [
    /next[\\/]dist[\\/]next-server[\\/]lib/,
    /next[\\/]dist[\\/]client/,
    /next[\\/]dist[\\/]pages/,
    /[\\/](strip-ansi|ansi-regex)[\\/]/,
    // Compile plugins through babel
    ...VALID_MIDDLEWARE.map((name) => new RegExp(`src(\\\\|/)${name}`)),
  ]

  // Support for NODE_PATH
  const nodePathList = (process.env.NODE_PATH || '')
    .split(process.platform === 'win32' ? ';' : ':')
    .filter((p) => !!p)

  const isServerless = target === 'serverless'
  const isServerlessTrace = target === 'experimental-serverless-trace'
  // Intentionally not using isTargetLikeServerless helper
  const isLikeServerless = isServerless || isServerlessTrace

  const outputDir = isLikeServerless ? SERVERLESS_DIRECTORY : SERVER_DIRECTORY
  const outputPath = path.join(distDir, isServer ? outputDir : '')
  const totalPages = Object.keys(entrypoints).length
  const clientEntries = !isServer
    ? ({
        // Backwards compatibility
        'main.js': [],
        [CLIENT_STATIC_FILES_RUNTIME_MAIN]:
          `./` +
          path
            .relative(
              dir,
              path.join(
                NEXT_PROJECT_ROOT_DIST_CLIENT,
                dev ? `next-dev.js` : 'next.js'
              )
            )
            .replace(/\\/g, '/'),
        [CLIENT_STATIC_FILES_RUNTIME_POLYFILLS]: path.join(
          NEXT_PROJECT_ROOT_DIST_CLIENT,
          'polyfills.js'
        ),
      } as ClientEntries)
    : undefined

  let typeScriptPath: string | undefined
  try {
    typeScriptPath = resolveRequest('typescript', `${dir}/`)
  } catch (_) {}
  const tsConfigPath = path.join(dir, 'tsconfig.json')
  const useTypeScript = Boolean(
    typeScriptPath && (await fileExists(tsConfigPath))
  )

  let jsConfig
  // jsconfig is a subset of tsconfig
  if (useTypeScript) {
    const ts = (await import(typeScriptPath!)) as typeof import('typescript')
    const tsConfig = await getTypeScriptConfiguration(ts, tsConfigPath)
    jsConfig = { compilerOptions: tsConfig.options }
  }

  const jsConfigPath = path.join(dir, 'jsconfig.json')
  if (!useTypeScript && (await fileExists(jsConfigPath))) {
    jsConfig = parseJsonFile(jsConfigPath)
  }

  let resolvedBaseUrl
  if (jsConfig?.compilerOptions?.baseUrl) {
    resolvedBaseUrl = path.resolve(dir, jsConfig.compilerOptions.baseUrl)
  }

  function getReactProfilingInProduction() {
    if (reactProductionProfiling) {
      return {
        'react-dom$': 'react-dom/profiling',
        'scheduler/tracing': 'scheduler/tracing-profiling',
      }
    }
  }

  const clientResolveRewrites = require.resolve(
    'next/dist/next-server/lib/router/utils/resolve-rewrites'
  )

  const resolveConfig = {
    // Disable .mjs for node_modules bundling
    extensions: isServer
      ? [
          '.js',
          '.mjs',
          ...(useTypeScript ? ['.tsx', '.ts'] : []),
          '.jsx',
          '.json',
          '.wasm',
        ]
      : [
          '.mjs',
          '.js',
          ...(useTypeScript ? ['.tsx', '.ts'] : []),
          '.jsx',
          '.json',
          '.wasm',
        ],
    modules: [
      'node_modules',
      ...nodePathList, // Support for NODE_PATH environment variable
    ],
    alias: {
      // These aliases make sure the wrapper module is not included in the bundles
      // Which makes bundles slightly smaller, but also skips parsing a module that we know will result in this alias
      'next/head': 'next/dist/next-server/lib/head.js',
      'next/router': 'next/dist/client/router.js',
      'next/config': 'next/dist/next-server/lib/runtime-config.js',
      'next/dynamic': 'next/dist/next-server/lib/dynamic.js',
      next: NEXT_PROJECT_ROOT,
      ...(isWebpack5 && !isServer
        ? {
            stream: require.resolve('stream-browserify'),
            path: require.resolve('path-browserify'),
            crypto: require.resolve('crypto-browserify'),
            buffer: require.resolve('buffer'),
            vm: require.resolve('vm-browserify'),
          }
        : undefined),
      [PAGES_DIR_ALIAS]: pagesDir,
      [DOT_NEXT_ALIAS]: distDir,
      ...getOptimizedAliases(isServer),
      ...getReactProfilingInProduction(),
      [clientResolveRewrites]: hasRewrites
        ? clientResolveRewrites
        : require.resolve('next/dist/client/dev/noop.js'),
    },
    mainFields: isServer ? ['main', 'module'] : ['browser', 'module', 'main'],
    plugins: isWebpack5
      ? // webpack 5+ has the PnP resolver built-in by default:
        []
      : [require('pnp-webpack-plugin')],
  }

  const webpackMode = dev ? 'development' : 'production'

  const terserOptions: any = {
    parse: {
      ecma: 8,
    },
    compress: {
      ecma: 5,
      warnings: false,
      // The following two options are known to break valid JavaScript code
      comparisons: false,
      inline: 2, // https://github.com/vercel/next.js/issues/7178#issuecomment-493048965
    },
    mangle: { safari10: true },
    output: {
      ecma: 5,
      safari10: true,
      comments: false,
      // Fixes usage of Emoji and certain Regex
      ascii_only: true,
    },
  }

  const isModuleCSS = (module: { type: string }): boolean => {
    return (
      // mini-css-extract-plugin
      module.type === `css/mini-extract` ||
      // extract-css-chunks-webpack-plugin (old)
      module.type === `css/extract-chunks` ||
      // extract-css-chunks-webpack-plugin (new)
      module.type === `css/extract-css-chunks`
    )
  }

  // Contains various versions of the Webpack SplitChunksPlugin used in different build types
  const splitChunksConfigs: {
    [propName: string]: webpack.Options.SplitChunksOptions
  } = {
    dev: {
      cacheGroups: {
        default: false,
        vendors: false,
        // In webpack 5 vendors was renamed to defaultVendors
        defaultVendors: false,
      },
    },
    prodGranular: {
      chunks: 'all',
      cacheGroups: {
        default: false,
        vendors: false,
        // In webpack 5 vendors was renamed to defaultVendors
        defaultVendors: false,
        framework: {
          chunks: 'all',
          name: 'framework',
          // This regex ignores nested copies of framework libraries so they're
          // bundled with their issuer.
          // https://github.com/vercel/next.js/pull/9012
          test: /(?<!node_modules.*)[\\/]node_modules[\\/](react|react-dom|scheduler|prop-types|use-subscription)[\\/]/,
          priority: 40,
          // Don't let webpack eliminate this chunk (prevents this chunk from
          // becoming a part of the commons chunk)
          enforce: true,
        },
        lib: {
          test(module: { size: Function; identifier: Function }): boolean {
            return (
              module.size() > 160000 &&
              /node_modules[/\\]/.test(module.identifier())
            )
          },
          name(module: {
            type: string
            libIdent?: Function
            updateHash: (hash: crypto.Hash) => void
          }): string {
            const hash = crypto.createHash('sha1')
            if (isModuleCSS(module)) {
              module.updateHash(hash)
            } else {
              if (!module.libIdent) {
                throw new Error(
                  `Encountered unknown module type: ${module.type}. Please open an issue.`
                )
              }

              hash.update(module.libIdent({ context: dir }))
            }

            return hash.digest('hex').substring(0, 8)
          },
          priority: 30,
          minChunks: 1,
          reuseExistingChunk: true,
        },
        commons: {
          name: 'commons',
          minChunks: totalPages,
          priority: 20,
        },
        shared: {
          name(module, chunks) {
            return (
              crypto
                .createHash('sha1')
                .update(
                  chunks.reduce(
                    (acc: string, chunk: webpack.compilation.Chunk) => {
                      return acc + chunk.name
                    },
                    ''
                  )
                )
                .digest('hex') + (isModuleCSS(module) ? '_CSS' : '')
            )
          },
          priority: 10,
          minChunks: 2,
          reuseExistingChunk: true,
        },
      },
      maxInitialRequests: 25,
      minSize: 20000,
    },
  }

  // Select appropriate SplitChunksPlugin config for this build
  let splitChunksConfig: webpack.Options.SplitChunksOptions
  if (dev) {
    splitChunksConfig = splitChunksConfigs.dev
  } else {
    splitChunksConfig = splitChunksConfigs.prodGranular
  }

  const crossOrigin = config.crossOrigin

  let customAppFile: string | null = await findPageFile(
    pagesDir,
    '/_app',
    config.pageExtensions
  )
  if (customAppFile) {
    customAppFile = path.resolve(path.join(pagesDir, customAppFile))
  }

  const conformanceConfig = Object.assign(
    {
      ReactSyncScriptsConformanceCheck: {
        enabled: true,
      },
      MinificationConformanceCheck: {
        enabled: true,
      },
      DuplicatePolyfillsConformanceCheck: {
        enabled: true,
        BlockedAPIToBePolyfilled: Object.assign(
          [],
          ['fetch'],
          config.conformance?.DuplicatePolyfillsConformanceCheck
            ?.BlockedAPIToBePolyfilled || []
        ),
      },
      GranularChunksConformanceCheck: {
        enabled: true,
      },
    },
    config.conformance
  )

  function handleExternals(context: any, request: any, callback: any) {
    if (request === 'next') {
      return callback(undefined, `commonjs ${request}`)
    }

    const notExternalModules = [
      'next/app',
      'next/document',
      'next/link',
      'next/image',
      'next/error',
      'string-hash',
      'next/constants',
    ]

    if (notExternalModules.indexOf(request) !== -1) {
      return callback()
    }

    // We need to externalize internal requests for files intended to
    // not be bundled.

    const isLocal: boolean =
      request.startsWith('.') ||
      // Always check for unix-style path, as webpack sometimes
      // normalizes as posix.
      path.posix.isAbsolute(request) ||
      // When on Windows, we also want to check for Windows-specific
      // absolute paths.
      (process.platform === 'win32' && path.win32.isAbsolute(request))
    const isLikelyNextExternal =
      isLocal && /[/\\]next-server[/\\]/.test(request)

    // Relative requires don't need custom resolution, because they
    // are relative to requests we've already resolved here.
    // Absolute requires (require('/foo')) are extremely uncommon, but
    // also have no need for customization as they're already resolved.
    if (isLocal && !isLikelyNextExternal) {
      return callback()
    }

    // Resolve the import with the webpack provided context, this
    // ensures we're resolving the correct version when multiple
    // exist.
    let res: string
    try {
      res = resolveRequest(request, `${context}/`)
    } catch (err) {
      // If the request cannot be resolved, we need to tell webpack to
      // "bundle" it so that webpack shows an error (that it cannot be
      // resolved).
      return callback()
    }

    // Same as above, if the request cannot be resolved we need to have
    // webpack "bundle" it so it surfaces the not found error.
    if (!res) {
      return callback()
    }

    let isNextExternal: boolean = false
    if (isLocal) {
      // we need to process next-server/lib/router/router so that
      // the DefinePlugin can inject process.env values
      isNextExternal = /next[/\\]dist[/\\]next-server[/\\](?!lib[/\\]router[/\\]router)/.test(
        res
      )

      if (!isNextExternal) {
        return callback()
      }
    }

    // `isNextExternal` special cases Next.js' internal requires that
    // should not be bundled. We need to skip the base resolve routine
    // to prevent it from being bundled (assumes Next.js version cannot
    // mismatch).
    if (!isNextExternal) {
      // Bundled Node.js code is relocated without its node_modules tree.
      // This means we need to make sure its request resolves to the same
      // package that'll be available at runtime. If it's not identical,
      // we need to bundle the code (even if it _should_ be external).
      let baseRes: string | null
      try {
        baseRes = resolveRequest(request, `${dir}/`)
      } catch (err) {
        baseRes = null
      }

      // Same as above: if the package, when required from the root,
      // would be different from what the real resolution would use, we
      // cannot externalize it.
      if (
        !baseRes ||
        (baseRes !== res &&
          // if res and baseRes are symlinks they could point to the the same file
          realpathSync(baseRes) !== realpathSync(res))
      ) {
        return callback()
      }
    }

    // Default pages have to be transpiled
    if (
      !res.match(/next[/\\]dist[/\\]next-server[/\\]/) &&
      (res.match(/[/\\]next[/\\]dist[/\\]/) ||
        // This is the @babel/plugin-transform-runtime "helpers: true" option
        res.match(/node_modules[/\\]@babel[/\\]runtime[/\\]/))
    ) {
      return callback()
    }

    // Webpack itself has to be compiled because it doesn't always use module relative paths
    if (
      res.match(/node_modules[/\\]webpack/) ||
      res.match(/node_modules[/\\]css-loader/)
    ) {
      return callback()
    }

    // Anything else that is standard JavaScript within `node_modules`
    // can be externalized.
    if (isNextExternal || res.match(/node_modules[/\\].*\.js$/)) {
      const externalRequest = isNextExternal
        ? // Generate Next.js external import
          path.posix.join(
            'next',
            'dist',
            path
              .relative(
                // Root of Next.js package:
                path.join(__dirname, '..'),
                res
              )
              // Windows path normalization
              .replace(/\\/g, '/')
          )
        : request

      return callback(undefined, `commonjs ${externalRequest}`)
    }

    // Default behavior: bundle the code!
    callback()
  }

  let webpackConfig: webpack.Configuration = {
    externals: !isServer
      ? // make sure importing "next" is handled gracefully for client
        // bundles in case a user imported types and it wasn't removed
        // TODO: should we warn/error for this instead?
        ['next']
      : !isServerless
      ? [
          isWebpack5
            ? ({ context, request }, callback) =>
                handleExternals(context, request, callback)
            : (context, request, callback) =>
                handleExternals(context, request, callback),
        ]
      : [
          // When the 'serverless' target is used all node_modules will be compiled into the output bundles
          // So that the 'serverless' bundles have 0 runtime dependencies
          '@ampproject/toolbox-optimizer', // except this one
        ],
    optimization: {
      // Webpack 5 uses a new property for the same functionality
      ...(isWebpack5 ? { emitOnErrors: !dev } : { noEmitOnErrors: dev }),
      checkWasmTypes: false,
      nodeEnv: false,
      splitChunks: isServer ? false : splitChunksConfig,
      runtimeChunk: isServer
        ? isWebpack5 && !isLikeServerless
          ? { name: 'webpack-runtime' }
          : undefined
        : { name: CLIENT_STATIC_FILES_RUNTIME_WEBPACK },
      minimize: !(dev || isServer),
      minimizer: [
        // Minify JavaScript
        new TerserPlugin({
          extractComments: false,
          cache: path.join(distDir, 'cache', 'next-minifier'),
          parallel: config.experimental.cpus || true,
          terserOptions,
        }),
        // Minify CSS
        new CssMinimizerPlugin({
          postcssOptions: {
            map: {
              // `inline: false` generates the source map in a separate file.
              // Otherwise, the CSS file is needlessly large.
              inline: false,
              // `annotation: false` skips appending the `sourceMappingURL`
              // to the end of the CSS file. Webpack already handles this.
              annotation: false,
            },
          },
        }),
      ],
    },
    context: dir,
    node: {
      setImmediate: false,
    },
    // Kept as function to be backwards compatible
    entry: async () => {
      return {
        ...(clientEntries ? clientEntries : {}),
        ...entrypoints,
        ...(isServer
          ? {
              'init-server.js': 'next-plugin-loader?middleware=on-init-server!',
              'on-error-server.js':
                'next-plugin-loader?middleware=on-error-server!',
            }
          : {}),
      }
    },
    watchOptions: {
      ignored: ['**/.git/**', '**/node_modules/**', '**/.next/**'],
    },
    output: {
      ...(isWebpack5
        ? {
            environment: {
              arrowFunction: false,
              bigIntLiteral: false,
              const: false,
              destructuring: false,
              dynamicImport: false,
              forOf: false,
              module: false,
            },
          }
        : {}),
      path: outputPath,
      // On the server we don't use the chunkhash
      filename: isServer
        ? '[name].js'
        : `static/chunks/[name]${dev ? '' : '-[chunkhash]'}.js`,
      library: isServer ? undefined : '_N_E',
      libraryTarget: isServer ? 'commonjs2' : 'assign',
      hotUpdateChunkFilename: isWebpack5
        ? 'static/webpack/[id].[fullhash].hot-update.js'
        : 'static/webpack/[id].[hash].hot-update.js',
      hotUpdateMainFilename: isWebpack5
        ? 'static/webpack/[fullhash].hot-update.json'
        : 'static/webpack/[hash].hot-update.json',
      // This saves chunks with the name given via `import()`
      chunkFilename: isServer
        ? `${dev ? '[name]' : '[name].[contenthash]'}.js`
        : `static/chunks/${dev ? '[name]' : '[name].[contenthash]'}.js`,
      strictModuleExceptionHandling: true,
      crossOriginLoading: crossOrigin,
      futureEmitAssets: !dev,
      webassemblyModuleFilename: 'static/wasm/[modulehash].wasm',
    },
    performance: false,
    resolve: resolveConfig,
    resolveLoader: {
      // The loaders Next.js provides
      alias: [
        'emit-file-loader',
        'error-loader',
        'next-babel-loader',
        'next-client-pages-loader',
        'next-data-loader',
        'next-serverless-loader',
        'noop-loader',
        'next-plugin-loader',
      ].reduce((alias, loader) => {
        // using multiple aliases to replace `resolveLoader.modules`
        alias[loader] = path.join(__dirname, 'webpack', 'loaders', loader)

        return alias
      }, {} as Record<string, string>),
      modules: [
        'node_modules',
        ...nodePathList, // Support for NODE_PATH environment variable
      ],
      plugins: isWebpack5 ? [] : [require('pnp-webpack-plugin')],
    },
    module: {
      rules: [
        ...(isWebpack5
          ? [
              // TODO: FIXME: do NOT webpack 5 support with this
              // x-ref: https://github.com/webpack/webpack/issues/11467
              {
                test: /\.m?js/,
                resolve: {
                  fullySpecified: false,
                },
              } as any,
            ]
          : []),
        {
          test: /\.(tsx|ts|js|mjs|jsx)$/,
          include: [dir, ...babelIncludeRegexes],
          exclude: (excludePath: string) => {
            if (babelIncludeRegexes.some((r) => r.test(excludePath))) {
              return false
            }
            return /node_modules/.test(excludePath)
          },
          use: config.experimental.babelMultiThread
            ? [
                // Move Babel transpilation into a thread pool (2 workers, unlimited batch size).
                // Applying a cache to the off-thread work avoids paying transfer costs for unchanged modules.
                {
                  loader: 'next/dist/compiled/cache-loader',
                  options: {
                    cacheContext: dir,
                    cacheDirectory: path.join(dir, '.next', 'cache', 'webpack'),
                    cacheIdentifier: `webpack${isServer ? '-server' : ''}`,
                  },
                },
                {
                  loader: require.resolve('next/dist/compiled/thread-loader'),
                  options: {
                    workers: 2,
                    workerParallelJobs: Infinity,
                  },
                },
                hasReactRefresh
                  ? require.resolve('@next/react-refresh-utils/loader')
                  : '',
                defaultLoaders.babel,
              ].filter(Boolean)
            : hasReactRefresh
            ? [
                require.resolve('@next/react-refresh-utils/loader'),
                defaultLoaders.babel,
              ]
            : defaultLoaders.babel,
        },
      ].filter(Boolean),
    },
    plugins: [
      hasReactRefresh && new ReactRefreshWebpackPlugin(),
      // Makes sure `Buffer` is polyfilled in client-side bundles (same behavior as webpack 4)
      isWebpack5 &&
        !isServer &&
        new webpack.ProvidePlugin({ Buffer: ['buffer', 'Buffer'] }),
      // Makes sure `process` is polyfilled in client-side bundles (same behavior as webpack 4)
      isWebpack5 &&
        !isServer &&
        new webpack.ProvidePlugin({ process: ['process'] }),
      // This plugin makes sure `output.filename` is used for entry chunks
      !isWebpack5 && new ChunkNamesPlugin(),
      new webpack.DefinePlugin({
        ...Object.keys(process.env).reduce(
          (prev: { [key: string]: string }, key: string) => {
            if (key.startsWith('NEXT_PUBLIC_')) {
              prev[`process.env.${key}`] = JSON.stringify(process.env[key]!)
            }
            return prev
          },
          {}
        ),
        ...Object.keys(config.env).reduce((acc, key) => {
          if (/^(?:NODE_.+)|^(?:__.+)$/i.test(key)) {
            throw new Error(
              `The key "${key}" under "env" in next.config.js is not allowed. https://err.sh/vercel/next.js/env-key-not-allowed`
            )
          }

          return {
            ...acc,
            [`process.env.${key}`]: JSON.stringify(config.env[key]),
          }
        }, {}),
        'process.env.NODE_ENV': JSON.stringify(webpackMode),
        'process.env.__NEXT_CROSS_ORIGIN': JSON.stringify(crossOrigin),
        'process.browser': JSON.stringify(!isServer),
        'process.env.__NEXT_TEST_MODE': JSON.stringify(
          process.env.__NEXT_TEST_MODE
        ),
        // This is used in client/dev-error-overlay/hot-dev-client.js to replace the dist directory
        ...(dev && !isServer
          ? {
              'process.env.__NEXT_DIST_DIR': JSON.stringify(distDir),
            }
          : {}),
        'process.env.__NEXT_TRAILING_SLASH': JSON.stringify(
          config.trailingSlash
        ),
        'process.env.__NEXT_BUILD_INDICATOR': JSON.stringify(
          config.devIndicators.buildActivity
        ),
        'process.env.__NEXT_PLUGINS': JSON.stringify(true),
        'process.env.__NEXT_STRICT_MODE': JSON.stringify(
          config.reactStrictMode
        ),
        'process.env.__NEXT_REACT_MODE': JSON.stringify(
          config.experimental.reactMode
        ),
        'process.env.__NEXT_OPTIMIZE_FONTS': JSON.stringify(
          config.experimental.optimizeFonts && !dev
        ),
        'process.env.__NEXT_OPTIMIZE_IMAGES': JSON.stringify(
          config.experimental.optimizeImages
        ),
        'process.env.__NEXT_SCROLL_RESTORATION': JSON.stringify(
          config.experimental.scrollRestoration
        ),
        'process.env.__NEXT_IMAGE_OPTS': JSON.stringify({
          deviceSizes: config.images.deviceSizes,
          imageSizes: config.images.imageSizes,
          path: config.images.path,
          loader: config.images.loader,
          ...(dev
            ? {
                // pass domains in development to allow validating on the client
                domains: config.images.domains,
              }
            : {}),
        }),
        'process.env.__NEXT_ROUTER_BASEPATH': JSON.stringify(config.basePath),
        'process.env.__NEXT_HAS_REWRITES': JSON.stringify(hasRewrites),
        'process.env.__NEXT_I18N_SUPPORT': JSON.stringify(!!config.i18n),
        'process.env.__NEXT_I18N_DOMAINS': JSON.stringify(config.i18n.domains),
        'process.env.__NEXT_ANALYTICS_ID': JSON.stringify(config.analyticsId),
        ...(isServer
          ? {
              // Fix bad-actors in the npm ecosystem (e.g. `node-formidable`)
              // This is typically found in unmaintained modules from the
              // pre-webpack era (common in server-side code)
              'global.GENTLY': JSON.stringify(false),
            }
          : undefined),
        // stub process.env with proxy to warn a missing value is
        // being accessed in development mode
        ...(config.experimental.pageEnv && process.env.NODE_ENV !== 'production'
          ? {
              'process.env': `
            new Proxy(${isServer ? 'process.env' : '{}'}, {
              get(target, prop) {
                if (typeof target[prop] === 'undefined') {
                  console.warn(\`An environment variable (\${prop}) that was not provided in the environment was accessed.\nSee more info here: https://err.sh/next.js/missing-env-value\`)
                }
                return target[prop]
              }
            })
          `,
            }
          : {}),
      }),
      !isServer &&
        new ReactLoadablePlugin({
          filename: REACT_LOADABLE_MANIFEST,
        }),
      !isServer && new DropClientPage(),
      // Moment.js is an extremely popular library that bundles large locale files
      // by default due to how Webpack interprets its code. This is a practical
      // solution that requires the user to opt into importing specific locales.
      // https://github.com/jmblog/how-to-optimize-momentjs-with-webpack
      config.future.excludeDefaultMomentLocales &&
        new webpack.IgnorePlugin({
          resourceRegExp: /^\.\/locale$/,
          contextRegExp: /moment$/,
        }),
      ...(dev
        ? (() => {
            // Even though require.cache is server only we have to clear assets from both compilations
            // This is because the client compilation generates the build manifest that's used on the server side
            const {
              NextJsRequireCacheHotReloader,
            } = require('./webpack/plugins/nextjs-require-cache-hot-reloader')
            const devPlugins = [new NextJsRequireCacheHotReloader()]

            if (!isServer) {
              devPlugins.push(new webpack.HotModuleReplacementPlugin())
            }

            return devPlugins
          })()
        : []),
      // Webpack 5 no longer requires this plugin in production:
      !isWebpack5 && !dev && new webpack.HashedModuleIdsPlugin(),
      !dev &&
        new webpack.IgnorePlugin({
          resourceRegExp: /react-is/,
          contextRegExp: /(next-server|next)[\\/]dist[\\/]/,
        }),
      isServerless && isServer && new ServerlessPlugin(),
      isServer && new PagesManifestPlugin(isLikeServerless),
      !isWebpack5 &&
        target === 'server' &&
        isServer &&
        new NextJsSSRModuleCachePlugin({ outputPath }),
      isServer && new NextJsSsrImportPlugin(),
      !isServer &&
        new BuildManifestPlugin({
          buildId,
          rewrites,
        }),
      tracer &&
        new ProfilingPlugin({
          tracer,
        }),
      config.experimental.optimizeFonts &&
        !dev &&
        isServer &&
        (function () {
          const {
            FontStylesheetGatheringPlugin,
          } = require('./webpack/plugins/font-stylesheet-gathering-plugin')
          return new FontStylesheetGatheringPlugin()
        })(),
      config.experimental.conformance &&
        !isWebpack5 &&
        !dev &&
        new WebpackConformancePlugin({
          tests: [
            !isServer &&
              conformanceConfig.MinificationConformanceCheck.enabled &&
              new MinificationConformanceCheck(),
            conformanceConfig.ReactSyncScriptsConformanceCheck.enabled &&
              new ReactSyncScriptsConformanceCheck({
                AllowedSources:
                  conformanceConfig.ReactSyncScriptsConformanceCheck
                    .allowedSources || [],
              }),
            !isServer &&
              conformanceConfig.DuplicatePolyfillsConformanceCheck.enabled &&
              new DuplicatePolyfillsConformanceCheck({
                BlockedAPIToBePolyfilled:
                  conformanceConfig.DuplicatePolyfillsConformanceCheck
                    .BlockedAPIToBePolyfilled,
              }),
            !isServer &&
              conformanceConfig.GranularChunksConformanceCheck.enabled &&
              new GranularChunksConformanceCheck(
                splitChunksConfigs.prodGranular
              ),
          ].filter(Boolean),
        }),
      new WellKnownErrorsPlugin(),
    ].filter((Boolean as any) as ExcludesFalse),
  }

  // Support tsconfig and jsconfig baseUrl
  if (resolvedBaseUrl) {
    webpackConfig.resolve?.modules?.push(resolvedBaseUrl)
  }

  if (jsConfig?.compilerOptions?.paths && resolvedBaseUrl) {
    webpackConfig.resolve?.plugins?.unshift(
      new JsConfigPathsPlugin(jsConfig.compilerOptions.paths, resolvedBaseUrl)
    )
  }

  if (isWebpack5) {
    // futureEmitAssets is on by default in webpack 5
    delete webpackConfig.output?.futureEmitAssets
    // webpack 5 no longer polyfills Node.js modules:
    if (webpackConfig.node) delete webpackConfig.node.setImmediate

    if (dev) {
      if (!webpackConfig.optimization) {
        webpackConfig.optimization = {}
      }
      webpackConfig.optimization.usedExports = false
    }

    const nextPublicVariables = Object.keys(process.env).reduce(
      (prev: string, key: string) => {
        if (key.startsWith('NEXT_PUBLIC_')) {
          return `${prev}|${key}=${process.env[key]}`
        }
        return prev
      },
      ''
    )
    const nextEnvVariables = Object.keys(config.env).reduce(
      (prev: string, key: string) => {
        return `${prev}|${key}=${config.env[key]}`
      },
      ''
    )

    const configVars = JSON.stringify({
      crossOrigin: config.crossOrigin,
      pageExtensions: config.pageExtensions,
      trailingSlash: config.trailingSlash,
      buildActivity: config.devIndicators.buildActivity,
      reactStrictMode: config.reactStrictMode,
      reactMode: config.experimental.reactMode,
      optimizeFonts: config.experimental.optimizeFonts,
      optimizeImages: config.experimental.optimizeImages,
      scrollRestoration: config.experimental.scrollRestoration,
      basePath: config.basePath,
      pageEnv: config.experimental.pageEnv,
      excludeDefaultMomentLocales: config.future.excludeDefaultMomentLocales,
      assetPrefix: config.assetPrefix,
      target,
      reactProductionProfiling,
    })

    const cache: any = {
      type: 'filesystem',
      // Includes:
      //  - Next.js version
      //  - NEXT_PUBLIC_ variable values (they affect caching) TODO: make this module usage only
      //  - next.config.js `env` key
      //  - next.config.js keys that affect compilation
      version: `${process.env.__NEXT_VERSION}|${nextPublicVariables}|${nextEnvVariables}|${configVars}`,
      cacheDirectory: path.join(dir, '.next', 'cache', 'webpack'),
    }

    // Adds `next.config.js` as a buildDependency when custom webpack config is provided
    if (config.webpack && config.configFile) {
      cache.buildDependencies = {
        config: [config.configFile],
      }
    }

    webpackConfig.cache = cache

    // @ts-ignore TODO: remove ignore when webpack 5 is stable
    webpackConfig.optimization.realContentHash = false
  }

  webpackConfig = await buildConfiguration(webpackConfig, {
    rootDirectory: dir,
    customAppFile,
    isDevelopment: dev,
    isServer,
    assetPrefix: config.assetPrefix || '',
    sassOptions: config.sassOptions,
    productionBrowserSourceMaps,
  })

  let originalDevtool = webpackConfig.devtool
  if (typeof config.webpack === 'function') {
    webpackConfig = config.webpack(webpackConfig, {
      dir,
      dev,
      isServer,
      buildId,
      config,
      defaultLoaders,
      totalPages,
      webpack,
    })

    if (dev && originalDevtool !== webpackConfig.devtool) {
      webpackConfig.devtool = originalDevtool
      devtoolRevertWarning(originalDevtool)
    }

    if (typeof (webpackConfig as any).then === 'function') {
      console.warn(
        '> Promise returned in next config. https://err.sh/vercel/next.js/promise-in-next-config'
      )
    }
  }

  // Backwards compat with webpack-dev-middleware options object
  if (typeof config.webpackDevMiddleware === 'function') {
    const options = config.webpackDevMiddleware({
      watchOptions: webpackConfig.watchOptions,
    })
    if (options.watchOptions) {
      webpackConfig.watchOptions = options.watchOptions
    }
  }

  function canMatchCss(rule: webpack.RuleSetCondition | undefined): boolean {
    if (!rule) {
      return false
    }

    const fileNames = [
      '/tmp/test.css',
      '/tmp/test.scss',
      '/tmp/test.sass',
      '/tmp/test.less',
      '/tmp/test.styl',
    ]

    if (rule instanceof RegExp && fileNames.some((input) => rule.test(input))) {
      return true
    }

    if (typeof rule === 'function') {
      if (
        fileNames.some((input) => {
          try {
            if (rule(input)) {
              return true
            }
          } catch (_) {}
          return false
        })
      ) {
        return true
      }
    }

    if (Array.isArray(rule) && rule.some(canMatchCss)) {
      return true
    }

    return false
  }

  const hasUserCssConfig =
    webpackConfig.module?.rules.some(
      (rule) => canMatchCss(rule.test) || canMatchCss(rule.include)
    ) ?? false

  if (hasUserCssConfig) {
    // only show warning for one build
    if (isServer) {
      console.warn(
        chalk.yellow.bold('Warning: ') +
          chalk.bold(
            'Built-in CSS support is being disabled due to custom CSS configuration being detected.\n'
          ) +
          'See here for more info: https://err.sh/next.js/built-in-css-disabled\n'
      )
    }

    if (webpackConfig.module?.rules.length) {
      // Remove default CSS Loader
      webpackConfig.module.rules = webpackConfig.module.rules.filter(
        (r) =>
          !(
            typeof r.oneOf?.[0]?.options === 'object' &&
            r.oneOf[0].options.__next_css_remove === true
          )
      )
    }
    if (webpackConfig.plugins?.length) {
      // Disable CSS Extraction Plugin
      webpackConfig.plugins = webpackConfig.plugins.filter(
        (p) => (p as any).__next_css_remove !== true
      )
    }
    if (webpackConfig.optimization?.minimizer?.length) {
      // Disable CSS Minifier
      webpackConfig.optimization.minimizer = webpackConfig.optimization.minimizer.filter(
        (e) => (e as any).__next_css_remove !== true
      )
    }
  } else {
    await __overrideCssConfiguration(dir, !dev, webpackConfig)
  }

  // Inject missing React Refresh loaders so that development mode is fast:
  if (hasReactRefresh) {
    attachReactRefresh(webpackConfig, defaultLoaders.babel)
  }

  // check if using @zeit/next-typescript and show warning
  if (
    isServer &&
    webpackConfig.module &&
    Array.isArray(webpackConfig.module.rules)
  ) {
    let foundTsRule = false

    webpackConfig.module.rules = webpackConfig.module.rules.filter(
      (rule): boolean => {
        if (!(rule.test instanceof RegExp)) return true
        if ('noop.ts'.match(rule.test) && !'noop.js'.match(rule.test)) {
          // remove if it matches @zeit/next-typescript
          foundTsRule = rule.use === defaultLoaders.babel
          return !foundTsRule
        }
        return true
      }
    )

    if (foundTsRule) {
      console.warn(
        '\n@zeit/next-typescript is no longer needed since Next.js has built-in support for TypeScript now. Please remove it from your next.config.js and your .babelrc\n'
      )
    }
  }

  // Patch `@zeit/next-sass`, `@zeit/next-less`, `@zeit/next-stylus` for compatibility
  if (webpackConfig.module && Array.isArray(webpackConfig.module.rules)) {
    ;[].forEach.call(webpackConfig.module.rules, function (
      rule: webpack.RuleSetRule
    ) {
      if (!(rule.test instanceof RegExp && Array.isArray(rule.use))) {
        return
      }

      const isSass =
        rule.test.source === '\\.scss$' || rule.test.source === '\\.sass$'
      const isLess = rule.test.source === '\\.less$'
      const isCss = rule.test.source === '\\.css$'
      const isStylus = rule.test.source === '\\.styl$'

      // Check if the rule we're iterating over applies to Sass, Less, or CSS
      if (!(isSass || isLess || isCss || isStylus)) {
        return
      }

      ;[].forEach.call(rule.use, function (use: webpack.RuleSetUseItem) {
        if (
          !(
            use &&
            typeof use === 'object' &&
            // Identify use statements only pertaining to `css-loader`
            (use.loader === 'css-loader' ||
              use.loader === 'css-loader/locals') &&
            use.options &&
            typeof use.options === 'object' &&
            // The `minimize` property is a good heuristic that we need to
            // perform this hack. The `minimize` property was only valid on
            // old `css-loader` versions. Custom setups (that aren't next-sass,
            // next-less or next-stylus) likely have the newer version.
            // We still handle this gracefully below.
            (Object.prototype.hasOwnProperty.call(use.options, 'minimize') ||
              Object.prototype.hasOwnProperty.call(
                use.options,
                'exportOnlyLocals'
              ))
          )
        ) {
          return
        }

        // Try to monkey patch within a try-catch. We shouldn't fail the build
        // if we cannot pull this off.
        // The user may not even be using the `next-sass` or `next-less` or
        // `next-stylus` plugins.
        // If it does work, great!
        try {
          // Resolve the version of `@zeit/next-css` as depended on by the Sass,
          // Less or Stylus plugin.
          const correctNextCss = resolveRequest(
            '@zeit/next-css',
            isCss
              ? // Resolve `@zeit/next-css` from the base directory
                `${dir}/`
              : // Else, resolve it from the specific plugins
                require.resolve(
                  isSass
                    ? '@zeit/next-sass'
                    : isLess
                    ? '@zeit/next-less'
                    : isStylus
                    ? '@zeit/next-stylus'
                    : 'next'
                )
          )

          // If we found `@zeit/next-css` ...
          if (correctNextCss) {
            // ... resolve the version of `css-loader` shipped with that
            // package instead of whichever was hoisted highest in your
            // `node_modules` tree.
            const correctCssLoader = resolveRequest(use.loader, correctNextCss)
            if (correctCssLoader) {
              // We saved the user from a failed build!
              use.loader = correctCssLoader
            }
          }
        } catch (_) {
          // The error is not required to be handled.
        }
      })
    })
  }

  // Backwards compat for `main.js` entry key
  const originalEntry: any = webpackConfig.entry
  if (typeof originalEntry !== 'undefined') {
    webpackConfig.entry = async () => {
      const entry: WebpackEntrypoints =
        typeof originalEntry === 'function'
          ? await originalEntry()
          : originalEntry
      // Server compilation doesn't have main.js
      if (clientEntries && entry['main.js'] && entry['main.js'].length > 0) {
        const originalFile = clientEntries[
          CLIENT_STATIC_FILES_RUNTIME_MAIN
        ] as string
        entry[CLIENT_STATIC_FILES_RUNTIME_MAIN] = [
          ...entry['main.js'],
          originalFile,
        ]
      }
      delete entry['main.js']

      return entry
    }
  }

  if (!dev) {
    // entry is always a function
    webpackConfig.entry = await (webpackConfig.entry as webpack.EntryFunc)()
  }

  return webpackConfig
}<|MERGE_RESOLUTION|>--- conflicted
+++ resolved
@@ -233,11 +233,6 @@
         cwd: dir,
         // Webpack 5 has a built-in loader cache
         cache: !isWebpack5,
-<<<<<<< HEAD
-        hasModern: !!config.experimental.modern,
-=======
-        babelPresetPlugins,
->>>>>>> 3b68bc3b
         development: dev,
         hasReactRefresh,
         hasJsxRuntime,
