--- conflicted
+++ resolved
@@ -1,10 +1,12 @@
 import curry from 'lodash.curry'
 import path from 'path'
-import { Configuration } from 'webpack'
+import webpack, { Configuration } from 'webpack'
 import MiniCssExtractPlugin from '../../../plugins/mini-css-extract-plugin'
 import { loader, plugin } from '../../helpers'
 import { ConfigurationContext, ConfigurationFn, pipe } from '../../utils'
-import { getCssModuleLoader, getGlobalCssLoader } from './loaders'
+import { getGlobalCssLoader } from './loaders'
+import { getClientStyleLoader } from './loaders/client'
+import { getCssModuleLocalIdent } from './loaders/getCssModuleLocalIdent'
 import {
   getCustomDocumentError,
   getGlobalImportError,
@@ -14,7 +16,7 @@
 import { getPostCssPlugins } from './plugins'
 
 // RegExps for Stylesheets
-const regexCssAll = /\.css$/
+// const regexCssAll = /\.css$/
 const regexCssGlobal = /(?<!\.module)\.css$/
 const regexCssModules = /\.module\.css$/
 
@@ -103,11 +105,7 @@
     loader({
       oneOf: [
         {
-<<<<<<< HEAD
           test: /\.(css|scss|sass)$/,
-=======
-          test: regexCssAll,
->>>>>>> f67f99a2
           // Use a loose regex so we don't have to crawl the file system to
           // find the real file name (if present).
           issuer: { test: /pages[\\/]_document\./ },
@@ -141,7 +139,6 @@
             include: [ctx.rootDirectory],
             exclude: /node_modules/,
           },
-<<<<<<< HEAD
 
           use: getModuleStyleLoader({
             importLoaders: 1,
@@ -196,9 +193,6 @@
             },
             require.resolve('sass-loader')
           ),
-=======
-          use: getCssModuleLoader(ctx, postCssPlugins),
->>>>>>> f67f99a2
         },
       ],
     })
@@ -209,11 +203,7 @@
     loader({
       oneOf: [
         {
-<<<<<<< HEAD
           test: /\.module\.(css|scss|sass)$/,
-=======
-          test: regexCssModules,
->>>>>>> f67f99a2
           use: {
             loader: 'error-loader',
             options: {
@@ -229,11 +219,7 @@
     fns.push(
       loader({
         oneOf: [
-<<<<<<< HEAD
           { test: /\.(css|scss|sass)$/, use: require.resolve('ignore-loader') },
-=======
-          { test: regexCssGlobal, use: require.resolve('ignore-loader') },
->>>>>>> f67f99a2
         ],
       })
     )
@@ -303,11 +289,7 @@
     loader({
       oneOf: [
         {
-<<<<<<< HEAD
           test: /\.(css|scss|sass)$/,
-=======
-          test: regexCssGlobal,
->>>>>>> f67f99a2
           issuer: { include: [/node_modules/] },
           use: {
             loader: 'error-loader',
@@ -325,11 +307,7 @@
     loader({
       oneOf: [
         {
-<<<<<<< HEAD
           test: /\.(css|scss|sass)$/,
-=======
-          test: regexCssGlobal,
->>>>>>> f67f99a2
           use: {
             loader: 'error-loader',
             options: {
@@ -352,11 +330,7 @@
         oneOf: [
           {
             // This should only be applied to CSS files
-<<<<<<< HEAD
             issuer: { test: /\.(css|scss|sass)$/ },
-=======
-            issuer: { test: regexCssAll },
->>>>>>> f67f99a2
             // Exclude extensions that webpack handles by default
             exclude: [/\.(js|mjs|jsx|ts|tsx)$/, /\.html$/, /\.json$/],
             use: {
