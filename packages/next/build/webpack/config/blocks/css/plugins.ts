--- conflicted
+++ resolved
@@ -1,8 +1,4 @@
-<<<<<<< HEAD
-import * as chalk from 'chalk'
-=======
-import chalk from 'next/dist/compiled/chalk'
->>>>>>> 0bfc0b3f
+import * as chalk from 'next/dist/compiled/chalk'
 import { findConfig } from '../../../../../lib/find-config'
 import { resolveRequest } from '../../../../../lib/resolve-request'
 import browserslist from 'browserslist'
