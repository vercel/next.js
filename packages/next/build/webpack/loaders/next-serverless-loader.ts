import { loader } from 'webpack'
import { join } from 'path'
import { parse } from 'querystring'
import {
  BUILD_MANIFEST,
  REACT_LOADABLE_MANIFEST,
} from '../../../next-server/lib/constants'
import { isDynamicRoute } from '../../../next-server/lib/router/utils'
import { API_ROUTE } from '../../../lib/constants'

export type ServerlessLoaderQuery = {
  page: string
  distDir: string
  absolutePagePath: string
  absoluteAppPath: string
  absoluteDocumentPath: string
  absoluteErrorPath: string
  buildId: string
  assetPrefix: string
  ampBindInitData: boolean | string
  generateEtags: string
  canonicalBase: string
}

const nextServerlessLoader: loader.Loader = function() {
  const {
    distDir,
    absolutePagePath,
    page,
    buildId,
    canonicalBase,
    assetPrefix,
    ampBindInitData,
    absoluteAppPath,
    absoluteDocumentPath,
    absoluteErrorPath,
    generateEtags,
  }: ServerlessLoaderQuery =
    typeof this.query === 'string' ? parse(this.query.substr(1)) : this.query
  const buildManifest = join(distDir, BUILD_MANIFEST).replace(/\\/g, '/')
  const reactLoadableManifest = join(distDir, REACT_LOADABLE_MANIFEST).replace(
    /\\/g,
    '/'
  )
  const escapedBuildId = buildId.replace(/[|\\{}()[\]^$+*?.-]/g, '\\$&')

  if (page.match(API_ROUTE)) {
    return `
    ${
      isDynamicRoute(page)
        ? `
      import { getRouteMatcher } from 'next/dist/next-server/lib/router/utils/route-matcher';
      import { getRouteRegex } from 'next/dist/next-server/lib/router/utils/route-regex';
      `
        : ``
    }
      import { parse } from 'url'
      import { apiResolver } from 'next/dist/next-server/server/api-utils'
      import initServer from 'next-plugin-loader?middleware=on-init-server!'
      import onError from 'next-plugin-loader?middleware=on-error-server!'

      export default async (req, res) => {
        try {
          await initServer()
          const params = ${
            isDynamicRoute(page)
              ? `getRouteMatcher(getRouteRegex('${page}'))(parse(req.url).pathname)`
              : `{}`
          }
          const resolver = require('${absolutePagePath}')
          apiResolver(req, res, params, resolver, onError)
        } catch (err) {
          console.error(err)
          await onError(err)
          res.statusCode = 500
          res.end('Internal Server Error')
        }
      }
    `
  } else {
    return `
    import {parse} from 'url'
    import {parse as parseQs} from 'querystring'
    import {renderToHTML} from 'next/dist/next-server/server/render';
    import {sendHTML} from 'next/dist/next-server/server/send-html';
    import initServer from 'next-plugin-loader?middleware=on-init-server!'
    import onError from 'next-plugin-loader?middleware=on-error-server!'
    ${
      isDynamicRoute(page)
        ? `import {getRouteMatcher, getRouteRegex} from 'next/dist/next-server/lib/router/utils';`
        : ''
    }
    import buildManifest from '${buildManifest}';
    import reactLoadableManifest from '${reactLoadableManifest}';
    import Document from '${absoluteDocumentPath}';
    import Error from '${absoluteErrorPath}';
    import App from '${absoluteAppPath}';
    import * as ComponentInfo from '${absolutePagePath}';
    const Component = ComponentInfo.default
    export default Component
    export const unstable_getStaticProps = ComponentInfo['unstable_getStaticProp' + 's']

    ${
      isDynamicRoute(page)
<<<<<<< HEAD
        ? "export const unstable_getStaticParams = ComponentInfo['unstable_getStaticParam' + 's']"
        : 'export const unstable_getStaticParams = undefined'
=======
        ? "export const unstable_getStaticPaths = ComponentInfo['unstable_getStaticPath' + 's']"
        : ''
>>>>>>> ca3f881a
    }
    export const config = ComponentInfo['confi' + 'g'] || {}
    export const _app = App
    export async function renderReqToHTML(req, res, fromExport) {
      const options = {
        App,
        Document,
        buildManifest,
        unstable_getStaticProps,
        unstable_getStaticParams,
        reactLoadableManifest,
        canonicalBase: "${canonicalBase}",
        buildId: "${buildId}",
        assetPrefix: "${assetPrefix}",
        ampBindInitData: ${ampBindInitData === true ||
          ampBindInitData === 'true'},
      }
      let sprData = false

      if (req.url.match(/_next\\/data/)) {
        sprData = true
        req.url = req.url
          .replace(new RegExp('/_next/data/${escapedBuildId}/'), '/')
          .replace(/\\.json$/, '')
      }
      const parsedUrl = parse(req.url, true)
      const renderOpts = Object.assign(
        {
          Component,
          pageConfig: config,
          dataOnly: req.headers && (req.headers.accept || '').indexOf('application/amp.bind+json') !== -1,
          nextExport: fromExport
        },
        options,
      )
      try {
        ${page === '/_error' ? `res.statusCode = 404` : ''}
        ${
          isDynamicRoute(page)
            ? `const params = fromExport && !unstable_getStaticProps ? {} : getRouteMatcher(getRouteRegex("${page}"))(parsedUrl.pathname) || {};`
            : `const params = {};`
        }
        ${
          // Temporary work around: `x-now-route-matches` is a platform header
          // _only_ set for `Prerender` requests. We should move this logic
          // into our builder to ensure we're decoupled. However, this entails
          // removing reliance on `req.url` and using `req.query` instead
          // (which is needed for "custom routes" anyway).
          isDynamicRoute(page)
            ? `const nowParams = req.headers && req.headers["x-now-route-matches"]
              ? getRouteMatcher(
                  (function() {
                    const { re, groups } = getRouteRegex("${page}");
                    return {
                      re: {
                        // Simulate a RegExp match from the \`req.url\` input
                        exec: str => {
                          const obj = parseQs(str);
                          return Object.keys(obj).reduce(
                            (prev, key) =>
                              Object.assign(prev, {
                                [key]: encodeURIComponent(obj[key])
                              }),
                            {}
                          );
                        }
                      },
                      groups
                    };
                  })()
                )(req.headers["x-now-route-matches"])
              : null;
          `
            : `const nowParams = null;`
        }
        let result = await renderToHTML(req, res, "${page}", Object.assign({}, unstable_getStaticProps ? {} : parsedUrl.query, nowParams ? nowParams : params, sprData ? { _nextSprData: '1' } : {}), renderOpts)

        if (sprData && !fromExport) {
          const payload = JSON.stringify(renderOpts.sprData)
          res.setHeader('Content-Type', 'application/json')
          res.setHeader('Content-Length', Buffer.byteLength(payload))
          res.setHeader(
            'Cache-Control',
            \`s-maxage=\${renderOpts.revalidate}, stale-while-revalidate\`
          )
          res.end(payload)
          return null
        }

        if (fromExport) return { html: result, renderOpts }
        return result
      } catch (err) {
        if (err.code === 'ENOENT') {
          res.statusCode = 404
          const result = await renderToHTML(req, res, "/_error", parsedUrl.query, Object.assign({}, options, {
            Component: Error
          }))
          return result
        } else {
          console.error(err)
          res.statusCode = 500
          const result = await renderToHTML(req, res, "/_error", parsedUrl.query, Object.assign({}, options, {
            Component: Error,
            err
          }))
          return result
        }
      }
    }
    export async function render (req, res) {
      try {
        await initServer()
        const html = await renderReqToHTML(req, res)
        if (html) {
          sendHTML(req, res, html, {generateEtags: ${generateEtags}})
        }
      } catch(err) {
        await onError(err)
        console.error(err)
        res.statusCode = 500
        res.end('Internal Server Error')
      }
    }
  `
  }
}

export default nextServerlessLoader<|MERGE_RESOLUTION|>--- conflicted
+++ resolved
@@ -102,13 +102,8 @@
 
     ${
       isDynamicRoute(page)
-<<<<<<< HEAD
-        ? "export const unstable_getStaticParams = ComponentInfo['unstable_getStaticParam' + 's']"
-        : 'export const unstable_getStaticParams = undefined'
-=======
         ? "export const unstable_getStaticPaths = ComponentInfo['unstable_getStaticPath' + 's']"
-        : ''
->>>>>>> ca3f881a
+        : 'export const unstable_getStaticPaths = undefined'
     }
     export const config = ComponentInfo['confi' + 'g'] || {}
     export const _app = App
