/* eslint-disable
  no-param-reassign
*/
import stringHash from 'string-hash'
import { SourceMapConsumer } from 'source-map'
import { SourceMapSource, RawSource } from 'webpack-sources'
import RequestShortener from 'webpack/lib/RequestShortener'
import TaskRunner from './TaskRunner'

const warningRegex = /\[.+:([0-9]+),([0-9]+)\]/

const JS_REGEX = /\.m?js$/

export class TerserPlugin {
  constructor(options = {}) {
    const {
      terserOptions = {},
      warningsFilter = () => true,
      sourceMap = false,
      cache = false,
      cpus,
      distDir,
    } = options

    this.cpus = cpus
    this.distDir = distDir
    this.options = {
      warningsFilter,
      sourceMap,
      cache,
      terserOptions,
    }
  }

  static isSourceMap(input) {
    // All required options for `new SourceMapConsumer(...options)`
    // https://github.com/mozilla/source-map#new-sourcemapconsumerrawsourcemap
    return Boolean(
      input &&
        input.version &&
        input.sources &&
        Array.isArray(input.sources) &&
        typeof input.mappings === 'string'
    )
  }

  static buildSourceMap(inputSourceMap) {
    if (!inputSourceMap || !TerserPlugin.isSourceMap(inputSourceMap)) {
      return null
    }

    return new SourceMapConsumer(inputSourceMap)
  }

  static buildError(err, file, sourceMap, requestShortener) {
    // Handling error which should have line, col, filename and message
    if (err.line) {
      const original =
        sourceMap &&
        sourceMap.originalPositionFor({
          line: err.line,
          column: err.col,
        })

      if (original && original.source && requestShortener) {
        return new Error(
          `${file} from Terser\n${err.message} [${requestShortener.shorten(
            original.source
          )}:${original.line},${original.column}][${file}:${err.line},${
            err.col
          }]`
        )
      }

      return new Error(
        `${file} from Terser\n${err.message} [${file}:${err.line},${err.col}]`
      )
    } else if (err.stack) {
      return new Error(`${file} from Terser\n${err.stack}`)
    }

    return new Error(`${file} from Terser\n${err.message}`)
  }

  static buildWarning(
    warning,
    file,
    sourceMap,
    requestShortener,
    warningsFilter
  ) {
    let warningMessage = warning
    let locationMessage = ''
    let source = null

    if (sourceMap) {
      const match = warningRegex.exec(warning)

      if (match) {
        const line = +match[1]
        const column = +match[2]
        const original = sourceMap.originalPositionFor({
          line,
          column,
        })

        if (
          original &&
          original.source &&
          original.source !== file &&
          requestShortener
        ) {
          ;({ source } = original)
          warningMessage = `${warningMessage.replace(warningRegex, '')}`

          locationMessage = `[${requestShortener.shorten(original.source)}:${
            original.line
          },${original.column}]`
        }
      }
    }

    if (warningsFilter && !warningsFilter(warning, source)) {
      return null
    }

    return `Terser Plugin: ${warningMessage}${locationMessage}`
  }

  apply(compiler) {
    const optimizeFn = (compilation, chunks, callback) => {
      const taskRunner = new TaskRunner(this.distDir, this.cpus)

      const processedAssets = new WeakSet()
      const tasks = []

      Array.from(chunks)
        .reduce((acc, chunk) => acc.concat(chunk.files || []), [])
        .concat(compilation.additionalChunkAssets || [])
        .filter(file => JS_REGEX.test(file))
        .forEach(file => {
          let inputSourceMap

          const asset = compilation.assets[file]

          if (processedAssets.has(asset)) {
            return
          }

          try {
            let input

            if (this.options.sourceMap && asset.sourceAndMap) {
              const { source, map } = asset.sourceAndMap()

              input = source

              if (TerserPlugin.isSourceMap(map)) {
                inputSourceMap = map
              } else {
                inputSourceMap = map

                compilation.warnings.push(
                  new Error(`${file} contains invalid source map`)
                )
              }
            } else {
              input = asset.source()
              inputSourceMap = null
            }

            const task = {
              file,
              input,
              inputSourceMap,
              terserOptions: this.options.terserOptions,
            }

            if (this.options.cache) {
              // increment 'a' to invalidate previous caches from different options
              task.cacheKey = 'a' + stringHash(input)
              if (this.options.sourceMap) task.cacheKey += 's'
            }

            tasks.push(task)
          } catch (error) {
            compilation.errors.push(
              TerserPlugin.buildError(
                error,
                file,
                TerserPlugin.buildSourceMap(inputSourceMap),
                new RequestShortener(compiler.context)
              )
            )
          }
        })

      taskRunner.run(tasks, (tasksError, results) => {
        if (tasksError) {
          compilation.errors.push(tasksError)

          return
        }

        results.forEach((data, index) => {
          const { file, input, inputSourceMap } = tasks[index]
          const { error, map, code, warnings } = data

          let sourceMap = null

          if (error || (warnings && warnings.length > 0)) {
            sourceMap = TerserPlugin.buildSourceMap(inputSourceMap)
          }

          // Handling results
          // Error case: add errors, and go to next file
          if (error) {
            compilation.errors.push(
              TerserPlugin.buildError(
                error,
                file,
                sourceMap,
                new RequestShortener(compiler.context)
              )
            )

            return
          }

          let outputSource

          if (map) {
            outputSource = new SourceMapSource(
              code,
              file,
              JSON.parse(map),
              input,
              inputSourceMap
            )
          } else {
            outputSource = new RawSource(code)
          }

          // Updating assets
          processedAssets.add((compilation.assets[file] = outputSource))

          // Handling warnings
          if (warnings && warnings.length > 0) {
            warnings.forEach(warning => {
              const builtWarning = TerserPlugin.buildWarning(
                warning,
                file,
                sourceMap,
                new RequestShortener(compiler.context),
                this.options.warningsFilter
              )

              if (builtWarning) {
                compilation.warnings.push(builtWarning)
              }
            })
          }
        })

        taskRunner.exit()

        callback()
      })
    }

    const plugin = { name: this.constructor.name }

    compiler.hooks.compilation.tap(plugin, compilation => {
      if (this.options.sourceMap) {
        compilation.hooks.buildModule.tap(plugin, moduleArg => {
          // to get detailed location info about errors
          moduleArg.useSourceMap = true
        })
      }

      const { mainTemplate, chunkTemplate } = compilation

      // Regenerate `contenthash` for minified assets
      for (const template of [mainTemplate, chunkTemplate]) {
        template.hooks.hashForChunk.tap(plugin, hash => {
          // Terser version
          // Has to be updated when options change too
<<<<<<< HEAD
          hash.update('3.17.0');
=======
          hash.update('3.16.1')
>>>>>>> a27c2352
          return hash
        })
      }

      compilation.hooks.optimizeChunkAssets.tapAsync(
        plugin,
        optimizeFn.bind(this, compilation)
      )
    })
  }
}<|MERGE_RESOLUTION|>--- conflicted
+++ resolved
@@ -285,11 +285,7 @@
         template.hooks.hashForChunk.tap(plugin, hash => {
           // Terser version
           // Has to be updated when options change too
-<<<<<<< HEAD
           hash.update('3.17.0');
-=======
-          hash.update('3.16.1')
->>>>>>> a27c2352
           return hash
         })
       }
