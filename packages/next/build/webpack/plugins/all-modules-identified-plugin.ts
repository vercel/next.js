<<<<<<< HEAD
import { Compiler, Plugin } from 'next/dist/compiled/webpack'
=======
>>>>>>> 5aba5e62
import { createHash } from 'crypto'
import path from 'path'
import { Compiler, Plugin } from 'webpack'

/**
 * From escape-string-regexp: https://github.com/sindresorhus/escape-string-regexp
 * brought here to reduce the bundle size
 * MIT License
 * Copyright (c) Sindre Sorhus <sindresorhus@gmail.com> (sindresorhus.com)
 */
const matchOperatorsRe = /[|\\{}()[\]^$+*?.]/g
const escapeRegex = (str: string) => {
  if (typeof str !== 'string') {
    throw new TypeError('Expected a string')
  }
  return str.replace(matchOperatorsRe, '\\$&')
}

function getRawModuleIdentifier(m: any, dir: string) {
  // webpack impl:
  // new RawModule(
  //   "/* (ignored) */",
  //   `ignored ${context} ${request}`,
  //   `${request} (ignored)`
  // )

  let request = m.readableIdentifierStr.replace(/ \(ignored\)$/, '')
  let context = m.identifierStr
    .match(new RegExp(`^ignored (.*) ${escapeRegex(request)}$`))
    .pop()

  if (path.isAbsolute(request)) {
    request = path.relative(dir, request)
  }
  if (path.isAbsolute(context)) {
    context = path.relative(dir, context)
  }

  return `${context}::${request}`
}

function getMultiModuleIdentifier(m: any) {
  const mods = m.dependencies.map((d: any) => d.module)
  if (mods.some((d: any) => !Boolean(d))) {
    throw new Error('Cannot handle a MultiModule with moduleless dependencies')
  }

  const ids = mods.map((m: any) => m.id)
  if (ids.some((i: any) => !Boolean(i))) {
    throw new Error(
      'Cannot handle a MultiModule dependency without a module id'
    )
  }

  return ids.sort().join('::')
}

export class AllModulesIdentifiedPlugin implements Plugin {
  private dir: string

  constructor(dir: string) {
    this.dir = dir
  }

  apply(compiler: Compiler) {
    compiler.hooks.compilation.tap(
      'AllModulesIdentifiedPlugin',
      compilation => {
        compilation.hooks.beforeModuleIds.tap(
          'AllModulesIdentifiedPlugin',
          modules => {
            ;(modules as any[]).forEach(m => {
              if (m.id != null) {
                return
              }

              let identifier: string
              if (m.constructor && m.constructor.name === 'RawModule') {
                identifier = getRawModuleIdentifier(m, this.dir)
              } else if (
                m.constructor &&
                m.constructor.name === 'MultiModule'
              ) {
                identifier = getMultiModuleIdentifier(m)
              } else {
                throw new Error(
                  `Do not know how to handle module: ${
                    m.name
                  }, ${m.identifier && m.identifier()}, ${
                    m.type
                  }, ${m.constructor && m.constructor.name}`
                )
              }

              // This hashing algorithm is consistent with how the rest of
              // webpack does it (n.b. HashedModuleIdsPlugin)
              m.id = createHash('md4')
                .update(identifier)
                .digest('hex')
                .substr(0, 4)
            })
          }
        )
      }
    )
  }
}<|MERGE_RESOLUTION|>--- conflicted
+++ resolved
@@ -1,10 +1,6 @@
-<<<<<<< HEAD
 import { Compiler, Plugin } from 'next/dist/compiled/webpack'
-=======
->>>>>>> 5aba5e62
 import { createHash } from 'crypto'
 import path from 'path'
-import { Compiler, Plugin } from 'webpack'
 
 /**
  * From escape-string-regexp: https://github.com/sindresorhus/escape-string-regexp
