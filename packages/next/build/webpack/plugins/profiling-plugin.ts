--- conflicted
+++ resolved
@@ -82,14 +82,10 @@
         parentSpan: () =>
           webpackInvalidSpans.get(compiler) || this.runWebpackSpan,
         attrs: () => ({ name: compiler.name }),
-<<<<<<< HEAD
-        onStart: (span, compilation) => spans.set(compilation, span),
-=======
         onStart: (span, compilation) => {
           spans.set(compilation, span)
           moduleSpansByCompilation.set(compilation, new WeakMap())
         },
->>>>>>> 0895d339
       }
     )
 
