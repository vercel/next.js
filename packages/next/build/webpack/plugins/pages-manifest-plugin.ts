--- conflicted
+++ resolved
@@ -14,20 +14,13 @@
   dev: boolean
   isEdgeRuntime: boolean
 
-<<<<<<< HEAD
-  constructor({ dev }: { dev: boolean }) {
-=======
   constructor({
-    serverless,
     dev,
     isEdgeRuntime,
   }: {
-    serverless: boolean
     dev: boolean
     isEdgeRuntime: boolean
   }) {
-    this.serverless = serverless
->>>>>>> d7deb852
     this.dev = dev
     this.isEdgeRuntime = isEdgeRuntime
   }
