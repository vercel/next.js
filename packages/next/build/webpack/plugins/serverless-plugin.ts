--- conflicted
+++ resolved
@@ -66,7 +66,6 @@
         replaceInBuffer(content, NEXT_REPLACE_BUILD_ID, this.buildId)
       )
 
-<<<<<<< HEAD
     compiler.hooks.compilation.tap('ServerlessPlugin', compilation => {
       compilation.hooks.optimizeChunksBasic.tap('ServerlessPlugin', chunks => {
         chunks.forEach(chunk => {
@@ -77,27 +76,12 @@
               for (const dynamicChunk of dynamicChunks) {
                 for (const module of dynamicChunk.modulesIterable) {
                   connectChunkAndModule(chunk, module)
-=======
-      compiler.hooks.compilation.tap('ServerlessPlugin', compilation => {
-        compilation.hooks.optimizeChunksBasic.tap(
-          'ServerlessPlugin',
-          chunks => {
-            chunks.forEach(chunk => {
-              // If chunk is not an entry point skip them
-              if (chunk.hasEntryModule()) {
-                const dynamicChunks = chunk.getAllAsyncChunks()
-                if (dynamicChunks.size !== 0) {
-                  for (const dynamicChunk of dynamicChunks) {
-                    for (const module of dynamicChunk.modulesIterable) {
-                      GraphHelpers.connectChunkAndModule(chunk, module)
-                    }
-                  }
->>>>>>> 5aba5e62
                 }
               }
-            })
+            }
           }
-        )
+        })
+        })
       })
     } else {
       compiler.hooks.emit.tap('ServerlessPlugin', compilation => {
