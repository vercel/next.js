/**
 * Copyright (c) Facebook, Inc. and its affiliates.
 *
 * This source code is licensed under the MIT license found in the
 * LICENSE file in the root directory of this source tree.
 */

import { webpack, sources } from 'next/dist/compiled/webpack/webpack'
import { FLIGHT_MANIFEST } from '../../../shared/lib/constants'
import { relative } from 'path'
import { isClientComponentModule, regexCSS } from '../loaders/utils'

import {
  edgeServerModuleIds,
  serverModuleIds,
} from './flight-client-entry-plugin'

import { traverseModules } from '../utils'

// This is the module that will be used to anchor all client references to.
// I.e. it will have all the client files as async deps from this point on.
// We use the Flight client implementation because you can't get to these
// without the client runtime so it's the first time in the loading sequence
// you might want them.
// const clientFileName = require.resolve('../');

interface Options {
  dev: boolean
  appDir: string
}

/**
 * Webpack module id
 */
// TODO-APP ensure `null` is included as it is used.
type ModuleId = string | number /*| null*/

export type ManifestChunks = Array<`${string}:${string}` | string>

interface ManifestNode {
  [moduleExport: string]: {
    /**
     * Webpack module id
     */
    id: ModuleId
    /**
     * Export name
     */
    name: string
    /**
     * Chunks for the module. JS and CSS.
     */
    chunks: ManifestChunks

    /**
     * If chunk contains async module
     */
    async?: boolean
  }
}

export type FlightManifest = {
  __ssr_module_mapping__: {
    [moduleId: string]: ManifestNode
  }
  __edge_ssr_module_mapping__: {
    [moduleId: string]: ManifestNode
  }
  __entry_css_files__: {
    [entryPathWithoutExtension: string]: string[]
  }
} & {
  [modulePath: string]: ManifestNode
}

export type FlightCSSManifest = {
  [modulePath: string]: string[]
} & {
  __entry_css_mods__?: {
    [entry: string]: string[]
  }
}

const PLUGIN_NAME = 'FlightManifestPlugin'

// Collect modules from server/edge compiler in client layer,
// and detect if it's been used, and mark it as `async: true` for react.
// So that react could unwrap the async module from promise and render module itself.
export const ASYNC_CLIENT_MODULES = new Set<string>()

export class FlightManifestPlugin {
  dev: Options['dev'] = false
  appDir: Options['appDir']

  constructor(options: Options) {
    this.dev = options.dev
    this.appDir = options.appDir
  }

  apply(compiler: webpack.Compiler) {
    compiler.hooks.compilation.tap(
      PLUGIN_NAME,
      (compilation, { normalModuleFactory }) => {
        compilation.dependencyFactories.set(
          webpack.dependencies.ModuleDependency,
          normalModuleFactory
        )
        compilation.dependencyTemplates.set(
          webpack.dependencies.ModuleDependency,
          new webpack.dependencies.NullDependency.Template()
        )
      }
    )

    compiler.hooks.make.tap(PLUGIN_NAME, (compilation) => {
      compilation.hooks.processAssets.tap(
        {
          name: PLUGIN_NAME,
          // Have to be in the optimize stage to run after updating the CSS
          // asset hash via extract mini css plugin.
          stage: webpack.Compilation.PROCESS_ASSETS_STAGE_OPTIMIZE_HASH,
        },
        (assets) => this.createAsset(assets, compilation, compiler.context)
      )
    })
  }

  createAsset(
    assets: webpack.Compilation['assets'],
    compilation: webpack.Compilation,
    context: string
  ) {
    const manifest: FlightManifest = {
      __ssr_module_mapping__: {},
      __edge_ssr_module_mapping__: {},
      __entry_css_files__: {},
    }
    const dev = this.dev

    const clientRequestsSet = new Set()

    // Collect client requests
    function collectClientRequest(mod: webpack.NormalModule) {
      if (mod.resource === '' && mod.buildInfo.rsc) {
        const { requests = [] } = mod.buildInfo.rsc
        requests.forEach((r: string) => {
          clientRequestsSet.add(r)
        })
      }
    }

    traverseModules(compilation, (mod) => collectClientRequest(mod))

    compilation.chunkGroups.forEach((chunkGroup) => {
      function recordModule(
        id: ModuleId,
        mod: webpack.NormalModule,
        chunkCSS: string[]
      ) {
        const isCSSModule =
          regexCSS.test(mod.resource) ||
          mod.type === 'css/mini-extract' ||
          (!!mod.loaders &&
            (dev
              ? mod.loaders.some((item) =>
                  item.loader.includes('next-style-loader/index.js')
                )
              : mod.loaders.some((item) =>
                  item.loader.includes('mini-css-extract-plugin/loader.js')
                )))

        const resource =
          mod.type === 'css/mini-extract'
            ? // @ts-expect-error TODO: use `identifier()` instead.
              mod._identifier.slice(mod._identifier.lastIndexOf('!') + 1)
            : mod.resource

        if (!resource) {
          return
        }

        const moduleExports = manifest[resource] || {}
        const moduleIdMapping = manifest.__ssr_module_mapping__
        const edgeModuleIdMapping = manifest.__edge_ssr_module_mapping__

        // Note that this isn't that reliable as webpack is still possible to assign
        // additional queries to make sure there's no conflict even using the `named`
        // module ID strategy.
        let ssrNamedModuleId = relative(
          context,
          mod.resourceResolveData?.path || resource
        )

        if (!ssrNamedModuleId.startsWith('.'))
          ssrNamedModuleId = `./${ssrNamedModuleId.replace(/\\/g, '/')}`

        if (isCSSModule) {
<<<<<<< HEAD
=======
          const chunks = [...chunk.files].filter(
            (f) => !f.startsWith('static/css/pages/') && f.endsWith('.css')
          )
>>>>>>> 9855fd7b
          if (!manifest[resource]) {
            manifest[resource] = {
              default: {
                id,
                name: 'default',
                chunks: chunkCSS,
              },
            }
          } else {
            // It is possible that there are multiple modules with the same resource,
            // e.g. extracted by mini-css-extract-plugin. In that case we need to
            // merge the chunks.
            manifest[resource].default.chunks = [
              ...new Set([...manifest[resource].default.chunks, ...chunkCSS]),
            ]
          }

          return
        }

        // Only apply following logic to client module requests from client entry,
        // or if the module is marked as client module.
        if (!clientRequestsSet.has(resource) && !isClientComponentModule(mod)) {
          return
        }

        const exportsInfo = compilation.moduleGraph.getExportsInfo(mod)
        const isAsyncModule = ASYNC_CLIENT_MODULES.has(mod.resource)

        const cjsExports = [
          ...new Set([
            ...mod.dependencies.map((dep) => {
              // Match CommonJsSelfReferenceDependency
              if (dep.type === 'cjs self exports reference') {
                // @ts-expect-error: TODO: Fix Dependency type
                if (dep.base === 'module.exports') {
                  return 'default'
                }

                // `exports.foo = ...`, `exports.default = ...`
                // @ts-expect-error: TODO: Fix Dependency type
                if (dep.base === 'exports') {
                  // @ts-expect-error: TODO: Fix Dependency type
                  return dep.names.filter((name: any) => name !== '__esModule')
                }
              }
              return null
            }),
          ]),
        ]

        function getAppPathRequiredChunks() {
          return chunkGroup.chunks.map((requiredChunk: webpack.Chunk) => {
            return (
              requiredChunk.id +
              ':' +
              (requiredChunk.name || requiredChunk.id) +
              (dev ? '' : '-' + requiredChunk.hash)
            )
          })
        }

        const moduleExportedKeys = ['', '*']
          .concat(
            [...exportsInfo.exports]
              .filter((exportInfo) => exportInfo.provided)
              .map((exportInfo) => exportInfo.name),
            ...cjsExports
          )
          .filter((name) => name !== null)

        moduleExportedKeys.forEach((name) => {
          // If the chunk is from `app/` chunkGroup, use it first.
          // This make sure not to load the overlapped chunk from `pages/` chunkGroup
          if (
            !moduleExports[name] ||
            (chunkGroup.name && /^app[\\/]/.test(chunkGroup.name))
          ) {
            const requiredChunks = getAppPathRequiredChunks()

            moduleExports[name] = {
              id,
              name,
              chunks: requiredChunks,
              // E.g.
              // page (server) -> local module (client) -> package (esm)
              // The esm package will bubble up to make the entire chain till the client entry as async module.
              async: isAsyncModule,
            }
          }

          if (serverModuleIds.has(ssrNamedModuleId)) {
            moduleIdMapping[id] = moduleIdMapping[id] || {}
            moduleIdMapping[id][name] = {
              ...moduleExports[name],
              id: serverModuleIds.get(ssrNamedModuleId)!,
            }
          }

          if (edgeServerModuleIds.has(ssrNamedModuleId)) {
            edgeModuleIdMapping[id] = edgeModuleIdMapping[id] || {}
            edgeModuleIdMapping[id][name] = {
              ...moduleExports[name],
              id: edgeServerModuleIds.get(ssrNamedModuleId)!,
            }
          }
        })

        manifest[resource] = moduleExports

        // The client compiler will always use the CJS Next.js build, so here we
        // also add the mapping for the ESM build (Edge runtime) to consume.
        if (/\/next\/dist\//.test(resource)) {
          manifest[resource.replace(/\/next\/dist\//, '/next/dist/esm/')] =
            moduleExports
        }

        manifest.__ssr_module_mapping__ = moduleIdMapping
        manifest.__edge_ssr_module_mapping__ = edgeModuleIdMapping
      }

      chunkGroup.chunks.forEach((chunk: webpack.Chunk) => {
        const chunkModules = compilation.chunkGraph.getChunkModulesIterable(
          chunk
          // TODO: Update type so that it doesn't have to be cast.
        ) as Iterable<webpack.NormalModule>

        const chunkCSS = [...chunk.files].filter(
          (f) => !f.startsWith('static/css/pages/') && f.endsWith('.css')
        )

        for (const mod of chunkModules) {
          const modId: string = compilation.chunkGraph.getModuleId(mod) + ''

          recordModule(modId, mod, chunkCSS)

          // If this is a concatenation, register each child to the parent ID.
          // TODO: remove any
          const anyModule = mod as any
          if (anyModule.modules) {
            anyModule.modules.forEach((concatenatedMod: any) => {
              recordModule(modId, concatenatedMod, chunkCSS)
            })
          }
        }
      })

      let entryName = chunkGroup.name

      // Can be created from a child entry.
      if (!entryName) {
        entryName = chunkGroup.getParents()[0]?.options.name
      }

      const entryCSSFiles: any = manifest.__entry_css_files__ || {}
      if (entryName?.startsWith('app/')) {
        const key = this.appDir + entryName.slice(3)
        entryCSSFiles[key] = chunkGroup
          .getFiles()
          .filter((f) => f.endsWith('.css'))
          .concat(entryCSSFiles[key] || [])
      }
      manifest.__entry_css_files__ = entryCSSFiles
    })

    const file = 'server/' + FLIGHT_MANIFEST
    const json = JSON.stringify(manifest, null, this.dev ? 2 : undefined)

    ASYNC_CLIENT_MODULES.clear()

    assets[file + '.js'] = new sources.RawSource(
      'self.__RSC_MANIFEST=' + json
      // Work around webpack 4 type of RawSource being used
      // TODO: use webpack 5 type by default
    ) as unknown as webpack.sources.RawSource
    assets[file + '.json'] = new sources.RawSource(
      json
      // Work around webpack 4 type of RawSource being used
      // TODO: use webpack 5 type by default
    ) as unknown as webpack.sources.RawSource
  }
}<|MERGE_RESOLUTION|>--- conflicted
+++ resolved
@@ -195,12 +195,6 @@
           ssrNamedModuleId = `./${ssrNamedModuleId.replace(/\\/g, '/')}`
 
         if (isCSSModule) {
-<<<<<<< HEAD
-=======
-          const chunks = [...chunk.files].filter(
-            (f) => !f.startsWith('static/css/pages/') && f.endsWith('.css')
-          )
->>>>>>> 9855fd7b
           if (!manifest[resource]) {
             manifest[resource] = {
               default: {
