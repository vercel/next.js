--- conflicted
+++ resolved
@@ -26,41 +26,27 @@
 }
 export default class FunctionsManifestPlugin {
   dev: boolean
-<<<<<<< HEAD
-  isEdgeRuntime: boolean
-
-  constructor({
-    dev,
-    isEdgeRuntime,
-  }: {
-    dev: boolean
-    isEdgeRuntime: boolean
-  }) {
-    this.dev = dev
-    this.isEdgeRuntime = isEdgeRuntime
-=======
   pagesDir: string
   pageExtensions: string[]
-  webServerRuntime: boolean
+  isEdgeRuntime: boolean
   pagesRuntime: Map<string, string>
 
   constructor({
     dev,
     pagesDir,
     pageExtensions,
-    webServerRuntime,
+    isEdgeRuntime,
   }: {
     dev: boolean
     pagesDir: string
     pageExtensions: string[]
-    webServerRuntime: boolean
+    isEdgeRuntime: boolean
   }) {
     this.dev = dev
     this.pagesDir = pagesDir
-    this.webServerRuntime = webServerRuntime
+    this.isEdgeRuntime = isEdgeRuntime
     this.pageExtensions = pageExtensions
     this.pagesRuntime = new Map()
->>>>>>> 81b537c0
   }
 
   createAssets(
@@ -80,7 +66,7 @@
       // TODO: use global default runtime instead of 'web'
       const pageRuntime = this.pagesRuntime.get(page)
       const isWebRuntime =
-        pageRuntime === 'edge' || (this.webServerRuntime && !pageRuntime)
+        pageRuntime === 'edge' || (this.isEdgeRuntime && !pageRuntime)
       functionsManifest.pages[page] = {
         // Not assign if it's nodejs runtime, project configured node version is used instead
         ...(isWebRuntime && { runtime: 'web' }),
