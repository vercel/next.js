<<<<<<< HEAD
import * as chalk from 'chalk'
=======
import chalk from 'next/dist/compiled/chalk'
>>>>>>> 0bfc0b3f

const { red, yellow } = chalk

export const CONFORMANCE_ERROR_PREFIX: string = red('[BUILD CONFORMANCE ERROR]')
export const CONFORMANCE_WARNING_PREFIX: string = yellow(
  '[BUILD CONFORMANCE WARNING]'
)<|MERGE_RESOLUTION|>--- conflicted
+++ resolved
@@ -1,8 +1,4 @@
-<<<<<<< HEAD
-import * as chalk from 'chalk'
-=======
-import chalk from 'next/dist/compiled/chalk'
->>>>>>> 0bfc0b3f
+import * as chalk from 'next/dist/compiled/chalk'
 
 const { red, yellow } = chalk
 
