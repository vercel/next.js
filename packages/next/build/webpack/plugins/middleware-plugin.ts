import type { EdgeMiddlewareMeta } from '../loaders/get-module-build-info'
import type { EdgeSSRMeta, WasmBinding } from '../loaders/get-module-build-info'
import { getMiddlewareRegex } from '../../../shared/lib/router/utils'
import { getModuleBuildInfo } from '../loaders/get-module-build-info'
import { getSortedRoutes } from '../../../shared/lib/router/utils'
import { webpack, sources, webpack5 } from 'next/dist/compiled/webpack/webpack'
import {
  EDGE_RUNTIME_WEBPACK,
  MIDDLEWARE_BUILD_MANIFEST,
  MIDDLEWARE_FLIGHT_MANIFEST,
  MIDDLEWARE_MANIFEST,
  MIDDLEWARE_REACT_LOADABLE_MANIFEST,
} from '../../../shared/lib/constants'

export interface MiddlewareManifest {
  version: 1
  sortedMiddleware: string[]
  clientInfo: [location: string, isSSR: boolean][]
  middleware: {
    [page: string]: {
      env: string[]
      files: string[]
      name: string
      page: string
      regexp: string
      wasm?: WasmBinding[]
    }
  }
}

interface EntryMetadata {
  edgeMiddleware?: EdgeMiddlewareMeta
  edgeSSR?: EdgeSSRMeta
  env: Set<string>
  wasmBindings: Set<WasmBinding>
}

const NAME = 'MiddlewarePlugin'
const middlewareManifest: MiddlewareManifest = {
  sortedMiddleware: [],
  clientInfo: [],
  middleware: {},
  version: 1,
}

export default class MiddlewarePlugin {
  dev: boolean

  constructor({ dev }: { dev: boolean }) {
    this.dev = dev
  }

  apply(compiler: webpack5.Compiler) {
    compiler.hooks.compilation.tap(NAME, (compilation, params) => {
      const { hooks } = params.normalModuleFactory
      /**
       * This is the static code analysis phase.
       */
      const codeAnalyzer = getCodeAnalizer({
        dev: this.dev,
        compiler,
        compilation,
      })
      hooks.parser.for('javascript/auto').tap(NAME, codeAnalyzer)
      hooks.parser.for('javascript/dynamic').tap(NAME, codeAnalyzer)
      hooks.parser.for('javascript/esm').tap(NAME, codeAnalyzer)

      /**
       * Extract all metadata for the entry points in a Map object.
       */
      const metadataByEntry = new Map<string, EntryMetadata>()
      compilation.hooks.afterOptimizeModules.tap(
        NAME,
        getExtractMetadata({
          compilation,
          compiler,
          dev: this.dev,
          metadataByEntry,
        })
      )

      /**
       * Emit the middleware manifest.
       */
      compilation.hooks.processAssets.tap(
        {
          name: 'NextJsMiddlewareManifest',
          stage: (webpack as any).Compilation.PROCESS_ASSETS_STAGE_ADDITIONS,
        },
        getCreateAssets({ compilation, metadataByEntry })
      )
    })
  }
}

function getCodeAnalizer(params: {
  dev: boolean
  compiler: webpack5.Compiler
  compilation: webpack5.Compilation
}) {
  return (parser: webpack5.javascript.JavascriptParser) => {
    const {
      dev,
      compiler: { webpack: wp },
      compilation,
    } = params
    const { hooks } = parser

    /**
     * This expression handler allows to wrap a dynamic code expression with a
     * function call where we can warn about dynamic code not being allowed
     * but actually execute the expression.
     */
    const handleWrapExpression = (expr: any) => {
      if (parser.state.module?.layer !== 'middleware') {
        return
      }

      if (dev) {
        const { ConstDependency } = wp.dependencies
        const dep1 = new ConstDependency(
          '__next_eval__(function() { return ',
          expr.range[0]
        )
        dep1.loc = expr.loc
        parser.state.module.addPresentationalDependency(dep1)
        const dep2 = new ConstDependency('})', expr.range[1])
        dep2.loc = expr.loc
        parser.state.module.addPresentationalDependency(dep2)
      }

      handleExpression()
      return true
    }

    /**
     * For an expression this will check the graph to ensure it is being used
     * by exports. Then it will store in the module buildInfo a boolean to
     * express that it contains dynamic code and, if it is available, the
     * module path that is using it.
     */
    const handleExpression = () => {
      if (parser.state.module?.layer !== 'middleware') {
        return
      }

      wp.optimize.InnerGraph.onUsage(parser.state, (used = true) => {
        const buildInfo = getModuleBuildInfo(parser.state.module)
        if (buildInfo.usingIndirectEval === true || used === false) {
          return
        }

        if (!buildInfo.usingIndirectEval || used === true) {
          buildInfo.usingIndirectEval = used
          return
        }

        buildInfo.usingIndirectEval = new Set([
          ...Array.from(buildInfo.usingIndirectEval),
          ...Array.from(used),
        ])
      })
    }

    /**
     * A handler for calls to `process.env` where we identify the name of the
     * ENV variable being assigned and store it in the module info.
     */
    const handleCallMemberChain = (_: unknown, members: string[]) => {
      if (members.length >= 2 && members[0] === 'env') {
        const buildInfo = getModuleBuildInfo(parser.state.module)
        if (buildInfo.nextUsedEnvVars === undefined) {
          buildInfo.nextUsedEnvVars = new Set()
        }

        buildInfo.nextUsedEnvVars.add(members[1])
        if (parser.state.module?.layer !== 'middleware') {
          return true
        }
      }
    }

    /**
     * A handler for calls to `new Response()` so we can fail if user is setting the response's body.
     */
    const handleNewResponseExpression = (node: any) => {
      const firstParameter = node?.arguments?.[0]
      if (
        isUserMiddlewareUserFile(parser.state.current) &&
        firstParameter &&
        !isNullLiteral(firstParameter) &&
        !isUndefinedIdentifier(firstParameter)
      ) {
        const error = new wp.WebpackError(
          `Your middleware is returning a response body (line: ${node.loc.start.line}), which is not supported. Learn more: https://nextjs.org/docs/messages/returning-response-body-in-middleware`
        )
        error.name = NAME
        error.module = parser.state.current
        error.loc = node.loc
        if (dev) {
          compilation.warnings.push(error)
        } else {
          compilation.errors.push(error)
        }
      }
    }

    /**
     * A noop handler to skip analyzing some cases.
     * Order matters: for it to work, it must be registered first
     */
    const skip = () =>
      parser.state.module?.layer === 'middleware' ? true : undefined

<<<<<<< HEAD
    hooks.call.for('eval').tap(NAME, handleWrapExpression)
    hooks.call.for('global.eval').tap(NAME, handleWrapExpression)
    hooks.call.for('Function').tap(NAME, handleWrapExpression)
    hooks.call.for('global.Function').tap(NAME, handleWrapExpression)
    hooks.new.for('Function').tap(NAME, handleWrapExpression)
    hooks.new.for('global.Function').tap(NAME, handleWrapExpression)
    hooks.new.for('Response').tap(NAME, handleNewResponseExpression)
    hooks.new.for('NextResponse').tap(NAME, handleNewResponseExpression)
    hooks.expression.for('eval').tap(NAME, handleExpression)
    hooks.expression.for('Function').tap(NAME, handleExpression)
    hooks.expression.for('global.eval').tap(NAME, handleExpression)
    hooks.expression.for('global.Function').tap(NAME, handleExpression)
    hooks.expression.for('Function.prototype').tap(NAME, noop)
    hooks.expression.for('global.Function.prototype').tap(NAME, noop)
=======
    for (const prefix of ['', 'global.']) {
      hooks.expression.for(`${prefix}Function.prototype`).tap(NAME, skip)
      hooks.expression.for(`${prefix}Function.bind`).tap(NAME, skip)
      hooks.call.for(`${prefix}eval`).tap(NAME, handleWrapExpression)
      hooks.call.for(`${prefix}Function`).tap(NAME, handleWrapExpression)
      hooks.new.for(`${prefix}Function`).tap(NAME, handleWrapExpression)
      hooks.expression.for(`${prefix}eval`).tap(NAME, handleExpression)
      hooks.expression.for(`${prefix}Function`).tap(NAME, handleExpression)
    }
>>>>>>> 4a86a8ff
    hooks.callMemberChain.for('process').tap(NAME, handleCallMemberChain)
    hooks.expressionMemberChain.for('process').tap(NAME, handleCallMemberChain)
  }
}

function getExtractMetadata(params: {
  compilation: webpack5.Compilation
  compiler: webpack5.Compiler
  dev: boolean
  metadataByEntry: Map<string, EntryMetadata>
}) {
  const { dev, compilation, metadataByEntry, compiler } = params
  const { webpack: wp } = compiler
  return () => {
    metadataByEntry.clear()

    for (const [entryName, entryData] of compilation.entries) {
      if (entryData.options.runtime !== EDGE_RUNTIME_WEBPACK) {
        // Only process edge runtime entries
        continue
      }

      const { moduleGraph } = compilation
      const entryModules = new Set<webpack5.Module>()
      const addEntriesFromDependency = (dependency: any) => {
        const module = moduleGraph.getModule(dependency)
        if (module) {
          entryModules.add(module)
        }
      }

      entryData.dependencies.forEach(addEntriesFromDependency)
      entryData.includeDependencies.forEach(addEntriesFromDependency)

      const entryMetadata: EntryMetadata = {
        env: new Set<string>(),
        wasmBindings: new Set<WasmBinding>(),
      }

      for (const entryModule of entryModules) {
        const buildInfo = getModuleBuildInfo(entryModule)

        /**
         * When building for production checks if the module is using `eval`
         * and in such case produces a compilation error. The module has to
         * be in use.
         */
        if (
          !dev &&
          buildInfo.usingIndirectEval &&
          isUsingIndirectEvalAndUsedByExports({
            entryModule: entryModule,
            moduleGraph: moduleGraph,
            runtime: wp.util.runtime.getEntryRuntime(compilation, entryName),
            usingIndirectEval: buildInfo.usingIndirectEval,
            wp,
          })
        ) {
          const id = entryModule.identifier()
          if (/node_modules[\\/]regenerator-runtime[\\/]runtime\.js/.test(id)) {
            continue
          }

          const error = new wp.WebpackError(
            `Dynamic Code Evaluation (e. g. 'eval', 'new Function') not allowed in Middleware ${entryName}${
              typeof buildInfo.usingIndirectEval !== 'boolean'
                ? `\nUsed by ${Array.from(buildInfo.usingIndirectEval).join(
                    ', '
                  )}`
                : ''
            }`
          )

          error.module = entryModule
          compilation.errors.push(error)
        }

        /**
         * The entry module has to be either a page or a middleware and hold
         * the corresponding metadata.
         */
        if (buildInfo?.nextEdgeSSR) {
          entryMetadata.edgeSSR = buildInfo.nextEdgeSSR
        } else if (buildInfo?.nextEdgeMiddleware) {
          entryMetadata.edgeMiddleware = buildInfo.nextEdgeMiddleware
        }

        /**
         * If there are env vars found in the module, append them to the set
         * of env vars for the entry.
         */
        if (buildInfo?.nextUsedEnvVars !== undefined) {
          for (const envName of buildInfo.nextUsedEnvVars) {
            entryMetadata.env.add(envName)
          }
        }

        /**
         * If the module is a WASM module we read the binding information and
         * append it to the entry wasm bindings.
         */
        if (buildInfo?.nextWasmMiddlewareBinding) {
          entryMetadata.wasmBindings.add(buildInfo.nextWasmMiddlewareBinding)
        }

        /**
         * Append to the list of modules to process outgoingConnections from
         * the module that is being processed.
         */
        for (const conn of moduleGraph.getOutgoingConnections(entryModule)) {
          if (conn.module) {
            entryModules.add(conn.module)
          }
        }
      }

      metadataByEntry.set(entryName, entryMetadata)
    }
  }
}

/**
 * Checks the value of usingIndirectEval and when it is a set of modules it
 * check if any of the modules is actually being used. If the value is
 * simply truthy it will return true.
 */
function isUsingIndirectEvalAndUsedByExports(args: {
  entryModule: webpack5.Module
  moduleGraph: webpack5.ModuleGraph
  runtime: any
  usingIndirectEval: true | Set<string>
  wp: typeof webpack5
}): boolean {
  const { moduleGraph, runtime, entryModule, usingIndirectEval, wp } = args
  if (typeof usingIndirectEval === 'boolean') {
    return usingIndirectEval
  }

  const exportsInfo = moduleGraph.getExportsInfo(entryModule)
  for (const exportName of usingIndirectEval) {
    if (exportsInfo.getUsed(exportName, runtime) !== wp.UsageState.Unused) {
      return true
    }
  }

  return false
}

function getCreateAssets(params: {
  compilation: webpack5.Compilation
  metadataByEntry: Map<string, EntryMetadata>
}) {
  const { compilation, metadataByEntry } = params
  return (assets: any) => {
    for (const entrypoint of compilation.entrypoints.values()) {
      if (!entrypoint.name) {
        continue
      }

      // There should always be metadata for the entrypoint.
      const metadata = metadataByEntry.get(entrypoint.name)
      const page = metadata?.edgeMiddleware?.page || metadata?.edgeSSR?.page
      if (!page) {
        continue
      }

      middlewareManifest.middleware[page] = {
        env: Array.from(metadata.env),
        files: getEntryFiles(entrypoint.getFiles(), metadata),
        name: entrypoint.name,
        page: page,
        regexp: getMiddlewareRegex(page, !metadata.edgeSSR).namedRegex!,
        wasm: Array.from(metadata.wasmBindings),
      }
    }

    middlewareManifest.sortedMiddleware = getSortedRoutes(
      Object.keys(middlewareManifest.middleware)
    )

    middlewareManifest.clientInfo = middlewareManifest.sortedMiddleware.map(
      (key) => [
        key,
        !!metadataByEntry.get(middlewareManifest.middleware[key].name)?.edgeSSR,
      ]
    )

    assets[MIDDLEWARE_MANIFEST] = new sources.RawSource(
      JSON.stringify(middlewareManifest, null, 2)
    )
  }
}

function getEntryFiles(entryFiles: string[], meta: EntryMetadata) {
  const files: string[] = []
  if (meta.edgeSSR) {
    if (meta.edgeSSR.isServerComponent) {
      files.push(`server/${MIDDLEWARE_FLIGHT_MANIFEST}.js`)
      files.push(
        ...entryFiles
          .filter(
            (file) =>
              file.startsWith('pages/') && !file.endsWith('.hot-update.js')
          )
          .map((file) => 'server/' + file.replace('.js', '.__sc_client__.js'))
      )
    }

    files.push(
      `server/${MIDDLEWARE_BUILD_MANIFEST}.js`,
      `server/${MIDDLEWARE_REACT_LOADABLE_MANIFEST}.js`
    )
  }

  files.push(
    ...entryFiles
      .filter((file) => !file.endsWith('.hot-update.js'))
      .map((file) => 'server/' + file)
  )
  return files
}

function isUserMiddlewareUserFile(module: any) {
  return (
    module.layer === 'middleware' && /_middleware\.\w+$/.test(module.rawRequest)
  )
}

function isNullLiteral(expr: any) {
  return expr.value === null
}

function isUndefinedIdentifier(expr: any) {
  return expr.name === 'undefined'
}<|MERGE_RESOLUTION|>--- conflicted
+++ resolved
@@ -212,22 +212,6 @@
     const skip = () =>
       parser.state.module?.layer === 'middleware' ? true : undefined
 
-<<<<<<< HEAD
-    hooks.call.for('eval').tap(NAME, handleWrapExpression)
-    hooks.call.for('global.eval').tap(NAME, handleWrapExpression)
-    hooks.call.for('Function').tap(NAME, handleWrapExpression)
-    hooks.call.for('global.Function').tap(NAME, handleWrapExpression)
-    hooks.new.for('Function').tap(NAME, handleWrapExpression)
-    hooks.new.for('global.Function').tap(NAME, handleWrapExpression)
-    hooks.new.for('Response').tap(NAME, handleNewResponseExpression)
-    hooks.new.for('NextResponse').tap(NAME, handleNewResponseExpression)
-    hooks.expression.for('eval').tap(NAME, handleExpression)
-    hooks.expression.for('Function').tap(NAME, handleExpression)
-    hooks.expression.for('global.eval').tap(NAME, handleExpression)
-    hooks.expression.for('global.Function').tap(NAME, handleExpression)
-    hooks.expression.for('Function.prototype').tap(NAME, noop)
-    hooks.expression.for('global.Function.prototype').tap(NAME, noop)
-=======
     for (const prefix of ['', 'global.']) {
       hooks.expression.for(`${prefix}Function.prototype`).tap(NAME, skip)
       hooks.expression.for(`${prefix}Function.bind`).tap(NAME, skip)
@@ -237,7 +221,8 @@
       hooks.expression.for(`${prefix}eval`).tap(NAME, handleExpression)
       hooks.expression.for(`${prefix}Function`).tap(NAME, handleExpression)
     }
->>>>>>> 4a86a8ff
+    hooks.new.for('Response').tap(NAME, handleNewResponseExpression)
+    hooks.new.for('NextResponse').tap(NAME, handleNewResponseExpression)
     hooks.callMemberChain.for('process').tap(NAME, handleCallMemberChain)
     hooks.expressionMemberChain.for('process').tap(NAME, handleCallMemberChain)
   }
