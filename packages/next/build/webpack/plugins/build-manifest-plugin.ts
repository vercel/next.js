import devalue from 'devalue'
import { Compiler } from 'webpack'
import { RawSource } from 'webpack-sources'
import {
  BUILD_MANIFEST,
  CLIENT_STATIC_FILES_PATH,
  CLIENT_STATIC_FILES_RUNTIME_MAIN,
  CLIENT_STATIC_FILES_RUNTIME_POLYFILLS,
  IS_BUNDLED_PAGE_REGEX,
  ROUTE_NAME_REGEX,
} from '../../../next-server/lib/constants'
import { BuildManifest } from '../../../next-server/server/get-page-files'

// This function takes the asset map generated in BuildManifestPlugin and creates a
// reduced version to send to the client.
const generateClientManifest = (
  assetMap: BuildManifest,
  isModern: boolean
): string => {
  const clientManifest: { [s: string]: string[] } = {}
  const appDependencies = new Set(assetMap.pages['/_app'])

  Object.entries(assetMap.pages).forEach(([page, dependencies]) => {
    if (page === '/_app' || page === '/_polyfills') return
    // Filter out dependencies in the _app entry, because those will have already
    // been loaded by the client prior to a navigation event
    const filteredDeps = dependencies.filter(
      dep =>
        !appDependencies.has(dep) &&
        (!dep.endsWith('.js') || dep.endsWith('.module.js') === isModern)
    )

    // The manifest can omit the page if it has no requirements
    if (filteredDeps.length) {
      clientManifest[page] = filteredDeps
    }
  })
  return devalue(clientManifest)
}

// This plugin creates a build-manifest.json for all assets that are being output
// It has a mapping of "entry" filename to real filename. Because the real filename can be hashed in production
export default class BuildManifestPlugin {
  private buildId: string
  private clientManifest: boolean
  private modern: boolean

  constructor(options: {
    buildId: string
    clientManifest: boolean
    modern: boolean
  }) {
    this.buildId = options.buildId
    this.clientManifest = options.clientManifest
    this.modern = options.modern
  }

  apply(compiler: Compiler) {
    compiler.hooks.emit.tapAsync(
      'NextJsBuildManifest',
      (compilation, callback) => {
        const { chunks } = compilation
        const assetMap: BuildManifest = {
          devFiles: [],
<<<<<<< HEAD
          lazyFiles: [],
=======
          lowPriorityFiles: [],
>>>>>>> e608c86b
          pages: { '/_app': [] },
        }

        const mainJsChunk = chunks.find(
          c => c.name === CLIENT_STATIC_FILES_RUNTIME_MAIN
        )
        const mainJsFiles: string[] =
          mainJsChunk && mainJsChunk.files.length > 0
            ? mainJsChunk.files.filter((file: string) => /\.js$/.test(file))
            : []

        const polyfillChunk = chunks.find(
          c => c.name === CLIENT_STATIC_FILES_RUNTIME_POLYFILLS
        )
        const polyfillFiles: string[] = polyfillChunk ? polyfillChunk.files : []

        for (const filePath of Object.keys(compilation.assets)) {
          const path = filePath.replace(/\\/g, '/')
          if (/^static\/development\/dll\//.test(path)) {
            assetMap.devFiles.push(path)
          }
        }

        // compilation.entrypoints is a Map object, so iterating over it 0 is the key and 1 is the value
        for (const [, entrypoint] of compilation.entrypoints.entries()) {
          const result = ROUTE_NAME_REGEX.exec(entrypoint.name)
          if (!result) {
            continue
          }

          const pagePath = result[1]

          if (!pagePath) {
            continue
          }

          const filesForEntry: string[] = []

          // getFiles() - helper function to read the files for an entrypoint from stats object
          for (const file of entrypoint.getFiles()) {
            if (/\.map$/.test(file) || /\.hot-update\.js$/.test(file)) {
              continue
            }

            // Only `.js` and `.css` files are added for now. In the future we can also handle other file types.
            if (!/\.js$/.test(file) && !/\.css$/.test(file)) {
              continue
            }

            // The page bundles are manually added to _document.js as they need extra properties
            if (IS_BUNDLED_PAGE_REGEX.exec(file)) {
              continue
            }

            filesForEntry.push(file.replace(/\\/g, '/'))
          }

          assetMap.pages[`/${pagePath.replace(/\\/g, '/')}`] = [
            ...filesForEntry,
            ...mainJsFiles,
          ]
        }

        if (typeof assetMap.pages['/index'] !== 'undefined') {
          assetMap.pages['/'] = assetMap.pages['/index']
        }

        // Create a separate entry  for polyfills
        assetMap.pages['/_polyfills'] = polyfillFiles

        // Add the runtime build manifest file (generated later in this file)
        // as a dependency for the app. If the flag is false, the file won't be
        // downloaded by the client.
        if (this.clientManifest) {
<<<<<<< HEAD
          assetMap.lazyFiles.push(
            `${CLIENT_STATIC_FILES_PATH}/${this.buildId}/_buildManifest.js`
          )
          if (this.modern) {
            assetMap.lazyFiles.push(
=======
          assetMap.lowPriorityFiles.push(
            `${CLIENT_STATIC_FILES_PATH}/${this.buildId}/_buildManifest.js`
          )
          if (this.modern) {
            assetMap.lowPriorityFiles.push(
>>>>>>> e608c86b
              `${CLIENT_STATIC_FILES_PATH}/${this.buildId}/_buildManifest.module.js`
            )
          }
        }

        // Add the runtime ssg manifest file as a lazy-loaded file dependency.
        // We also stub this file out for development mode (when it is not
        // generated).
        const srcEmptySsgManifest = `self.__SSG_MANIFEST={};self.__SSG_MANIFEST_CB&&self.__SSG_MANIFEST_CB()`
        const ssgManifestPath = `${CLIENT_STATIC_FILES_PATH}/${this.buildId}/_ssgManifest.js`
        assetMap.lazyFiles.push(ssgManifestPath)
        compilation.assets[ssgManifestPath] = new RawSource(srcEmptySsgManifest)
        if (this.modern) {
          const ssgManifestPathModern = `${CLIENT_STATIC_FILES_PATH}/${this.buildId}/_ssgManifest.module.js`
          assetMap.lazyFiles.push(ssgManifestPathModern)
          compilation.assets[ssgManifestPathModern] = new RawSource(
            srcEmptySsgManifest
          )
        }

        assetMap.pages = Object.keys(assetMap.pages)
          .sort()
          // eslint-disable-next-line
          .reduce((a, c) => ((a[c] = assetMap.pages[c]), a), {} as any)

        compilation.assets[BUILD_MANIFEST] = new RawSource(
          JSON.stringify(assetMap, null, 2)
        )

        if (this.clientManifest) {
          const clientManifestPath = `${CLIENT_STATIC_FILES_PATH}/${this.buildId}/_buildManifest.js`

          compilation.assets[clientManifestPath] = new RawSource(
            `self.__BUILD_MANIFEST = ${generateClientManifest(
              assetMap,
              false
            )};self.__BUILD_MANIFEST_CB && self.__BUILD_MANIFEST_CB()`
          )

          if (this.modern) {
            const modernClientManifestPath = `${CLIENT_STATIC_FILES_PATH}/${this.buildId}/_buildManifest.module.js`

            compilation.assets[modernClientManifestPath] = new RawSource(
              `self.__BUILD_MANIFEST = ${generateClientManifest(
                assetMap,
                true
              )};self.__BUILD_MANIFEST_CB && self.__BUILD_MANIFEST_CB()`
            )
          }
        }
        callback()
      }
    )
  }
}<|MERGE_RESOLUTION|>--- conflicted
+++ resolved
@@ -62,11 +62,7 @@
         const { chunks } = compilation
         const assetMap: BuildManifest = {
           devFiles: [],
-<<<<<<< HEAD
-          lazyFiles: [],
-=======
           lowPriorityFiles: [],
->>>>>>> e608c86b
           pages: { '/_app': [] },
         }
 
@@ -141,19 +137,11 @@
         // as a dependency for the app. If the flag is false, the file won't be
         // downloaded by the client.
         if (this.clientManifest) {
-<<<<<<< HEAD
-          assetMap.lazyFiles.push(
-            `${CLIENT_STATIC_FILES_PATH}/${this.buildId}/_buildManifest.js`
-          )
-          if (this.modern) {
-            assetMap.lazyFiles.push(
-=======
           assetMap.lowPriorityFiles.push(
             `${CLIENT_STATIC_FILES_PATH}/${this.buildId}/_buildManifest.js`
           )
           if (this.modern) {
             assetMap.lowPriorityFiles.push(
->>>>>>> e608c86b
               `${CLIENT_STATIC_FILES_PATH}/${this.buildId}/_buildManifest.module.js`
             )
           }
@@ -164,11 +152,11 @@
         // generated).
         const srcEmptySsgManifest = `self.__SSG_MANIFEST={};self.__SSG_MANIFEST_CB&&self.__SSG_MANIFEST_CB()`
         const ssgManifestPath = `${CLIENT_STATIC_FILES_PATH}/${this.buildId}/_ssgManifest.js`
-        assetMap.lazyFiles.push(ssgManifestPath)
+        assetMap.lowPriorityFiles.push(ssgManifestPath)
         compilation.assets[ssgManifestPath] = new RawSource(srcEmptySsgManifest)
         if (this.modern) {
           const ssgManifestPathModern = `${CLIENT_STATIC_FILES_PATH}/${this.buildId}/_ssgManifest.module.js`
-          assetMap.lazyFiles.push(ssgManifestPathModern)
+          assetMap.lowPriorityFiles.push(ssgManifestPathModern)
           compilation.assets[ssgManifestPathModern] = new RawSource(
             srcEmptySsgManifest
           )
