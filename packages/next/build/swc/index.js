import { platform, arch } from 'os'
import { platformArchTriples } from '@napi-rs/triples'
import Log from '../output/log'

const ArchName = arch()
const PlatformName = platform()
const triples = platformArchTriples[PlatformName][ArchName]

async function loadBindings() {
  return (await loadWasm()) || loadNative()
}

async function loadWasm() {
  // Try to load wasm bindings
  for (let specifier of ['@next/swc-wasm-web', '@next/swc-wasm-nodejs']) {
    try {
      let bindings = await import(specifier)
      if (specifier === '@next/swc-wasm-web') {
        bindings = await bindings.default()
      }
      return {
        transform(src, options) {
          return Promise.resolve(
            bindings.transformSync(src.toString(), options)
          )
        },
        minify(src, options) {
          return Promise.resolve(bindings.minifySync(src.toString(), options))
        },
      }
    } catch (e) {}
  }
}

function loadNative() {
  let bindings
  let loadError

  for (const triple of triples) {
    try {
      bindings = require(`@next/swc/native/next-swc.${triple.platformArchABI}.node`)
      Log.info('Using locally built binary of @next/swc')
      break
    } catch (e) {
      if (e?.code !== 'MODULE_NOT_FOUND') {
        loadError = e
      }
    }
  }

  for (const triple of triples) {
    try {
      bindings = require(`@next/swc-${triple.platformArchABI}`)
      break
    } catch (e) {
      if (e?.code !== 'MODULE_NOT_FOUND') {
        loadError = e
      }
    }
  }

  if (bindings) {
    return {
      transform(src, options) {
        const isModule = typeof src !== 'string' && !Buffer.isBuffer(src)
        options = options || {}

        if (options?.jsc?.parser) {
          options.jsc.parser.syntax = options.jsc.parser.syntax ?? 'ecmascript'
        }

        return bindings.transform(
          isModule ? JSON.stringify(src) : src,
          isModule,
          toBuffer(options)
        )
      },

      transformSync(src, options) {
        const isModule = typeof src !== 'string' && !Buffer.isBuffer(src)
        options = options || {}

        if (options?.jsc?.parser) {
          options.jsc.parser.syntax = options.jsc.parser.syntax ?? 'ecmascript'
        }

        return bindings.transformSync(
          isModule ? JSON.stringify(src) : src,
          isModule,
          toBuffer(options)
        )
      },

      minify(src, options) {
        return bindings.minify(toBuffer(src), toBuffer(options ?? {}))
      },

      minifySync(src, options) {
        return bindings.minifySync(toBuffer(src), toBuffer(options ?? {}))
      },

      bundle(options) {
        return bindings.bundle(toBuffer(options))
      },
    }
  }

  if (loadError) {
    console.error(loadError)
  }

  Log.error(
    `Failed to load SWC binary, see more info here: https://nextjs.org/docs/messages/failed-loading-swc`
  )
  process.exit(1)
}

<<<<<<< HEAD
async function transform(src, options) {
  const isModule =
    typeof src !== undefined && typeof src !== 'string' && !Buffer.isBuffer(src)
  options = options || {}

  if (options?.jsc?.parser) {
    options.jsc.parser.syntax = options.jsc.parser.syntax ?? 'ecmascript'
  }

  const result = bindings.transform(
    isModule ? JSON.stringify(src) : src,
    isModule,
    toBuffer(options)
  )
  return isWasm ? Promise.resolve(result) : result
}

function transformSync(src, options) {
  if (typeof src === undefined) {
    throw new Error(
      "transformSync doesn't implement reading the file from filesystem"
    )
  } else if (Buffer.isBuffer(src)) {
    throw new Error(
      "transformSync doesn't implement taking the source code as Buffer"
    )
  }
  const isModule = typeof src !== 'string'
  options = options || {}

  if (options?.jsc?.parser) {
    options.jsc.parser.syntax = options.jsc.parser.syntax ?? 'ecmascript'
  }

  return bindings.transformSync(
    isModule ? JSON.stringify(src) : src,
    isModule,
    toBuffer(options)
  )
=======
function toBuffer(t) {
  return Buffer.from(JSON.stringify(t))
}

export async function transform(src, options) {
  let bindings = await loadBindings()
  return bindings.transform(src, options)
>>>>>>> 03ecbcf1
}

export function transformSync(src, options) {
  let bindings = loadNative()
  return bindings.transformSync(src, options)
}

export async function minify(src, options) {
  let bindings = await loadBindings()
  return bindings.minify(src, options)
}

export function minifySync(src, options) {
  let bindings = loadNative()
  return bindings.minifySync(src, options)
}

export async function bundle(options) {
  let bindings = loadNative()
  return bindings.bundle(toBuffer(options))
}<|MERGE_RESOLUTION|>--- conflicted
+++ resolved
@@ -62,7 +62,10 @@
   if (bindings) {
     return {
       transform(src, options) {
-        const isModule = typeof src !== 'string' && !Buffer.isBuffer(src)
+        const isModule =
+          typeof src !== undefined &&
+          typeof src !== 'string' &&
+          !Buffer.isBuffer(src)
         options = options || {}
 
         if (options?.jsc?.parser) {
@@ -77,7 +80,16 @@
       },
 
       transformSync(src, options) {
-        const isModule = typeof src !== 'string' && !Buffer.isBuffer(src)
+        if (typeof src === undefined) {
+          throw new Error(
+            "transformSync doesn't implement reading the file from filesystem"
+          )
+        } else if (Buffer.isBuffer(src)) {
+          throw new Error(
+            "transformSync doesn't implement taking the source code as Buffer"
+          )
+        }
+        const isModule = typeof src !== 'string'
         options = options || {}
 
         if (options?.jsc?.parser) {
@@ -115,47 +127,6 @@
   process.exit(1)
 }
 
-<<<<<<< HEAD
-async function transform(src, options) {
-  const isModule =
-    typeof src !== undefined && typeof src !== 'string' && !Buffer.isBuffer(src)
-  options = options || {}
-
-  if (options?.jsc?.parser) {
-    options.jsc.parser.syntax = options.jsc.parser.syntax ?? 'ecmascript'
-  }
-
-  const result = bindings.transform(
-    isModule ? JSON.stringify(src) : src,
-    isModule,
-    toBuffer(options)
-  )
-  return isWasm ? Promise.resolve(result) : result
-}
-
-function transformSync(src, options) {
-  if (typeof src === undefined) {
-    throw new Error(
-      "transformSync doesn't implement reading the file from filesystem"
-    )
-  } else if (Buffer.isBuffer(src)) {
-    throw new Error(
-      "transformSync doesn't implement taking the source code as Buffer"
-    )
-  }
-  const isModule = typeof src !== 'string'
-  options = options || {}
-
-  if (options?.jsc?.parser) {
-    options.jsc.parser.syntax = options.jsc.parser.syntax ?? 'ecmascript'
-  }
-
-  return bindings.transformSync(
-    isModule ? JSON.stringify(src) : src,
-    isModule,
-    toBuffer(options)
-  )
-=======
 function toBuffer(t) {
   return Buffer.from(JSON.stringify(t))
 }
@@ -163,7 +134,6 @@
 export async function transform(src, options) {
   let bindings = await loadBindings()
   return bindings.transform(src, options)
->>>>>>> 03ecbcf1
 }
 
 export function transformSync(src, options) {
