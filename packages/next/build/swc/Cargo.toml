--- conflicted
+++ resolved
@@ -19,16 +19,11 @@
 swc_atoms = "0.2.6"
 swc_common = { version = "0.11.1", features = ["tty-emitter", "sourcemap"] }
 swc_node_base = "0.2.0"
-<<<<<<< HEAD
 swc_ecmascript = { version = "0.50.0", features = ["codegen", "optimization", "parser", "react", "transforms", "typescript", "utils", "visit"] }
-swc_ecma_preset_env = "0.31.0"
-=======
-swc_ecmascript = { version = "0.48.0", features = ["codegen", "optimization", "parser", "react", "transforms", "typescript", "utils", "visit"] }
 swc_ecma_preset_env = "0.31.0"
 fxhash = "0.2.1"
 retain_mut = "0.1.3"
 log = "0.4.14"
->>>>>>> c6a08f51
 
 
 [build-dependencies]
