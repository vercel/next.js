import { join } from 'path'
import nanoid from 'nanoid'
import loadConfig from 'next-server/next-config'
import { PHASE_PRODUCTION_BUILD } from 'next-server/constants'
import getBaseWebpackConfig from './webpack-config'
import { generateBuildId } from './generate-build-id'
import { writeBuildId } from './write-build-id'
import { isWriteable } from './is-writeable'
import { runCompiler, CompilerResult } from './compiler'
import globModule from 'glob'
import { promisify } from 'util'
import { createPagesMapping, createEntrypoints } from './entries'
import formatWebpackMessages from '../client/dev-error-overlay/format-webpack-messages'
import chalk from 'chalk'

const glob = promisify(globModule)

function collectPages(
  directory: string,
  pageExtensions: string[]
): Promise<string[]> {
  return glob(`**/*.+(${pageExtensions.join('|')})`, { cwd: directory })
}

function printTreeView(list: string[]) {
  list
    .sort((a, b) => (a > b ? 1 : -1))
    .forEach((item, i) => {
      const corner =
        i === 0
          ? list.length === 1
            ? '─'
            : '┌'
          : i === list.length - 1
          ? '└'
          : '├'
      console.log(` \x1b[90m${corner}\x1b[39m ${item}`)
    })

  console.log()
}

export default async function build(dir: string, conf = null): Promise<void> {
  if (!(await isWriteable(dir))) {
    throw new Error(
      '> Build directory is not writeable. https://err.sh/zeit/next.js/build-dir-not-writeable'
    )
  }

  console.log('Creating an optimized production build ...')
  console.log()

  const config = loadConfig(PHASE_PRODUCTION_BUILD, dir, conf)
  const buildId = await generateBuildId(config.generateBuildId, nanoid)
  const distDir = join(dir, config.distDir)
  const pagesDir = join(dir, 'pages')

  const pagePaths = await collectPages(pagesDir, config.pageExtensions)
  const pages = createPagesMapping(pagePaths, config.pageExtensions)
  const entrypoints = createEntrypoints(pages, config.target, buildId, config)
  const configs: any = await Promise.all([
    getBaseWebpackConfig(dir, {
      buildId,
      isServer: false,
      config,
      target: config.target,
      entrypoints: entrypoints.client,
    }),
    getBaseWebpackConfig(dir, {
      buildId,
      isServer: true,
      config,
      target: config.target,
      entrypoints: entrypoints.server,
    }),
  ])

<<<<<<< HEAD
  let result: CompilerResult = {warnings: [], errors: []}
  if (config.target === 'serverless' || config.target === 'unified') {
    if (config.publicRuntimeConfig) throw new Error(`Cannot use publicRuntimeConfig with target=${config.target} https://err.sh/zeit/next.js/serverless-publicRuntimeConfig`)
=======
  let result: CompilerResult = { warnings: [], errors: [] }
  if (config.target === 'serverless') {
    if (config.publicRuntimeConfig)
      throw new Error(
        'Cannot use publicRuntimeConfig with target=serverless https://err.sh/zeit/next.js/serverless-publicRuntimeConfig'
      )
>>>>>>> f9fedaeb

    const clientResult = await runCompiler([configs[0]])
    // Fail build if clientResult contains errors
    if (clientResult.errors.length > 0) {
      result = {
        warnings: [...clientResult.warnings],
        errors: [...clientResult.errors],
      }
    } else {
      const serverResult = await runCompiler([configs[1]])
      result = {
        warnings: [...clientResult.warnings, ...serverResult.warnings],
        errors: [...clientResult.errors, ...serverResult.errors],
      }
    }
  } else {
    result = await runCompiler(configs)
  }

  result = formatWebpackMessages(result)

  if (result.errors.length > 0) {
    // Only keep the first error. Others are often indicative
    // of the same problem, but confuse the reader with noise.
    if (result.errors.length > 1) {
      result.errors.length = 1
    }

    console.error(chalk.red('Failed to compile.\n'))
    console.error(result.errors.join('\n\n'))
    console.error()
    throw new Error('> Build failed because of webpack errors')
  } else if (result.warnings.length > 0) {
    console.warn(chalk.yellow('Compiled with warnings.\n'))
    console.warn(result.warnings.join('\n\n'))
    console.warn()
  } else {
    console.log(chalk.green('Compiled successfully.\n'))
  }

  printTreeView(Object.keys(pages))

  await writeBuildId(distDir, buildId)
}<|MERGE_RESOLUTION|>--- conflicted
+++ resolved
@@ -75,18 +75,12 @@
     }),
   ])
 
-<<<<<<< HEAD
-  let result: CompilerResult = {warnings: [], errors: []}
+  let result: CompilerResult = { warnings: [], errors: [] }
   if (config.target === 'serverless' || config.target === 'unified') {
-    if (config.publicRuntimeConfig) throw new Error(`Cannot use publicRuntimeConfig with target=${config.target} https://err.sh/zeit/next.js/serverless-publicRuntimeConfig`)
-=======
-  let result: CompilerResult = { warnings: [], errors: [] }
-  if (config.target === 'serverless') {
     if (config.publicRuntimeConfig)
       throw new Error(
-        'Cannot use publicRuntimeConfig with target=serverless https://err.sh/zeit/next.js/serverless-publicRuntimeConfig'
+        `Cannot use publicRuntimeConfig with target=${config.target} https://err.sh/zeit/next.js/serverless-publicRuntimeConfig`
       )
->>>>>>> f9fedaeb
 
     const clientResult = await runCompiler([configs[0]])
     // Fail build if clientResult contains errors
