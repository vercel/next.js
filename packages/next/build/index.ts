import chalk from 'chalk'
import ciEnvironment from 'ci-info'
<<<<<<< HEAD
import devalue from 'devalue'
=======
import crypto from 'crypto'
import escapeStringRegexp from 'escape-string-regexp'
>>>>>>> 31a47b4b
import findUp from 'find-up'
import fs from 'fs'
import Worker from 'jest-worker'
import mkdirpOrig from 'mkdirp'
import nanoid from 'next/dist/compiled/nanoid/index.js'
import path from 'path'
import { pathToRegexp } from 'path-to-regexp'
import { promisify } from 'util'
import formatWebpackMessages from '../client/dev/error-overlay/format-webpack-messages'
import checkCustomRoutes, {
  getRedirectStatus,
  Header,
  Redirect,
  Rewrite,
  RouteType,
} from '../lib/check-custom-routes'
import {
  PAGES_404_GET_INITIAL_PROPS_ERROR,
  PUBLIC_DIR_MIDDLEWARE_CONFLICT,
} from '../lib/constants'
import { findPagesDir } from '../lib/find-pages-dir'
import { recursiveDelete } from '../lib/recursive-delete'
import { recursiveReadDir } from '../lib/recursive-readdir'
import { verifyTypeScriptSetup } from '../lib/verifyTypeScriptSetup'
import {
  BUILD_MANIFEST,
  CLIENT_STATIC_FILES_PATH,
  EXPORT_DETAIL,
  EXPORT_MARKER,
  PAGES_MANIFEST,
  PHASE_PRODUCTION_BUILD,
  PRERENDER_MANIFEST,
  ROUTES_MANIFEST,
  SERVERLESS_DIRECTORY,
  SERVER_DIRECTORY,
} from '../next-server/lib/constants'
import {
  getRouteRegex,
  getSortedRoutes,
  isDynamicRoute,
} from '../next-server/lib/router/utils'
import { __ApiPreviewProps } from '../next-server/server/api-utils'
import loadConfig, {
  isTargetLikeServerless,
} from '../next-server/server/config'
import { normalizePagePath } from '../next-server/server/normalize-page-path'
import {
  eventBuildCompleted,
  eventBuildOptimize,
  eventCliSession,
  eventNextPlugins,
} from '../telemetry/events'
import { Telemetry } from '../telemetry/storage'
import { CompilerResult, runCompiler } from './compiler'
import { createEntrypoints, createPagesMapping } from './entries'
import { generateBuildId } from './generate-build-id'
import { isWriteable } from './is-writeable'
import createSpinner from './spinner'
import {
  collectPages,
  getPageSizeInKb,
  hasCustomAppGetInitialProps,
  isPageStatic,
  PageInfo,
  printCustomRoutes,
  printTreeView,
} from './utils'
import getBaseWebpackConfig from './webpack-config'
import { writeBuildId } from './write-build-id'

const fsAccess = promisify(fs.access)
const fsUnlink = promisify(fs.unlink)
const fsRmdir = promisify(fs.rmdir)
const fsStat = promisify(fs.stat)
const fsMove = promisify(fs.rename)
const fsReadFile = promisify(fs.readFile)
const fsWriteFile = promisify(fs.writeFile)
const mkdirp = promisify(mkdirpOrig)

const staticCheckWorker = require.resolve('./utils')

export type SsgRoute = {
  initialRevalidateSeconds: number | false
  srcRoute: string | null
  dataRoute: string
}

export type DynamicSsgRoute = {
  routeRegex: string
  fallback: string
  dataRoute: string
  dataRouteRegex: string
}

export type PrerenderManifest = {
  version: number
  routes: { [route: string]: SsgRoute }
  dynamicRoutes: { [route: string]: DynamicSsgRoute }
  preview: __ApiPreviewProps
}

export default async function build(dir: string, conf = null): Promise<void> {
  if (!(await isWriteable(dir))) {
    throw new Error(
      '> Build directory is not writeable. https://err.sh/zeit/next.js/build-dir-not-writeable'
    )
  }

  const config = loadConfig(PHASE_PRODUCTION_BUILD, dir, conf)
  const { target } = config
  const buildId = await generateBuildId(config.generateBuildId, nanoid)
  const distDir = path.join(dir, config.distDir)
  const rewrites: Rewrite[] = []
  const redirects: Redirect[] = []
  const headers: Header[] = []

  if (typeof config.experimental.redirects === 'function') {
    redirects.push(...(await config.experimental.redirects()))
    checkCustomRoutes(redirects, 'redirect')
  }
  if (typeof config.experimental.rewrites === 'function') {
    rewrites.push(...(await config.experimental.rewrites()))
    checkCustomRoutes(rewrites, 'rewrite')
  }
  if (typeof config.experimental.headers === 'function') {
    headers.push(...(await config.experimental.headers()))
    checkCustomRoutes(headers, 'header')
  }

  if (ciEnvironment.isCI) {
    const cacheDir = path.join(distDir, 'cache')
    const hasCache = await fsAccess(cacheDir)
      .then(() => true)
      .catch(() => false)

    if (!hasCache) {
      // Intentionally not piping to stderr in case people fail in CI when
      // stderr is detected.
      console.log(
        chalk.bold.yellow(`Warning: `) +
          chalk.bold(
            `No build cache found. Please configure build caching for faster rebuilds. Read more: https://err.sh/next.js/no-cache`
          )
      )
      console.log('')
    }
  }

  const buildSpinner = createSpinner({
    prefixText: 'Creating an optimized production build',
  })

  const telemetry = new Telemetry({ distDir })

  const publicDir = path.join(dir, 'public')
  const pagesDir = findPagesDir(dir)
  let publicFiles: string[] = []
  let hasPublicDir = false

  telemetry.record(
    eventCliSession(PHASE_PRODUCTION_BUILD, dir, {
      cliCommand: 'build',
      isSrcDir: path.relative(dir, pagesDir!).startsWith('src'),
      hasNowJson: !!(await findUp('now.json', { cwd: dir })),
      isCustomServer: null,
    })
  )

  eventNextPlugins(path.resolve(dir)).then(events => telemetry.record(events))

  await verifyTypeScriptSetup(dir, pagesDir)

  try {
    await fsStat(publicDir)
    hasPublicDir = true
  } catch (_) {}

  if (hasPublicDir) {
    publicFiles = await recursiveReadDir(publicDir, /.*/)
  }

  let tracer: any = null
  if (config.experimental.profiling) {
    const { createTrace } = require('./profiler/profiler.js')
    tracer = createTrace(path.join(distDir, `profile-events.json`))
    tracer.profiler.startProfiling()
  }

  const isLikeServerless = isTargetLikeServerless(target)

  const pagePaths: string[] = await collectPages(
    pagesDir,
    config.pageExtensions
  )

  // needed for static exporting since we want to replace with HTML
  // files
  const allStaticPages = new Set<string>()
  let allPageInfos = new Map<string, PageInfo>()

  const previewProps: __ApiPreviewProps = {
    previewModeId: crypto.randomBytes(16).toString('hex'),
    previewModeSigningKey: crypto.randomBytes(32).toString('hex'),
    previewModeEncryptionKey: crypto.randomBytes(32).toString('hex'),
  }

  const mappedPages = createPagesMapping(pagePaths, config.pageExtensions)
  const entrypoints = createEntrypoints(
    mappedPages,
    target,
    buildId,
    previewProps,
    config
  )
  const pageKeys = Object.keys(mappedPages)
  const dynamicRoutes = pageKeys.filter(page => isDynamicRoute(page))
  const conflictingPublicFiles: string[] = []
  const hasCustomErrorPage = mappedPages['/_error'].startsWith(
    'private-next-pages'
  )
  const hasPages404 =
    config.experimental.pages404 &&
    mappedPages['/404'] &&
    mappedPages['/404'].startsWith('private-next-pages')

  if (hasPublicDir) {
    try {
      await fsStat(path.join(publicDir, '_next'))
      throw new Error(PUBLIC_DIR_MIDDLEWARE_CONFLICT)
    } catch (err) {}
  }

  for (let file of publicFiles) {
    file = file
      .replace(/\\/g, '/')
      .replace(/\/index$/, '')
      .split(publicDir)
      .pop()!

    if (mappedPages[file]) {
      conflictingPublicFiles.push(file)
    }
  }
  const numConflicting = conflictingPublicFiles.length

  if (numConflicting) {
    throw new Error(
      `Conflicting public and page file${
        numConflicting === 1 ? ' was' : 's were'
      } found. https://err.sh/zeit/next.js/conflicting-public-file-page\n${conflictingPublicFiles.join(
        '\n'
      )}`
    )
  }

  const buildCustomRoute = (
    r: {
      source: string
      statusCode?: number
    },
    type: RouteType
  ) => {
    const keys: any[] = []
    const routeRegex = pathToRegexp(r.source, keys, {
      strict: true,
      sensitive: false,
      delimiter: '/', // default is `/#?`, but Next does not pass query info
    })

    return {
      ...r,
      ...(type === 'redirect'
        ? {
            statusCode: getRedirectStatus(r as Redirect),
            permanent: undefined,
          }
        : {}),
      regex: routeRegex.source,
    }
  }

  const routesManifestPath = path.join(distDir, ROUTES_MANIFEST)
  const routesManifest: any = {
    version: 1,
    pages404: !!hasPages404,
    basePath: config.experimental.basePath,
    redirects: redirects.map(r => buildCustomRoute(r, 'redirect')),
    rewrites: rewrites.map(r => buildCustomRoute(r, 'rewrite')),
    headers: headers.map(r => buildCustomRoute(r, 'header')),
    dynamicRoutes: getSortedRoutes(dynamicRoutes).map(page => ({
      page,
      regex: getRouteRegex(page).re.source,
    })),
  }

  await mkdirp(distDir)
  // We need to write the manifest with rewrites before build
  // so serverless can import the manifest
  await fsWriteFile(routesManifestPath, JSON.stringify(routesManifest), 'utf8')

  const configs = await Promise.all([
    getBaseWebpackConfig(dir, {
      tracer,
      buildId,
      isServer: false,
      config,
      target,
      pagesDir,
      entrypoints: entrypoints.client,
    }),
    getBaseWebpackConfig(dir, {
      tracer,
      buildId,
      isServer: true,
      config,
      target,
      pagesDir,
      entrypoints: entrypoints.server,
    }),
  ])

  const clientConfig = configs[0]

  if (
    clientConfig.optimization &&
    (clientConfig.optimization.minimize !== true ||
      (clientConfig.optimization.minimizer &&
        clientConfig.optimization.minimizer.length === 0))
  ) {
    console.warn(
      chalk.bold.yellow(`Warning: `) +
        chalk.bold(
          `Production code optimization has been disabled in your project. Read more: https://err.sh/zeit/next.js/minification-disabled`
        )
    )
  }

  const webpackBuildStart = process.hrtime()

  let result: CompilerResult = { warnings: [], errors: [] }
  // TODO: why do we need this?? https://github.com/zeit/next.js/issues/8253
  if (isLikeServerless) {
    const clientResult = await runCompiler(clientConfig)
    // Fail build if clientResult contains errors
    if (clientResult.errors.length > 0) {
      result = {
        warnings: [...clientResult.warnings],
        errors: [...clientResult.errors],
      }
    } else {
      const serverResult = await runCompiler(configs[1])
      result = {
        warnings: [...clientResult.warnings, ...serverResult.warnings],
        errors: [...clientResult.errors, ...serverResult.errors],
      }
    }
  } else {
    result = await runCompiler(configs)
  }

  const webpackBuildEnd = process.hrtime(webpackBuildStart)
  if (buildSpinner) {
    buildSpinner.stopAndPersist()
  }
  console.log()

  result = formatWebpackMessages(result)

  if (result.errors.length > 0) {
    // Only keep the first error. Others are often indicative
    // of the same problem, but confuse the reader with noise.
    if (result.errors.length > 1) {
      result.errors.length = 1
    }
    const error = result.errors.join('\n\n')

    console.error(chalk.red('Failed to compile.\n'))

    if (
      error.indexOf('private-next-pages') > -1 &&
      error.indexOf('does not contain a default export') > -1
    ) {
      const page_name_regex = /'private-next-pages\/(?<page_name>[^']*)'/
      const parsed = page_name_regex.exec(error)
      const page_name = parsed && parsed.groups && parsed.groups.page_name
      throw new Error(
        `webpack build failed: found page without a React Component as default export in pages/${page_name}\n\nSee https://err.sh/zeit/next.js/page-without-valid-component for more info.`
      )
    }

    console.error(error)
    console.error()

    if (
      error.indexOf('private-next-pages') > -1 ||
      error.indexOf('__next_polyfill__') > -1
    ) {
      throw new Error(
        '> webpack config.resolve.alias was incorrectly overriden. https://err.sh/zeit/next.js/invalid-resolve-alias'
      )
    }
    throw new Error('> Build failed because of webpack errors')
  } else {
    telemetry.record(
      eventBuildCompleted(pagePaths, {
        durationInSeconds: webpackBuildEnd[0],
      })
    )

    if (result.warnings.length > 0) {
      console.warn(chalk.yellow('Compiled with warnings.\n'))
      console.warn(result.warnings.join('\n\n'))
      console.warn()
    } else {
      console.log(chalk.green('Compiled successfully.\n'))
    }
  }
  const postBuildSpinner = createSpinner({
    prefixText: 'Automatically optimizing pages',
  })

  const manifestPath = path.join(
    distDir,
    isLikeServerless ? SERVERLESS_DIRECTORY : SERVER_DIRECTORY,
    PAGES_MANIFEST
  )
  const buildManifestPath = path.join(distDir, BUILD_MANIFEST)

  const ssgPages = new Set<string>()
  const staticPages = new Set<string>()
  const invalidPages = new Set<string>()
  const hybridAmpPages = new Set<string>()
  const serverPropsPages = new Set<string>()
  const additionalSsgPaths = new Map<string, Array<string>>()
  const pageInfos = new Map<string, PageInfo>()
  const pagesManifest = JSON.parse(await fsReadFile(manifestPath, 'utf8'))
  const buildManifest = JSON.parse(await fsReadFile(buildManifestPath, 'utf8'))

  let customAppGetInitialProps: boolean | undefined

  process.env.NEXT_PHASE = PHASE_PRODUCTION_BUILD

  const staticCheckWorkers = new Worker(staticCheckWorker, {
    numWorkers: config.experimental.cpus,
    enableWorkerThreads: config.experimental.workerThreads,
  }) as Worker & { isPageStatic: typeof isPageStatic }

  staticCheckWorkers.getStdout().pipe(process.stdout)
  staticCheckWorkers.getStderr().pipe(process.stderr)

  const analysisBegin = process.hrtime()
  await Promise.all(
    pageKeys.map(async page => {
      const actualPage = normalizePagePath(page)
      const [selfSize, allSize] = await getPageSizeInKb(
        actualPage,
        distDir,
        buildId,
        buildManifest,
        config.experimental.modern
      )
      const bundleRelative = path.join(
        isLikeServerless ? 'pages' : `static/${buildId}/pages`,
        actualPage + '.js'
      )
      const serverBundle = path.join(
        distDir,
        isLikeServerless ? SERVERLESS_DIRECTORY : SERVER_DIRECTORY,
        bundleRelative
      )

      let isSsg = false
      let isStatic = false
      let isHybridAmp = false
      let ssgPageRoutes: string[] | null = null

      pagesManifest[page] = bundleRelative.replace(/\\/g, '/')

      const runtimeEnvConfig = {
        publicRuntimeConfig: config.publicRuntimeConfig,
        serverRuntimeConfig: config.serverRuntimeConfig,
      }
      const nonReservedPage = !page.match(/^\/(_app|_error|_document|api)/)

      if (nonReservedPage && customAppGetInitialProps === undefined) {
        customAppGetInitialProps = hasCustomAppGetInitialProps(
          isLikeServerless
            ? serverBundle
            : path.join(
                distDir,
                SERVER_DIRECTORY,
                `/static/${buildId}/pages/_app.js`
              ),
          runtimeEnvConfig
        )

        if (customAppGetInitialProps) {
          console.warn(
            chalk.bold.yellow(`Warning: `) +
              chalk.yellow(
                `You have opted-out of Automatic Static Optimization due to \`getInitialProps\` in \`pages/_app\`.`
              )
          )
          console.warn(
            'Read more: https://err.sh/next.js/opt-out-auto-static-optimization\n'
          )
        }
      }

      if (nonReservedPage) {
        try {
          let result = await staticCheckWorkers.isPageStatic(
            page,
            serverBundle,
            runtimeEnvConfig
          )

          if (result.isHybridAmp) {
            isHybridAmp = true
            hybridAmpPages.add(page)
          }

          if (result.hasStaticProps) {
            ssgPages.add(page)
            isSsg = true

            if (result.prerenderRoutes) {
              additionalSsgPaths.set(page, result.prerenderRoutes)
              ssgPageRoutes = result.prerenderRoutes
            }
          } else if (result.hasServerProps) {
            serverPropsPages.add(page)
          } else if (result.isStatic && customAppGetInitialProps === false) {
            staticPages.add(page)
            isStatic = true
          }

          if (hasPages404 && page === '/404') {
            if (!result.isStatic) {
              throw new Error(PAGES_404_GET_INITIAL_PROPS_ERROR)
            }
            // we need to ensure the 404 lambda is present since we use
            // it when _app has getInitialProps
            if (customAppGetInitialProps) {
              staticPages.delete(page)
            }
          }
        } catch (err) {
          if (err.message !== 'INVALID_DEFAULT_EXPORT') throw err
          invalidPages.add(page)
        }
      }

      pageInfos.set(page, {
        size: selfSize,
        totalSize: allSize,
        serverBundle,
        static: isStatic,
        isSsg,
        isHybridAmp,
        ssgPageRoutes,
      })
    })
  )
  staticCheckWorkers.end()

  if (serverPropsPages.size > 0) {
    // We update the routes manifest after the build with the
    // serverProps routes since we can't determine this until after build
    routesManifest.serverPropsRoutes = {}

    for (const page of serverPropsPages) {
      const pagePath = normalizePagePath(page)
      const dataRoute = path.posix.join(
        '/_next/data',
        buildId,
        `${pagePath}.json`
      )

      routesManifest.serverPropsRoutes[page] = {
        page,
        dataRouteRegex: isDynamicRoute(page)
          ? getRouteRegex(dataRoute.replace(/\.json$/, '')).re.source.replace(
              /\(\?:\\\/\)\?\$$/,
              '\\.json$'
            )
          : new RegExp(
              `^${path.posix.join(
                '/_next/data',
                escapeStringRegexp(buildId),
                `${pagePath}.json`
              )}$`
            ).source,
      }
    }

    await fsWriteFile(
      routesManifestPath,
      JSON.stringify(routesManifest),
      'utf8'
    )
  }
  // Since custom _app.js can wrap the 404 page we have to opt-out of static optimization if it has getInitialProps
  // Only export the static 404 when there is no /_error present
  const useStatic404 =
    !customAppGetInitialProps &&
    ((!hasCustomErrorPage && config.experimental.static404) || hasPages404)

  if (invalidPages.size > 0) {
    throw new Error(
      `Build optimization failed: found page${
        invalidPages.size === 1 ? '' : 's'
      } without a React Component as default export in \n${[...invalidPages]
        .map(pg => `pages${pg}`)
        .join(
          '\n'
        )}\n\nSee https://err.sh/zeit/next.js/page-without-valid-component for more info.\n`
    )
  }

  if (Array.isArray(configs[0].plugins)) {
    configs[0].plugins.some((plugin: any) => {
      if (!plugin.ampPages) {
        return false
      }

      plugin.ampPages.forEach((pg: any) => {
        pageInfos.get(pg)!.isAmp = true
      })
      return true
    })
  }

  await writeBuildId(distDir, buildId)

  const finalPrerenderRoutes: { [route: string]: SsgRoute } = {}
  const tbdPrerenderRoutes: string[] = []

  if (staticPages.size > 0 || ssgPages.size > 0 || useStatic404) {
    const combinedPages = [...staticPages, ...ssgPages]
    const exportApp = require('../export').default
    const exportOptions = {
      silent: true,
      buildExport: true,
      threads: config.experimental.cpus,
      pages: combinedPages,
      outdir: path.join(distDir, 'export'),
    }
    const exportConfig: any = {
      ...config,
      initialPageRevalidationMap: {},
      // Default map will be the collection of automatic statically exported
      // pages and SPR pages.
      // n.b. we cannot handle this above in combinedPages because the dynamic
      // page must be in the `pages` array, but not in the mapping.
      exportPathMap: (defaultMap: any) => {
        // Dynamically routed pages should be prerendered to be used as
        // a client-side skeleton (fallback) while data is being fetched.
        // This ensures the end-user never sees a 500 or slow response from the
        // server.
        //
        // Note: prerendering disables automatic static optimization.
        ssgPages.forEach(page => {
          if (isDynamicRoute(page)) {
            tbdPrerenderRoutes.push(page)

            // Override the rendering for the dynamic page to be treated as a
            // fallback render.
            defaultMap[page] = { page, query: { __nextFallback: true } }
          }
        })
        // Append the "well-known" routes we should prerender for, e.g. blog
        // post slugs.
        additionalSsgPaths.forEach((routes, page) => {
          routes.forEach(route => {
            defaultMap[route] = { page }
          })
        })

        if (useStatic404) {
          defaultMap['/_errors/404'] = {
            page: hasPages404 ? '/404' : '/_error',
          }
        }

        return defaultMap
      },
      exportTrailingSlash: false,
    }
    await exportApp(dir, exportOptions, exportConfig)

    // remove server bundles that were exported
    for (const page of staticPages) {
      const { serverBundle } = pageInfos.get(page)!
      await fsUnlink(serverBundle)
    }

    const moveExportedPage = async (
      page: string,
      file: string,
      isSsg: boolean,
      ext: 'html' | 'json'
    ) => {
      file = `${file}.${ext}`
      const orig = path.join(exportOptions.outdir, file)
      const relativeDest = (isLikeServerless
        ? path.join('pages', file)
        : path.join('static', buildId, 'pages', file)
      ).replace(/\\/g, '/')

      const dest = path.join(
        distDir,
        isLikeServerless ? SERVERLESS_DIRECTORY : SERVER_DIRECTORY,
        relativeDest
      )

      if (!isSsg) {
        pagesManifest[page] = relativeDest
        if (page === '/') pagesManifest['/index'] = relativeDest
        if (page === '/.amp') pagesManifest['/index.amp'] = relativeDest
      }
      await mkdirp(path.dirname(dest))
      await fsMove(orig, dest)
    }

    if (useStatic404) {
      await moveExportedPage('/_errors/404', '/_errors/404', false, 'html')
    }

    for (const page of combinedPages) {
      const isSsg = ssgPages.has(page)
      const isDynamic = isDynamicRoute(page)
      const hasAmp = hybridAmpPages.has(page)
      let file = normalizePagePath(page)

      // We should always have an HTML file to move for each page
      await moveExportedPage(page, file, isSsg, 'html')

      if (hasAmp) {
        await moveExportedPage(`${page}.amp`, `${file}.amp`, isSsg, 'html')
      }

      if (isSsg) {
        // For a non-dynamic SSG page, we must copy its data file from export.
        if (!isDynamic) {
          await moveExportedPage(page, file, true, 'json')

          finalPrerenderRoutes[page] = {
            initialRevalidateSeconds:
              exportConfig.initialPageRevalidationMap[page],
            srcRoute: null,
            dataRoute: path.posix.join('/_next/data', buildId, `${file}.json`),
          }
        } else {
          // For a dynamic SSG page, we did not copy its data exports and only
          // copy the fallback HTML file.
          // We must also copy specific versions of this page as defined by
          // `unstable_getStaticPaths` (additionalSsgPaths).
          const extraRoutes = additionalSsgPaths.get(page) || []
          for (const route of extraRoutes) {
            await moveExportedPage(route, route, true, 'html')
            await moveExportedPage(route, route, true, 'json')
            finalPrerenderRoutes[route] = {
              initialRevalidateSeconds:
                exportConfig.initialPageRevalidationMap[route],
              srcRoute: page,
              dataRoute: path.posix.join(
                '/_next/data',
                buildId,
                `${normalizePagePath(route)}.json`
              ),
            }
          }
        }
      }
    }

    // remove temporary export folder
    await recursiveDelete(exportOptions.outdir)
    await fsRmdir(exportOptions.outdir)
    await fsWriteFile(manifestPath, JSON.stringify(pagesManifest), 'utf8')
  }

  if (postBuildSpinner) postBuildSpinner.stopAndPersist()
  console.log()

  const analysisEnd = process.hrtime(analysisBegin)
  telemetry.record(
    eventBuildOptimize(pagePaths, {
      durationInSeconds: analysisEnd[0],
      staticPageCount: staticPages.size,
      ssrPageCount: pagePaths.length - staticPages.size,
      hasStatic404: useStatic404,
    })
  )

  if (ssgPages.size > 0) {
    const finalDynamicRoutes: PrerenderManifest['dynamicRoutes'] = {}
    tbdPrerenderRoutes.forEach(tbdRoute => {
      const normalizedRoute = normalizePagePath(tbdRoute)
      const dataRoute = path.posix.join(
        '/_next/data',
        buildId,
        `${normalizedRoute}.json`
      )

      finalDynamicRoutes[tbdRoute] = {
        routeRegex: getRouteRegex(tbdRoute).re.source,
        dataRoute,
        fallback: `${normalizedRoute}.html`,
        dataRouteRegex: getRouteRegex(
          dataRoute.replace(/\.json$/, '')
        ).re.source.replace(/\(\?:\\\/\)\?\$$/, '\\.json$'),
      }
    })
    const prerenderManifest: PrerenderManifest = {
      version: 1,
      routes: finalPrerenderRoutes,
      dynamicRoutes: finalDynamicRoutes,
      preview: previewProps,
    }

    await fsWriteFile(
      path.join(distDir, PRERENDER_MANIFEST),
      JSON.stringify(prerenderManifest),
      'utf8'
    )
<<<<<<< HEAD

    generateClientSsgManifest(prerenderManifest, { distDir, buildId })
  } else {
    // Generate empty version if not used
    generateClientSsgManifest(
      { version: 0, routes: {}, dynamicRoutes: {} },
      { distDir, buildId }
=======
  } else {
    const prerenderManifest: PrerenderManifest = {
      version: 1,
      routes: {},
      dynamicRoutes: {},
      preview: previewProps,
    }
    await fsWriteFile(
      path.join(distDir, PRERENDER_MANIFEST),
      JSON.stringify(prerenderManifest),
      'utf8'
>>>>>>> 31a47b4b
    )
  }

  await fsWriteFile(
    path.join(distDir, EXPORT_MARKER),
    JSON.stringify({
      version: 1,
      hasExportPathMap: typeof config.exportPathMap === 'function',
      exportTrailingSlash: config.exportTrailingSlash === true,
    }),
    'utf8'
  )
  await fsUnlink(path.join(distDir, EXPORT_DETAIL)).catch(err => {
    if (err.code === 'ENOENT') {
      return Promise.resolve()
    }
    return Promise.reject(err)
  })

  staticPages.forEach(pg => allStaticPages.add(pg))
  pageInfos.forEach((info: PageInfo, key: string) => {
    allPageInfos.set(key, info)
  })

  await printTreeView(
    Object.keys(mappedPages),
    allPageInfos,
    isLikeServerless,
    {
      distPath: distDir,
      buildId: buildId,
      pagesDir,
      pageExtensions: config.pageExtensions,
      buildManifest,
      isModern: config.experimental.modern,
    }
  )
  printCustomRoutes({ redirects, rewrites, headers })

  if (tracer) {
    const parsedResults = await tracer.profiler.stopProfiling()
    await new Promise(resolve => {
      if (parsedResults === undefined) {
        tracer.profiler.destroy()
        tracer.trace.flush()
        tracer.end(resolve)
        return
      }

      const cpuStartTime = parsedResults.profile.startTime
      const cpuEndTime = parsedResults.profile.endTime

      tracer.trace.completeEvent({
        name: 'TaskQueueManager::ProcessTaskFromWorkQueue',
        id: ++tracer.counter,
        cat: ['toplevel'],
        ts: cpuStartTime,
        args: {
          src_file: '../../ipc/ipc_moji_bootstrap.cc',
          src_func: 'Accept',
        },
      })

      tracer.trace.completeEvent({
        name: 'EvaluateScript',
        id: ++tracer.counter,
        cat: ['devtools.timeline'],
        ts: cpuStartTime,
        dur: cpuEndTime - cpuStartTime,
        args: {
          data: {
            url: 'webpack',
            lineNumber: 1,
            columnNumber: 1,
            frame: '0xFFF',
          },
        },
      })

      tracer.trace.instantEvent({
        name: 'CpuProfile',
        id: ++tracer.counter,
        cat: ['disabled-by-default-devtools.timeline'],
        ts: cpuEndTime,
        args: {
          data: {
            cpuProfile: parsedResults.profile,
          },
        },
      })

      tracer.profiler.destroy()
      tracer.trace.flush()
      tracer.end(resolve)
    })
  }

  await telemetry.flush()
}

function generateClientSsgManifest(
  prerenderManifest: PrerenderManifest,
  { buildId, distDir }: { buildId: string; distDir: string }
) {
  const regexOperatorsRegex = /[|\\{}()[\]^$+*?.-]/g
  const ssgMatchers: RegExp[] = []
  Object.keys(prerenderManifest.routes).forEach(route =>
    ssgMatchers.push(
      new RegExp('^' + route.replace(regexOperatorsRegex, '\\$&') + '$')
    )
  )
  Object.values(prerenderManifest.dynamicRoutes).forEach(entry =>
    ssgMatchers.push(new RegExp(entry.routeRegex))
  )

  const clientSsgManifestPaths = [
    '_ssgManifest.js',
    '_ssgManifest.module.js',
  ].map(f => path.join(`${CLIENT_STATIC_FILES_PATH}/${buildId}`, f))
  const clientSsgManifestContent = `self.__SSG_MANIFEST = ${devalue(
    ssgMatchers
  )};self.__SSG_MANIFEST_CB && self.__SSG_MANIFEST_CB()`
  clientSsgManifestPaths.forEach(clientSsgManifestPath =>
    fs.writeFileSync(
      path.join(distDir, clientSsgManifestPath),
      clientSsgManifestContent
    )
  )
}<|MERGE_RESOLUTION|>--- conflicted
+++ resolved
@@ -1,11 +1,8 @@
 import chalk from 'chalk'
 import ciEnvironment from 'ci-info'
-<<<<<<< HEAD
 import devalue from 'devalue'
-=======
 import crypto from 'crypto'
 import escapeStringRegexp from 'escape-string-regexp'
->>>>>>> 31a47b4b
 import findUp from 'find-up'
 import fs from 'fs'
 import Worker from 'jest-worker'
@@ -833,15 +830,7 @@
       JSON.stringify(prerenderManifest),
       'utf8'
     )
-<<<<<<< HEAD
-
-    generateClientSsgManifest(prerenderManifest, { distDir, buildId })
-  } else {
-    // Generate empty version if not used
-    generateClientSsgManifest(
-      { version: 0, routes: {}, dynamicRoutes: {} },
-      { distDir, buildId }
-=======
+    await generateClientSsgManifest(prerenderManifest, { distDir, buildId })
   } else {
     const prerenderManifest: PrerenderManifest = {
       version: 1,
@@ -853,8 +842,8 @@
       path.join(distDir, PRERENDER_MANIFEST),
       JSON.stringify(prerenderManifest),
       'utf8'
->>>>>>> 31a47b4b
     )
+    await generateClientSsgManifest(prerenderManifest, { distDir, buildId })
   }
 
   await fsWriteFile(
