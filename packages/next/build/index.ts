import chalk from 'chalk'
import fs from 'fs'
import mkdirpOrig from 'mkdirp'
import {
  PAGES_MANIFEST,
  PHASE_PRODUCTION_BUILD,
  PRERENDER_MANIFEST,
  SERVER_DIRECTORY,
  SERVERLESS_DIRECTORY,
} from '../next-server/lib/constants'
import loadConfig, {
  isTargetLikeServerless,
} from '../next-server/server/config'
import nanoid from 'next/dist/compiled/nanoid/index.js'
import path from 'path'
import { promisify } from 'util'
import Worker from 'jest-worker'

import formatWebpackMessages from '../client/dev/error-overlay/format-webpack-messages'
import { recursiveDelete } from '../lib/recursive-delete'
import { verifyTypeScriptSetup } from '../lib/verifyTypeScriptSetup'
import {
  recordBuildDuration,
  recordBuildOptimize,
  recordNextPlugins,
  recordVersion,
} from '../telemetry/events'
import { CompilerResult, runCompiler } from './compiler'
import { createEntrypoints, createPagesMapping } from './entries'
import { generateBuildId } from './generate-build-id'
import { isWriteable } from './is-writeable'
import {
  collectPages,
  getPageSizeInKb,
  hasCustomAppGetInitialProps,
  PageInfo,
  printTreeView,
} from './utils'
import getBaseWebpackConfig from './webpack-config'
import { getPageChunks } from './webpack/plugins/chunk-graph-plugin'
import { writeBuildId } from './write-build-id'
import createSpinner from './spinner'

const fsUnlink = promisify(fs.unlink)
const fsRmdir = promisify(fs.rmdir)
const fsMove = promisify(fs.rename)
const fsReadFile = promisify(fs.readFile)
const fsWriteFile = promisify(fs.writeFile)
const mkdirp = promisify(mkdirpOrig)

const staticCheckWorker = require.resolve('./static-checker')

export type PrerenderFile = {
  lambda: string
  contentTypes: string[]
}

export default async function build(dir: string, conf = null): Promise<void> {
  if (!(await isWriteable(dir))) {
    throw new Error(
      '> Build directory is not writeable. https://err.sh/zeit/next.js/build-dir-not-writeable'
    )
  }

  await verifyTypeScriptSetup(dir)

<<<<<<< HEAD
  const buildSpinner = createSpinner({
    prefixText: 'Creating an optimized production build',
  })
=======
  let backgroundWork: (Promise<any> | undefined)[] = []
  backgroundWork.push(
    recordVersion({ cliCommand: 'build' }),
    recordNextPlugins(path.resolve(dir))
  )

  console.log('Creating an optimized production build ...')
  console.log()
>>>>>>> 44bbf9ad

  const config = loadConfig(PHASE_PRODUCTION_BUILD, dir, conf)
  const { target } = config
  const buildId = await generateBuildId(config.generateBuildId, nanoid)
  const distDir = path.join(dir, config.distDir)
  const pagesDir = path.join(dir, 'pages')

  let tracer: any = null
  if (config.experimental.profiling) {
    const { createTrace } = require('./profiler/profiler.js')
    tracer = createTrace(path.join(distDir, `profile-events.json`))
    tracer.profiler.startProfiling()
  }

  const isLikeServerless = isTargetLikeServerless(target)

  const pagePaths: string[] = await collectPages(
    pagesDir,
    config.pageExtensions
  )

  // needed for static exporting since we want to replace with HTML
  // files
  const allStaticPages = new Set<string>()
  let allPageInfos = new Map<string, PageInfo>()

  const mappedPages = createPagesMapping(pagePaths, config.pageExtensions)
  const entrypoints = createEntrypoints(mappedPages, target, buildId, config)
  const configs = await Promise.all([
    getBaseWebpackConfig(dir, {
      tracer,
      buildId,
      isServer: false,
      config,
      target,
      entrypoints: entrypoints.client,
    }),
    getBaseWebpackConfig(dir, {
      tracer,
      buildId,
      isServer: true,
      config,
      target,
      entrypoints: entrypoints.server,
    }),
  ])

  const clientConfig = configs[0]

  if (
    clientConfig.optimization &&
    (clientConfig.optimization.minimize !== true ||
      (clientConfig.optimization.minimizer &&
        clientConfig.optimization.minimizer.length === 0))
  ) {
    console.warn(
      chalk.bold.yellow(`Warning: `) +
        chalk.bold(
          `Production code optimization has been disabled in your project. Read more: https://err.sh/zeit/next.js/minification-disabled`
        )
    )
  }

  const webpackBuildStart = process.hrtime()

  let result: CompilerResult = { warnings: [], errors: [] }
  // TODO: why do we need this?? https://github.com/zeit/next.js/issues/8253
  if (isLikeServerless) {
    const clientResult = await runCompiler(clientConfig)
    // Fail build if clientResult contains errors
    if (clientResult.errors.length > 0) {
      result = {
        warnings: [...clientResult.warnings],
        errors: [...clientResult.errors],
      }
    } else {
      const serverResult = await runCompiler(configs[1])
      result = {
        warnings: [...clientResult.warnings, ...serverResult.warnings],
        errors: [...clientResult.errors, ...serverResult.errors],
      }
    }
  } else {
    result = await runCompiler(configs)
  }

<<<<<<< HEAD
  if (buildSpinner) {
    buildSpinner.stopAndPersist()
  }
  console.log()

  result = formatWebpackMessages(result)

  if (isFlyingShuttle) {
    console.log()
=======
  const webpackBuildEnd = process.hrtime(webpackBuildStart)
>>>>>>> 44bbf9ad

  result = formatWebpackMessages(result)

  if (result.errors.length > 0) {
    // Only keep the first error. Others are often indicative
    // of the same problem, but confuse the reader with noise.
    if (result.errors.length > 1) {
      result.errors.length = 1
    }
    const error = result.errors.join('\n\n')

    console.error(chalk.red('Failed to compile.\n'))

    if (
      error.indexOf('private-next-pages') > -1 &&
      error.indexOf('does not contain a default export') > -1
    ) {
      const page_name_regex = /\'private-next-pages\/(?<page_name>[^\']*)\'/
      const parsed = page_name_regex.exec(error)
      const page_name = parsed && parsed.groups && parsed.groups.page_name
      throw new Error(
        `webpack build failed: found page without a React Component as default export in pages/${page_name}\n\nSee https://err.sh/zeit/next.js/page-without-valid-component for more info.`
      )
    }

    console.error(error)
    console.error()

    if (error.indexOf('private-next-pages') > -1) {
      throw new Error(
        '> webpack config.resolve.alias was incorrectly overriden. https://err.sh/zeit/next.js/invalid-resolve-alias'
      )
    }
    throw new Error('> Build failed because of webpack errors')
  } else if (result.warnings.length > 0) {
    console.warn(chalk.yellow('Compiled with warnings.\n'))
    console.warn(result.warnings.join('\n\n'))
    console.warn()
  } else {
    console.log(chalk.green('Compiled successfully.\n'))
    backgroundWork.push(
      recordBuildDuration({
        totalPageCount: pagePaths.length,
        durationInSeconds: webpackBuildEnd[0],
      })
    )
  }

<<<<<<< HEAD
  const postBuildSpinner = createSpinner({
    prefixText: 'Automatically optimizing pages',
  })

  const distPath = path.join(dir, config.distDir)
=======
>>>>>>> 44bbf9ad
  const pageKeys = Object.keys(mappedPages)
  const manifestPath = path.join(
    distDir,
    isLikeServerless ? SERVERLESS_DIRECTORY : SERVER_DIRECTORY,
    PAGES_MANIFEST
  )

  const sprPages = new Set<string>()
  const staticPages = new Set<string>()
  const invalidPages = new Set<string>()
  const hybridAmpPages = new Set<string>()
  const pageInfos = new Map<string, PageInfo>()
  const pagesManifest = JSON.parse(await fsReadFile(manifestPath, 'utf8'))
  let customAppGetInitialProps: boolean | undefined

  process.env.NEXT_PHASE = PHASE_PRODUCTION_BUILD

  const staticCheckWorkers = new Worker(staticCheckWorker, {
    numWorkers: config.experimental.cpus,
    enableWorkerThreads: true,
  })

  const analysisBegin = process.hrtime()
  await Promise.all(
    pageKeys.map(async page => {
      const chunks = getPageChunks(page)

      const actualPage = page === '/' ? '/index' : page
      const size = await getPageSizeInKb(actualPage, distDir, buildId)
      const bundleRelative = path.join(
        isLikeServerless ? 'pages' : `static/${buildId}/pages`,
        actualPage + '.js'
      )
      const serverBundle = path.join(
        distDir,
        isLikeServerless ? SERVERLESS_DIRECTORY : SERVER_DIRECTORY,
        bundleRelative
      )

      let isStatic = false

      pagesManifest[page] = bundleRelative.replace(/\\/g, '/')

      const runtimeEnvConfig = {
        publicRuntimeConfig: config.publicRuntimeConfig,
        serverRuntimeConfig: config.serverRuntimeConfig,
      }
      const nonReservedPage = !page.match(/^\/(_app|_error|_document|api)/)

      if (nonReservedPage && customAppGetInitialProps === undefined) {
        customAppGetInitialProps = hasCustomAppGetInitialProps(
          isLikeServerless
            ? serverBundle
            : path.join(
                distDir,
                SERVER_DIRECTORY,
                `/static/${buildId}/pages/_app.js`
              ),
          runtimeEnvConfig
        )

        if (customAppGetInitialProps) {
          console.warn(
            chalk.bold.yellow(`Warning: `) +
              chalk.yellow(
                `You have opted-out of Automatic Prerendering due to \`getInitialProps\` in \`pages/_app\`.`
              )
          )
          console.warn(
            'Read more: https://err.sh/next.js/opt-out-automatic-prerendering\n'
          )
        }
      }

      if (nonReservedPage) {
        try {
          let result: any = await (staticCheckWorkers as any).default({
            serverBundle,
            runtimeEnvConfig,
          })

          if (result.isHybridAmp) {
            hybridAmpPages.add(page)
          }

          if (result.static && customAppGetInitialProps === false) {
            staticPages.add(page)
            isStatic = true
          } else if (result.prerender) {
            sprPages.add(page)
          }
        } catch (err) {
          if (err.message !== 'INVALID_DEFAULT_EXPORT') throw err
          invalidPages.add(page)
        }
      }

      pageInfos.set(page, { size, chunks, serverBundle, static: isStatic })
    })
  )
  staticCheckWorkers.end()

  if (invalidPages.size > 0) {
    throw new Error(
      `automatic static optimization failed: found page${
        invalidPages.size === 1 ? '' : 's'
      } without a React Component as default export in \n${[...invalidPages]
        .map(pg => `pages${pg}`)
        .join(
          '\n'
        )}\n\nSee https://err.sh/zeit/next.js/page-without-valid-component for more info.\n`
    )
  }

  if (Array.isArray(configs[0].plugins)) {
    configs[0].plugins.some((plugin: any) => {
      if (!plugin.ampPages) {
        return false
      }

      plugin.ampPages.forEach((pg: any) => {
        pageInfos.get(pg)!.isAmp = true
      })
      return true
    })
  }

  await writeBuildId(distDir, buildId)
  const prerenderFiles: { [path: string]: PrerenderFile } = {}

  if (staticPages.size > 0 || sprPages.size > 0) {
    const combinedPages = [...staticPages, ...sprPages]
    const exportApp = require('../export').default
    const exportOptions = {
      sprPages,
      silent: true,
      buildExport: true,
      pages: combinedPages,
      outdir: path.join(distDir, 'export'),
    }
    const exportConfig = {
      ...config,
      exportPathMap: (defaultMap: any) => defaultMap,
      exportTrailingSlash: false,
    }
    await exportApp(dir, exportOptions, exportConfig)

    // remove server bundles that were exported
    for (const page of staticPages) {
      const { serverBundle } = pageInfos.get(page)!
      await fsUnlink(serverBundle)
    }

    const moveExportedPage = async (page: string, file: string) => {
      const isSpr = sprPages.has(page)
      file = `${file}.html`
      const orig = path.join(exportOptions.outdir, file)
      const relativeDest = (isLikeServerless
        ? path.join('pages', file)
        : path.join('static', buildId, 'pages', file)
      ).replace(/\\/g, '/')

      const dest = path.join(
        distDir,
        isLikeServerless ? SERVERLESS_DIRECTORY : SERVER_DIRECTORY,
        relativeDest
      )

      if (isSpr) {
        const projectRelativeDest = path.join(
          config.distDir,
          isLikeServerless ? SERVERLESS_DIRECTORY : SERVER_DIRECTORY,
          relativeDest
        )
        prerenderFiles[projectRelativeDest] = {
          lambda: projectRelativeDest.replace(/\.html$/, '.js'),
          contentTypes: ['application/json', 'text/html'],
        }
      } else {
        pagesManifest[page] = relativeDest
        if (page === '/') pagesManifest['/index'] = relativeDest
        if (page === '/.amp') pagesManifest['/index.amp'] = relativeDest
      }
      await mkdirp(path.dirname(dest))
      await fsMove(orig, dest)
    }

    for (const page of combinedPages) {
      let file = page === '/' ? '/index' : page
      await moveExportedPage(page, file)
      const hasAmp = hybridAmpPages.has(page)
      if (hasAmp) await moveExportedPage(`${page}.amp`, `${file}.amp`)
    }

    // remove temporary export folder
    await recursiveDelete(exportOptions.outdir)
    await fsRmdir(exportOptions.outdir)
    await fsWriteFile(manifestPath, JSON.stringify(pagesManifest), 'utf8')
  }
  if (postBuildSpinner) postBuildSpinner.stopAndPersist()
  console.log()

  const analysisEnd = process.hrtime(analysisBegin)
  backgroundWork.push(
    recordBuildOptimize({
      durationInSeconds: analysisEnd[0],
      totalPageCount: pagePaths.length,
      staticPageCount: staticPages.size,
      ssrPageCount: pagePaths.length - staticPages.size,
    })
  )

  if (sprPages.size > 0) {
    await fsWriteFile(
      path.join(distDir, PRERENDER_MANIFEST),
      JSON.stringify({ prerenderFiles }),
      'utf8'
    )
  }

  staticPages.forEach(pg => allStaticPages.add(pg))
  pageInfos.forEach((info: PageInfo, key: string) => {
    allPageInfos.set(key, info)
  })

  printTreeView(Object.keys(mappedPages), allPageInfos, isLikeServerless)

  if (tracer) {
    const parsedResults = await tracer.profiler.stopProfiling()
    await new Promise(resolve => {
      if (parsedResults === undefined) {
        tracer.profiler.destroy()
        tracer.trace.flush()
        tracer.end(resolve)
        return
      }

      const cpuStartTime = parsedResults.profile.startTime
      const cpuEndTime = parsedResults.profile.endTime

      tracer.trace.completeEvent({
        name: 'TaskQueueManager::ProcessTaskFromWorkQueue',
        id: ++tracer.counter,
        cat: ['toplevel'],
        ts: cpuStartTime,
        args: {
          src_file: '../../ipc/ipc_moji_bootstrap.cc',
          src_func: 'Accept',
        },
      })

      tracer.trace.completeEvent({
        name: 'EvaluateScript',
        id: ++tracer.counter,
        cat: ['devtools.timeline'],
        ts: cpuStartTime,
        dur: cpuEndTime - cpuStartTime,
        args: {
          data: {
            url: 'webpack',
            lineNumber: 1,
            columnNumber: 1,
            frame: '0xFFF',
          },
        },
      })

      tracer.trace.instantEvent({
        name: 'CpuProfile',
        id: ++tracer.counter,
        cat: ['disabled-by-default-devtools.timeline'],
        ts: cpuEndTime,
        args: {
          data: {
            cpuProfile: parsedResults.profile,
          },
        },
      })

      tracer.profiler.destroy()
      tracer.trace.flush()
      tracer.end(resolve)
    })
  }

  await Promise.all(backgroundWork).catch(() => {})
}<|MERGE_RESOLUTION|>--- conflicted
+++ resolved
@@ -64,20 +64,15 @@
 
   await verifyTypeScriptSetup(dir)
 
-<<<<<<< HEAD
-  const buildSpinner = createSpinner({
-    prefixText: 'Creating an optimized production build',
-  })
-=======
   let backgroundWork: (Promise<any> | undefined)[] = []
   backgroundWork.push(
     recordVersion({ cliCommand: 'build' }),
     recordNextPlugins(path.resolve(dir))
   )
 
-  console.log('Creating an optimized production build ...')
-  console.log()
->>>>>>> 44bbf9ad
+  const buildSpinner = createSpinner({
+    prefixText: 'Creating an optimized production build',
+  })
 
   const config = loadConfig(PHASE_PRODUCTION_BUILD, dir, conf)
   const { target } = config
@@ -164,19 +159,11 @@
     result = await runCompiler(configs)
   }
 
-<<<<<<< HEAD
+  const webpackBuildEnd = process.hrtime(webpackBuildStart)
   if (buildSpinner) {
     buildSpinner.stopAndPersist()
   }
   console.log()
-
-  result = formatWebpackMessages(result)
-
-  if (isFlyingShuttle) {
-    console.log()
-=======
-  const webpackBuildEnd = process.hrtime(webpackBuildStart)
->>>>>>> 44bbf9ad
 
   result = formatWebpackMessages(result)
 
@@ -225,14 +212,11 @@
     )
   }
 
-<<<<<<< HEAD
   const postBuildSpinner = createSpinner({
     prefixText: 'Automatically optimizing pages',
   })
 
   const distPath = path.join(dir, config.distDir)
-=======
->>>>>>> 44bbf9ad
   const pageKeys = Object.keys(mappedPages)
   const manifestPath = path.join(
     distDir,
