--- conflicted
+++ resolved
@@ -58,11 +58,7 @@
   const pagePaths = await collectPages(pagesDir, config.pageExtensions)
   const pages = createPagesMapping(pagePaths, config.pageExtensions)
   const entrypoints = createEntrypoints(pages, config.target, buildId, config)
-<<<<<<< HEAD
-  const configs = await Promise.all([
-=======
-  const configs: any = [
->>>>>>> 17ad1eb8
+  const configs = [
     getBaseWebpackConfig(dir, {
       buildId,
       isServer: false,
