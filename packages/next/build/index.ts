--- conflicted
+++ resolved
@@ -550,28 +550,17 @@
           if (result.isAmpOnly) {
             // ensure all AMP only bundles got removed
             try {
-<<<<<<< HEAD
-              await promises.unlink(
-                path.join(
-                  distDir,
-                  'static',
-                  buildId,
-                  'pages',
-                  actualPage + '.js'
-                )
-=======
               const clientBundle = path.join(
                 distDir,
                 'static',
                 buildId,
                 'pages',
                 actualPage + '.js'
->>>>>>> b3459055
               )
-              await fsUnlink(clientBundle)
+              await promises.unlink(clientBundle)
 
               if (config.experimental.modern) {
-                await fsUnlink(clientBundle.replace(/\.js$/, '.module.js'))
+                await promises.unlink(clientBundle.replace(/\.js$/, '.module.js'))
               }
             } catch (err) {
               if (err.code !== 'ENOENT') {
