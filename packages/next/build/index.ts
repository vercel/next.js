import chalk from 'chalk'
import ciEnvironment from 'ci-info'
import findUp from 'find-up'
import fs from 'fs'
import Worker from 'jest-worker'
import mkdirpOrig from 'mkdirp'
import nanoid from 'next/dist/compiled/nanoid/index.js'
import path from 'path'
import { pathToRegexp } from 'path-to-regexp'
import { promisify } from 'util'
import formatWebpackMessages from '../client/dev/error-overlay/format-webpack-messages'
import checkCustomRoutes, {
  getRedirectStatus,
  RouteType,
  Redirect,
  Rewrite,
  Header,
} from '../lib/check-custom-routes'
import { PUBLIC_DIR_MIDDLEWARE_CONFLICT } from '../lib/constants'
import { findPagesDir } from '../lib/find-pages-dir'
import { recursiveDelete } from '../lib/recursive-delete'
import { recursiveReadDir } from '../lib/recursive-readdir'
import { verifyTypeScriptSetup } from '../lib/verifyTypeScriptSetup'
import {
  BUILD_MANIFEST,
  EXPORT_DETAIL,
  EXPORT_MARKER,
  PAGES_MANIFEST,
  PHASE_PRODUCTION_BUILD,
  PRERENDER_MANIFEST,
  ROUTES_MANIFEST,
  SERVERLESS_DIRECTORY,
  SERVER_DIRECTORY,
} from '../next-server/lib/constants'
import {
  getRouteRegex,
  getSortedRoutes,
  isDynamicRoute,
} from '../next-server/lib/router/utils'
import loadConfig, {
  isTargetLikeServerless,
} from '../next-server/server/config'
import {
  eventBuildDuration,
  eventBuildOptimize,
  eventNextPlugins,
  eventVersion,
} from '../telemetry/events'
import { Telemetry } from '../telemetry/storage'
import { CompilerResult, runCompiler } from './compiler'
import { createEntrypoints, createPagesMapping } from './entries'
import { generateBuildId } from './generate-build-id'
import { isWriteable } from './is-writeable'
import createSpinner from './spinner'
import {
  collectPages,
  getPageSizeInKb,
  hasCustomAppGetInitialProps,
  PageInfo,
  printCustomRoutes,
  printTreeView,
} from './utils'
import getBaseWebpackConfig from './webpack-config'
import { writeBuildId } from './write-build-id'

const fsAccess = promisify(fs.access)
const fsUnlink = promisify(fs.unlink)
const fsRmdir = promisify(fs.rmdir)
const fsStat = promisify(fs.stat)
const fsMove = promisify(fs.rename)
const fsReadFile = promisify(fs.readFile)
const fsWriteFile = promisify(fs.writeFile)
const mkdirp = promisify(mkdirpOrig)

const staticCheckWorker = require.resolve('./utils')

export type SsgRoute = {
  initialRevalidateSeconds: number | false
  srcRoute: string | null
  dataRoute: string
}

export type DynamicSsgRoute = {
  routeRegex: string

  dataRoute: string
  dataRouteRegex: string
}

export type PrerenderManifest = {
  version: number
  routes: { [route: string]: SsgRoute }
  dynamicRoutes: { [route: string]: DynamicSsgRoute }
}

export default async function build(dir: string, conf = null): Promise<void> {
  if (!(await isWriteable(dir))) {
    throw new Error(
      '> Build directory is not writeable. https://err.sh/zeit/next.js/build-dir-not-writeable'
    )
  }

  const config = loadConfig(PHASE_PRODUCTION_BUILD, dir, conf)
  const { target } = config
  const buildId = await generateBuildId(config.generateBuildId, nanoid)
  const distDir = path.join(dir, config.distDir)
  const rewrites: Rewrite[] = []
  const redirects: Redirect[] = []
  const headers: Header[] = []

  if (typeof config.experimental.redirects === 'function') {
    redirects.push(...(await config.experimental.redirects()))
    checkCustomRoutes(redirects, 'redirect')
  }
  if (typeof config.experimental.rewrites === 'function') {
    rewrites.push(...(await config.experimental.rewrites()))
    checkCustomRoutes(rewrites, 'rewrite')
  }
  if (typeof config.experimental.headers === 'function') {
    headers.push(...(await config.experimental.headers()))
    checkCustomRoutes(headers, 'header')
  }

  if (ciEnvironment.isCI) {
    const cacheDir = path.join(distDir, 'cache')
    const hasCache = await fsAccess(cacheDir)
      .then(() => true)
      .catch(() => false)

    if (!hasCache) {
      // Intentionally not piping to stderr in case people fail in CI when
      // stderr is detected.
      console.log(
        chalk.bold.yellow(`Warning: `) +
          chalk.bold(
            `No build cache found. Please configure build caching for faster rebuilds. Read more: https://err.sh/next.js/no-cache`
          )
      )
      console.log('')
    }
  }

  const buildSpinner = createSpinner({
    prefixText: 'Creating an optimized production build',
  })

  const telemetry = new Telemetry({ distDir })

  const publicDir = path.join(dir, 'public')
  const pagesDir = findPagesDir(dir)
  let publicFiles: string[] = []
  let hasPublicDir = false

  telemetry.record(
    eventVersion({
      cliCommand: 'build',
      isSrcDir: path.relative(dir, pagesDir!).startsWith('src'),
      hasNowJson: !!(await findUp('now.json', { cwd: dir })),
      isCustomServer: null,
    })
  )

  eventNextPlugins(path.resolve(dir)).then(events => telemetry.record(events))

  await verifyTypeScriptSetup(dir, pagesDir)

  try {
    await fsStat(publicDir)
    hasPublicDir = true
  } catch (_) {}

  if (hasPublicDir) {
    publicFiles = await recursiveReadDir(publicDir, /.*/)
  }

  let tracer: any = null
  if (config.experimental.profiling) {
    const { createTrace } = require('./profiler/profiler.js')
    tracer = createTrace(path.join(distDir, `profile-events.json`))
    tracer.profiler.startProfiling()
  }

  const isLikeServerless = isTargetLikeServerless(target)

  const pagePaths: string[] = await collectPages(
    pagesDir,
    config.pageExtensions
  )

  // needed for static exporting since we want to replace with HTML
  // files
  const allStaticPages = new Set<string>()
  let allPageInfos = new Map<string, PageInfo>()

  const mappedPages = createPagesMapping(pagePaths, config.pageExtensions)
  const entrypoints = createEntrypoints(mappedPages, target, buildId, config)
  const pageKeys = Object.keys(mappedPages)
  const dynamicRoutes = pageKeys.filter(page => isDynamicRoute(page))
  const conflictingPublicFiles: string[] = []
  const hasCustomErrorPage = mappedPages['/_error'].startsWith(
    'private-next-pages'
  )

  if (hasPublicDir) {
    try {
      await fsStat(path.join(publicDir, '_next'))
      throw new Error(PUBLIC_DIR_MIDDLEWARE_CONFLICT)
    } catch (err) {}
  }

  for (let file of publicFiles) {
    file = file
      .replace(/\\/g, '/')
      .replace(/\/index$/, '')
      .split(publicDir)
      .pop()!

    if (mappedPages[file]) {
      conflictingPublicFiles.push(file)
    }
  }
  const numConflicting = conflictingPublicFiles.length

  if (numConflicting) {
    throw new Error(
      `Conflicting public and page file${
        numConflicting === 1 ? ' was' : 's were'
      } found. https://err.sh/zeit/next.js/conflicting-public-file-page\n${conflictingPublicFiles.join(
        '\n'
      )}`
    )
  }

  const buildCustomRoute = (
    r: {
      source: string
      statusCode?: number
    },
    type: RouteType
  ) => {
    const keys: any[] = []
    const routeRegex = pathToRegexp(r.source, keys, {
      strict: true,
      sensitive: false,
      delimiter: '/', // default is `/#?`, but Next does not pass query info
    })

    return {
      ...r,
      ...(type === 'redirect'
        ? {
            statusCode: getRedirectStatus(r as Redirect),
            permanent: undefined,
          }
        : {}),
      regex: routeRegex.source,
    }
  }

  const routesManifestPath = path.join(distDir, ROUTES_MANIFEST)
  const routesManifest: any = {
    version: 1,
    basePath: config.experimental.basePath,
    redirects: redirects.map(r => buildCustomRoute(r, 'redirect')),
    rewrites: rewrites.map(r => buildCustomRoute(r, 'rewrite')),
    headers: headers.map(r => buildCustomRoute(r, 'header')),
    dynamicRoutes: getSortedRoutes(dynamicRoutes).map(page => ({
      page,
      regex: getRouteRegex(page).re.source,
    })),
  }

  await mkdirp(distDir)
  // We need to write the manifest with rewrites before build
  // so serverless can import the manifest
  await fsWriteFile(routesManifestPath, JSON.stringify(routesManifest), 'utf8')

  const configs = await Promise.all([
    getBaseWebpackConfig(dir, {
      tracer,
      buildId,
      isServer: false,
      config,
      target,
      pagesDir,
      entrypoints: entrypoints.client,
    }),
    getBaseWebpackConfig(dir, {
      tracer,
      buildId,
      isServer: true,
      config,
      target,
      pagesDir,
      entrypoints: entrypoints.server,
    }),
  ])

  const clientConfig = configs[0]

  if (
    clientConfig.optimization &&
    (clientConfig.optimization.minimize !== true ||
      (clientConfig.optimization.minimizer &&
        clientConfig.optimization.minimizer.length === 0))
  ) {
    console.warn(
      chalk.bold.yellow(`Warning: `) +
        chalk.bold(
          `Production code optimization has been disabled in your project. Read more: https://err.sh/zeit/next.js/minification-disabled`
        )
    )
  }

  const webpackBuildStart = process.hrtime()

  let result: CompilerResult = { warnings: [], errors: [] }
  // TODO: why do we need this?? https://github.com/zeit/next.js/issues/8253
  if (isLikeServerless) {
    const clientResult = await runCompiler(clientConfig)
    // Fail build if clientResult contains errors
    if (clientResult.errors.length > 0) {
      result = {
        warnings: [...clientResult.warnings],
        errors: [...clientResult.errors],
      }
    } else {
      const serverResult = await runCompiler(configs[1])
      result = {
        warnings: [...clientResult.warnings, ...serverResult.warnings],
        errors: [...clientResult.errors, ...serverResult.errors],
      }
    }
  } else {
    result = await runCompiler(configs)
  }

  const webpackBuildEnd = process.hrtime(webpackBuildStart)
  if (buildSpinner) {
    buildSpinner.stopAndPersist()
  }
  console.log()

  result = formatWebpackMessages(result)

  if (result.errors.length > 0) {
    // Only keep the first error. Others are often indicative
    // of the same problem, but confuse the reader with noise.
    if (result.errors.length > 1) {
      result.errors.length = 1
    }
    const error = result.errors.join('\n\n')

    console.error(chalk.red('Failed to compile.\n'))

    if (
      error.indexOf('private-next-pages') > -1 &&
      error.indexOf('does not contain a default export') > -1
    ) {
      const page_name_regex = /'private-next-pages\/(?<page_name>[^']*)'/
      const parsed = page_name_regex.exec(error)
      const page_name = parsed && parsed.groups && parsed.groups.page_name
      throw new Error(
        `webpack build failed: found page without a React Component as default export in pages/${page_name}\n\nSee https://err.sh/zeit/next.js/page-without-valid-component for more info.`
      )
    }

    console.error(error)
    console.error()

    if (
      error.indexOf('private-next-pages') > -1 ||
      error.indexOf('__next_polyfill__') > -1
    ) {
      throw new Error(
        '> webpack config.resolve.alias was incorrectly overriden. https://err.sh/zeit/next.js/invalid-resolve-alias'
      )
    }
    throw new Error('> Build failed because of webpack errors')
  } else if (result.warnings.length > 0) {
    console.warn(chalk.yellow('Compiled with warnings.\n'))
    console.warn(result.warnings.join('\n\n'))
    console.warn()
  } else {
    console.log(chalk.green('Compiled successfully.\n'))
    telemetry.record(
      eventBuildDuration({
        totalPageCount: pagePaths.length,
        durationInSeconds: webpackBuildEnd[0],
      })
    )
  }
  const postBuildSpinner = createSpinner({
    prefixText: 'Automatically optimizing pages',
  })

  const manifestPath = path.join(
    distDir,
    isLikeServerless ? SERVERLESS_DIRECTORY : SERVER_DIRECTORY,
    PAGES_MANIFEST
  )
  const buildManifestPath = path.join(distDir, BUILD_MANIFEST)

  const ssgPages = new Set<string>()
  const staticPages = new Set<string>()
  const invalidPages = new Set<string>()
  const hybridAmpPages = new Set<string>()
  const serverPropsPages = new Set<string>()
  const additionalSsgPaths = new Map<string, Array<string>>()
  const pageInfos = new Map<string, PageInfo>()
  const pagesManifest = JSON.parse(await fsReadFile(manifestPath, 'utf8'))
  const buildManifest = JSON.parse(await fsReadFile(buildManifestPath, 'utf8'))

  let customAppGetInitialProps: boolean | undefined

  process.env.NEXT_PHASE = PHASE_PRODUCTION_BUILD

  const staticCheckWorkers = new Worker(staticCheckWorker, {
    numWorkers: config.experimental.cpus,
    enableWorkerThreads: config.experimental.workerThreads,
  })
  staticCheckWorkers.getStdout().pipe(process.stdout)
  staticCheckWorkers.getStderr().pipe(process.stderr)

  const analysisBegin = process.hrtime()
  await Promise.all(
    pageKeys.map(async page => {
      const actualPage = page === '/' ? '/index' : page
      const [selfSize, allSize] = await getPageSizeInKb(
        actualPage,
        distDir,
        buildId,
        buildManifest,
        config.experimental.modern
      )
      const bundleRelative = path.join(
        isLikeServerless ? 'pages' : `static/${buildId}/pages`,
        actualPage + '.js'
      )
      const serverBundle = path.join(
        distDir,
        isLikeServerless ? SERVERLESS_DIRECTORY : SERVER_DIRECTORY,
        bundleRelative
      )

      let isSsg = false
      let isStatic = false
      let isHybridAmp = false
      let ssgPageRoutes: string[] | null = null

      pagesManifest[page] = bundleRelative.replace(/\\/g, '/')

      const runtimeEnvConfig = {
        publicRuntimeConfig: config.publicRuntimeConfig,
        serverRuntimeConfig: config.serverRuntimeConfig,
      }
      const nonReservedPage = !page.match(/^\/(_app|_error|_document|api)/)

      if (nonReservedPage && customAppGetInitialProps === undefined) {
        customAppGetInitialProps = hasCustomAppGetInitialProps(
          isLikeServerless
            ? serverBundle
            : path.join(
                distDir,
                SERVER_DIRECTORY,
                `/static/${buildId}/pages/_app.js`
              ),
          runtimeEnvConfig
        )

        if (customAppGetInitialProps) {
          console.warn(
            chalk.bold.yellow(`Warning: `) +
              chalk.yellow(
                `You have opted-out of Automatic Static Optimization due to \`getInitialProps\` in \`pages/_app\`.`
              )
          )
          console.warn(
            'Read more: https://err.sh/next.js/opt-out-auto-static-optimization\n'
          )
        }
      }

      if (nonReservedPage) {
        try {
          let result: any = await (staticCheckWorkers as any).isPageStatic(
            page,
            serverBundle,
            runtimeEnvConfig
          )

          if (result.isHybridAmp) {
            isHybridAmp = true
            hybridAmpPages.add(page)
          }

          if (result.prerender) {
            ssgPages.add(page)
            isSsg = true

            if (result.prerenderRoutes) {
              additionalSsgPaths.set(page, result.prerenderRoutes)
              ssgPageRoutes = result.prerenderRoutes
            }
          } else if (result.hasServerProps) {
            serverPropsPages.add(page)
          } else if (result.static && customAppGetInitialProps === false) {
            staticPages.add(page)
            isStatic = true
          }
        } catch (err) {
          if (err.message !== 'INVALID_DEFAULT_EXPORT') throw err
          invalidPages.add(page)
        }
      }

      pageInfos.set(page, {
        size: selfSize,
        totalSize: allSize,
        serverBundle,
        static: isStatic,
        isSsg,
        isHybridAmp,
        ssgPageRoutes,
      })
    })
  )
  staticCheckWorkers.end()

<<<<<<< HEAD
  if (serverPropsPages.size > 0) {
    // We update the routes manifest after the build with the
    // serverProps routes since we can't determine this until after build
    routesManifest.serverPropsRoutes = {}

    for (const page of serverPropsPages) {
      const cleanDataRoute = path.posix.join(
        '/_next/data',
        buildId.replace(/[|\\{}()[\]^$+*?.-]/g, '\\$&'),
        `${page === '/' ? '/index' : page}.json`
      )
      const dataRoute = path.posix.join(
        '/_next/data',
        buildId,
        `${page === '/' ? '/index' : page}.json`
      )

      routesManifest.serverPropsRoutes[page] = {
        page,
        dataRouteRegex: isDynamicRoute(page)
          ? getRouteRegex(dataRoute.replace(/\.json$/, '')).re.source.replace(
              /\(\?:\\\/\)\?\$$/,
              '\\.json$'
            )
          : new RegExp(`^${cleanDataRoute}$`).source,
      }
    }

    await fsWriteFile(
      routesManifestPath,
      JSON.stringify(routesManifest),
      'utf8'
    )
  }
=======
  // Since custom _app.js can wrap the 404 page we have to opt-out of static optimization if it has getInitialProps
  // Only export the static 404 when there is no /_error present
  const useStatic404 =
    !customAppGetInitialProps &&
    !hasCustomErrorPage &&
    config.experimental.static404
>>>>>>> ec658fc9

  if (invalidPages.size > 0) {
    throw new Error(
      `Build optimization failed: found page${
        invalidPages.size === 1 ? '' : 's'
      } without a React Component as default export in \n${[...invalidPages]
        .map(pg => `pages${pg}`)
        .join(
          '\n'
        )}\n\nSee https://err.sh/zeit/next.js/page-without-valid-component for more info.\n`
    )
  }

  if (Array.isArray(configs[0].plugins)) {
    configs[0].plugins.some((plugin: any) => {
      if (!plugin.ampPages) {
        return false
      }

      plugin.ampPages.forEach((pg: any) => {
        pageInfos.get(pg)!.isAmp = true
      })
      return true
    })
  }

  await writeBuildId(distDir, buildId)

  const finalPrerenderRoutes: { [route: string]: SsgRoute } = {}
  const tbdPrerenderRoutes: string[] = []

  if (staticPages.size > 0 || ssgPages.size > 0 || useStatic404) {
    const combinedPages = [...staticPages, ...ssgPages]
    const exportApp = require('../export').default
    const exportOptions = {
      silent: true,
      buildExport: true,
      threads: config.experimental.cpus,
      pages: combinedPages,
      outdir: path.join(distDir, 'export'),
    }
    const exportConfig: any = {
      ...config,
      initialPageRevalidationMap: {},
      // Default map will be the collection of automatic statically exported
      // pages and SPR pages.
      // n.b. we cannot handle this above in combinedPages because the dynamic
      // page must be in the `pages` array, but not in the mapping.
      exportPathMap: (defaultMap: any) => {
        // Remove dynamically routed pages from the default path map. These
        // pages cannot be prerendered because we don't have enough information
        // to do so.
        //
        // Note: prerendering disables automatic static optimization.
        ssgPages.forEach(page => {
          if (isDynamicRoute(page)) {
            tbdPrerenderRoutes.push(page)
            delete defaultMap[page]
          }
        })
        // Append the "well-known" routes we should prerender for, e.g. blog
        // post slugs.
        additionalSsgPaths.forEach((routes, page) => {
          routes.forEach(route => {
            defaultMap[route] = { page }
          })
        })

        if (useStatic404) {
          defaultMap['/_errors/404'] = { page: '/_error' }
        }

        return defaultMap
      },
      exportTrailingSlash: false,
    }
    await exportApp(dir, exportOptions, exportConfig)

    // remove server bundles that were exported
    for (const page of staticPages) {
      const { serverBundle } = pageInfos.get(page)!
      await fsUnlink(serverBundle)
    }

    const moveExportedPage = async (
      page: string,
      file: string,
      isSsg: boolean,
      ext: 'html' | 'json'
    ) => {
      file = `${file}.${ext}`
      const orig = path.join(exportOptions.outdir, file)
      const relativeDest = (isLikeServerless
        ? path.join('pages', file)
        : path.join('static', buildId, 'pages', file)
      ).replace(/\\/g, '/')

      const dest = path.join(
        distDir,
        isLikeServerless ? SERVERLESS_DIRECTORY : SERVER_DIRECTORY,
        relativeDest
      )

      if (!isSsg) {
        pagesManifest[page] = relativeDest
        if (page === '/') pagesManifest['/index'] = relativeDest
        if (page === '/.amp') pagesManifest['/index.amp'] = relativeDest
      }
      await mkdirp(path.dirname(dest))
      await fsMove(orig, dest)
    }

    if (useStatic404) {
      await moveExportedPage('/_errors/404', '/_errors/404', false, 'html')
    }

    for (const page of combinedPages) {
      const isSsg = ssgPages.has(page)
      const isDynamic = isDynamicRoute(page)
      let file = page === '/' ? '/index' : page
      // The dynamic version of SSG pages are not prerendered. Below, we handle
      // the specific prerenders of these.
      if (!(isSsg && isDynamic)) {
        await moveExportedPage(page, file, isSsg, 'html')
      }
      const hasAmp = hybridAmpPages.has(page)
      if (hasAmp) {
        await moveExportedPage(`${page}.amp`, `${file}.amp`, isSsg, 'html')
      }

      if (isSsg) {
        // For a non-dynamic SSG page, we must copy its data file from export.
        if (!isDynamic) {
          await moveExportedPage(page, file, true, 'json')

          finalPrerenderRoutes[page] = {
            initialRevalidateSeconds:
              exportConfig.initialPageRevalidationMap[page],
            srcRoute: null,
            dataRoute: path.posix.join(
              '/_next/data',
              buildId,
              `${page === '/' ? '/index' : page}.json`
            ),
          }
        } else {
          // For a dynamic SSG page, we did not copy its html nor data exports.
          // Instead, we must copy specific versions of this page as defined by
          // `unstable_getStaticPaths` (additionalSsgPaths).
          const extraRoutes = additionalSsgPaths.get(page) || []
          for (const route of extraRoutes) {
            await moveExportedPage(route, route, true, 'html')
            await moveExportedPage(route, route, true, 'json')
            finalPrerenderRoutes[route] = {
              initialRevalidateSeconds:
                exportConfig.initialPageRevalidationMap[route],
              srcRoute: page,
              dataRoute: path.posix.join(
                '/_next/data',
                buildId,
                `${route === '/' ? '/index' : route}.json`
              ),
            }
          }
        }
      }
    }

    // remove temporary export folder
    await recursiveDelete(exportOptions.outdir)
    await fsRmdir(exportOptions.outdir)
    await fsWriteFile(manifestPath, JSON.stringify(pagesManifest), 'utf8')
  }

  if (postBuildSpinner) postBuildSpinner.stopAndPersist()
  console.log()

  const analysisEnd = process.hrtime(analysisBegin)
  telemetry.record(
    eventBuildOptimize({
      durationInSeconds: analysisEnd[0],
      totalPageCount: pagePaths.length,
      staticPageCount: staticPages.size,
      ssrPageCount: pagePaths.length - staticPages.size,
    })
  )

  if (ssgPages.size > 0) {
    const finalDynamicRoutes: PrerenderManifest['dynamicRoutes'] = {}
    tbdPrerenderRoutes.forEach(tbdRoute => {
      const dataRoute = path.posix.join(
        '/_next/data',
        buildId,
        `${tbdRoute === '/' ? '/index' : tbdRoute}.json`
      )

      finalDynamicRoutes[tbdRoute] = {
        routeRegex: getRouteRegex(tbdRoute).re.source,
        dataRoute,
        dataRouteRegex: getRouteRegex(
          dataRoute.replace(/\.json$/, '')
        ).re.source.replace(/\(\?:\\\/\)\?\$$/, '\\.json$'),
      }
    })
    const prerenderManifest: PrerenderManifest = {
      version: 1,
      routes: finalPrerenderRoutes,
      dynamicRoutes: finalDynamicRoutes,
    }

    await fsWriteFile(
      path.join(distDir, PRERENDER_MANIFEST),
      JSON.stringify(prerenderManifest),
      'utf8'
    )
  }

  await fsWriteFile(
    path.join(distDir, EXPORT_MARKER),
    JSON.stringify({
      version: 1,
      hasExportPathMap: typeof config.exportPathMap === 'function',
      exportTrailingSlash: config.exportTrailingSlash === true,
    }),
    'utf8'
  )
  await fsUnlink(path.join(distDir, EXPORT_DETAIL)).catch(err => {
    if (err.code === 'ENOENT') {
      return Promise.resolve()
    }
    return Promise.reject(err)
  })

  staticPages.forEach(pg => allStaticPages.add(pg))
  pageInfos.forEach((info: PageInfo, key: string) => {
    allPageInfos.set(key, info)
  })

  await printTreeView(
    Object.keys(mappedPages),
    allPageInfos,
    isLikeServerless,
    {
      distPath: distDir,
      buildId: buildId,
      pagesDir,
      pageExtensions: config.pageExtensions,
      buildManifest,
      isModern: config.experimental.modern,
    }
  )
  printCustomRoutes({ redirects, rewrites })

  if (tracer) {
    const parsedResults = await tracer.profiler.stopProfiling()
    await new Promise(resolve => {
      if (parsedResults === undefined) {
        tracer.profiler.destroy()
        tracer.trace.flush()
        tracer.end(resolve)
        return
      }

      const cpuStartTime = parsedResults.profile.startTime
      const cpuEndTime = parsedResults.profile.endTime

      tracer.trace.completeEvent({
        name: 'TaskQueueManager::ProcessTaskFromWorkQueue',
        id: ++tracer.counter,
        cat: ['toplevel'],
        ts: cpuStartTime,
        args: {
          src_file: '../../ipc/ipc_moji_bootstrap.cc',
          src_func: 'Accept',
        },
      })

      tracer.trace.completeEvent({
        name: 'EvaluateScript',
        id: ++tracer.counter,
        cat: ['devtools.timeline'],
        ts: cpuStartTime,
        dur: cpuEndTime - cpuStartTime,
        args: {
          data: {
            url: 'webpack',
            lineNumber: 1,
            columnNumber: 1,
            frame: '0xFFF',
          },
        },
      })

      tracer.trace.instantEvent({
        name: 'CpuProfile',
        id: ++tracer.counter,
        cat: ['disabled-by-default-devtools.timeline'],
        ts: cpuEndTime,
        args: {
          data: {
            cpuProfile: parsedResults.profile,
          },
        },
      })

      tracer.profiler.destroy()
      tracer.trace.flush()
      tracer.end(resolve)
    })
  }

  await telemetry.flush()
}<|MERGE_RESOLUTION|>--- conflicted
+++ resolved
@@ -527,7 +527,6 @@
   )
   staticCheckWorkers.end()
 
-<<<<<<< HEAD
   if (serverPropsPages.size > 0) {
     // We update the routes manifest after the build with the
     // serverProps routes since we can't determine this until after build
@@ -562,14 +561,12 @@
       'utf8'
     )
   }
-=======
   // Since custom _app.js can wrap the 404 page we have to opt-out of static optimization if it has getInitialProps
   // Only export the static 404 when there is no /_error present
   const useStatic404 =
     !customAppGetInitialProps &&
     !hasCustomErrorPage &&
     config.experimental.static404
->>>>>>> ec658fc9
 
   if (invalidPages.size > 0) {
     throw new Error(
