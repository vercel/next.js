--- conflicted
+++ resolved
@@ -285,9 +285,8 @@
   const staticPages = new Set<string>()
   const invalidPages = new Set<string>()
   const pageInfos = new Map<string, PageInfo>()
-
+  const pagesManifest = JSON.parse(await fsReadFile(manifestPath, 'utf8'))
   let customAppGetInitialProps: boolean | undefined
-  const pagesManifest = JSON.parse(await fsReadFile(manifestPath, 'utf8'))
 
   process.env.NEXT_PHASE = PHASE_PRODUCTION_BUILD
 
@@ -318,98 +317,58 @@
         bundleRelative
       )
 
-<<<<<<< HEAD
-    pagesManifest[page] = bundleRelative.replace(/\\/g, '/')
-
-    const runtimeEnvConfig = {
-      publicRuntimeConfig: config.publicRuntimeConfig,
-      serverRuntimeConfig: config.serverRuntimeConfig,
-    }
-    const nonReservedPage = !page.match(/^\/(_app|_error|_document|api)/)
-
-    if (nonReservedPage && customAppGetInitialProps === undefined) {
-      customAppGetInitialProps = hasCustomAppGetInitialProps(
-        target === 'serverless'
-          ? serverBundle
-          : path.join(
-              distPath,
-              SERVER_DIRECTORY,
-              `/static/${buildId}/pages/_app.js`
-            ),
-        runtimeEnvConfig
-      )
-
-      if (customAppGetInitialProps) {
-        console.warn(
-          'Opting out of automatic exporting due to custom `getInitialProps` in `pages/_app`\n'
+      let isStatic = false
+
+      pagesManifest[page] = bundleRelative.replace(/\\/g, '/')
+
+      const runtimeEnvConfig = {
+        publicRuntimeConfig: config.publicRuntimeConfig,
+        serverRuntimeConfig: config.serverRuntimeConfig,
+      }
+      const nonReservedPage = !page.match(/^\/(_app|_error|_document|api)/)
+
+      if (nonReservedPage && customAppGetInitialProps === undefined) {
+        customAppGetInitialProps = hasCustomAppGetInitialProps(
+          target === 'serverless'
+            ? serverBundle
+            : path.join(
+                distPath,
+                SERVER_DIRECTORY,
+                `/static/${buildId}/pages/_app.js`
+              ),
+          runtimeEnvConfig
         )
-      }
-    }
-
-    if (customAppGetInitialProps === false && nonReservedPage) {
-      try {
-        if (isPageStatic(serverBundle, runtimeEnvConfig)) {
-          staticPages.add(page)
-          isStatic = true
-=======
-      let isStatic = false
-
-      if (autoExport) {
-        pagesManifest[page] = bundleRelative.replace(/\\/g, '/')
-
-        const runtimeEnvConfig = {
-          publicRuntimeConfig: config.publicRuntimeConfig,
-          serverRuntimeConfig: config.serverRuntimeConfig,
+
+        if (customAppGetInitialProps) {
+          console.warn(
+            'Opting out of automatic exporting due to custom `getInitialProps` in `pages/_app`\n'
+          )
         }
-        const nonReservedPage = !page.match(/^\/(_app|_error|_document|api)/)
-
-        if (nonReservedPage && customAppGetInitialProps === undefined) {
-          customAppGetInitialProps = hasCustomAppGetInitialProps(
-            target === 'serverless'
-              ? serverBundle
-              : path.join(
-                  distPath,
-                  SERVER_DIRECTORY,
-                  `/static/${buildId}/pages/_app.js`
-                ),
-            runtimeEnvConfig
-          )
-
-          if (customAppGetInitialProps) {
-            console.warn(
-              'Opting out of automatic exporting due to custom `getInitialProps` in `pages/_app`\n'
+      }
+
+      if (customAppGetInitialProps === false && nonReservedPage) {
+        try {
+          await staticCheckSema.acquire()
+          const result: any = await new Promise((resolve, reject) => {
+            staticCheckWorkers.default(
+              { serverBundle, runtimeEnvConfig },
+              (error: Error | null, result: any) => {
+                if (error) return reject(error)
+                resolve(result || {})
+              }
             )
+          })
+          staticCheckSema.release()
+
+          if (result.isStatic) {
+            staticPages.add(page)
+            isStatic = true
           }
+        } catch (err) {
+          if (err.message !== 'INVALID_DEFAULT_EXPORT') throw err
+          invalidPages.add(page)
+          staticCheckSema.release()
         }
-
-        if (customAppGetInitialProps === false && nonReservedPage) {
-          try {
-            await staticCheckSema.acquire()
-            const result: any = await new Promise((resolve, reject) => {
-              staticCheckWorkers.default(
-                { serverBundle, runtimeEnvConfig },
-                (error: Error | null, result: any) => {
-                  if (error) return reject(error)
-                  resolve(result || {})
-                }
-              )
-            })
-            staticCheckSema.release()
-
-            if (result.isStatic) {
-              staticPages.add(page)
-              isStatic = true
-            }
-          } catch (err) {
-            if (err.message !== 'INVALID_DEFAULT_EXPORT') throw err
-            invalidPages.add(page)
-            staticCheckSema.release()
-          }
->>>>>>> e7110a03
-        }
-      } catch (err) {
-        if (err.code !== 'INVALID_DEFAULT_EXPORT') throw err
-        invalidPages.add(page)
       }
 
       pageInfos.set(page, { size, chunks, serverBundle, static: isStatic })
