--- conflicted
+++ resolved
@@ -403,12 +403,8 @@
   const staticPages = new Set<string>()
   const invalidPages = new Set<string>()
   const hybridAmpPages = new Set<string>()
-<<<<<<< HEAD
   const serverPropsPages = new Set<string>()
-  const additionalSprPaths = new Map<string, Array<string>>()
-=======
   const additionalSsgPaths = new Map<string, Array<string>>()
->>>>>>> 57ec121d
   const pageInfos = new Map<string, PageInfo>()
   const pagesManifest = JSON.parse(await fsReadFile(manifestPath, 'utf8'))
   const buildManifest = JSON.parse(await fsReadFile(buildManifestPath, 'utf8'))
