import chalk from 'chalk'
import ciEnvironment from 'ci-info'
import findUp from 'find-up'
import fs from 'fs'
import Worker from 'jest-worker'
import mkdirpOrig from 'mkdirp'
import nanoid from 'next/dist/compiled/nanoid/index.js'
import path from 'path'
import { pathToRegexp } from 'path-to-regexp'
import { promisify } from 'util'
import formatWebpackMessages from '../client/dev/error-overlay/format-webpack-messages'
import checkCustomRoutes, {
  getRedirectStatus,
  RouteType,
  Redirect,
  Rewrite,
  Header,
} from '../lib/check-custom-routes'
import { PUBLIC_DIR_MIDDLEWARE_CONFLICT } from '../lib/constants'
import { findPagesDir } from '../lib/find-pages-dir'
import { recursiveDelete } from '../lib/recursive-delete'
import { recursiveReadDir } from '../lib/recursive-readdir'
import { verifyTypeScriptSetup } from '../lib/verifyTypeScriptSetup'
import {
  BUILD_MANIFEST,
  EXPORT_DETAIL,
  EXPORT_MARKER,
  PAGES_MANIFEST,
  PHASE_PRODUCTION_BUILD,
  PRERENDER_MANIFEST,
  ROUTES_MANIFEST,
  SERVERLESS_DIRECTORY,
  SERVER_DIRECTORY,
} from '../next-server/lib/constants'
import {
  getRouteRegex,
  getSortedRoutes,
  isDynamicRoute,
} from '../next-server/lib/router/utils'
import loadConfig, {
  isTargetLikeServerless,
} from '../next-server/server/config'
import {
  eventBuildDuration,
  eventBuildOptimize,
  eventNextPlugins,
  eventVersion,
} from '../telemetry/events'
import { Telemetry } from '../telemetry/storage'
import { CompilerResult, runCompiler } from './compiler'
import { createEntrypoints, createPagesMapping } from './entries'
import { generateBuildId } from './generate-build-id'
import { isWriteable } from './is-writeable'
import createSpinner from './spinner'
import {
  collectPages,
  getPageSizeInKb,
  hasCustomAppGetInitialProps,
  PageInfo,
  printCustomRoutes,
  printTreeView,
} from './utils'
import getBaseWebpackConfig from './webpack-config'
import { writeBuildId } from './write-build-id'

const fsAccess = promisify(fs.access)
const fsUnlink = promisify(fs.unlink)
const fsRmdir = promisify(fs.rmdir)
const fsStat = promisify(fs.stat)
const fsMove = promisify(fs.rename)
const fsReadFile = promisify(fs.readFile)
const fsWriteFile = promisify(fs.writeFile)
const mkdirp = promisify(mkdirpOrig)

const staticCheckWorker = require.resolve('./utils')

export type SsgRoute = {
  initialRevalidateSeconds: number | false
  srcRoute: string | null
  dataRoute: string
}

export type DynamicSsgRoute = {
  routeRegex: string

  dataRoute: string
  dataRouteRegex: string
}

export type PrerenderManifest = {
  version: number
  routes: { [route: string]: SsgRoute }
  dynamicRoutes: { [route: string]: DynamicSsgRoute }
}

export default async function build(dir: string, conf = null): Promise<void> {
  if (!(await isWriteable(dir))) {
    throw new Error(
      '> Build directory is not writeable. https://err.sh/zeit/next.js/build-dir-not-writeable'
    )
  }

  const config = loadConfig(PHASE_PRODUCTION_BUILD, dir, conf)
  const { target } = config
  const buildId = await generateBuildId(config.generateBuildId, nanoid)
  const distDir = path.join(dir, config.distDir)
  const rewrites: Rewrite[] = []
  const redirects: Redirect[] = []
  const headers: Header[] = []

  if (typeof config.experimental.redirects === 'function') {
    redirects.push(...(await config.experimental.redirects()))
    checkCustomRoutes(redirects, 'redirect')
  }
  if (typeof config.experimental.rewrites === 'function') {
    rewrites.push(...(await config.experimental.rewrites()))
    checkCustomRoutes(rewrites, 'rewrite')
  }
  if (typeof config.experimental.headers === 'function') {
    headers.push(...(await config.experimental.headers()))
    checkCustomRoutes(headers, 'header')
  }

  if (ciEnvironment.isCI) {
    const cacheDir = path.join(distDir, 'cache')
    const hasCache = await fsAccess(cacheDir)
      .then(() => true)
      .catch(() => false)

    if (!hasCache) {
      // Intentionally not piping to stderr in case people fail in CI when
      // stderr is detected.
      console.log(
        chalk.bold.yellow(`Warning: `) +
          chalk.bold(
            `No build cache found. Please configure build caching for faster rebuilds. Read more: https://err.sh/next.js/no-cache`
          )
      )
      console.log('')
    }
  }

  const buildSpinner = createSpinner({
    prefixText: 'Creating an optimized production build',
  })

  const telemetry = new Telemetry({ distDir })

  const publicDir = path.join(dir, 'public')
  const pagesDir = findPagesDir(dir)
  let publicFiles: string[] = []
  let hasPublicDir = false

  telemetry.record(
    eventVersion({
      cliCommand: 'build',
      isSrcDir: path.relative(dir, pagesDir!).startsWith('src'),
      hasNowJson: !!(await findUp('now.json', { cwd: dir })),
      isCustomServer: null,
    })
  )

  eventNextPlugins(path.resolve(dir)).then(events => telemetry.record(events))

  await verifyTypeScriptSetup(dir, pagesDir)

  try {
    await fsStat(publicDir)
    hasPublicDir = true
  } catch (_) {}

  if (hasPublicDir) {
    publicFiles = await recursiveReadDir(publicDir, /.*/)
  }

  let tracer: any = null
  if (config.experimental.profiling) {
    const { createTrace } = require('./profiler/profiler.js')
    tracer = createTrace(path.join(distDir, `profile-events.json`))
    tracer.profiler.startProfiling()
  }

  const isLikeServerless = isTargetLikeServerless(target)

  const pagePaths: string[] = await collectPages(
    pagesDir,
    config.pageExtensions
  )

  // needed for static exporting since we want to replace with HTML
  // files
  const allStaticPages = new Set<string>()
  let allPageInfos = new Map<string, PageInfo>()

  const mappedPages = createPagesMapping(pagePaths, config.pageExtensions)
  const entrypoints = createEntrypoints(mappedPages, target, buildId, config)
  const pageKeys = Object.keys(mappedPages)
  const dynamicRoutes = pageKeys.filter(page => isDynamicRoute(page))
  const conflictingPublicFiles: string[] = []
  const errorPageRegex = new RegExp(
    `^(/|\\\\)_error\\.(?:${config.pageExtensions.join('|')})$`
  )
  const hasCustomErrorPage = pagePaths.some(page => page.match(errorPageRegex))

  if (hasPublicDir) {
    try {
      await fsStat(path.join(publicDir, '_next'))
      throw new Error(PUBLIC_DIR_MIDDLEWARE_CONFLICT)
    } catch (err) {}
  }

  for (let file of publicFiles) {
    file = file
      .replace(/\\/g, '/')
      .replace(/\/index$/, '')
      .split(publicDir)
      .pop()!

    if (mappedPages[file]) {
      conflictingPublicFiles.push(file)
    }
  }
  const numConflicting = conflictingPublicFiles.length

  if (numConflicting) {
    throw new Error(
      `Conflicting public and page file${
        numConflicting === 1 ? ' was' : 's were'
      } found. https://err.sh/zeit/next.js/conflicting-public-file-page\n${conflictingPublicFiles.join(
        '\n'
      )}`
    )
  }

  const buildCustomRoute = (
    r: {
      source: string
      statusCode?: number
    },
    type: RouteType
  ) => {
    const keys: any[] = []
    const routeRegex = pathToRegexp(r.source, keys, {
      strict: true,
      sensitive: false,
      delimiter: '/', // default is `/#?`, but Next does not pass query info
    })

    return {
      ...r,
      ...(type === 'redirect'
        ? {
            statusCode: getRedirectStatus(r as Redirect),
            permanent: undefined,
          }
        : {}),
      regex: routeRegex.source,
      regexKeys: keys.map(k => k.name),
    }
  }

  await mkdirp(distDir)
  await fsWriteFile(
    path.join(distDir, ROUTES_MANIFEST),
    JSON.stringify({
      version: 1,
      basePath: config.experimental.basePath,
      redirects: redirects.map(r => buildCustomRoute(r, 'redirect')),
      rewrites: rewrites.map(r => buildCustomRoute(r, 'rewrite')),
      headers: headers.map(r => buildCustomRoute(r, 'header')),
      dynamicRoutes: getSortedRoutes(dynamicRoutes).map(page => ({
        page,
        regex: getRouteRegex(page).re.source,
      })),
    }),
    'utf8'
  )

  const configs = await Promise.all([
    getBaseWebpackConfig(dir, {
      tracer,
      buildId,
      isServer: false,
      config,
      target,
      pagesDir,
      entrypoints: entrypoints.client,
    }),
    getBaseWebpackConfig(dir, {
      tracer,
      buildId,
      isServer: true,
      config,
      target,
      pagesDir,
      entrypoints: entrypoints.server,
    }),
  ])

  const clientConfig = configs[0]

  if (
    clientConfig.optimization &&
    (clientConfig.optimization.minimize !== true ||
      (clientConfig.optimization.minimizer &&
        clientConfig.optimization.minimizer.length === 0))
  ) {
    console.warn(
      chalk.bold.yellow(`Warning: `) +
        chalk.bold(
          `Production code optimization has been disabled in your project. Read more: https://err.sh/zeit/next.js/minification-disabled`
        )
    )
  }

  const webpackBuildStart = process.hrtime()

  let result: CompilerResult = { warnings: [], errors: [] }
  // TODO: why do we need this?? https://github.com/zeit/next.js/issues/8253
  if (isLikeServerless) {
    const clientResult = await runCompiler(clientConfig)
    // Fail build if clientResult contains errors
    if (clientResult.errors.length > 0) {
      result = {
        warnings: [...clientResult.warnings],
        errors: [...clientResult.errors],
      }
    } else {
      const serverResult = await runCompiler(configs[1])
      result = {
        warnings: [...clientResult.warnings, ...serverResult.warnings],
        errors: [...clientResult.errors, ...serverResult.errors],
      }
    }
  } else {
    result = await runCompiler(configs)
  }

  const webpackBuildEnd = process.hrtime(webpackBuildStart)
  if (buildSpinner) {
    buildSpinner.stopAndPersist()
  }
  console.log()

  result = formatWebpackMessages(result)

  if (result.errors.length > 0) {
    // Only keep the first error. Others are often indicative
    // of the same problem, but confuse the reader with noise.
    if (result.errors.length > 1) {
      result.errors.length = 1
    }
    const error = result.errors.join('\n\n')

    console.error(chalk.red('Failed to compile.\n'))

    if (
      error.indexOf('private-next-pages') > -1 &&
      error.indexOf('does not contain a default export') > -1
    ) {
      const page_name_regex = /'private-next-pages\/(?<page_name>[^']*)'/
      const parsed = page_name_regex.exec(error)
      const page_name = parsed && parsed.groups && parsed.groups.page_name
      throw new Error(
        `webpack build failed: found page without a React Component as default export in pages/${page_name}\n\nSee https://err.sh/zeit/next.js/page-without-valid-component for more info.`
      )
    }

    console.error(error)
    console.error()

    if (
      error.indexOf('private-next-pages') > -1 ||
      error.indexOf('__next_polyfill__') > -1
    ) {
      throw new Error(
        '> webpack config.resolve.alias was incorrectly overriden. https://err.sh/zeit/next.js/invalid-resolve-alias'
      )
    }
    throw new Error('> Build failed because of webpack errors')
  } else if (result.warnings.length > 0) {
    console.warn(chalk.yellow('Compiled with warnings.\n'))
    console.warn(result.warnings.join('\n\n'))
    console.warn()
  } else {
    console.log(chalk.green('Compiled successfully.\n'))
    telemetry.record(
      eventBuildDuration({
        totalPageCount: pagePaths.length,
        durationInSeconds: webpackBuildEnd[0],
      })
    )
  }
  const postBuildSpinner = createSpinner({
    prefixText: 'Automatically optimizing pages',
  })

  const manifestPath = path.join(
    distDir,
    isLikeServerless ? SERVERLESS_DIRECTORY : SERVER_DIRECTORY,
    PAGES_MANIFEST
  )
  const buildManifestPath = path.join(distDir, BUILD_MANIFEST)

  const ssgPages = new Set<string>()
  const staticPages = new Set<string>()
  const invalidPages = new Set<string>()
  const hybridAmpPages = new Set<string>()
  const additionalSsgPaths = new Map<string, Array<string>>()
  const pageInfos = new Map<string, PageInfo>()
  const pagesManifest = JSON.parse(await fsReadFile(manifestPath, 'utf8'))
  const buildManifest = JSON.parse(await fsReadFile(buildManifestPath, 'utf8'))

  let customAppGetInitialProps: boolean | undefined

  process.env.NEXT_PHASE = PHASE_PRODUCTION_BUILD

  const staticCheckWorkers = new Worker(staticCheckWorker, {
    numWorkers: config.experimental.cpus,
    enableWorkerThreads: config.experimental.workerThreads,
  })
  staticCheckWorkers.getStdout().pipe(process.stdout)
  staticCheckWorkers.getStderr().pipe(process.stderr)

  const analysisBegin = process.hrtime()
  await Promise.all(
    pageKeys.map(async page => {
      const actualPage = page === '/' ? '/index' : page
      const [selfSize, allSize] = await getPageSizeInKb(
        actualPage,
        distDir,
        buildId,
        buildManifest,
        config.experimental.modern
      )
      const bundleRelative = path.join(
        isLikeServerless ? 'pages' : `static/${buildId}/pages`,
        actualPage + '.js'
      )
      const serverBundle = path.join(
        distDir,
        isLikeServerless ? SERVERLESS_DIRECTORY : SERVER_DIRECTORY,
        bundleRelative
      )

      let isSsg = false
      let isStatic = false
      let isHybridAmp = false
      let ssgPageRoutes: string[] | null = null

      pagesManifest[page] = bundleRelative.replace(/\\/g, '/')

      const runtimeEnvConfig = {
        publicRuntimeConfig: config.publicRuntimeConfig,
        serverRuntimeConfig: config.serverRuntimeConfig,
      }
      const nonReservedPage = !page.match(/^\/(_app|_error|_document|api)/)

      if (nonReservedPage && customAppGetInitialProps === undefined) {
        customAppGetInitialProps = hasCustomAppGetInitialProps(
          isLikeServerless
            ? serverBundle
            : path.join(
                distDir,
                SERVER_DIRECTORY,
                `/static/${buildId}/pages/_app.js`
              ),
          runtimeEnvConfig
        )

        if (customAppGetInitialProps) {
          console.warn(
            chalk.bold.yellow(`Warning: `) +
              chalk.yellow(
                `You have opted-out of Automatic Static Optimization due to \`getInitialProps\` in \`pages/_app\`.`
              )
          )
          console.warn(
            'Read more: https://err.sh/next.js/opt-out-auto-static-optimization\n'
          )
        }
      }

      if (nonReservedPage) {
        try {
          let result: any = await (staticCheckWorkers as any).isPageStatic(
            page,
            serverBundle,
            runtimeEnvConfig
          )

          if (result.isHybridAmp) {
            isHybridAmp = true
            hybridAmpPages.add(page)
          }

          if (result.prerender) {
            ssgPages.add(page)
            isSsg = true

            if (result.prerenderRoutes) {
              additionalSsgPaths.set(page, result.prerenderRoutes)
              ssgPageRoutes = result.prerenderRoutes
            }
          } else if (result.static && customAppGetInitialProps === false) {
            staticPages.add(page)
            isStatic = true
          }
        } catch (err) {
          if (err.message !== 'INVALID_DEFAULT_EXPORT') throw err
          invalidPages.add(page)
        }
      }

      pageInfos.set(page, {
        size: selfSize,
        totalSize: allSize,
        serverBundle,
        static: isStatic,
        isSsg,
        isHybridAmp,
        ssgPageRoutes,
      })
    })
  )
  staticCheckWorkers.end()

  const useStatic404 =
    !customAppGetInitialProps &&
    !hasCustomErrorPage &&
    config.experimental.static404

  if (invalidPages.size > 0) {
    throw new Error(
      `Build optimization failed: found page${
        invalidPages.size === 1 ? '' : 's'
      } without a React Component as default export in \n${[...invalidPages]
        .map(pg => `pages${pg}`)
        .join(
          '\n'
        )}\n\nSee https://err.sh/zeit/next.js/page-without-valid-component for more info.\n`
    )
  }

  if (Array.isArray(configs[0].plugins)) {
    configs[0].plugins.some((plugin: any) => {
      if (!plugin.ampPages) {
        return false
      }

      plugin.ampPages.forEach((pg: any) => {
        pageInfos.get(pg)!.isAmp = true
      })
      return true
    })
  }

  await writeBuildId(distDir, buildId)

  const finalPrerenderRoutes: { [route: string]: SsgRoute } = {}
  const tbdPrerenderRoutes: string[] = []

<<<<<<< HEAD
  if (staticPages.size > 0 || sprPages.size > 0 || useStatic404) {
    const combinedPages = [...staticPages, ...sprPages]
=======
  if (staticPages.size > 0 || ssgPages.size > 0) {
    const combinedPages = [...staticPages, ...ssgPages]
>>>>>>> 57ec121d
    const exportApp = require('../export').default
    const exportOptions = {
      silent: true,
      buildExport: true,
      threads: config.experimental.cpus,
      pages: combinedPages,
      outdir: path.join(distDir, 'export'),
    }
    const exportConfig: any = {
      ...config,
      initialPageRevalidationMap: {},
      // Default map will be the collection of automatic statically exported
      // pages and SPR pages.
      // n.b. we cannot handle this above in combinedPages because the dynamic
      // page must be in the `pages` array, but not in the mapping.
      exportPathMap: (defaultMap: any) => {
        // Remove dynamically routed pages from the default path map. These
        // pages cannot be prerendered because we don't have enough information
        // to do so.
        //
        // Note: prerendering disables automatic static optimization.
        ssgPages.forEach(page => {
          if (isDynamicRoute(page)) {
            tbdPrerenderRoutes.push(page)
            delete defaultMap[page]
          }
        })
        // Append the "well-known" routes we should prerender for, e.g. blog
        // post slugs.
        additionalSsgPaths.forEach((routes, page) => {
          routes.forEach(route => {
            defaultMap[route] = { page }
          })
        })

        if (useStatic404) {
          defaultMap['/_errors/404'] = { page: '/_error' }
        }

        return defaultMap
      },
      exportTrailingSlash: false,
    }
    await exportApp(dir, exportOptions, exportConfig)

    // remove server bundles that were exported
    for (const page of staticPages) {
      const { serverBundle } = pageInfos.get(page)!
      await fsUnlink(serverBundle)
    }

    const moveExportedPage = async (
      page: string,
      file: string,
      isSsg: boolean,
      ext: 'html' | 'json'
    ) => {
      file = `${file}.${ext}`
      const orig = path.join(exportOptions.outdir, file)
      const relativeDest = (isLikeServerless
        ? path.join('pages', file)
        : path.join('static', buildId, 'pages', file)
      ).replace(/\\/g, '/')

      const dest = path.join(
        distDir,
        isLikeServerless ? SERVERLESS_DIRECTORY : SERVER_DIRECTORY,
        relativeDest
      )

      if (!isSsg) {
        pagesManifest[page] = relativeDest
        if (page === '/') pagesManifest['/index'] = relativeDest
        if (page === '/.amp') pagesManifest['/index.amp'] = relativeDest
      }
      await mkdirp(path.dirname(dest))
      await fsMove(orig, dest)
    }

    if (useStatic404) {
      await moveExportedPage('/_errors/404', '/_errors/404', false, 'html')
    }

    for (const page of combinedPages) {
      const isSsg = ssgPages.has(page)
      const isDynamic = isDynamicRoute(page)
      let file = page === '/' ? '/index' : page
      // The dynamic version of SSG pages are not prerendered. Below, we handle
      // the specific prerenders of these.
      if (!(isSsg && isDynamic)) {
        await moveExportedPage(page, file, isSsg, 'html')
      }
      const hasAmp = hybridAmpPages.has(page)
      if (hasAmp) {
        await moveExportedPage(`${page}.amp`, `${file}.amp`, isSsg, 'html')
      }

      if (isSsg) {
        // For a non-dynamic SSG page, we must copy its data file from export.
        if (!isDynamic) {
          await moveExportedPage(page, file, true, 'json')

          finalPrerenderRoutes[page] = {
            initialRevalidateSeconds:
              exportConfig.initialPageRevalidationMap[page],
            srcRoute: null,
            dataRoute: path.posix.join(
              '/_next/data',
              buildId,
              `${page === '/' ? '/index' : page}.json`
            ),
          }
        } else {
          // For a dynamic SSG page, we did not copy its html nor data exports.
          // Instead, we must copy specific versions of this page as defined by
          // `unstable_getStaticPaths` (additionalSsgPaths).
          const extraRoutes = additionalSsgPaths.get(page) || []
          for (const route of extraRoutes) {
            await moveExportedPage(route, route, true, 'html')
            await moveExportedPage(route, route, true, 'json')
            finalPrerenderRoutes[route] = {
              initialRevalidateSeconds:
                exportConfig.initialPageRevalidationMap[route],
              srcRoute: page,
              dataRoute: path.posix.join(
                '/_next/data',
                buildId,
                `${route === '/' ? '/index' : route}.json`
              ),
            }
          }
        }
      }
    }

    // remove temporary export folder
    await recursiveDelete(exportOptions.outdir)
    await fsRmdir(exportOptions.outdir)
    await fsWriteFile(manifestPath, JSON.stringify(pagesManifest), 'utf8')
  }

  if (postBuildSpinner) postBuildSpinner.stopAndPersist()
  console.log()

  const analysisEnd = process.hrtime(analysisBegin)
  telemetry.record(
    eventBuildOptimize({
      durationInSeconds: analysisEnd[0],
      totalPageCount: pagePaths.length,
      staticPageCount: staticPages.size,
      ssrPageCount: pagePaths.length - staticPages.size,
    })
  )

  if (ssgPages.size > 0) {
    const finalDynamicRoutes: PrerenderManifest['dynamicRoutes'] = {}
    tbdPrerenderRoutes.forEach(tbdRoute => {
      const dataRoute = path.posix.join(
        '/_next/data',
        buildId,
        `${tbdRoute === '/' ? '/index' : tbdRoute}.json`
      )

      finalDynamicRoutes[tbdRoute] = {
        routeRegex: getRouteRegex(tbdRoute).re.source,
        dataRoute,
        dataRouteRegex: getRouteRegex(
          dataRoute.replace(/\.json$/, '')
        ).re.source.replace(/\(\?:\\\/\)\?\$$/, '\\.json$'),
      }
    })
    const prerenderManifest: PrerenderManifest = {
      version: 1,
      routes: finalPrerenderRoutes,
      dynamicRoutes: finalDynamicRoutes,
    }

    await fsWriteFile(
      path.join(distDir, PRERENDER_MANIFEST),
      JSON.stringify(prerenderManifest),
      'utf8'
    )
  }

  await fsWriteFile(
    path.join(distDir, EXPORT_MARKER),
    JSON.stringify({
      version: 1,
      hasExportPathMap: typeof config.exportPathMap === 'function',
      exportTrailingSlash: config.exportTrailingSlash === true,
    }),
    'utf8'
  )
  await fsUnlink(path.join(distDir, EXPORT_DETAIL)).catch(err => {
    if (err.code === 'ENOENT') {
      return Promise.resolve()
    }
    return Promise.reject(err)
  })

  staticPages.forEach(pg => allStaticPages.add(pg))
  pageInfos.forEach((info: PageInfo, key: string) => {
    allPageInfos.set(key, info)
  })

  await printTreeView(
    Object.keys(mappedPages),
    allPageInfos,
    isLikeServerless,
    {
      distPath: distDir,
      buildId: buildId,
      pagesDir,
      pageExtensions: config.pageExtensions,
      buildManifest,
      isModern: config.experimental.modern,
    }
  )
  printCustomRoutes({ redirects, rewrites })

  if (tracer) {
    const parsedResults = await tracer.profiler.stopProfiling()
    await new Promise(resolve => {
      if (parsedResults === undefined) {
        tracer.profiler.destroy()
        tracer.trace.flush()
        tracer.end(resolve)
        return
      }

      const cpuStartTime = parsedResults.profile.startTime
      const cpuEndTime = parsedResults.profile.endTime

      tracer.trace.completeEvent({
        name: 'TaskQueueManager::ProcessTaskFromWorkQueue',
        id: ++tracer.counter,
        cat: ['toplevel'],
        ts: cpuStartTime,
        args: {
          src_file: '../../ipc/ipc_moji_bootstrap.cc',
          src_func: 'Accept',
        },
      })

      tracer.trace.completeEvent({
        name: 'EvaluateScript',
        id: ++tracer.counter,
        cat: ['devtools.timeline'],
        ts: cpuStartTime,
        dur: cpuEndTime - cpuStartTime,
        args: {
          data: {
            url: 'webpack',
            lineNumber: 1,
            columnNumber: 1,
            frame: '0xFFF',
          },
        },
      })

      tracer.trace.instantEvent({
        name: 'CpuProfile',
        id: ++tracer.counter,
        cat: ['disabled-by-default-devtools.timeline'],
        ts: cpuEndTime,
        args: {
          data: {
            cpuProfile: parsedResults.profile,
          },
        },
      })

      tracer.profiler.destroy()
      tracer.trace.flush()
      tracer.end(resolve)
    })
  }

  await telemetry.flush()
}<|MERGE_RESOLUTION|>--- conflicted
+++ resolved
@@ -560,13 +560,8 @@
   const finalPrerenderRoutes: { [route: string]: SsgRoute } = {}
   const tbdPrerenderRoutes: string[] = []
 
-<<<<<<< HEAD
-  if (staticPages.size > 0 || sprPages.size > 0 || useStatic404) {
-    const combinedPages = [...staticPages, ...sprPages]
-=======
-  if (staticPages.size > 0 || ssgPages.size > 0) {
+  if (staticPages.size > 0 || ssgPages.size > 0 || useStatic404) {
     const combinedPages = [...staticPages, ...ssgPages]
->>>>>>> 57ec121d
     const exportApp = require('../export').default
     const exportOptions = {
       silent: true,
