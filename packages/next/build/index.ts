--- conflicted
+++ resolved
@@ -1020,17 +1020,9 @@
                 }
               }
             }
-<<<<<<< HEAD
-          }
-          return defaultMap
-        },
-      }
-=======
             return defaultMap
           },
-          trailingSlash: false,
-        }
->>>>>>> c1b2b3f9
+        }
 
         await exportApp(dir, exportOptions, exportConfig)
 
