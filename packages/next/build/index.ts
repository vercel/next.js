import chalk from 'chalk'
import fs from 'fs'
import mkdirpOrig from 'mkdirp'
import {
  PAGES_MANIFEST,
  PHASE_PRODUCTION_BUILD,
  PRERENDER_MANIFEST,
  SERVER_DIRECTORY,
  SERVERLESS_DIRECTORY,
} from '../next-server/lib/constants'
import loadConfig, {
  isTargetLikeServerless,
} from '../next-server/server/config'
import nanoid from 'next/dist/compiled/nanoid/index.js'
import path from 'path'
import { promisify } from 'util'
import Worker from 'jest-worker'

import formatWebpackMessages from '../client/dev/error-overlay/format-webpack-messages'
import { recursiveDelete } from '../lib/recursive-delete'
import { recursiveReadDir } from '../lib/recursive-readdir'
import { verifyTypeScriptSetup } from '../lib/verifyTypeScriptSetup'
import {
  recordBuildDuration,
  recordBuildOptimize,
  recordNextPlugins,
  recordVersion,
} from '../telemetry/events'
import { CompilerResult, runCompiler } from './compiler'
import { createEntrypoints, createPagesMapping } from './entries'
import { generateBuildId } from './generate-build-id'
import { isWriteable } from './is-writeable'
import {
  collectPages,
  getPageSizeInKb,
  hasCustomAppGetInitialProps,
  PageInfo,
  printTreeView,
} from './utils'
import getBaseWebpackConfig from './webpack-config'
import { getPageChunks } from './webpack/plugins/chunk-graph-plugin'
import { writeBuildId } from './write-build-id'
<<<<<<< HEAD
import { findPagesDir } from '../lib/find-pages-dir'
=======
import createSpinner from './spinner'
import { PUBLIC_DIR_MIDDLEWARE_CONFLICT } from '../lib/constants'
>>>>>>> 129e32f8

const fsUnlink = promisify(fs.unlink)
const fsRmdir = promisify(fs.rmdir)
const fsStat = promisify(fs.stat)
const fsMove = promisify(fs.rename)
const fsReadFile = promisify(fs.readFile)
const fsWriteFile = promisify(fs.writeFile)
const mkdirp = promisify(mkdirpOrig)

const staticCheckWorker = require.resolve('./static-checker')

export type PrerenderFile = {
  lambda: string
  contentTypes: string[]
}

export default async function build(dir: string, conf = null): Promise<void> {
  if (!(await isWriteable(dir))) {
    throw new Error(
      '> Build directory is not writeable. https://err.sh/zeit/next.js/build-dir-not-writeable'
    )
  }

  let backgroundWork: (Promise<any> | undefined)[] = []
  backgroundWork.push(
    recordVersion({ cliCommand: 'build' }),
    recordNextPlugins(path.resolve(dir))
  )

<<<<<<< HEAD
=======
  const buildSpinner = createSpinner({
    prefixText: 'Creating an optimized production build',
  })

>>>>>>> 129e32f8
  const config = loadConfig(PHASE_PRODUCTION_BUILD, dir, conf)
  const { target } = config
  const buildId = await generateBuildId(config.generateBuildId, nanoid)
  const distDir = path.join(dir, config.distDir)
<<<<<<< HEAD
  const pagesDir = findPagesDir(dir)

  await verifyTypeScriptSetup(dir, pagesDir)

  console.log('Creating an optimized production build ...')
  console.log()
=======
  const pagesDir = path.join(dir, 'pages')
  const publicDir = path.join(dir, 'public')
  let publicFiles: string[] = []

  if (config.experimental.publicDirectory) {
    publicFiles = await recursiveReadDir(publicDir, /.*/)
  }
>>>>>>> 129e32f8

  let tracer: any = null
  if (config.experimental.profiling) {
    const { createTrace } = require('./profiler/profiler.js')
    tracer = createTrace(path.join(distDir, `profile-events.json`))
    tracer.profiler.startProfiling()
  }

  const isLikeServerless = isTargetLikeServerless(target)

  const pagePaths: string[] = await collectPages(
    pagesDir,
    config.pageExtensions
  )

  // needed for static exporting since we want to replace with HTML
  // files
  const allStaticPages = new Set<string>()
  let allPageInfos = new Map<string, PageInfo>()

  const mappedPages = createPagesMapping(pagePaths, config.pageExtensions)
  const entrypoints = createEntrypoints(mappedPages, target, buildId, config)
  const conflictingPublicFiles: string[] = []

  try {
    await fsStat(path.join(publicDir, '_next'))
    throw new Error(PUBLIC_DIR_MIDDLEWARE_CONFLICT)
  } catch (err) {}

  for (let file of publicFiles) {
    file = file
      .replace(/\\/g, '/')
      .replace(/\/index$/, '')
      .split(publicDir)
      .pop()!

    if (mappedPages[file]) {
      conflictingPublicFiles.push(file)
    }
  }
  const numConflicting = conflictingPublicFiles.length

  if (numConflicting) {
    throw new Error(
      `Conflicting public and page file${
        numConflicting === 1 ? ' was' : 's were'
      } found. https://err.sh/zeit/next.js/conflicting-public-file-page\n${conflictingPublicFiles.join(
        '\n'
      )}`
    )
  }

  const configs = await Promise.all([
    getBaseWebpackConfig(dir, {
      tracer,
      buildId,
      isServer: false,
      config,
      target,
      pagesDir,
      entrypoints: entrypoints.client,
    }),
    getBaseWebpackConfig(dir, {
      tracer,
      buildId,
      isServer: true,
      config,
      target,
      pagesDir,
      entrypoints: entrypoints.server,
    }),
  ])

  const clientConfig = configs[0]

  if (
    clientConfig.optimization &&
    (clientConfig.optimization.minimize !== true ||
      (clientConfig.optimization.minimizer &&
        clientConfig.optimization.minimizer.length === 0))
  ) {
    console.warn(
      chalk.bold.yellow(`Warning: `) +
        chalk.bold(
          `Production code optimization has been disabled in your project. Read more: https://err.sh/zeit/next.js/minification-disabled`
        )
    )
  }

  const webpackBuildStart = process.hrtime()

  let result: CompilerResult = { warnings: [], errors: [] }
  // TODO: why do we need this?? https://github.com/zeit/next.js/issues/8253
  if (isLikeServerless) {
    const clientResult = await runCompiler(clientConfig)
    // Fail build if clientResult contains errors
    if (clientResult.errors.length > 0) {
      result = {
        warnings: [...clientResult.warnings],
        errors: [...clientResult.errors],
      }
    } else {
      const serverResult = await runCompiler(configs[1])
      result = {
        warnings: [...clientResult.warnings, ...serverResult.warnings],
        errors: [...clientResult.errors, ...serverResult.errors],
      }
    }
  } else {
    result = await runCompiler(configs)
  }

  const webpackBuildEnd = process.hrtime(webpackBuildStart)
  if (buildSpinner) {
    buildSpinner.stopAndPersist()
  }
  console.log()

  result = formatWebpackMessages(result)

  if (result.errors.length > 0) {
    // Only keep the first error. Others are often indicative
    // of the same problem, but confuse the reader with noise.
    if (result.errors.length > 1) {
      result.errors.length = 1
    }
    const error = result.errors.join('\n\n')

    console.error(chalk.red('Failed to compile.\n'))

    if (
      error.indexOf('private-next-pages') > -1 &&
      error.indexOf('does not contain a default export') > -1
    ) {
      const page_name_regex = /\'private-next-pages\/(?<page_name>[^\']*)\'/
      const parsed = page_name_regex.exec(error)
      const page_name = parsed && parsed.groups && parsed.groups.page_name
      throw new Error(
        `webpack build failed: found page without a React Component as default export in pages/${page_name}\n\nSee https://err.sh/zeit/next.js/page-without-valid-component for more info.`
      )
    }

    console.error(error)
    console.error()

    if (error.indexOf('private-next-pages') > -1) {
      throw new Error(
        '> webpack config.resolve.alias was incorrectly overriden. https://err.sh/zeit/next.js/invalid-resolve-alias'
      )
    }
    throw new Error('> Build failed because of webpack errors')
  } else if (result.warnings.length > 0) {
    console.warn(chalk.yellow('Compiled with warnings.\n'))
    console.warn(result.warnings.join('\n\n'))
    console.warn()
  } else {
    console.log(chalk.green('Compiled successfully.\n'))
    backgroundWork.push(
      recordBuildDuration({
        totalPageCount: pagePaths.length,
        durationInSeconds: webpackBuildEnd[0],
      })
    )
  }

  const postBuildSpinner = createSpinner({
    prefixText: 'Automatically optimizing pages',
  })

  const distPath = path.join(dir, config.distDir)
  const pageKeys = Object.keys(mappedPages)
  const manifestPath = path.join(
    distDir,
    isLikeServerless ? SERVERLESS_DIRECTORY : SERVER_DIRECTORY,
    PAGES_MANIFEST
  )

  const sprPages = new Set<string>()
  const staticPages = new Set<string>()
  const invalidPages = new Set<string>()
  const hybridAmpPages = new Set<string>()
  const pageInfos = new Map<string, PageInfo>()
  const pagesManifest = JSON.parse(await fsReadFile(manifestPath, 'utf8'))
  let customAppGetInitialProps: boolean | undefined

  process.env.NEXT_PHASE = PHASE_PRODUCTION_BUILD

  const staticCheckWorkers = new Worker(staticCheckWorker, {
    numWorkers: config.experimental.cpus,
    enableWorkerThreads: true,
  })

  const analysisBegin = process.hrtime()
  await Promise.all(
    pageKeys.map(async page => {
      const chunks = getPageChunks(page)

      const actualPage = page === '/' ? '/index' : page
      const size = await getPageSizeInKb(actualPage, distDir, buildId)
      const bundleRelative = path.join(
        isLikeServerless ? 'pages' : `static/${buildId}/pages`,
        actualPage + '.js'
      )
      const serverBundle = path.join(
        distDir,
        isLikeServerless ? SERVERLESS_DIRECTORY : SERVER_DIRECTORY,
        bundleRelative
      )

      let isStatic = false

      pagesManifest[page] = bundleRelative.replace(/\\/g, '/')

      const runtimeEnvConfig = {
        publicRuntimeConfig: config.publicRuntimeConfig,
        serverRuntimeConfig: config.serverRuntimeConfig,
      }
      const nonReservedPage = !page.match(/^\/(_app|_error|_document|api)/)

      if (nonReservedPage && customAppGetInitialProps === undefined) {
        customAppGetInitialProps = hasCustomAppGetInitialProps(
          isLikeServerless
            ? serverBundle
            : path.join(
                distDir,
                SERVER_DIRECTORY,
                `/static/${buildId}/pages/_app.js`
              ),
          runtimeEnvConfig
        )

        if (customAppGetInitialProps) {
          console.warn(
            chalk.bold.yellow(`Warning: `) +
              chalk.yellow(
                `You have opted-out of Automatic Prerendering due to \`getInitialProps\` in \`pages/_app\`.`
              )
          )
          console.warn(
            'Read more: https://err.sh/next.js/opt-out-automatic-prerendering\n'
          )
        }
      }

      if (nonReservedPage) {
        try {
          let result: any = await (staticCheckWorkers as any).default({
            serverBundle,
            runtimeEnvConfig,
          })

          if (result.isHybridAmp) {
            hybridAmpPages.add(page)
          }

          if (result.static && customAppGetInitialProps === false) {
            staticPages.add(page)
            isStatic = true
          } else if (result.prerender) {
            sprPages.add(page)
          }
        } catch (err) {
          if (err.message !== 'INVALID_DEFAULT_EXPORT') throw err
          invalidPages.add(page)
        }
      }

      pageInfos.set(page, { size, chunks, serverBundle, static: isStatic })
    })
  )
  staticCheckWorkers.end()

  if (invalidPages.size > 0) {
    throw new Error(
      `automatic static optimization failed: found page${
        invalidPages.size === 1 ? '' : 's'
      } without a React Component as default export in \n${[...invalidPages]
        .map(pg => `pages${pg}`)
        .join(
          '\n'
        )}\n\nSee https://err.sh/zeit/next.js/page-without-valid-component for more info.\n`
    )
  }

  if (Array.isArray(configs[0].plugins)) {
    configs[0].plugins.some((plugin: any) => {
      if (!plugin.ampPages) {
        return false
      }

      plugin.ampPages.forEach((pg: any) => {
        pageInfos.get(pg)!.isAmp = true
      })
      return true
    })
  }

  await writeBuildId(distDir, buildId)
  const prerenderFiles: { [path: string]: PrerenderFile } = {}

  if (staticPages.size > 0 || sprPages.size > 0) {
    const combinedPages = [...staticPages, ...sprPages]
    const exportApp = require('../export').default
    const exportOptions = {
      sprPages,
      silent: true,
      buildExport: true,
      pages: combinedPages,
      outdir: path.join(distDir, 'export'),
    }
    const exportConfig = {
      ...config,
      exportPathMap: (defaultMap: any) => defaultMap,
      exportTrailingSlash: false,
    }
    await exportApp(dir, exportOptions, exportConfig)

    // remove server bundles that were exported
    for (const page of staticPages) {
      const { serverBundle } = pageInfos.get(page)!
      await fsUnlink(serverBundle)
    }

    const moveExportedPage = async (page: string, file: string) => {
      const isSpr = sprPages.has(page)
      file = `${file}.html`
      const orig = path.join(exportOptions.outdir, file)
      const relativeDest = (isLikeServerless
        ? path.join('pages', file)
        : path.join('static', buildId, 'pages', file)
      ).replace(/\\/g, '/')

      const dest = path.join(
        distDir,
        isLikeServerless ? SERVERLESS_DIRECTORY : SERVER_DIRECTORY,
        relativeDest
      )

      if (isSpr) {
        const projectRelativeDest = path.join(
          config.distDir,
          isLikeServerless ? SERVERLESS_DIRECTORY : SERVER_DIRECTORY,
          relativeDest
        )
        prerenderFiles[projectRelativeDest] = {
          lambda: projectRelativeDest.replace(/\.html$/, '.js'),
          contentTypes: ['application/json', 'text/html'],
        }
      } else {
        pagesManifest[page] = relativeDest
        if (page === '/') pagesManifest['/index'] = relativeDest
        if (page === '/.amp') pagesManifest['/index.amp'] = relativeDest
      }
      await mkdirp(path.dirname(dest))
      await fsMove(orig, dest)
    }

    for (const page of combinedPages) {
      let file = page === '/' ? '/index' : page
      await moveExportedPage(page, file)
      const hasAmp = hybridAmpPages.has(page)
      if (hasAmp) await moveExportedPage(`${page}.amp`, `${file}.amp`)
    }

    // remove temporary export folder
    await recursiveDelete(exportOptions.outdir)
    await fsRmdir(exportOptions.outdir)
    await fsWriteFile(manifestPath, JSON.stringify(pagesManifest), 'utf8')
  }
  if (postBuildSpinner) postBuildSpinner.stopAndPersist()
  console.log()

  const analysisEnd = process.hrtime(analysisBegin)
  backgroundWork.push(
    recordBuildOptimize({
      durationInSeconds: analysisEnd[0],
      totalPageCount: pagePaths.length,
      staticPageCount: staticPages.size,
      ssrPageCount: pagePaths.length - staticPages.size,
    })
  )

  if (sprPages.size > 0) {
    await fsWriteFile(
      path.join(distDir, PRERENDER_MANIFEST),
      JSON.stringify({ prerenderFiles }),
      'utf8'
    )
  }

  staticPages.forEach(pg => allStaticPages.add(pg))
  pageInfos.forEach((info: PageInfo, key: string) => {
    allPageInfos.set(key, info)
  })

  printTreeView(Object.keys(mappedPages), allPageInfos, isLikeServerless)

  if (tracer) {
    const parsedResults = await tracer.profiler.stopProfiling()
    await new Promise(resolve => {
      if (parsedResults === undefined) {
        tracer.profiler.destroy()
        tracer.trace.flush()
        tracer.end(resolve)
        return
      }

      const cpuStartTime = parsedResults.profile.startTime
      const cpuEndTime = parsedResults.profile.endTime

      tracer.trace.completeEvent({
        name: 'TaskQueueManager::ProcessTaskFromWorkQueue',
        id: ++tracer.counter,
        cat: ['toplevel'],
        ts: cpuStartTime,
        args: {
          src_file: '../../ipc/ipc_moji_bootstrap.cc',
          src_func: 'Accept',
        },
      })

      tracer.trace.completeEvent({
        name: 'EvaluateScript',
        id: ++tracer.counter,
        cat: ['devtools.timeline'],
        ts: cpuStartTime,
        dur: cpuEndTime - cpuStartTime,
        args: {
          data: {
            url: 'webpack',
            lineNumber: 1,
            columnNumber: 1,
            frame: '0xFFF',
          },
        },
      })

      tracer.trace.instantEvent({
        name: 'CpuProfile',
        id: ++tracer.counter,
        cat: ['disabled-by-default-devtools.timeline'],
        ts: cpuEndTime,
        args: {
          data: {
            cpuProfile: parsedResults.profile,
          },
        },
      })

      tracer.profiler.destroy()
      tracer.trace.flush()
      tracer.end(resolve)
    })
  }

  await Promise.all(backgroundWork).catch(() => {})
}<|MERGE_RESOLUTION|>--- conflicted
+++ resolved
@@ -40,12 +40,9 @@
 import getBaseWebpackConfig from './webpack-config'
 import { getPageChunks } from './webpack/plugins/chunk-graph-plugin'
 import { writeBuildId } from './write-build-id'
-<<<<<<< HEAD
 import { findPagesDir } from '../lib/find-pages-dir'
-=======
 import createSpinner from './spinner'
 import { PUBLIC_DIR_MIDDLEWARE_CONFLICT } from '../lib/constants'
->>>>>>> 129e32f8
 
 const fsUnlink = promisify(fs.unlink)
 const fsRmdir = promisify(fs.rmdir)
@@ -75,33 +72,26 @@
     recordNextPlugins(path.resolve(dir))
   )
 
-<<<<<<< HEAD
-=======
   const buildSpinner = createSpinner({
     prefixText: 'Creating an optimized production build',
   })
 
->>>>>>> 129e32f8
   const config = loadConfig(PHASE_PRODUCTION_BUILD, dir, conf)
   const { target } = config
   const buildId = await generateBuildId(config.generateBuildId, nanoid)
   const distDir = path.join(dir, config.distDir)
-<<<<<<< HEAD
+  const publicDir = path.join(dir, 'public')
   const pagesDir = findPagesDir(dir)
+  let publicFiles: string[] = []
 
   await verifyTypeScriptSetup(dir, pagesDir)
 
   console.log('Creating an optimized production build ...')
   console.log()
-=======
-  const pagesDir = path.join(dir, 'pages')
-  const publicDir = path.join(dir, 'public')
-  let publicFiles: string[] = []
 
   if (config.experimental.publicDirectory) {
     publicFiles = await recursiveReadDir(publicDir, /.*/)
   }
->>>>>>> 129e32f8
 
   let tracer: any = null
   if (config.experimental.profiling) {
