--- conflicted
+++ resolved
@@ -28,13 +28,8 @@
 import { __ApiPreviewProps } from '../server/api-utils'
 import { isTargetLikeServerless } from '../server/utils'
 import { warn } from './output/log'
-<<<<<<< HEAD
-import { parse } from '../build/swc'
 import { isServerComponentPage } from './utils'
-=======
 import { getPageStaticInfo } from './analysis/get-page-static-info'
-import { isServerComponentPage, withoutRSCExtensions } from './utils'
->>>>>>> 036ffa70
 import { normalizePathSep } from '../shared/lib/page-path/normalize-path-sep'
 import { normalizePagePath } from '../shared/lib/page-path/normalize-page-path'
 import { serverComponentRegex } from './webpack/loaders/utils'
