--- conflicted
+++ resolved
@@ -41,11 +41,8 @@
 import { normalizePathSep } from '../shared/lib/page-path/normalize-path-sep'
 import { normalizePagePath } from '../shared/lib/page-path/normalize-page-path'
 import { serverComponentRegex } from './webpack/loaders/utils'
-<<<<<<< HEAD
+import { ServerRuntime } from '../types'
 import { encodeMatchers } from './webpack/loaders/next-middleware-loader'
-=======
-import { ServerRuntime } from '../types'
->>>>>>> 8ebd1a24
 
 type ObjectValue<T> = T extends { [key: string]: infer V } ? V : never
 
