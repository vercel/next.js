--- conflicted
+++ resolved
@@ -1,12 +1,7 @@
 import { promises } from 'fs'
-<<<<<<< HEAD
 import findUp from 'next/dist/compiled/find-up'
-import resolve from 'next/dist/compiled/resolve/index.js'
-import path from 'path'
-=======
 import path from 'path'
 import { execOnce } from '../../next-server/lib/utils'
->>>>>>> c3390b8c
 
 const { version } = require('next/package.json')
 
