--- conflicted
+++ resolved
@@ -1,10 +1,6 @@
 import { loader } from 'next/dist/compiled/webpack/webpack'
-<<<<<<< HEAD
-import { Span } from '../../../telemetry/trace'
+import { Span } from '../../../trace'
 import { InjectModulePluginContext } from '../../webpack/plugins/inject-module-plugin'
-=======
-import { Span } from '../../../trace'
->>>>>>> c7e187f8
 
 export interface NextJsLoaderContext extends loader.LoaderContext {
   currentTraceSpan: Span
