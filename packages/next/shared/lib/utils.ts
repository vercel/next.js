--- conflicted
+++ resolved
@@ -185,11 +185,7 @@
 }
 
 export type DocumentInitialProps = RenderPageResult & {
-<<<<<<< HEAD
-  styles?: JSX.Element | React.ReactElement[] | React.ReactFragment
-=======
   styles?: React.ReactElement[] | React.ReactFragment | JSX.Element
->>>>>>> 88747a26
 }
 
 export type DocumentProps = DocumentInitialProps & HtmlProps
