// tslint:disable:no-console
import type { ComponentType } from 'react'
import type { DomainLocale } from '../../../server/config'
import type { MittEmitter } from '../mitt'
import type { ParsedUrlQuery } from 'querystring'
import type { RouterEvent } from '../../../client/router'
import type { StyleSheetTuple } from '../../../client/page-loader'
import type { UrlObject } from 'url'
import type PageLoader from '../../../client/page-loader'
import { normalizePathTrailingSlash } from '../../../client/normalize-trailing-slash'
import { removeTrailingSlash } from './utils/remove-trailing-slash'
import {
  getClientBuildManifest,
  isAssetError,
  markAssetError,
} from '../../../client/route-loader'
import { handleClientScriptLoad } from '../../../client/script'
import isError, { getProperError } from '../../../lib/is-error'
import { denormalizePagePath } from '../page-path/denormalize-page-path'
import { normalizeLocalePath } from '../i18n/normalize-locale-path'
import mitt from '../mitt'
import {
  AppContextType,
  getLocationOrigin,
  getURL,
  loadGetInitialProps,
  normalizeRepeatedSlashes,
  NextPageContext,
  ST,
  NEXT_DATA,
  isAbsoluteUrl,
} from '../utils'
import { isDynamicRoute } from './utils/is-dynamic'
import { parseRelativeUrl } from './utils/parse-relative-url'
import { searchParamsToUrlQuery } from './utils/querystring'
import resolveRewrites from './utils/resolve-rewrites'
import { getRouteMatcher } from './utils/route-matcher'
import { getRouteRegex, getMiddlewareRegex } from './utils/route-regex'
import { formatWithValidation } from './utils/format-url'
import { detectDomainLocale } from '../../../client/detect-domain-locale'
import { parsePath } from './utils/parse-path'
import { addLocale } from '../../../client/add-locale'
import { removeLocale } from '../../../client/remove-locale'
import { removeBasePath } from '../../../client/remove-base-path'
import { addBasePath } from '../../../client/add-base-path'
import { hasBasePath } from '../../../client/has-base-path'
import { getNextPathnameInfo } from './utils/get-next-pathname-info'
import { formatNextPathnameInfo } from './utils/format-next-pathname-info'

declare global {
  interface Window {
    /* prod */
    __NEXT_DATA__: NEXT_DATA
  }
}

interface RouteProperties {
  shallow: boolean
}

interface TransitionOptions {
  shallow?: boolean
  locale?: string | false
  scroll?: boolean
}

interface NextHistoryState {
  url: string
  as: string
  options: TransitionOptions
}

export type HistoryState =
  | null
  | { __N: false }
  | ({ __N: true; key: string } & NextHistoryState)

function buildCancellationError() {
  return Object.assign(new Error('Route Cancelled'), {
    cancelled: true,
  })
}

function compareRouterStates(a: Router['state'], b: Router['state']) {
  const stateKeys = Object.keys(a)
  if (stateKeys.length !== Object.keys(b).length) return false

  for (let i = stateKeys.length; i--; ) {
    const key = stateKeys[i]
    if (key === 'query') {
      const queryKeys = Object.keys(a.query)
      if (queryKeys.length !== Object.keys(b.query).length) {
        return false
      }
      for (let j = queryKeys.length; j--; ) {
        const queryKey = queryKeys[j]
        if (
          !b.query.hasOwnProperty(queryKey) ||
          a.query[queryKey] !== b.query[queryKey]
        ) {
          return false
        }
      }
    } else if (
      !b.hasOwnProperty(key) ||
      a[key as keyof Router['state']] !== b[key as keyof Router['state']]
    ) {
      return false
    }
  }

  return true
}

/**
 * Detects whether a given url is routable by the Next.js router (browser only).
 */
export function isLocalURL(url: string): boolean {
  // prevent a hydration mismatch on href for url with anchor refs
  if (!isAbsoluteUrl(url)) return true
  try {
    // absolute urls can be local if they are on the same origin
    const locationOrigin = getLocationOrigin()
    const resolved = new URL(url, locationOrigin)
    return resolved.origin === locationOrigin && hasBasePath(resolved.pathname)
  } catch (_) {
    return false
  }
}

type Url = UrlObject | string

export function interpolateAs(
  route: string,
  asPathname: string,
  query: ParsedUrlQuery
) {
  let interpolatedRoute = ''

  const dynamicRegex = getRouteRegex(route)
  const dynamicGroups = dynamicRegex.groups
  const dynamicMatches =
    // Try to match the dynamic route against the asPath
    (asPathname !== route ? getRouteMatcher(dynamicRegex)(asPathname) : '') ||
    // Fall back to reading the values from the href
    // TODO: should this take priority; also need to change in the router.
    query

  interpolatedRoute = route
  const params = Object.keys(dynamicGroups)

  if (
    !params.every((param) => {
      let value = dynamicMatches[param] || ''
      const { repeat, optional } = dynamicGroups[param]

      // support single-level catch-all
      // TODO: more robust handling for user-error (passing `/`)
      let replaced = `[${repeat ? '...' : ''}${param}]`
      if (optional) {
        replaced = `${!value ? '/' : ''}[${replaced}]`
      }
      if (repeat && !Array.isArray(value)) value = [value]

      return (
        (optional || param in dynamicMatches) &&
        // Interpolate group into data URL if present
        (interpolatedRoute =
          interpolatedRoute!.replace(
            replaced,
            repeat
              ? (value as string[])
                  .map(
                    // these values should be fully encoded instead of just
                    // path delimiter escaped since they are being inserted
                    // into the URL and we expect URL encoded segments
                    // when parsing dynamic route params
                    (segment) => encodeURIComponent(segment)
                  )
                  .join('/')
              : encodeURIComponent(value as string)
          ) || '/')
      )
    })
  ) {
    interpolatedRoute = '' // did not satisfy all requirements

    // n.b. We ignore this error because we handle warning for this case in
    // development in the `<Link>` component directly.
  }
  return {
    params,
    result: interpolatedRoute,
  }
}

function omit<T extends { [key: string]: any }, K extends keyof T>(
  object: T,
  keys: K[]
): Omit<T, K> {
  const omitted: { [key: string]: any } = {}
  Object.keys(object).forEach((key) => {
    if (!keys.includes(key as K)) {
      omitted[key as string] = object[key]
    }
  })
  return omitted as Omit<T, K>
}

/**
 * Resolves a given hyperlink with a certain router state (basePath not included).
 * Preserves absolute urls.
 */
export function resolveHref(
  router: NextRouter,
  href: Url,
  resolveAs?: boolean
): string {
  // we use a dummy base url for relative urls
  let base: URL
  let urlAsString = typeof href === 'string' ? href : formatWithValidation(href)

  // repeated slashes and backslashes in the URL are considered
  // invalid and will never match a Next.js page/file
  const urlProtoMatch = urlAsString.match(/^[a-zA-Z]{1,}:\/\//)
  const urlAsStringNoProto = urlProtoMatch
    ? urlAsString.slice(urlProtoMatch[0].length)
    : urlAsString

  const urlParts = urlAsStringNoProto.split('?')

  if ((urlParts[0] || '').match(/(\/\/|\\)/)) {
    console.error(
      `Invalid href passed to next/router: ${urlAsString}, repeated forward-slashes (//) or backslashes \\ are not valid in the href`
    )
    const normalizedUrl = normalizeRepeatedSlashes(urlAsStringNoProto)
    urlAsString = (urlProtoMatch ? urlProtoMatch[0] : '') + normalizedUrl
  }

  // Return because it cannot be routed by the Next.js router
  if (!isLocalURL(urlAsString)) {
    return (resolveAs ? [urlAsString] : urlAsString) as string
  }

  try {
    base = new URL(
      urlAsString.startsWith('#') ? router.asPath : router.pathname,
      'http://n'
    )
  } catch (_) {
    // fallback to / for invalid asPath values e.g. //
    base = new URL('/', 'http://n')
  }
  try {
    const finalUrl = new URL(urlAsString, base)
    finalUrl.pathname = normalizePathTrailingSlash(finalUrl.pathname)
    let interpolatedAs = ''

    if (
      isDynamicRoute(finalUrl.pathname) &&
      finalUrl.searchParams &&
      resolveAs
    ) {
      const query = searchParamsToUrlQuery(finalUrl.searchParams)

      const { result, params } = interpolateAs(
        finalUrl.pathname,
        finalUrl.pathname,
        query
      )

      if (result) {
        interpolatedAs = formatWithValidation({
          pathname: result,
          hash: finalUrl.hash,
          query: omit(query, params),
        })
      }
    }

    // if the origin didn't change, it means we received a relative href
    const resolvedHref =
      finalUrl.origin === base.origin
        ? finalUrl.href.slice(finalUrl.origin.length)
        : finalUrl.href

    return (
      resolveAs ? [resolvedHref, interpolatedAs || resolvedHref] : resolvedHref
    ) as string
  } catch (_) {
    return (resolveAs ? [urlAsString] : urlAsString) as string
  }
}

function stripOrigin(url: string) {
  const origin = getLocationOrigin()

  return url.startsWith(origin) ? url.substring(origin.length) : url
}

function prepareUrlAs(router: NextRouter, url: Url, as?: Url) {
  // If url and as provided as an object representation,
  // we'll format them into the string version here.
  let [resolvedHref, resolvedAs] = resolveHref(router, url, true)
  const origin = getLocationOrigin()
  const hrefHadOrigin = resolvedHref.startsWith(origin)
  const asHadOrigin = resolvedAs && resolvedAs.startsWith(origin)

  resolvedHref = stripOrigin(resolvedHref)
  resolvedAs = resolvedAs ? stripOrigin(resolvedAs) : resolvedAs

  const preparedUrl = hrefHadOrigin ? resolvedHref : addBasePath(resolvedHref)
  const preparedAs = as
    ? stripOrigin(resolveHref(router, as))
    : resolvedAs || resolvedHref

  return {
    url: preparedUrl,
    as: asHadOrigin ? preparedAs : addBasePath(preparedAs),
  }
}

function resolveDynamicRoute(pathname: string, pages: string[]) {
  const cleanPathname = removeTrailingSlash(denormalizePagePath(pathname!))
  if (cleanPathname === '/404' || cleanPathname === '/_error') {
    return pathname
  }

  // handle resolving href for dynamic routes
  if (!pages.includes(cleanPathname!)) {
    // eslint-disable-next-line array-callback-return
    pages.some((page) => {
      if (isDynamicRoute(page) && getRouteRegex(page).re.test(cleanPathname!)) {
        pathname = page
        return true
      }
    })
  }
  return removeTrailingSlash(pathname)
}

export type BaseRouter = {
  route: string
  pathname: string
  query: ParsedUrlQuery
  asPath: string
  basePath: string
  locale?: string | undefined
  locales?: string[] | undefined
  defaultLocale?: string | undefined
  domainLocales?: DomainLocale[] | undefined
  isLocaleDomain: boolean
}

export type NextRouter = BaseRouter &
  Pick<
    Router,
    | 'push'
    | 'replace'
    | 'reload'
    | 'back'
    | 'prefetch'
    | 'beforePopState'
    | 'events'
    | 'isFallback'
    | 'isReady'
    | 'isPreview'
  >

export type PrefetchOptions = {
  priority?: boolean
  locale?: string | false
}

export type PrivateRouteInfo =
  | (Omit<CompletePrivateRouteInfo, 'styleSheets'> & { initial: true })
  | CompletePrivateRouteInfo

export type CompletePrivateRouteInfo = {
  Component: ComponentType
  styleSheets: StyleSheetTuple[]
  __N_SSG?: boolean
  __N_SSP?: boolean
  __N_RSC?: boolean
  props?: Record<string, any>
  err?: Error
  error?: any
}

export type AppProps = Pick<CompletePrivateRouteInfo, 'Component' | 'err'> & {
  router: Router
} & Record<string, any>
export type AppComponent = ComponentType<AppProps>

type Subscription = (
  data: PrivateRouteInfo,
  App: AppComponent,
  resetScroll: { x: number; y: number } | null
) => Promise<void>

type BeforePopStateCallback = (state: NextHistoryState) => boolean

type ComponentLoadCancel = (() => void) | null

type HistoryMethod = 'replaceState' | 'pushState'

const manualScrollRestoration =
  process.env.__NEXT_SCROLL_RESTORATION &&
  typeof window !== 'undefined' &&
  'scrollRestoration' in window.history &&
  !!(function () {
    try {
      let v = '__next'
      // eslint-disable-next-line no-sequences
      return sessionStorage.setItem(v, v), sessionStorage.removeItem(v), true
    } catch (n) {}
  })()

const SSG_DATA_NOT_FOUND = Symbol('SSG_DATA_NOT_FOUND')

function fetchRetry(
  url: string,
  attempts: number,
  options: Pick<RequestInit, 'method' | 'headers'>
): Promise<Response> {
  return fetch(url, {
    // Cookies are required to be present for Next.js' SSG "Preview Mode".
    // Cookies may also be required for `getServerSideProps`.
    //
    // > `fetch` won’t send cookies, unless you set the credentials init
    // > option.
    // https://developer.mozilla.org/en-US/docs/Web/API/Fetch_API/Using_Fetch
    //
    // > For maximum browser compatibility when it comes to sending &
    // > receiving cookies, always supply the `credentials: 'same-origin'`
    // > option instead of relying on the default.
    // https://github.com/github/fetch#caveats
    credentials: 'same-origin',
    method: options.method || 'GET',
    headers: Object.assign({}, options.headers, {
      'x-nextjs-data': '1',
    }),
  }).then((response) => {
    return !response.ok && attempts > 1 && response.status >= 500
      ? fetchRetry(url, attempts - 1, options)
      : response
  })
}

const backgroundCache: Record<string, Promise<any>> = {}

interface FetchDataOutput {
  dataHref: string
  json: Record<string, any>
  response: Response
  text: string
}

interface FetchNextDataParams {
  dataHref: string
  isServerRender: boolean
  parseJSON: boolean | undefined
  hasMiddleware?: boolean
  inflightCache: NextDataCache
  persistCache: boolean
  isPrefetch: boolean
  isBackground?: boolean
}

function fetchNextData({
  dataHref,
  inflightCache,
  isPrefetch,
  hasMiddleware,
  isServerRender,
  parseJSON,
  persistCache,
  isBackground,
}: FetchNextDataParams): Promise<FetchDataOutput> {
  const { href: cacheKey } = new URL(dataHref, window.location.href)
  const getData = (params?: { method?: 'HEAD' | 'GET' }) =>
    fetchRetry(dataHref, isServerRender ? 3 : 1, {
      headers: isPrefetch ? { purpose: 'prefetch' } : {},
      method: params?.method ?? 'GET',
    })
      .then((response) => {
        if (response.ok && params?.method === 'HEAD') {
          return { dataHref, response, text: '', json: {} }
        }

        return response
          .text()
          .then((text) => {
            if (!response.ok) {
              /**
               * When the data response is a redirect because of a middleware
               * we do not consider it an error. The headers must bring the
               * mapped location.
               * TODO: Change the status code in the handler.
               */
              if (
                hasMiddleware &&
                [301, 302, 307, 308].includes(response.status)
              ) {
                return { dataHref, response, text, json: {} }
              }

              if (response.status === 404) {
                if (tryToParseAsJSON(text)?.notFound) {
                  return {
                    dataHref,
                    json: { notFound: SSG_DATA_NOT_FOUND },
                    response,
                    text,
                  }
                }

                /**
                 * If there is a 404 that is not for SSG we used to fail but if
                 * there is a middleware we must respond with an empty object.
                 * For now we will return the data when there is a middleware.
                 * TODO: Update the server to success on these requests.
                 */
                if (hasMiddleware) {
                  return { dataHref, response, text, json: {} }
                }
              }

              const error = new Error(`Failed to load static props`)

              /**
               * We should only trigger a server-side transition if this was
               * caused on a client-side transition. Otherwise, we'd get into
               * an infinite loop.
               */
              if (!isServerRender) {
                markAssetError(error)
              }

              throw error
            }

            return {
              dataHref,
              json: parseJSON ? tryToParseAsJSON(text) : {},
              response,
              text,
            }
          })
          .then((data) => {
            if (
              !persistCache ||
              process.env.NODE_ENV !== 'production' ||
              data.response.headers.get('x-middleware-cache') === 'no-cache'
            ) {
              delete inflightCache[cacheKey]
            }
            return data
          })
      })
      .catch((err) => {
        delete inflightCache[cacheKey]
        throw err
      })

  if (inflightCache[cacheKey] !== undefined) {
    return inflightCache[cacheKey]
  }
  return (inflightCache[cacheKey] = getData(
    isBackground ? { method: 'HEAD' } : {}
  ))
}

function tryToParseAsJSON(text: string) {
  try {
    return JSON.parse(text)
  } catch (error) {
    return {}
  }
}

interface NextDataCache {
  [asPath: string]: Promise<FetchDataOutput>
}

export function createKey() {
  return Math.random().toString(36).slice(2, 10)
}

export default class Router implements BaseRouter {
  basePath: string

  /**
   * Map of all components loaded in `Router`
   */
  components: { [pathname: string]: PrivateRouteInfo }
  // Server Data Cache
  sdc: NextDataCache = {}

  sub: Subscription
  clc: ComponentLoadCancel
  pageLoader: PageLoader
  _bps: BeforePopStateCallback | undefined
  events: MittEmitter<RouterEvent>
  _wrapApp: (App: AppComponent) => any
  isSsr: boolean
  _inFlightRoute?: string | undefined
  _shallow?: boolean | undefined
  locales?: string[] | undefined
  defaultLocale?: string | undefined
  domainLocales?: DomainLocale[] | undefined
  isReady: boolean
  isLocaleDomain: boolean
  isFirstPopStateEvent = true

  private state: Readonly<{
    route: string
    pathname: string
    query: ParsedUrlQuery
    asPath: string
    locale: string | undefined
    isFallback: boolean
    isPreview: boolean
  }>

  private _key: string = createKey()

  static events: MittEmitter<RouterEvent> = mitt()

  constructor(
    pathname: string,
    query: ParsedUrlQuery,
    as: string,
    {
      initialProps,
      pageLoader,
      App,
      wrapApp,
      Component,
      err,
      subscription,
      isFallback,
      locale,
      locales,
      defaultLocale,
      domainLocales,
      isPreview,
      isRsc,
    }: {
      subscription: Subscription
      initialProps: any
      pageLoader: any
      Component: ComponentType
      App: AppComponent
      wrapApp: (WrapAppComponent: AppComponent) => any
      err?: Error
      isFallback: boolean
      locale?: string
      locales?: string[]
      defaultLocale?: string
      domainLocales?: DomainLocale[]
      isPreview?: boolean
      isRsc?: boolean
    }
  ) {
    // represents the current component key
    const route = removeTrailingSlash(pathname)

    // set up the component cache (by route keys)
    this.components = {}
    // We should not keep the cache, if there's an error
    // Otherwise, this cause issues when when going back and
    // come again to the errored page.
    if (pathname !== '/_error') {
      this.components[route] = {
        Component,
        initial: true,
        props: initialProps,
        err,
        __N_SSG: initialProps && initialProps.__N_SSG,
        __N_SSP: initialProps && initialProps.__N_SSP,
        __N_RSC: !!isRsc,
      }
    }

    this.components['/_app'] = {
      Component: App as ComponentType,
      styleSheets: [
        /* /_app does not need its stylesheets managed */
      ],
    }

    // Backwards compat for Router.router.events
    // TODO: Should be remove the following major version as it was never documented
    this.events = Router.events

    this.pageLoader = pageLoader
    // if auto prerendered and dynamic route wait to update asPath
    // until after mount to prevent hydration mismatch
    const autoExportDynamic =
      isDynamicRoute(pathname) && self.__NEXT_DATA__.autoExport

    this.basePath = (process.env.__NEXT_ROUTER_BASEPATH as string) || ''
    this.sub = subscription
    this.clc = null
    this._wrapApp = wrapApp
    // make sure to ignore extra popState in safari on navigating
    // back from external site
    this.isSsr = true
    this.isLocaleDomain = false
    this.isReady = !!(
      self.__NEXT_DATA__.gssp ||
      self.__NEXT_DATA__.gip ||
      (self.__NEXT_DATA__.appGip && !self.__NEXT_DATA__.gsp) ||
      (!autoExportDynamic &&
        !self.location.search &&
        !process.env.__NEXT_HAS_REWRITES)
    )

    if (process.env.__NEXT_I18N_SUPPORT) {
      this.locales = locales
      this.defaultLocale = defaultLocale
      this.domainLocales = domainLocales
      this.isLocaleDomain = !!detectDomainLocale(
        domainLocales,
        self.location.hostname
      )
    }

    this.state = {
      route,
      pathname,
      query,
      asPath: autoExportDynamic ? pathname : as,
      isPreview: !!isPreview,
      locale: process.env.__NEXT_I18N_SUPPORT ? locale : undefined,
      isFallback,
    }

    if (typeof window !== 'undefined') {
      // make sure "as" doesn't start with double slashes or else it can
      // throw an error as it's considered invalid
      if (!as.startsWith('//')) {
        // in order for `e.state` to work on the `onpopstate` event
        // we have to register the initial route upon initialization
        const options: TransitionOptions = { locale }
        const asPath = getURL()

        matchesMiddleware({
          router: this,
          locale,
          asPath,
        }).then((matches) => {
          // if middleware matches we leave resolving to the change function
          // as the server needs to resolve for correct priority
          ;(options as any)._shouldResolveHref = as !== pathname

          this.changeState(
            'replaceState',
            matches
              ? asPath
              : formatWithValidation({
                  pathname: addBasePath(pathname),
                  query,
                }),
            asPath,
            options
          )
        })
      }

      window.addEventListener('popstate', this.onPopState)

      // enable custom scroll restoration handling when available
      // otherwise fallback to browser's default handling
      if (process.env.__NEXT_SCROLL_RESTORATION) {
        if (manualScrollRestoration) {
          window.history.scrollRestoration = 'manual'
        }
      }
    }
  }

  onPopState = (e: PopStateEvent): void => {
    const { isFirstPopStateEvent } = this
    this.isFirstPopStateEvent = false

    const state = e.state as HistoryState

    if (!state) {
      // We get state as undefined for two reasons.
      //  1. With older safari (< 8) and older chrome (< 34)
      //  2. When the URL changed with #
      //
      // In the both cases, we don't need to proceed and change the route.
      // (as it's already changed)
      // But we can simply replace the state with the new changes.
      // Actually, for (1) we don't need to nothing. But it's hard to detect that event.
      // So, doing the following for (1) does no harm.
      const { pathname, query } = this
      this.changeState(
        'replaceState',
        formatWithValidation({ pathname: addBasePath(pathname), query }),
        getURL()
      )
      return
    }

    if (!state.__N) {
      return
    }

    // Safari fires popstateevent when reopening the browser.
    if (
      isFirstPopStateEvent &&
      this.locale === state.options.locale &&
      state.as === this.asPath
    ) {
      return
    }

    let forcedScroll: { x: number; y: number } | undefined
    const { url, as, options, key } = state
    if (process.env.__NEXT_SCROLL_RESTORATION) {
      if (manualScrollRestoration) {
        if (this._key !== key) {
          // Snapshot current scroll position:
          try {
            sessionStorage.setItem(
              '__next_scroll_' + this._key,
              JSON.stringify({ x: self.pageXOffset, y: self.pageYOffset })
            )
          } catch {}

          // Restore old scroll position:
          try {
            const v = sessionStorage.getItem('__next_scroll_' + key)
            forcedScroll = JSON.parse(v!)
          } catch {
            forcedScroll = { x: 0, y: 0 }
          }
        }
      }
    }
    this._key = key

    const { pathname } = parseRelativeUrl(url)

    // Make sure we don't re-render on initial load,
    // can be caused by navigating back from an external site
    if (
      this.isSsr &&
      as === addBasePath(this.asPath) &&
      pathname === addBasePath(this.pathname)
    ) {
      return
    }

    // If the downstream application returns falsy, return.
    // They will then be responsible for handling the event.
    if (this._bps && !this._bps(state)) {
      return
    }

    this.change(
      'replaceState',
      url,
      as,
      Object.assign<{}, TransitionOptions, TransitionOptions>({}, options, {
        shallow: options.shallow && this._shallow,
        locale: options.locale || this.defaultLocale,
      }),
      forcedScroll
    )
  }

  reload(): void {
    window.location.reload()
  }

  /**
   * Go back in history
   */
  back() {
    window.history.back()
  }

  /**
   * Performs a `pushState` with arguments
   * @param url of the route
   * @param as masks `url` for the browser
   * @param options object you can define `shallow` and other options
   */
  push(url: Url, as?: Url, options: TransitionOptions = {}) {
    if (process.env.__NEXT_SCROLL_RESTORATION) {
      // TODO: remove in the future when we update history before route change
      // is complete, as the popstate event should handle this capture.
      if (manualScrollRestoration) {
        try {
          // Snapshot scroll position right before navigating to a new page:
          sessionStorage.setItem(
            '__next_scroll_' + this._key,
            JSON.stringify({ x: self.pageXOffset, y: self.pageYOffset })
          )
        } catch {}
      }
    }
    ;({ url, as } = prepareUrlAs(this, url, as))
    return this.change('pushState', url, as, options)
  }

  /**
   * Performs a `replaceState` with arguments
   * @param url of the route
   * @param as masks `url` for the browser
   * @param options object you can define `shallow` and other options
   */
  replace(url: Url, as?: Url, options: TransitionOptions = {}) {
    ;({ url, as } = prepareUrlAs(this, url, as))
    return this.change('replaceState', url, as, options)
  }

  private async change(
    method: HistoryMethod,
    url: string,
    as: string,
    options: TransitionOptions,
    forcedScroll?: { x: number; y: number }
  ): Promise<boolean> {
    if (!isLocalURL(url)) {
      window.location.href = url
      return false
    }
    const shouldResolveHref =
      (options as any)._h ||
      (options as any)._shouldResolveHref ||
      parsePath(url).pathname === parsePath(as).pathname

    const nextState = {
      ...this.state,
    }

    // for static pages with query params in the URL we delay
    // marking the router ready until after the query is updated
    if ((options as any)._h) {
      this.isReady = true
    }

    const prevLocale = nextState.locale

    if (process.env.__NEXT_I18N_SUPPORT) {
      nextState.locale =
        options.locale === false
          ? this.defaultLocale
          : options.locale || nextState.locale

      if (typeof options.locale === 'undefined') {
        options.locale = nextState.locale
      }

      const parsedAs = parseRelativeUrl(
        hasBasePath(as) ? removeBasePath(as) : as
      )
      const localePathResult = normalizeLocalePath(
        parsedAs.pathname,
        this.locales
      )

      if (localePathResult.detectedLocale) {
        nextState.locale = localePathResult.detectedLocale
        parsedAs.pathname = addBasePath(parsedAs.pathname)
        as = formatWithValidation(parsedAs)
        url = addBasePath(
          normalizeLocalePath(
            hasBasePath(url) ? removeBasePath(url) : url,
            this.locales
          ).pathname
        )
      }
      let didNavigate = false

      // we need to wrap this in the env check again since regenerator runtime
      // moves this on its own due to the return
      if (process.env.__NEXT_I18N_SUPPORT) {
        // if the locale isn't configured hard navigate to show 404 page
        if (!this.locales?.includes(nextState.locale!)) {
          parsedAs.pathname = addLocale(parsedAs.pathname, nextState.locale)
          window.location.href = formatWithValidation(parsedAs)
          // this was previously a return but was removed in favor
          // of better dead code elimination with regenerator runtime
          didNavigate = true
        }
      }

      const detectedDomain = detectDomainLocale(
        this.domainLocales,
        undefined,
        nextState.locale
      )

      // we need to wrap this in the env check again since regenerator runtime
      // moves this on its own due to the return
      if (process.env.__NEXT_I18N_SUPPORT) {
        // if we are navigating to a domain locale ensure we redirect to the
        // correct domain
        if (
          !didNavigate &&
          detectedDomain &&
          this.isLocaleDomain &&
          self.location.hostname !== detectedDomain.domain
        ) {
          const asNoBasePath = removeBasePath(as)
          window.location.href = `http${detectedDomain.http ? '' : 's'}://${
            detectedDomain.domain
          }${addBasePath(
            `${
              nextState.locale === detectedDomain.defaultLocale
                ? ''
                : `/${nextState.locale}`
            }${asNoBasePath === '/' ? '' : asNoBasePath}` || '/'
          )}`
          // this was previously a return but was removed in favor
          // of better dead code elimination with regenerator runtime
          didNavigate = true
        }
      }

      if (didNavigate) {
        return new Promise(() => {})
      }
    }

    if (!(options as any)._h) {
      this.isSsr = false
    }
    // marking route changes as a navigation start entry
    if (ST) {
      performance.mark('routeChange')
    }

    const { shallow = false, scroll = true } = options
    const routeProps = { shallow }

    if (this._inFlightRoute) {
      this.abortComponentLoad(this._inFlightRoute, routeProps)
    }

    as = addBasePath(
      addLocale(
        hasBasePath(as) ? removeBasePath(as) : as,
        options.locale,
        this.defaultLocale
      )
    )
    const cleanedAs = removeLocale(
      hasBasePath(as) ? removeBasePath(as) : as,
      nextState.locale
    )
    this._inFlightRoute = as

    let localeChange = prevLocale !== nextState.locale

    // If the url change is only related to a hash change
    // We should not proceed. We should only change the state.

    // WARNING: `_h` is an internal option for handing Next.js client-side
    // hydration. Your app should _never_ use this property. It may change at
    // any time without notice.
    if (
      !(options as any)._h &&
      this.onlyAHashChange(cleanedAs) &&
      !localeChange
    ) {
      nextState.asPath = cleanedAs
      Router.events.emit('hashChangeStart', as, routeProps)
      // TODO: do we need the resolved href when only a hash change?
      this.changeState(method, url, as, {
        ...options,
        scroll: false,
      })
      if (scroll) {
        this.scrollToHash(cleanedAs)
      }
      try {
        await this.set(nextState, this.components[nextState.route], null)
      } catch (err) {
        if (isError(err) && err.cancelled) {
          Router.events.emit('routeChangeError', err, cleanedAs, routeProps)
        }
        throw err
      }

      Router.events.emit('hashChangeComplete', as, routeProps)
      return true
    }

    let parsed = parseRelativeUrl(url)
    let { pathname, query } = parsed

    // The build manifest needs to be loaded before auto-static dynamic pages
    // get their query parameters to allow ensuring they can be parsed properly
    // when rewritten to
    let pages: any, rewrites: any
    try {
      ;[pages, { __rewrites: rewrites }] = await Promise.all([
        this.pageLoader.getPageList(),
        getClientBuildManifest(),
        this.pageLoader.getMiddlewareList(),
      ])
    } catch (err) {
      // If we fail to resolve the page list or client-build manifest, we must
      // do a server-side transition:
      window.location.href = as
      return false
    }

    // If asked to change the current URL we should reload the current page
    // (not location.reload() but reload getInitialProps and other Next.js stuffs)
    // We also need to set the method = replaceState always
    // as this should not go into the history (That's how browsers work)
    // We should compare the new asPath to the current asPath, not the url
    if (!this.urlIsNew(cleanedAs) && !localeChange) {
      method = 'replaceState'
    }

    // we need to resolve the as value using rewrites for dynamic SSG
    // pages to allow building the data URL correctly
    let resolvedAs = as

    // url and as should always be prefixed with basePath by this
    // point by either next/link or router.push/replace so strip the
    // basePath from the pathname to match the pages dir 1-to-1
    pathname = pathname
      ? removeTrailingSlash(removeBasePath(pathname))
      : pathname

    // we don't attempt resolve asPath when we need to execute
    // middleware as the resolving will occur server-side
    const isMiddlewareMatch = await matchesMiddleware({
      asPath: as,
      locale: nextState.locale,
      router: this,
    })

    if (!isMiddlewareMatch && shouldResolveHref && pathname !== '/_error') {
      ;(options as any)._shouldResolveHref = true

      if (process.env.__NEXT_HAS_REWRITES && as.startsWith('/')) {
        const rewritesResult = resolveRewrites(
          addBasePath(addLocale(cleanedAs, nextState.locale), true),
          pages,
          rewrites,
          query,
          (p: string) => resolveDynamicRoute(p, pages),
          this.locales
        )

        if (rewritesResult.externalDest) {
          location.href = as
          return true
        }
        resolvedAs = rewritesResult.asPath

        if (rewritesResult.matchedPage && rewritesResult.resolvedHref) {
          // if this directly matches a page we need to update the href to
          // allow the correct page chunk to be loaded
          pathname = rewritesResult.resolvedHref
          parsed.pathname = addBasePath(pathname)
          url = formatWithValidation(parsed)
        }
      } else {
        parsed.pathname = resolveDynamicRoute(pathname, pages)

        if (parsed.pathname !== pathname) {
          pathname = parsed.pathname
          parsed.pathname = addBasePath(pathname)
          url = formatWithValidation(parsed)
        }
      }
    }

    if (!isLocalURL(as)) {
      if (process.env.NODE_ENV !== 'production') {
        throw new Error(
          `Invalid href: "${url}" and as: "${as}", received relative href and external as` +
            `\nSee more info: https://nextjs.org/docs/messages/invalid-relative-url-external-as`
        )
      }

      window.location.href = as
      return false
    }

    resolvedAs = removeLocale(removeBasePath(resolvedAs), nextState.locale)

    const route = removeTrailingSlash(pathname)

    if (!isMiddlewareMatch && isDynamicRoute(route)) {
      const parsedAs = parseRelativeUrl(resolvedAs)
      const asPathname = parsedAs.pathname

      const routeRegex = getRouteRegex(route)
      const routeMatch = getRouteMatcher(routeRegex)(asPathname)
      const shouldInterpolate = route === asPathname
      const interpolatedAs = shouldInterpolate
        ? interpolateAs(route, asPathname, query)
        : ({} as { result: undefined; params: undefined })

      if (!routeMatch || (shouldInterpolate && !interpolatedAs.result)) {
        const missingParams = Object.keys(routeRegex.groups).filter(
          (param) => !query[param]
        )

        if (missingParams.length > 0) {
          if (process.env.NODE_ENV !== 'production') {
            console.warn(
              `${
                shouldInterpolate
                  ? `Interpolating href`
                  : `Mismatching \`as\` and \`href\``
              } failed to manually provide ` +
                `the params: ${missingParams.join(
                  ', '
                )} in the \`href\`'s \`query\``
            )
          }

          throw new Error(
            (shouldInterpolate
              ? `The provided \`href\` (${url}) value is missing query values (${missingParams.join(
                  ', '
                )}) to be interpolated properly. `
              : `The provided \`as\` value (${asPathname}) is incompatible with the \`href\` value (${route}). `) +
              `Read more: https://nextjs.org/docs/messages/${
                shouldInterpolate
                  ? 'href-interpolation-failed'
                  : 'incompatible-href-as'
              }`
          )
        }
      } else if (shouldInterpolate) {
        as = formatWithValidation(
          Object.assign({}, parsedAs, {
            pathname: interpolatedAs.result,
            query: omit(query, interpolatedAs.params!),
          })
        )
      } else {
        // Merge params into `query`, overwriting any specified in search
        Object.assign(query, routeMatch)
      }
    }

    Router.events.emit('routeChangeStart', as, routeProps)

    try {
      let routeInfo = await this.getRouteInfo({
        route,
        pathname,
        query,
        as,
        resolvedAs,
        routeProps,
        locale: nextState.locale,
        isPreview: nextState.isPreview,
      })

      // If the routeInfo brings a redirect we simply apply it.
      if ('type' in routeInfo) {
        if (routeInfo.type === 'redirect-internal') {
          return this.change(method, routeInfo.newUrl, routeInfo.newAs, options)
        } else {
          window.location.href = routeInfo.destination
          return new Promise(() => {})
        }
      }

      let { error, props, __N_SSG, __N_SSP } = routeInfo

      const component: any = routeInfo.Component
      if (component && component.unstable_scriptLoader) {
        const scripts = [].concat(component.unstable_scriptLoader())

        scripts.forEach((script: any) => {
          handleClientScriptLoad(script.props)
        })
      }

      // handle redirect on client-transition
      if ((__N_SSG || __N_SSP) && props) {
        if (props.pageProps && props.pageProps.__N_REDIRECT) {
          // Use the destination from redirect without adding locale
          options.locale = false

          const destination = props.pageProps.__N_REDIRECT

          // check if destination is internal (resolves to a page) and attempt
          // client-navigation if it is falling back to hard navigation if
          // it's not
          if (
            destination.startsWith('/') &&
            props.pageProps.__N_REDIRECT_BASE_PATH !== false
          ) {
            const parsedHref = parseRelativeUrl(destination)
            parsedHref.pathname = resolveDynamicRoute(
              parsedHref.pathname,
              pages
            )

            const { url: newUrl, as: newAs } = prepareUrlAs(
              this,
              destination,
              destination
            )
            return this.change(method, newUrl, newAs, options)
          }

          window.location.href = destination
          return new Promise(() => {})
        }

        nextState.isPreview = !!props.__N_PREVIEW

        // handle SSG data 404
        if (props.notFound === SSG_DATA_NOT_FOUND) {
          let notFoundRoute

          try {
            await this.fetchComponent('/404')
            notFoundRoute = '/404'
          } catch (_) {
            notFoundRoute = '/_error'
          }

          routeInfo = await this.getRouteInfo({
            route: notFoundRoute,
            pathname: notFoundRoute,
            query,
            as,
            resolvedAs,
            routeProps: { shallow: false },
            locale: nextState.locale,
            isPreview: nextState.isPreview,
          })

          if ('type' in routeInfo) {
            throw new Error(`Unexpected middleware effect on /404`)
          }
        }
      }

      Router.events.emit('beforeHistoryChange', as, routeProps)
      this.changeState(method, url, as, options)

      if (
        (options as any)._h &&
        pathname === '/_error' &&
        self.__NEXT_DATA__.props?.pageProps?.statusCode === 500 &&
        props?.pageProps
      ) {
        // ensure statusCode is still correct for static 500 page
        // when updating query information
        props.pageProps.statusCode = 500
      }

      // shallow routing is only allowed for same page URL changes.
      const isValidShallowRoute = options.shallow && nextState.route === route

      const shouldScroll = options.scroll ?? !isValidShallowRoute
      const resetScroll = shouldScroll ? { x: 0, y: 0 } : null

      const nextScroll = forcedScroll ?? resetScroll
      const mergedNextState = {
        ...nextState,
        route,
        pathname,
        query,
        asPath: cleanedAs,
        isFallback: false,
      }

      // for query updates we can skip it if the state is unchanged and we don't
      // need to scroll
      // https://github.com/vercel/next.js/issues/37139
      const canSkipUpdating =
        (options as any)._h &&
        !nextScroll &&
        compareRouterStates(mergedNextState, this.state)

      if (!canSkipUpdating) {
        await this.set(mergedNextState, routeInfo, nextScroll).catch((e) => {
          if (e.cancelled) error = error || e
          else throw e
        })

        if (error) {
          Router.events.emit('routeChangeError', error, cleanedAs, routeProps)
          throw error
        }

        if (process.env.__NEXT_I18N_SUPPORT) {
          if (nextState.locale) {
            document.documentElement.lang = nextState.locale
          }
        }
        Router.events.emit('routeChangeComplete', as, routeProps)

        // A hash mark # is the optional last part of a URL
        const hashRegex = /#.+$/
        if (shouldScroll && hashRegex.test(as)) {
          this.scrollToHash(as)
        }
      } else {
        // Still send the event to notify the inital load.
        Router.events.emit('routeChangeComplete', as, routeProps)
      }

      return true
    } catch (err) {
      if (isError(err) && err.cancelled) {
        return false
      }
      throw err
    }
  }

  changeState(
    method: HistoryMethod,
    url: string,
    as: string,
    options: TransitionOptions = {}
  ): void {
    if (process.env.NODE_ENV !== 'production') {
      if (typeof window.history === 'undefined') {
        console.error(`Warning: window.history is not available.`)
        return
      }

      if (typeof window.history[method] === 'undefined') {
        console.error(`Warning: window.history.${method} is not available`)
        return
      }
    }

    if (method !== 'pushState' || getURL() !== as) {
      this._shallow = options.shallow
      window.history[method](
        {
          url,
          as,
          options,
          __N: true,
          key: (this._key = method !== 'pushState' ? this._key : createKey()),
        } as HistoryState,
        // Most browsers currently ignores this parameter, although they may use it in the future.
        // Passing the empty string here should be safe against future changes to the method.
        // https://developer.mozilla.org/en-US/docs/Web/API/History/replaceState
        '',
        as
      )
    }
  }

  async handleRouteInfoError(
    err: Error & { code?: any; cancelled?: boolean },
    pathname: string,
    query: ParsedUrlQuery,
    as: string,
    routeProps: RouteProperties,
    loadErrorFail?: boolean
  ): Promise<CompletePrivateRouteInfo> {
    if (err.cancelled) {
      // bubble up cancellation errors
      throw err
    }

    if (isAssetError(err) || loadErrorFail) {
      Router.events.emit('routeChangeError', err, as, routeProps)

      // If we can't load the page it could be one of following reasons
      //  1. Page doesn't exists
      //  2. Page does exist in a different zone
      //  3. Internal error while loading the page

      // So, doing a hard reload is the proper way to deal with this.
      window.location.href = as

      // Changing the URL doesn't block executing the current code path.
      // So let's throw a cancellation error stop the routing logic.
      throw buildCancellationError()
    }

    try {
      let Component: ComponentType
      let styleSheets: StyleSheetTuple[]
      let props: Record<string, any> | undefined

      if (
        typeof Component! === 'undefined' ||
        typeof styleSheets! === 'undefined'
      ) {
        ;({ page: Component, styleSheets } = await this.fetchComponent(
          '/_error'
        ))
      }

      const routeInfo: CompletePrivateRouteInfo = {
        props,
        Component,
        styleSheets,
        err,
        error: err,
      }

      if (!routeInfo.props) {
        try {
          routeInfo.props = await this.getInitialProps(Component, {
            err,
            pathname,
            query,
          } as any)
        } catch (gipErr) {
          console.error('Error in error page `getInitialProps`: ', gipErr)
          routeInfo.props = {}
        }
      }

      return routeInfo
    } catch (routeInfoErr) {
      return this.handleRouteInfoError(
        isError(routeInfoErr) ? routeInfoErr : new Error(routeInfoErr + ''),
        pathname,
        query,
        as,
        routeProps,
        true
      )
    }
  }

  async getRouteInfo({
    route,
    pathname,
    query,
    as,
    resolvedAs,
    routeProps,
    locale,
    isPreview,
  }: {
    route: string
    pathname: string
    query: ParsedUrlQuery
    as: string
    resolvedAs: string
    routeProps: RouteProperties
    locale: string | undefined
    isPreview: boolean
  }) {
    try {
      let existingInfo: PrivateRouteInfo | undefined = this.components[route]
      if (routeProps.shallow && existingInfo && this.route === route) {
        return existingInfo
      }

      let cachedRouteInfo =
        existingInfo &&
        !('initial' in existingInfo) &&
        process.env.NODE_ENV !== 'development'
          ? existingInfo
          : undefined

      const fetchNextDataParams: FetchNextDataParams = {
        dataHref: this.pageLoader.getDataHref({
          href: formatWithValidation({ pathname, query }),
          skipInterpolation: true,
          asPath: resolvedAs,
          locale,
        }),
        hasMiddleware: true,
        isServerRender: this.isSsr,
        parseJSON: true,
        inflightCache: this.sdc,
        persistCache: !isPreview,
        isPrefetch: false,
      }

      const data = await withMiddlewareEffects({
        fetchData: () => fetchNextData(fetchNextDataParams),
        asPath: resolvedAs,
        locale: locale,
        router: this,
      })

      if (
        data?.effect?.type === 'redirect-internal' ||
        data?.effect?.type === 'redirect-external'
      ) {
        return data.effect
      }

      if (data?.effect?.type === 'rewrite') {
        route = removeTrailingSlash(data.effect.resolvedHref)
        pathname = data.effect.resolvedHref
        query = { ...query, ...data.effect.parsedAs.query }
        resolvedAs = data.effect.parsedAs.pathname

        // Check again the cache with the new destination.
        existingInfo = this.components[route]
        if (routeProps.shallow && existingInfo && this.route === route) {
          return existingInfo
        }

        cachedRouteInfo =
          existingInfo &&
          !('initial' in existingInfo) &&
          process.env.NODE_ENV !== 'development'
            ? existingInfo
            : undefined
      }

      const routeInfo =
        cachedRouteInfo ||
        (await this.fetchComponent(route).then<CompletePrivateRouteInfo>(
          (res) => ({
            Component: res.page,
            styleSheets: res.styleSheets,
            __N_SSG: res.mod.__N_SSG,
            __N_SSP: res.mod.__N_SSP,
            __N_RSC: !!res.mod.__next_rsc__,
          })
        ))

      if (process.env.NODE_ENV !== 'production') {
        const { isValidElementType } = require('next/dist/compiled/react-is')
        if (!isValidElementType(routeInfo.Component)) {
          throw new Error(
            `The default export is not a React Component in page: "${pathname}"`
          )
        }
      }

      /**
       * For server components, non-SSR pages will have statically optimized
       * flight data in a production build. So only development and SSR pages
       * will always have the real-time generated and streamed flight data.
       */
      const useStreamedFlightData =
        routeInfo.__N_RSC &&
        (process.env.NODE_ENV !== 'production' || routeInfo.__N_SSP)

      const shouldFetchData =
        routeInfo.__N_SSG || routeInfo.__N_SSP || routeInfo.__N_RSC

      const { props } = await this._getData(async () => {
        if (shouldFetchData && !useStreamedFlightData) {
          const { json } =
            data ||
            (await fetchNextData({
              dataHref: this.pageLoader.getDataHref({
                href: formatWithValidation({ pathname, query }),
                asPath: resolvedAs,
                locale,
              }),
              isServerRender: this.isSsr,
              parseJSON: true,
              inflightCache: this.sdc,
              persistCache: !isPreview,
              isPrefetch: false,
            }))

          return {
            props: json,
          }
        }

        return {
          headers: {},
          props: await this.getInitialProps(
            routeInfo.Component,
            // we provide AppTree later so this needs to be `any`
            {
              pathname,
              query,
              asPath: as,
              locale,
              locales: this.locales,
              defaultLocale: this.defaultLocale,
            } as any
          ),
        }
      })

      // Only bust the data cache for SSP routes although
      // middleware can skip cache per request with
      // x-middleware-cache: no-cache as well
      if (routeInfo.__N_SSP && fetchNextDataParams.dataHref) {
        const cacheKey = new URL(
          fetchNextDataParams.dataHref,
          window.location.href
        ).href
        delete this.sdc[cacheKey]
      }

      // we kick off a HEAD request in the background
      // when a non-prefetch request is made to signal revalidation
      if (
        !this.isPreview &&
        routeInfo.__N_SSG &&
        process.env.NODE_ENV !== 'development'
      ) {
        fetchNextData(
          Object.assign({}, fetchNextDataParams, {
            isBackground: true,
            persistCache: false,
            inflightCache: backgroundCache,
          })
        ).catch(() => {})
      }

      if (routeInfo.__N_RSC) {
        props.pageProps = Object.assign(props.pageProps, {
          __flight__: useStreamedFlightData
            ? (
                await this._getData(() =>
                  this._getFlightData(
                    formatWithValidation({
                      query: { ...query, __flight__: '1' },
                      pathname: isDynamicRoute(route)
                        ? interpolateAs(
                            pathname,
                            parseRelativeUrl(resolvedAs).pathname,
                            query
                          ).result
                        : pathname,
                    })
                  )
                )
              ).data
            : props.__flight__,
        })
      }

      routeInfo.props = props
      this.components[route] = routeInfo
      return routeInfo
    } catch (err) {
      return this.handleRouteInfoError(
        getProperError(err),
        pathname,
        query,
        as,
        routeProps
      )
    }
  }

  private set(
    state: typeof this.state,
    data: PrivateRouteInfo,
    resetScroll: { x: number; y: number } | null
  ): Promise<void> {
    this.state = state

    return this.sub(
      data,
      this.components['/_app'].Component as AppComponent,
      resetScroll
    )
  }

  /**
   * Callback to execute before replacing router state
   * @param cb callback to be executed
   */
  beforePopState(cb: BeforePopStateCallback) {
    this._bps = cb
  }

  onlyAHashChange(as: string): boolean {
    if (!this.asPath) return false
    const [oldUrlNoHash, oldHash] = this.asPath.split('#')
    const [newUrlNoHash, newHash] = as.split('#')

    // Makes sure we scroll to the provided hash if the url/hash are the same
    if (newHash && oldUrlNoHash === newUrlNoHash && oldHash === newHash) {
      return true
    }

    // If the urls are change, there's more than a hash change
    if (oldUrlNoHash !== newUrlNoHash) {
      return false
    }

    // If the hash has changed, then it's a hash only change.
    // This check is necessary to handle both the enter and
    // leave hash === '' cases. The identity case falls through
    // and is treated as a next reload.
    return oldHash !== newHash
  }

  scrollToHash(as: string): void {
    const [, hash = ''] = as.split('#')
    // Scroll to top if the hash is just `#` with no value or `#top`
    // To mirror browsers
    if (hash === '' || hash === 'top') {
      window.scrollTo(0, 0)
      return
    }

    // Decode hash to make non-latin anchor works.
    const rawHash = decodeURIComponent(hash)
    // First we check if the element by id is found
    const idEl = document.getElementById(rawHash)
    if (idEl) {
      idEl.scrollIntoView()
      return
    }
    // If there's no element with the id, we check the `name` property
    // To mirror browsers
    const nameEl = document.getElementsByName(rawHash)[0]
    if (nameEl) {
      nameEl.scrollIntoView()
    }
  }

  urlIsNew(asPath: string): boolean {
    return this.asPath !== asPath
  }

  /**
   * Prefetch page code, you may wait for the data during page rendering.
   * This feature only works in production!
   * @param url the href of prefetched page
   * @param asPath the as path of the prefetched page
   */
  async prefetch(
    url: string,
    asPath: string = url,
    options: PrefetchOptions = {}
  ): Promise<void> {
    let parsed = parseRelativeUrl(url)

    let { pathname, query } = parsed

    if (process.env.__NEXT_I18N_SUPPORT) {
      if (options.locale === false) {
        pathname = normalizeLocalePath!(pathname, this.locales).pathname
        parsed.pathname = pathname
        url = formatWithValidation(parsed)

        let parsedAs = parseRelativeUrl(asPath)
        const localePathResult = normalizeLocalePath!(
          parsedAs.pathname,
          this.locales
        )
        parsedAs.pathname = localePathResult.pathname
        options.locale = localePathResult.detectedLocale || this.defaultLocale
        asPath = formatWithValidation(parsedAs)
      }
    }

    const pages = await this.pageLoader.getPageList()
    let resolvedAs = asPath

    if (process.env.__NEXT_HAS_REWRITES && asPath.startsWith('/')) {
      let rewrites: any
      ;({ __rewrites: rewrites } = await getClientBuildManifest())

      const rewritesResult = resolveRewrites(
        addBasePath(addLocale(asPath, this.locale), true),
        pages,
        rewrites,
        parsed.query,
        (p: string) => resolveDynamicRoute(p, pages),
        this.locales
      )

      if (rewritesResult.externalDest) {
        return
      }
      resolvedAs = removeLocale(
        removeBasePath(rewritesResult.asPath),
        this.locale
      )

      if (rewritesResult.matchedPage && rewritesResult.resolvedHref) {
        // if this directly matches a page we need to update the href to
        // allow the correct page chunk to be loaded
        pathname = rewritesResult.resolvedHref
        parsed.pathname = pathname
        url = formatWithValidation(parsed)
      }
    } else {
      parsed.pathname = resolveDynamicRoute(parsed.pathname, pages)

      if (parsed.pathname !== pathname) {
        pathname = parsed.pathname
        parsed.pathname = pathname
        url = formatWithValidation(parsed)
      }
    }

    // Prefetch is not supported in development mode because it would trigger on-demand-entries
    if (process.env.NODE_ENV !== 'production') {
      return
    }

    const locale =
      typeof options.locale !== 'undefined'
        ? options.locale || undefined
        : this.locale

    const data = await withMiddlewareEffects({
      fetchData: () =>
        fetchNextData({
          dataHref: this.pageLoader.getDataHref({
            href: formatWithValidation({ pathname, query }),
            skipInterpolation: true,
            asPath: resolvedAs,
            locale,
          }),
          hasMiddleware: true,
          isServerRender: this.isSsr,
          parseJSON: true,
          inflightCache: this.sdc,
          persistCache: !this.isPreview,
          isPrefetch: true,
        }),
      asPath: asPath,
      locale: locale,
      router: this,
    })

    /**
     * If there was a rewrite we apply the effects of the rewrite on the
     * current parameters for the prefetch.
     */
    if (data?.effect.type === 'rewrite') {
      parsed.pathname = data.effect.resolvedHref
      pathname = data.effect.resolvedHref
      query = { ...query, ...data.effect.parsedAs.query }
      resolvedAs = data.effect.parsedAs.pathname
      url = formatWithValidation(parsed)
    }

    /**
     * If there is a redirect to an external destination then we don't have
     * to prefetch content as it will be unused.
     */
    if (data?.effect.type === 'redirect-external') {
      return
    }

    const route = removeTrailingSlash(pathname)

    await Promise.all([
      this.pageLoader._isSsg(route).then((isSsg) => {
        return isSsg
          ? fetchNextData({
              dataHref: this.pageLoader.getDataHref({
                href: url,
                asPath: resolvedAs,
                locale: locale,
              }),
              isServerRender: false,
              parseJSON: true,
              inflightCache: this.sdc,
              persistCache: !this.isPreview,
              isPrefetch: true,
            }).then(() => false)
          : false
      }),
      this.pageLoader[options.priority ? 'loadPage' : 'prefetch'](route),
    ])
  }

  async fetchComponent(route: string) {
    let cancelled = false
    const cancel = (this.clc = () => {
      cancelled = true
    })

    const handleCancelled = () => {
      if (cancelled) {
        const error: any = new Error(
          `Abort fetching component for route: "${route}"`
        )
        error.cancelled = true
        throw error
      }

      if (cancel === this.clc) {
        this.clc = null
      }
    }

    try {
      const componentResult = await this.pageLoader.loadPage(route)

      handleCancelled()

      return componentResult
    } catch (err) {
      handleCancelled()

      throw err
    }
  }

  _getData<T>(fn: () => Promise<T>): Promise<T> {
    let cancelled = false
    const cancel = () => {
      cancelled = true
    }
    this.clc = cancel
    return fn().then((data) => {
      if (cancel === this.clc) {
        this.clc = null
      }

      if (cancelled) {
        const err: any = new Error('Loading initial props cancelled')
        err.cancelled = true
        throw err
      }

      return data
    })
  }

  _getFlightData(dataHref: string) {
    // Do not cache RSC flight response since it's not a static resource
    return fetchNextData({
      dataHref,
      isServerRender: true,
      parseJSON: false,
      inflightCache: this.sdc,
      persistCache: false,
      isPrefetch: false,
    }).then(({ text }) => ({ data: text }))
  }

  getInitialProps(
    Component: ComponentType,
    ctx: NextPageContext
  ): Promise<any> {
    const { Component: App } = this.components['/_app']
    const AppTree = this._wrapApp(App as AppComponent)
    ctx.AppTree = AppTree
    return loadGetInitialProps<AppContextType<Router>>(App, {
      AppTree,
      Component,
      router: this,
      ctx,
    })
  }

  abortComponentLoad(as: string, routeProps: RouteProperties): void {
    if (this.clc) {
      Router.events.emit(
        'routeChangeError',
        buildCancellationError(),
        as,
        routeProps
      )
      this.clc()
      this.clc = null
    }
  }

  get route(): string {
    return this.state.route
  }

  get pathname(): string {
    return this.state.pathname
  }

  get query(): ParsedUrlQuery {
    return this.state.query
  }

  get asPath(): string {
    return this.state.asPath
  }

  get locale(): string | undefined {
    return this.state.locale
  }

  get isFallback(): boolean {
    return this.state.isFallback
  }

  get isPreview(): boolean {
    return this.state.isPreview
  }
}

<<<<<<< HEAD
function matchesMiddleware(params: {
  fns: [location: string, isSSR: boolean][]
  asPath: string
  locale?: string
}) {
  const { pathname: asPathname } = parsePath(params.asPath)
  const cleanedAs = removeLocale(
    hasBasePath(asPathname) ? removeBasePath(asPathname) : asPathname,
    params.locale
  )

  return params.fns.some(([middleware, isSSR]) => {
    return getRouteMatcher(
      getMiddlewareRegex(middleware, {
        ssr: isSSR,
      })
    )(cleanedAs)
  })
}

=======
>>>>>>> 07420998
interface MiddlewareEffectParams<T extends FetchDataOutput> {
  fetchData?: () => Promise<T>
  locale?: string
  asPath: string
  router: Router
}

function matchesMiddleware<T extends FetchDataOutput>(
  options: MiddlewareEffectParams<T>
): Promise<boolean> {
  return Promise.resolve(options.router.pageLoader.getMiddlewareList()).then(
    (fns) => {
      const { pathname: asPathname } = parsePath(options.asPath)
      const cleanedAs = removeLocale(
        hasBasePath(asPathname) ? removeBasePath(asPathname) : asPathname,
        options.locale
      )

      return fns.some(([middleware, isSSR]) => {
        return getRouteMatcher(
          getMiddlewareRegex(middleware, {
            catchAll: !isSSR,
          })
        )(cleanedAs)
      })
    }
  )
}

function withMiddlewareEffects<T extends FetchDataOutput>(
  options: MiddlewareEffectParams<T>
) {
  return matchesMiddleware(options).then((matches) => {
    if (matches && options.fetchData) {
      return options
        .fetchData()
        .then((data) =>
          getMiddlewareData(data.dataHref, data.response, options).then(
            (effect) => ({
              dataHref: data.dataHref,
              json: data.json,
              response: data.response,
              text: data.text,
              effect,
            })
          )
        )
        .catch((_err) => {
          /**
           * TODO: Revisit this in the future.
           * For now we will not consider middleware data errors to be fatal.
           * maybe we should revisit in the future.
           */
          return null
        })
    }

    return null
  })
}

function getMiddlewareData<T extends FetchDataOutput>(
  source: string,
  response: Response,
  options: MiddlewareEffectParams<T>
) {
  const nextConfig = {
    basePath: options.router.basePath,
    i18n: { locales: options.router.locales },
    trailingSlash: Boolean(process.env.__NEXT_TRAILING_SLASH),
  }

  const rewriteTarget = response.headers.get('x-nextjs-matched-path')

  if (rewriteTarget) {
    if (rewriteTarget.startsWith('/')) {
      const parsedRewriteTarget = parseRelativeUrl(rewriteTarget)
      const pathnameInfo = getNextPathnameInfo(parsedRewriteTarget.pathname, {
        nextConfig,
        parseData: true,
      })

      parsedRewriteTarget.pathname = pathnameInfo.pathname
      const fsPathname = removeTrailingSlash(pathnameInfo.pathname)
      return Promise.resolve(options.router.pageLoader.getPageList()).then(
        (pages) => ({
          type: 'rewrite' as const,
          parsedAs: parsedRewriteTarget,
          resolvedHref: !pages.includes(fsPathname)
            ? resolveDynamicRoute(fsPathname, pages)
            : fsPathname,
        })
      )
    }

    const src = parsePath(source)
    const pathname = formatNextPathnameInfo({
      ...getNextPathnameInfo(src.pathname, { nextConfig, parseData: true }),
      defaultLocale: options.router.defaultLocale,
      buildId: '',
    })

    return Promise.resolve({
      type: 'redirect-external' as const,
      destination: `${pathname}${src.query}${src.hash}`,
    })
  }

  const redirectTarget = response.headers.get('x-nextjs-redirect')

  if (redirectTarget) {
    if (redirectTarget.startsWith('/')) {
      const src = parsePath(redirectTarget)
      const pathname = formatNextPathnameInfo({
        ...getNextPathnameInfo(src.pathname, { nextConfig, parseData: true }),
        defaultLocale: options.router.defaultLocale,
        buildId: '',
      })

      return Promise.resolve({
        type: 'redirect-internal' as const,
        newAs: `${pathname}${src.query}${src.hash}`,
        newUrl: `${pathname}${src.query}${src.hash}`,
      })
    }

    return Promise.resolve({
      type: 'redirect-external' as const,
      destination: redirectTarget,
    })
  }

  return Promise.resolve({ type: 'next' as const })
}<|MERGE_RESOLUTION|>--- conflicted
+++ resolved
@@ -2098,29 +2098,6 @@
   }
 }
 
-<<<<<<< HEAD
-function matchesMiddleware(params: {
-  fns: [location: string, isSSR: boolean][]
-  asPath: string
-  locale?: string
-}) {
-  const { pathname: asPathname } = parsePath(params.asPath)
-  const cleanedAs = removeLocale(
-    hasBasePath(asPathname) ? removeBasePath(asPathname) : asPathname,
-    params.locale
-  )
-
-  return params.fns.some(([middleware, isSSR]) => {
-    return getRouteMatcher(
-      getMiddlewareRegex(middleware, {
-        ssr: isSSR,
-      })
-    )(cleanedAs)
-  })
-}
-
-=======
->>>>>>> 07420998
 interface MiddlewareEffectParams<T extends FetchDataOutput> {
   fetchData?: () => Promise<T>
   locale?: string
@@ -2142,7 +2119,7 @@
       return fns.some(([middleware, isSSR]) => {
         return getRouteMatcher(
           getMiddlewareRegex(middleware, {
-            catchAll: !isSSR,
+            ssr: isSSR,
           })
         )(cleanedAs)
       })
