// tslint:disable:no-console
import type { ComponentType } from 'react'
import type { DomainLocale } from '../../../server/config'
import type { MittEmitter } from '../mitt'
import type { ParsedUrlQuery } from 'querystring'
import type { RouterEvent } from '../../../client/router'
import type { StyleSheetTuple } from '../../../client/page-loader'
import type { UrlObject } from 'url'
import type PageLoader from '../../../client/page-loader'
import { normalizePathTrailingSlash } from '../../../client/normalize-trailing-slash'
import { removeTrailingSlash } from './utils/remove-trailing-slash'
import {
  getClientBuildManifest,
  isAssetError,
  markAssetError,
} from '../../../client/route-loader'
import { handleClientScriptLoad } from '../../../client/script'
import isError, { getProperError } from '../../../lib/is-error'
import { denormalizePagePath } from '../page-path/denormalize-page-path'
import { normalizeLocalePath } from '../i18n/normalize-locale-path'
import mitt from '../mitt'
import {
  AppContextType,
  getLocationOrigin,
  getURL,
  loadGetInitialProps,
  normalizeRepeatedSlashes,
  NextPageContext,
  ST,
  NEXT_DATA,
  isAbsoluteUrl,
} from '../utils'
import { isDynamicRoute } from './utils/is-dynamic'
import { parseRelativeUrl } from './utils/parse-relative-url'
import { searchParamsToUrlQuery } from './utils/querystring'
import resolveRewrites from './utils/resolve-rewrites'
import { getRouteMatcher } from './utils/route-matcher'
import { getRouteRegex } from './utils/route-regex'
import { formatWithValidation } from './utils/format-url'
import { detectDomainLocale } from '../../../client/detect-domain-locale'
import { parsePath } from './utils/parse-path'
import { addLocale } from '../../../client/add-locale'
import { removeLocale } from '../../../client/remove-locale'
import { removeBasePath } from '../../../client/remove-base-path'
import { addBasePath } from '../../../client/add-base-path'
import { hasBasePath } from '../../../client/has-base-path'
import { getNextPathnameInfo } from './utils/get-next-pathname-info'
import { formatNextPathnameInfo } from './utils/format-next-pathname-info'

declare global {
  interface Window {
    /* prod */
    __NEXT_DATA__: NEXT_DATA
  }
}

interface RouteProperties {
  shallow: boolean
}

interface TransitionOptions {
  shallow?: boolean
  locale?: string | false
  scroll?: boolean
  unstable_skipClientCache?: boolean
}

interface NextHistoryState {
  url: string
  as: string
  options: TransitionOptions
}

export type HistoryState =
  | null
  | { __N: false }
  | ({ __N: true; key: string } & NextHistoryState)

function buildCancellationError() {
  return Object.assign(new Error('Route Cancelled'), {
    cancelled: true,
  })
}

/**
 * Detects whether a given url is routable by the Next.js router (browser only).
 */
export function isLocalURL(url: string): boolean {
  // prevent a hydration mismatch on href for url with anchor refs
  if (!isAbsoluteUrl(url)) return true
  try {
    // absolute urls can be local if they are on the same origin
    const locationOrigin = getLocationOrigin()
    const resolved = new URL(url, locationOrigin)
    return resolved.origin === locationOrigin && hasBasePath(resolved.pathname)
  } catch (_) {
    return false
  }
}

type Url = UrlObject | string

export function interpolateAs(
  route: string,
  asPathname: string,
  query: ParsedUrlQuery
) {
  let interpolatedRoute = ''

  const dynamicRegex = getRouteRegex(route)
  const dynamicGroups = dynamicRegex.groups
  const dynamicMatches =
    // Try to match the dynamic route against the asPath
    (asPathname !== route ? getRouteMatcher(dynamicRegex)(asPathname) : '') ||
    // Fall back to reading the values from the href
    // TODO: should this take priority; also need to change in the router.
    query

  interpolatedRoute = route
  const params = Object.keys(dynamicGroups)

  if (
    !params.every((param) => {
      let value = dynamicMatches[param] || ''
      const { repeat, optional } = dynamicGroups[param]

      // support single-level catch-all
      // TODO: more robust handling for user-error (passing `/`)
      let replaced = `[${repeat ? '...' : ''}${param}]`
      if (optional) {
        replaced = `${!value ? '/' : ''}[${replaced}]`
      }
      if (repeat && !Array.isArray(value)) value = [value]

      return (
        (optional || param in dynamicMatches) &&
        // Interpolate group into data URL if present
        (interpolatedRoute =
          interpolatedRoute!.replace(
            replaced,
            repeat
              ? (value as string[])
                  .map(
                    // these values should be fully encoded instead of just
                    // path delimiter escaped since they are being inserted
                    // into the URL and we expect URL encoded segments
                    // when parsing dynamic route params
                    (segment) => encodeURIComponent(segment)
                  )
                  .join('/')
              : encodeURIComponent(value as string)
          ) || '/')
      )
    })
  ) {
    interpolatedRoute = '' // did not satisfy all requirements

    // n.b. We ignore this error because we handle warning for this case in
    // development in the `<Link>` component directly.
  }
  return {
    params,
    result: interpolatedRoute,
  }
}

function omit<T extends { [key: string]: any }, K extends keyof T>(
  object: T,
  keys: K[]
): Omit<T, K> {
  const omitted: { [key: string]: any } = {}
  Object.keys(object).forEach((key) => {
    if (!keys.includes(key as K)) {
      omitted[key as string] = object[key]
    }
  })
  return omitted as Omit<T, K>
}

/**
 * Resolves a given hyperlink with a certain router state (basePath not included).
 * Preserves absolute urls.
 */
export function resolveHref(
  router: NextRouter,
  href: Url,
  resolveAs?: boolean
): string {
  // we use a dummy base url for relative urls
  let base: URL
  let urlAsString = typeof href === 'string' ? href : formatWithValidation(href)

  // repeated slashes and backslashes in the URL are considered
  // invalid and will never match a Next.js page/file
  const urlProtoMatch = urlAsString.match(/^[a-zA-Z]{1,}:\/\//)
  const urlAsStringNoProto = urlProtoMatch
    ? urlAsString.slice(urlProtoMatch[0].length)
    : urlAsString

  const urlParts = urlAsStringNoProto.split('?')

  if ((urlParts[0] || '').match(/(\/\/|\\)/)) {
    console.error(
      `Invalid href passed to next/router: ${urlAsString}, repeated forward-slashes (//) or backslashes \\ are not valid in the href`
    )
    const normalizedUrl = normalizeRepeatedSlashes(urlAsStringNoProto)
    urlAsString = (urlProtoMatch ? urlProtoMatch[0] : '') + normalizedUrl
  }

  // Return because it cannot be routed by the Next.js router
  if (!isLocalURL(urlAsString)) {
    return (resolveAs ? [urlAsString] : urlAsString) as string
  }

  try {
    base = new URL(
      urlAsString.startsWith('#') ? router.asPath : router.pathname,
      'http://n'
    )
  } catch (_) {
    // fallback to / for invalid asPath values e.g. //
    base = new URL('/', 'http://n')
  }
  try {
    const finalUrl = new URL(urlAsString, base)
    finalUrl.pathname = normalizePathTrailingSlash(finalUrl.pathname)
    let interpolatedAs = ''

    if (
      isDynamicRoute(finalUrl.pathname) &&
      finalUrl.searchParams &&
      resolveAs
    ) {
      const query = searchParamsToUrlQuery(finalUrl.searchParams)

      const { result, params } = interpolateAs(
        finalUrl.pathname,
        finalUrl.pathname,
        query
      )

      if (result) {
        interpolatedAs = formatWithValidation({
          pathname: result,
          hash: finalUrl.hash,
          query: omit(query, params),
        })
      }
    }

    // if the origin didn't change, it means we received a relative href
    const resolvedHref =
      finalUrl.origin === base.origin
        ? finalUrl.href.slice(finalUrl.origin.length)
        : finalUrl.href

    return (
      resolveAs ? [resolvedHref, interpolatedAs || resolvedHref] : resolvedHref
    ) as string
  } catch (_) {
    return (resolveAs ? [urlAsString] : urlAsString) as string
  }
}

function stripOrigin(url: string) {
  const origin = getLocationOrigin()

  return url.startsWith(origin) ? url.substring(origin.length) : url
}

function prepareUrlAs(router: NextRouter, url: Url, as?: Url) {
  // If url and as provided as an object representation,
  // we'll format them into the string version here.
  let [resolvedHref, resolvedAs] = resolveHref(router, url, true)
  const origin = getLocationOrigin()
  const hrefHadOrigin = resolvedHref.startsWith(origin)
  const asHadOrigin = resolvedAs && resolvedAs.startsWith(origin)

  resolvedHref = stripOrigin(resolvedHref)
  resolvedAs = resolvedAs ? stripOrigin(resolvedAs) : resolvedAs

  const preparedUrl = hrefHadOrigin ? resolvedHref : addBasePath(resolvedHref)
  const preparedAs = as
    ? stripOrigin(resolveHref(router, as))
    : resolvedAs || resolvedHref

  return {
    url: preparedUrl,
    as: asHadOrigin ? preparedAs : addBasePath(preparedAs),
  }
}

function resolveDynamicRoute(pathname: string, pages: string[]) {
  const cleanPathname = removeTrailingSlash(denormalizePagePath(pathname!))
  if (cleanPathname === '/404' || cleanPathname === '/_error') {
    return pathname
  }

  // handle resolving href for dynamic routes
  if (!pages.includes(cleanPathname!)) {
    // eslint-disable-next-line array-callback-return
    pages.some((page) => {
      if (isDynamicRoute(page) && getRouteRegex(page).re.test(cleanPathname!)) {
        pathname = page
        return true
      }
    })
  }
  return removeTrailingSlash(pathname)
}

export type BaseRouter = {
  route: string
  pathname: string
  query: ParsedUrlQuery
  asPath: string
  basePath: string
  locale?: string | undefined
  locales?: string[] | undefined
  defaultLocale?: string | undefined
  domainLocales?: DomainLocale[] | undefined
  isLocaleDomain: boolean
}

export type NextRouter = BaseRouter &
  Pick<
    Router,
    | 'push'
    | 'replace'
    | 'reload'
    | 'back'
    | 'prefetch'
    | 'beforePopState'
    | 'events'
    | 'isFallback'
    | 'isReady'
    | 'isPreview'
  >

export type PrefetchOptions = {
  priority?: boolean
  locale?: string | false
  unstable_skipClientCache?: boolean
}

export type PrivateRouteInfo =
  | (Omit<CompletePrivateRouteInfo, 'styleSheets'> & { initial: true })
  | CompletePrivateRouteInfo

export type CompletePrivateRouteInfo = {
  Component: ComponentType
  styleSheets: StyleSheetTuple[]
  __N_SSG?: boolean
  __N_SSP?: boolean
  __N_RSC?: boolean
  props?: Record<string, any>
  err?: Error
  error?: any
  route?: string
  resolvedAs?: string
  query?: ParsedUrlQuery
}

export type AppProps = Pick<CompletePrivateRouteInfo, 'Component' | 'err'> & {
  router: Router
} & Record<string, any>
export type AppComponent = ComponentType<AppProps>

type Subscription = (
  data: PrivateRouteInfo,
  App: AppComponent,
  resetScroll: { x: number; y: number } | null
) => Promise<void>

type BeforePopStateCallback = (state: NextHistoryState) => boolean

type ComponentLoadCancel = (() => void) | null

type HistoryMethod = 'replaceState' | 'pushState'

const manualScrollRestoration =
  process.env.__NEXT_SCROLL_RESTORATION &&
  typeof window !== 'undefined' &&
  'scrollRestoration' in window.history &&
  !!(function () {
    try {
      let v = '__next'
      // eslint-disable-next-line no-sequences
      return sessionStorage.setItem(v, v), sessionStorage.removeItem(v), true
    } catch (n) {}
  })()

const SSG_DATA_NOT_FOUND = Symbol('SSG_DATA_NOT_FOUND')

function fetchRetry(
  url: string,
  attempts: number,
  options: Pick<RequestInit, 'method' | 'headers'>
): Promise<Response> {
  return fetch(url, {
    // Cookies are required to be present for Next.js' SSG "Preview Mode".
    // Cookies may also be required for `getServerSideProps`.
    //
    // > `fetch` won’t send cookies, unless you set the credentials init
    // > option.
    // https://developer.mozilla.org/en-US/docs/Web/API/Fetch_API/Using_Fetch
    //
    // > For maximum browser compatibility when it comes to sending &
    // > receiving cookies, always supply the `credentials: 'same-origin'`
    // > option instead of relying on the default.
    // https://github.com/github/fetch#caveats
    credentials: 'same-origin',
    method: options.method || 'GET',
    headers: Object.assign({}, options.headers, {
      'x-nextjs-data': '1',
    }),
  }).then((response) => {
    return !response.ok && attempts > 1 && response.status >= 500
      ? fetchRetry(url, attempts - 1, options)
      : response
  })
}

const backgroundCache: Record<string, Promise<any>> = {}

interface FetchDataOutput {
  dataHref: string
  json: Record<string, any>
  response: Response
  text: string
}

interface FetchNextDataParams {
  dataHref: string
  isServerRender: boolean
  parseJSON: boolean | undefined
  hasMiddleware?: boolean
  inflightCache: NextDataCache
  persistCache: boolean
  isPrefetch: boolean
  isBackground?: boolean
  unstable_skipClientCache?: boolean
}

function fetchNextData({
  dataHref,
  inflightCache,
  isPrefetch,
  hasMiddleware,
  isServerRender,
  parseJSON,
  persistCache,
  isBackground,
  unstable_skipClientCache,
}: FetchNextDataParams): Promise<FetchDataOutput> {
  const { href: cacheKey } = new URL(dataHref, window.location.href)
  const getData = (params?: { method?: 'HEAD' | 'GET' }) =>
    fetchRetry(dataHref, isServerRender ? 3 : 1, {
      headers: isPrefetch ? { purpose: 'prefetch' } : {},
      method: params?.method ?? 'GET',
    })
      .then((response) => {
        if (response.ok && params?.method === 'HEAD') {
          return { dataHref, response, text: '', json: {} }
        }

        return response.text().then((text) => {
          if (!response.ok) {
            /**
             * When the data response is a redirect because of a middleware
             * we do not consider it an error. The headers must bring the
             * mapped location.
             * TODO: Change the status code in the handler.
             */
            if (
              hasMiddleware &&
              [301, 302, 307, 308].includes(response.status)
            ) {
              return { dataHref, response, text, json: {} }
            }

            if (response.status === 404) {
              if (tryToParseAsJSON(text)?.notFound) {
                return {
                  dataHref,
                  json: { notFound: SSG_DATA_NOT_FOUND },
                  response,
                  text,
                }
              }

              /**
               * If there is a 404 that is not for SSG we used to fail but if
               * there is a middleware we must respond with an empty object.
               * For now we will return the data when there is a middleware.
               * TODO: Update the server to success on these requests.
               */
              if (hasMiddleware) {
                return { dataHref, response, text, json: {} }
              }
            }

            const error = new Error(`Failed to load static props`)

            /**
             * We should only trigger a server-side transition if this was
             * caused on a client-side transition. Otherwise, we'd get into
             * an infinite loop.
             */
            if (!isServerRender) {
              markAssetError(error)
            }

            throw error
          }

          return {
            dataHref,
            json: parseJSON ? tryToParseAsJSON(text) : {},
            response,
            text,
          }
        })
      })
      .then((data) => {
        if (
          !persistCache ||
          process.env.NODE_ENV !== 'production' ||
          data.response.headers.get('x-middleware-cache') === 'no-cache'
        ) {
          delete inflightCache[cacheKey]
        }
        return data
      })
      .catch((err) => {
        delete inflightCache[cacheKey]
        throw err
      })

  // when skipping client cache we wait to update
  // inflight cache until successful data response
  // this allows racing click event with fetching newer data
  // without blocking navigation when stale data is available
  if (unstable_skipClientCache && persistCache) {
    return getData({}).then((data) => {
      inflightCache[cacheKey] = Promise.resolve(data)
      return data
    })
  }

  if (inflightCache[cacheKey] !== undefined) {
    return inflightCache[cacheKey]
  }
  return (inflightCache[cacheKey] = getData(
    isBackground ? { method: 'HEAD' } : {}
  ))
}

function tryToParseAsJSON(text: string) {
  try {
    return JSON.parse(text)
  } catch (error) {
    return {}
  }
}

interface NextDataCache {
  [asPath: string]: Promise<FetchDataOutput>
}

export function createKey() {
  return Math.random().toString(36).slice(2, 10)
}

function handleHardNavigation({
  url,
  router,
}: {
  url: string
  router: Router
}) {
  // ensure we don't trigger a hard navigation to the same
  // URL as this can end up with an infinite refresh
  if (url === addBasePath(addLocale(router.asPath, router.locale))) {
    throw new Error(
      `Invariant: attempted to hard navigate to the same URL ${url} ${location.href}`
    )
  }
  window.location.href = url
}

const getCancelledHandler = ({
  route,
  router,
}: {
  route: string
  router: Router
}) => {
  let cancelled = false
  const cancel = (router.clc = () => {
    cancelled = true
  })

  const handleCancelled = () => {
    if (cancelled) {
      const error: any = new Error(
        `Abort fetching component for route: "${route}"`
      )
      error.cancelled = true
      throw error
    }

    if (cancel === router.clc) {
      router.clc = null
    }
  }
  return handleCancelled
}

export default class Router implements BaseRouter {
  basePath: string

  /**
   * Map of all components loaded in `Router`
   */
  components: { [pathname: string]: PrivateRouteInfo }
  // Server Data Cache
  sdc: NextDataCache = {}

  sub: Subscription
  clc: ComponentLoadCancel
  pageLoader: PageLoader
  _bps: BeforePopStateCallback | undefined
  events: MittEmitter<RouterEvent>
  _wrapApp: (App: AppComponent) => any
  isSsr: boolean
  _inFlightRoute?: string | undefined
  _shallow?: boolean | undefined
  locales?: string[] | undefined
  defaultLocale?: string | undefined
  domainLocales?: DomainLocale[] | undefined
  isReady: boolean
  isLocaleDomain: boolean
  isFirstPopStateEvent = true
  _initialMatchesMiddlewarePromise: Promise<boolean>

  private state: Readonly<{
    route: string
    pathname: string
    query: ParsedUrlQuery
    asPath: string
    locale: string | undefined
    isFallback: boolean
    isPreview: boolean
  }>

  private _key: string = createKey()

  static events: MittEmitter<RouterEvent> = mitt()

  constructor(
    pathname: string,
    query: ParsedUrlQuery,
    as: string,
    {
      initialProps,
      pageLoader,
      App,
      wrapApp,
      Component,
      err,
      subscription,
      isFallback,
      locale,
      locales,
      defaultLocale,
      domainLocales,
      isPreview,
      isRsc,
    }: {
      subscription: Subscription
      initialProps: any
      pageLoader: any
      Component: ComponentType
      App: AppComponent
      wrapApp: (WrapAppComponent: AppComponent) => any
      err?: Error
      isFallback: boolean
      locale?: string
      locales?: string[]
      defaultLocale?: string
      domainLocales?: DomainLocale[]
      isPreview?: boolean
      isRsc?: boolean
    }
  ) {
    // represents the current component key
    const route = removeTrailingSlash(pathname)

    // set up the component cache (by route keys)
    this.components = {}
    // We should not keep the cache, if there's an error
    // Otherwise, this cause issues when when going back and
    // come again to the errored page.
    if (pathname !== '/_error') {
      this.components[route] = {
        Component,
        initial: true,
        props: initialProps,
        err,
        __N_SSG: initialProps && initialProps.__N_SSG,
        __N_SSP: initialProps && initialProps.__N_SSP,
        __N_RSC: !!isRsc,
      }
    }

    this.components['/_app'] = {
      Component: App as ComponentType,
      styleSheets: [
        /* /_app does not need its stylesheets managed */
      ],
    }

    // Backwards compat for Router.router.events
    // TODO: Should be remove the following major version as it was never documented
    this.events = Router.events

    this.pageLoader = pageLoader
    // if auto prerendered and dynamic route wait to update asPath
    // until after mount to prevent hydration mismatch
    const autoExportDynamic =
      isDynamicRoute(pathname) && self.__NEXT_DATA__.autoExport

    this.basePath = (process.env.__NEXT_ROUTER_BASEPATH as string) || ''
    this.sub = subscription
    this.clc = null
    this._wrapApp = wrapApp
    // make sure to ignore extra popState in safari on navigating
    // back from external site
    this.isSsr = true
    this.isLocaleDomain = false
    this.isReady = !!(
      self.__NEXT_DATA__.gssp ||
      self.__NEXT_DATA__.gip ||
      (self.__NEXT_DATA__.appGip && !self.__NEXT_DATA__.gsp) ||
      (!autoExportDynamic &&
        !self.location.search &&
        !process.env.__NEXT_HAS_REWRITES)
    )

    if (process.env.__NEXT_I18N_SUPPORT) {
      this.locales = locales
      this.defaultLocale = defaultLocale
      this.domainLocales = domainLocales
      this.isLocaleDomain = !!detectDomainLocale(
        domainLocales,
        self.location.hostname
      )
    }

    this.state = {
      route,
      pathname,
      query,
      asPath: autoExportDynamic ? pathname : as,
      isPreview: !!isPreview,
      locale: process.env.__NEXT_I18N_SUPPORT ? locale : undefined,
      isFallback,
    }

    this._initialMatchesMiddlewarePromise = Promise.resolve(false)

    if (typeof window !== 'undefined') {
      // make sure "as" doesn't start with double slashes or else it can
      // throw an error as it's considered invalid
      if (!as.startsWith('//')) {
        // in order for `e.state` to work on the `onpopstate` event
        // we have to register the initial route upon initialization
        const options: TransitionOptions = { locale }
        const asPath = getURL()

        this._initialMatchesMiddlewarePromise = matchesMiddleware({
          router: this,
          locale,
          asPath,
        }).then((matches) => {
          // if middleware matches we leave resolving to the change function
          // as the server needs to resolve for correct priority
          ;(options as any)._shouldResolveHref = as !== pathname

          this.changeState(
            'replaceState',
            matches
              ? asPath
              : formatWithValidation({
                  pathname: addBasePath(pathname),
                  query,
                }),
            asPath,
            options
          )
          return matches
        })
      }

      window.addEventListener('popstate', this.onPopState)

      // enable custom scroll restoration handling when available
      // otherwise fallback to browser's default handling
      if (process.env.__NEXT_SCROLL_RESTORATION) {
        if (manualScrollRestoration) {
          window.history.scrollRestoration = 'manual'
        }
      }
    }
  }

  onPopState = (e: PopStateEvent): void => {
    const { isFirstPopStateEvent } = this
    this.isFirstPopStateEvent = false

    const state = e.state as HistoryState

    if (!state) {
      // We get state as undefined for two reasons.
      //  1. With older safari (< 8) and older chrome (< 34)
      //  2. When the URL changed with #
      //
      // In the both cases, we don't need to proceed and change the route.
      // (as it's already changed)
      // But we can simply replace the state with the new changes.
      // Actually, for (1) we don't need to nothing. But it's hard to detect that event.
      // So, doing the following for (1) does no harm.
      const { pathname, query } = this
      this.changeState(
        'replaceState',
        formatWithValidation({ pathname: addBasePath(pathname), query }),
        getURL()
      )
      return
    }

    if (!state.__N) {
      return
    }

    // Safari fires popstateevent when reopening the browser.
    if (
      isFirstPopStateEvent &&
      this.locale === state.options.locale &&
      state.as === this.asPath
    ) {
      return
    }

    let forcedScroll: { x: number; y: number } | undefined
    const { url, as, options, key } = state
    if (process.env.__NEXT_SCROLL_RESTORATION) {
      if (manualScrollRestoration) {
        if (this._key !== key) {
          // Snapshot current scroll position:
          try {
            sessionStorage.setItem(
              '__next_scroll_' + this._key,
              JSON.stringify({ x: self.pageXOffset, y: self.pageYOffset })
            )
          } catch {}

          // Restore old scroll position:
          try {
            const v = sessionStorage.getItem('__next_scroll_' + key)
            forcedScroll = JSON.parse(v!)
          } catch {
            forcedScroll = { x: 0, y: 0 }
          }
        }
      }
    }
    this._key = key

    const { pathname } = parseRelativeUrl(url)

    // Make sure we don't re-render on initial load,
    // can be caused by navigating back from an external site
    if (
      this.isSsr &&
      as === addBasePath(this.asPath) &&
      pathname === addBasePath(this.pathname)
    ) {
      return
    }

    // If the downstream application returns falsy, return.
    // They will then be responsible for handling the event.
    if (this._bps && !this._bps(state)) {
      return
    }

    this.change(
      'replaceState',
      url,
      as,
      Object.assign<{}, TransitionOptions, TransitionOptions>({}, options, {
        shallow: options.shallow && this._shallow,
        locale: options.locale || this.defaultLocale,
        // @ts-ignore internal value not exposed on types
        _h: 0,
      }),
      forcedScroll
    )
  }

  reload(): void {
    window.location.reload()
  }

  /**
   * Go back in history
   */
  back() {
    window.history.back()
  }

  /**
   * Performs a `pushState` with arguments
   * @param url of the route
   * @param as masks `url` for the browser
   * @param options object you can define `shallow` and other options
   */
  push(url: Url, as?: Url, options: TransitionOptions = {}) {
    if (process.env.__NEXT_SCROLL_RESTORATION) {
      // TODO: remove in the future when we update history before route change
      // is complete, as the popstate event should handle this capture.
      if (manualScrollRestoration) {
        try {
          // Snapshot scroll position right before navigating to a new page:
          sessionStorage.setItem(
            '__next_scroll_' + this._key,
            JSON.stringify({ x: self.pageXOffset, y: self.pageYOffset })
          )
        } catch {}
      }
    }
    ;({ url, as } = prepareUrlAs(this, url, as))
    return this.change('pushState', url, as, options)
  }

  /**
   * Performs a `replaceState` with arguments
   * @param url of the route
   * @param as masks `url` for the browser
   * @param options object you can define `shallow` and other options
   */
  replace(url: Url, as?: Url, options: TransitionOptions = {}) {
    ;({ url, as } = prepareUrlAs(this, url, as))
    return this.change('replaceState', url, as, options)
  }

  private async change(
    method: HistoryMethod,
    url: string,
    as: string,
    options: TransitionOptions,
    forcedScroll?: { x: number; y: number }
  ): Promise<boolean> {
    if (!isLocalURL(url)) {
      handleHardNavigation({ url, router: this })
      return false
    }
    // WARNING: `_h` is an internal option for handing Next.js client-side
    // hydration. Your app should _never_ use this property. It may change at
    // any time without notice.
    const isQueryUpdating = (options as any)._h
    const shouldResolveHref =
      isQueryUpdating ||
      (options as any)._shouldResolveHref ||
      parsePath(url).pathname === parsePath(as).pathname

    const nextState = {
      ...this.state,
    }

    // for static pages with query params in the URL we delay
    // marking the router ready until after the query is updated
    // or a navigation has occurred
    this.isReady = true
    const isSsr = this.isSsr

    if (!isQueryUpdating) {
      this.isSsr = false
    }

    // if a route transition is already in progress before
    // the query updating is triggered ignore query updating
    if (isQueryUpdating && this.clc) {
      return false
    }

    const prevLocale = nextState.locale

    if (process.env.__NEXT_I18N_SUPPORT) {
      nextState.locale =
        options.locale === false
          ? this.defaultLocale
          : options.locale || nextState.locale

      if (typeof options.locale === 'undefined') {
        options.locale = nextState.locale
      }

      const parsedAs = parseRelativeUrl(
        hasBasePath(as) ? removeBasePath(as) : as
      )
      const localePathResult = normalizeLocalePath(
        parsedAs.pathname,
        this.locales
      )

      if (localePathResult.detectedLocale) {
        nextState.locale = localePathResult.detectedLocale
        parsedAs.pathname = addBasePath(parsedAs.pathname)
        as = formatWithValidation(parsedAs)
        url = addBasePath(
          normalizeLocalePath(
            hasBasePath(url) ? removeBasePath(url) : url,
            this.locales
          ).pathname
        )
      }
      let didNavigate = false

      // we need to wrap this in the env check again since regenerator runtime
      // moves this on its own due to the return
      if (process.env.__NEXT_I18N_SUPPORT) {
        // if the locale isn't configured hard navigate to show 404 page
        if (!this.locales?.includes(nextState.locale!)) {
          parsedAs.pathname = addLocale(parsedAs.pathname, nextState.locale)
          handleHardNavigation({
            url: formatWithValidation(parsedAs),
            router: this,
          })
          // this was previously a return but was removed in favor
          // of better dead code elimination with regenerator runtime
          didNavigate = true
        }
      }

      const detectedDomain = detectDomainLocale(
        this.domainLocales,
        undefined,
        nextState.locale
      )

      // we need to wrap this in the env check again since regenerator runtime
      // moves this on its own due to the return
      if (process.env.__NEXT_I18N_SUPPORT) {
        // if we are navigating to a domain locale ensure we redirect to the
        // correct domain
        if (
          !didNavigate &&
          detectedDomain &&
          this.isLocaleDomain &&
          self.location.hostname !== detectedDomain.domain
        ) {
          const asNoBasePath = removeBasePath(as)
          handleHardNavigation({
            url: `http${detectedDomain.http ? '' : 's'}://${
              detectedDomain.domain
            }${addBasePath(
              `${
                nextState.locale === detectedDomain.defaultLocale
                  ? ''
                  : `/${nextState.locale}`
              }${asNoBasePath === '/' ? '' : asNoBasePath}` || '/'
            )}`,
            router: this,
          })
          // this was previously a return but was removed in favor
          // of better dead code elimination with regenerator runtime
          didNavigate = true
        }
      }

      if (didNavigate) {
        return new Promise(() => {})
      }
    }

    // marking route changes as a navigation start entry
    if (ST) {
      performance.mark('routeChange')
    }

    const { shallow = false, scroll = true } = options
    const routeProps = { shallow }

    if (this._inFlightRoute && this.clc) {
      if (!isSsr) {
        Router.events.emit(
          'routeChangeError',
          buildCancellationError(),
          this._inFlightRoute,
          routeProps
        )
      }
      this.clc()
      this.clc = null
    }

    as = addBasePath(
      addLocale(
        hasBasePath(as) ? removeBasePath(as) : as,
        options.locale,
        this.defaultLocale
      )
    )
    const cleanedAs = removeLocale(
      hasBasePath(as) ? removeBasePath(as) : as,
      nextState.locale
    )
    this._inFlightRoute = as

    let localeChange = prevLocale !== nextState.locale

    // If the url change is only related to a hash change
    // We should not proceed. We should only change the state.

    if (!isQueryUpdating && this.onlyAHashChange(cleanedAs) && !localeChange) {
      nextState.asPath = cleanedAs
      Router.events.emit('hashChangeStart', as, routeProps)
      // TODO: do we need the resolved href when only a hash change?
      this.changeState(method, url, as, {
        ...options,
        scroll: false,
      })
      if (scroll) {
        this.scrollToHash(cleanedAs)
      }
      try {
        await this.set(nextState, this.components[nextState.route], null)
      } catch (err) {
        if (isError(err) && err.cancelled) {
          Router.events.emit('routeChangeError', err, cleanedAs, routeProps)
        }
        throw err
      }

      Router.events.emit('hashChangeComplete', as, routeProps)
      return true
    }

    let parsed = parseRelativeUrl(url)
    let { pathname, query } = parsed

    // The build manifest needs to be loaded before auto-static dynamic pages
    // get their query parameters to allow ensuring they can be parsed properly
    // when rewritten to
    let pages: string[], rewrites: any
    try {
      ;[pages, { __rewrites: rewrites }] = await Promise.all([
        this.pageLoader.getPageList(),
        getClientBuildManifest(),
        this.pageLoader.getMiddlewareList(),
      ])
    } catch (err) {
      // If we fail to resolve the page list or client-build manifest, we must
      // do a server-side transition:
      handleHardNavigation({ url: as, router: this })
      return false
    }

    // If asked to change the current URL we should reload the current page
    // (not location.reload() but reload getInitialProps and other Next.js stuffs)
    // We also need to set the method = replaceState always
    // as this should not go into the history (That's how browsers work)
    // We should compare the new asPath to the current asPath, not the url
    if (!this.urlIsNew(cleanedAs) && !localeChange) {
      method = 'replaceState'
    }

    // we need to resolve the as value using rewrites for dynamic SSG
    // pages to allow building the data URL correctly
    let resolvedAs = as

    // url and as should always be prefixed with basePath by this
    // point by either next/link or router.push/replace so strip the
    // basePath from the pathname to match the pages dir 1-to-1
    pathname = pathname
      ? removeTrailingSlash(removeBasePath(pathname))
      : pathname

    // we don't attempt resolve asPath when we need to execute
    // middleware as the resolving will occur server-side
    const isMiddlewareMatch =
      !options.shallow &&
      (await matchesMiddleware({
        asPath: as,
        locale: nextState.locale,
        router: this,
      }))

    if (shouldResolveHref && pathname !== '/_error') {
      ;(options as any)._shouldResolveHref = true

      if (process.env.__NEXT_HAS_REWRITES && as.startsWith('/')) {
        const rewritesResult = resolveRewrites(
          addBasePath(addLocale(cleanedAs, nextState.locale), true),
          pages,
          rewrites,
          query,
          (p: string) => resolveDynamicRoute(p, pages),
          this.locales
        )

        if (rewritesResult.externalDest) {
          handleHardNavigation({ url: as, router: this })
          return true
        }
        if (!isMiddlewareMatch) {
          resolvedAs = rewritesResult.asPath
        }

        if (rewritesResult.matchedPage && rewritesResult.resolvedHref) {
          // if this directly matches a page we need to update the href to
          // allow the correct page chunk to be loaded
          pathname = rewritesResult.resolvedHref
          parsed.pathname = addBasePath(pathname)

          if (!isMiddlewareMatch) {
            url = formatWithValidation(parsed)
          }
        }
      } else {
        parsed.pathname = resolveDynamicRoute(pathname, pages)

        if (parsed.pathname !== pathname) {
          pathname = parsed.pathname
          parsed.pathname = addBasePath(pathname)

          if (!isMiddlewareMatch) {
            url = formatWithValidation(parsed)
          }
        }
      }
    }

    if (!isLocalURL(as)) {
      if (process.env.NODE_ENV !== 'production') {
        throw new Error(
          `Invalid href: "${url}" and as: "${as}", received relative href and external as` +
            `\nSee more info: https://nextjs.org/docs/messages/invalid-relative-url-external-as`
        )
      }
      handleHardNavigation({ url: as, router: this })
      return false
    }

    resolvedAs = removeLocale(removeBasePath(resolvedAs), nextState.locale)

    let route = removeTrailingSlash(pathname)
    let routeMatch: { [paramName: string]: string | string[] } | false = false

    if (isDynamicRoute(route)) {
      const parsedAs = parseRelativeUrl(resolvedAs)
      const asPathname = parsedAs.pathname

      const routeRegex = getRouteRegex(route)
      routeMatch = getRouteMatcher(routeRegex)(asPathname)
      const shouldInterpolate = route === asPathname
      const interpolatedAs = shouldInterpolate
        ? interpolateAs(route, asPathname, query)
        : ({} as { result: undefined; params: undefined })

      const missingParams = Object.keys(routeRegex.groups).filter(
        (param) => !query[param] && !routeRegex.groups[param].optional
      )

<<<<<<< HEAD
      if (!routeMatch) {
        if (missingParams.length > 0) {
=======
        if (missingParams.length > 0 && !isMiddlewareMatch) {
>>>>>>> 6b8e499c
          if (process.env.NODE_ENV !== 'production') {
            console.warn(
              `Mismatching \`as\` and \`href\` failed to manually provide the params: ${missingParams.join(
                ', '
              )} in the \`href\`'s \`query\``
            )
          }

          throw new Error(
            `The provided \`as\` value (${asPathname}) is incompatible with the \`href\` value (${route}). ` +
              `Read more: https://nextjs.org/docs/messages/${
                shouldInterpolate
                  ? 'href-interpolation-failed'
                  : 'incompatible-href-as'
              }`
          )
        }

        // change string to array for catch-all groups
        Object.keys(routeRegex.groups)
          .filter((param) => routeRegex.groups[param].repeat)
          .forEach((param) => {
            if (typeof query[param] === 'string') {
              query[param] = [query[param] as string]
            }
          })
      } else if (shouldInterpolate && !interpolatedAs.result) {
        if (process.env.NODE_ENV !== 'production') {
          console.warn(
            `Interpolating href failed to manually provide the params: ${missingParams.join(
              ', '
            )} in the \`href\`'s \`query\``
          )
        }

        throw new Error(
          `The provided \`href\` (${url}) value is missing query values (${missingParams.join(
            ', '
          )}) to be interpolated properly. ` +
            `Read more: https://nextjs.org/docs/messages/href-interpolation-failed`
        )
      } else if (shouldInterpolate) {
        as = formatWithValidation(
          Object.assign({}, parsedAs, {
            pathname: interpolatedAs.result,
            query: omit(query, interpolatedAs.params!),
          })
        )
      } else {
        // Merge params into `query`, overwriting any specified in search
        Object.assign(query, routeMatch)
      }
    }

    if (!isQueryUpdating) {
      Router.events.emit('routeChangeStart', as, routeProps)
    }

    try {
      let routeInfo = await this.getRouteInfo({
        route,
        pathname,
        query,
        as,
        resolvedAs,
        routeProps,
        locale: nextState.locale,
        isPreview: nextState.isPreview,
        hasMiddleware: isMiddlewareMatch,
      })

      if ('route' in routeInfo && isMiddlewareMatch) {
        pathname = routeInfo.route || route
        route = pathname
        query = Object.assign({}, routeInfo.query || {}, query)

        if (routeMatch && pathname !== parsed.pathname) {
          Object.keys(routeMatch).forEach((key) => {
            if (routeMatch && query[key] === routeMatch[key]) {
              delete query[key]
            }
          })
        }

        if (isDynamicRoute(pathname)) {
          const prefixedAs =
            routeInfo.resolvedAs ||
            addBasePath(addLocale(as, nextState.locale), true)

          let rewriteAs = prefixedAs

          if (hasBasePath(rewriteAs)) {
            rewriteAs = removeBasePath(rewriteAs)
          }

          if (process.env.__NEXT_I18N_SUPPORT) {
            const localeResult = normalizeLocalePath(rewriteAs, this.locales)
            nextState.locale = localeResult.detectedLocale || nextState.locale
            rewriteAs = localeResult.pathname
          }
          const routeRegex = getRouteRegex(pathname)
          const curRouteMatch = getRouteMatcher(routeRegex)(rewriteAs)

          if (curRouteMatch) {
            Object.assign(query, curRouteMatch)
          }
        }
      }

      // If the routeInfo brings a redirect we simply apply it.
      if ('type' in routeInfo) {
        if (routeInfo.type === 'redirect-internal') {
          return this.change(method, routeInfo.newUrl, routeInfo.newAs, options)
        } else {
          handleHardNavigation({ url: routeInfo.destination, router: this })
          return new Promise(() => {})
        }
      }

      let { error, props, __N_SSG, __N_SSP } = routeInfo

      const component: any = routeInfo.Component
      if (component && component.unstable_scriptLoader) {
        const scripts = [].concat(component.unstable_scriptLoader())

        scripts.forEach((script: any) => {
          handleClientScriptLoad(script.props)
        })
      }

      // handle redirect on client-transition
      if ((__N_SSG || __N_SSP) && props) {
        if (props.pageProps && props.pageProps.__N_REDIRECT) {
          // Use the destination from redirect without adding locale
          options.locale = false

          const destination = props.pageProps.__N_REDIRECT

          // check if destination is internal (resolves to a page) and attempt
          // client-navigation if it is falling back to hard navigation if
          // it's not
          if (
            destination.startsWith('/') &&
            props.pageProps.__N_REDIRECT_BASE_PATH !== false
          ) {
            const parsedHref = parseRelativeUrl(destination)
            parsedHref.pathname = resolveDynamicRoute(
              parsedHref.pathname,
              pages
            )

            const { url: newUrl, as: newAs } = prepareUrlAs(
              this,
              destination,
              destination
            )
            return this.change(method, newUrl, newAs, options)
          }
          handleHardNavigation({ url: destination, router: this })
          return new Promise(() => {})
        }

        nextState.isPreview = !!props.__N_PREVIEW

        // handle SSG data 404
        if (props.notFound === SSG_DATA_NOT_FOUND) {
          let notFoundRoute

          try {
            await this.fetchComponent('/404')
            notFoundRoute = '/404'
          } catch (_) {
            notFoundRoute = '/_error'
          }

          routeInfo = await this.getRouteInfo({
            route: notFoundRoute,
            pathname: notFoundRoute,
            query,
            as,
            resolvedAs,
            routeProps: { shallow: false },
            locale: nextState.locale,
            isPreview: nextState.isPreview,
          })

          if ('type' in routeInfo) {
            throw new Error(`Unexpected middleware effect on /404`)
          }
        }
      }

      Router.events.emit('beforeHistoryChange', as, routeProps)
      this.changeState(method, url, as, options)

      if (
        isQueryUpdating &&
        pathname === '/_error' &&
        self.__NEXT_DATA__.props?.pageProps?.statusCode === 500 &&
        props?.pageProps
      ) {
        // ensure statusCode is still correct for static 500 page
        // when updating query information
        props.pageProps.statusCode = 500
      }

      // shallow routing is only allowed for same page URL changes.
      const isValidShallowRoute =
        options.shallow && nextState.route === (routeInfo.route ?? route)

      const shouldScroll = options.scroll ?? !isValidShallowRoute
      const resetScroll = shouldScroll ? { x: 0, y: 0 } : null

      await this.set(
        {
          ...nextState,
          route,
          pathname,
          query,
          asPath: cleanedAs,
          isFallback: false,
        },
        routeInfo,
        forcedScroll ?? resetScroll
      ).catch((e) => {
        if (e.cancelled) error = error || e
        else throw e
      })

      if (error) {
        if (!isQueryUpdating) {
          Router.events.emit('routeChangeError', error, cleanedAs, routeProps)
        }
        throw error
      }

      if (process.env.__NEXT_I18N_SUPPORT) {
        if (nextState.locale) {
          document.documentElement.lang = nextState.locale
        }
      }

      if (!isQueryUpdating) {
        Router.events.emit('routeChangeComplete', as, routeProps)
      }

      // A hash mark # is the optional last part of a URL
      const hashRegex = /#.+$/
      if (shouldScroll && hashRegex.test(as)) {
        this.scrollToHash(as)
      }

      return true
    } catch (err) {
      if (isError(err) && err.cancelled) {
        return false
      }
      throw err
    }
  }

  changeState(
    method: HistoryMethod,
    url: string,
    as: string,
    options: TransitionOptions = {}
  ): void {
    if (process.env.NODE_ENV !== 'production') {
      if (typeof window.history === 'undefined') {
        console.error(`Warning: window.history is not available.`)
        return
      }

      if (typeof window.history[method] === 'undefined') {
        console.error(`Warning: window.history.${method} is not available`)
        return
      }
    }

    if (method !== 'pushState' || getURL() !== as) {
      this._shallow = options.shallow
      window.history[method](
        {
          url,
          as,
          options,
          __N: true,
          key: (this._key = method !== 'pushState' ? this._key : createKey()),
        } as HistoryState,
        // Most browsers currently ignores this parameter, although they may use it in the future.
        // Passing the empty string here should be safe against future changes to the method.
        // https://developer.mozilla.org/en-US/docs/Web/API/History/replaceState
        '',
        as
      )
    }
  }

  async handleRouteInfoError(
    err: Error & { code?: any; cancelled?: boolean },
    pathname: string,
    query: ParsedUrlQuery,
    as: string,
    routeProps: RouteProperties,
    loadErrorFail?: boolean
  ): Promise<CompletePrivateRouteInfo> {
    console.error(err)

    if (err.cancelled) {
      // bubble up cancellation errors
      throw err
    }

    if (isAssetError(err) || loadErrorFail) {
      Router.events.emit('routeChangeError', err, as, routeProps)

      // If we can't load the page it could be one of following reasons
      //  1. Page doesn't exists
      //  2. Page does exist in a different zone
      //  3. Internal error while loading the page

      // So, doing a hard reload is the proper way to deal with this.
      handleHardNavigation({
        url: as,
        router: this,
      })

      // Changing the URL doesn't block executing the current code path.
      // So let's throw a cancellation error stop the routing logic.
      throw buildCancellationError()
    }

    try {
      let Component: ComponentType
      let styleSheets: StyleSheetTuple[]
      let props: Record<string, any> | undefined

      if (
        typeof Component! === 'undefined' ||
        typeof styleSheets! === 'undefined'
      ) {
        ;({ page: Component, styleSheets } = await this.fetchComponent(
          '/_error'
        ))
      }

      const routeInfo: CompletePrivateRouteInfo = {
        props,
        Component,
        styleSheets,
        err,
        error: err,
      }

      if (!routeInfo.props) {
        try {
          routeInfo.props = await this.getInitialProps(Component, {
            err,
            pathname,
            query,
          } as any)
        } catch (gipErr) {
          console.error('Error in error page `getInitialProps`: ', gipErr)
          routeInfo.props = {}
        }
      }

      return routeInfo
    } catch (routeInfoErr) {
      return this.handleRouteInfoError(
        isError(routeInfoErr) ? routeInfoErr : new Error(routeInfoErr + ''),
        pathname,
        query,
        as,
        routeProps,
        true
      )
    }
  }

  async getRouteInfo({
    route: requestedRoute,
    pathname,
    query,
    as,
    resolvedAs,
    routeProps,
    locale,
    hasMiddleware,
    isPreview,
    unstable_skipClientCache,
  }: {
    route: string
    pathname: string
    query: ParsedUrlQuery
    as: string
    resolvedAs: string
    hasMiddleware?: boolean
    routeProps: RouteProperties
    locale: string | undefined
    isPreview: boolean
    unstable_skipClientCache?: boolean
  }) {
    /**
     * This `route` binding can change if there's a rewrite
     * so we keep a reference to the original requested route
     * so we can store the cache for it and avoid re-requesting every time
     * for shallow routing purposes.
     */
    let route = requestedRoute
    try {
      const handleCancelled = getCancelledHandler({ route, router: this })

      let existingInfo: PrivateRouteInfo | undefined = this.components[route]
      if (
        !hasMiddleware &&
        routeProps.shallow &&
        existingInfo &&
        this.route === route
      ) {
        return existingInfo
      }

      let cachedRouteInfo =
        existingInfo &&
        !('initial' in existingInfo) &&
        process.env.NODE_ENV !== 'development'
          ? existingInfo
          : undefined

      const fetchNextDataParams: FetchNextDataParams = {
        dataHref: this.pageLoader.getDataHref({
          href: formatWithValidation({ pathname, query }),
          skipInterpolation: true,
          asPath: resolvedAs,
          locale,
        }),
        hasMiddleware: true,
        isServerRender: this.isSsr,
        parseJSON: true,
        inflightCache: this.sdc,
        persistCache: !isPreview,
        isPrefetch: false,
        unstable_skipClientCache,
      }

      const data = await withMiddlewareEffects({
        fetchData: () => fetchNextData(fetchNextDataParams),
        asPath: resolvedAs,
        locale: locale,
        router: this,
      })
      handleCancelled()

      if (
        data?.effect?.type === 'redirect-internal' ||
        data?.effect?.type === 'redirect-external'
      ) {
        return data.effect
      }

      if (data?.effect?.type === 'rewrite') {
        route = removeTrailingSlash(data.effect.resolvedHref)
        pathname = data.effect.resolvedHref
        query = { ...query, ...data.effect.parsedAs.query }
        resolvedAs = data.effect.parsedAs.pathname

        // Check again the cache with the new destination.
        existingInfo = this.components[route]
        if (
          routeProps.shallow &&
          existingInfo &&
          this.route === route &&
          !hasMiddleware
        ) {
          // If we have a match with the current route due to rewrite,
          // we can copy the existing information to the rewritten one.
          // Then, we return the information along with the matched route.
          this.components[requestedRoute] = { ...existingInfo, route }
          return { ...existingInfo, route }
        }

        cachedRouteInfo =
          existingInfo &&
          !('initial' in existingInfo) &&
          process.env.NODE_ENV !== 'development'
            ? existingInfo
            : undefined
      }

      if (route === '/api' || route.startsWith('/api/')) {
        handleHardNavigation({ url: resolvedAs, router: this })
        return new Promise<never>(() => {})
      }

      const routeInfo =
        cachedRouteInfo ||
        (await this.fetchComponent(route).then<CompletePrivateRouteInfo>(
          (res) => ({
            Component: res.page,
            styleSheets: res.styleSheets,
            __N_SSG: res.mod.__N_SSG,
            __N_SSP: res.mod.__N_SSP,
            __N_RSC: !!res.mod.__next_rsc__,
          })
        ))

      if (process.env.NODE_ENV !== 'production') {
        const { isValidElementType } = require('next/dist/compiled/react-is')
        if (!isValidElementType(routeInfo.Component)) {
          throw new Error(
            `The default export is not a React Component in page: "${pathname}"`
          )
        }
      }

      /**
       * For server components, non-SSR pages will have statically optimized
       * flight data in a production build. So only development and SSR pages
       * will always have the real-time generated and streamed flight data.
       */
      const useStreamedFlightData =
        routeInfo.__N_RSC &&
        (process.env.NODE_ENV !== 'production' || routeInfo.__N_SSP)

      const shouldFetchData =
        routeInfo.__N_SSG || routeInfo.__N_SSP || routeInfo.__N_RSC

      const { props } = await this._getData(async () => {
        if (shouldFetchData && !useStreamedFlightData) {
          const { json } =
            data ||
            (await fetchNextData({
              dataHref: this.pageLoader.getDataHref({
                href: formatWithValidation({ pathname, query }),
                asPath: resolvedAs,
                locale,
              }),
              isServerRender: this.isSsr,
              parseJSON: true,
              inflightCache: this.sdc,
              persistCache: !isPreview,
              isPrefetch: false,
              unstable_skipClientCache,
            }))

          return {
            props: json,
          }
        }

        return {
          headers: {},
          props: await this.getInitialProps(
            routeInfo.Component,
            // we provide AppTree later so this needs to be `any`
            {
              pathname,
              query,
              asPath: as,
              locale,
              locales: this.locales,
              defaultLocale: this.defaultLocale,
            } as any
          ),
        }
      })

      // Only bust the data cache for SSP routes although
      // middleware can skip cache per request with
      // x-middleware-cache: no-cache as well
      if (routeInfo.__N_SSP && fetchNextDataParams.dataHref) {
        const cacheKey = new URL(
          fetchNextDataParams.dataHref,
          window.location.href
        ).href
        delete this.sdc[cacheKey]
      }

      // we kick off a HEAD request in the background
      // when a non-prefetch request is made to signal revalidation
      if (
        !this.isPreview &&
        routeInfo.__N_SSG &&
        process.env.NODE_ENV !== 'development'
      ) {
        fetchNextData(
          Object.assign({}, fetchNextDataParams, {
            isBackground: true,
            persistCache: false,
            inflightCache: backgroundCache,
          })
        ).catch(() => {})
      }

      let flightInfo
      if (routeInfo.__N_RSC) {
        flightInfo = {
          __flight__: useStreamedFlightData
            ? (
                await this._getData(() =>
                  this._getFlightData(
                    formatWithValidation({
                      query: { ...query, __flight__: '1' },
                      pathname: isDynamicRoute(route)
                        ? interpolateAs(
                            pathname,
                            parseRelativeUrl(resolvedAs).pathname,
                            query
                          ).result
                        : pathname,
                    })
                  )
                )
              ).data
            : props.__flight__,
        }
      }

      props.pageProps = Object.assign({}, props.pageProps, flightInfo)
      routeInfo.props = props
      routeInfo.route = route
      routeInfo.query = query
      routeInfo.resolvedAs = resolvedAs
      this.components[route] = routeInfo

      // If the route was rewritten in the process of fetching data,
      // we update the cache to allow hitting the same data for shallow requests.
      if (route !== requestedRoute) {
        this.components[requestedRoute] = { ...routeInfo, route }
      }
      return routeInfo
    } catch (err) {
      return this.handleRouteInfoError(
        getProperError(err),
        pathname,
        query,
        as,
        routeProps
      )
    }
  }

  private set(
    state: typeof this.state,
    data: PrivateRouteInfo,
    resetScroll: { x: number; y: number } | null
  ): Promise<void> {
    this.state = state

    return this.sub(
      data,
      this.components['/_app'].Component as AppComponent,
      resetScroll
    )
  }

  /**
   * Callback to execute before replacing router state
   * @param cb callback to be executed
   */
  beforePopState(cb: BeforePopStateCallback) {
    this._bps = cb
  }

  onlyAHashChange(as: string): boolean {
    if (!this.asPath) return false
    const [oldUrlNoHash, oldHash] = this.asPath.split('#')
    const [newUrlNoHash, newHash] = as.split('#')

    // Makes sure we scroll to the provided hash if the url/hash are the same
    if (newHash && oldUrlNoHash === newUrlNoHash && oldHash === newHash) {
      return true
    }

    // If the urls are change, there's more than a hash change
    if (oldUrlNoHash !== newUrlNoHash) {
      return false
    }

    // If the hash has changed, then it's a hash only change.
    // This check is necessary to handle both the enter and
    // leave hash === '' cases. The identity case falls through
    // and is treated as a next reload.
    return oldHash !== newHash
  }

  scrollToHash(as: string): void {
    const [, hash = ''] = as.split('#')
    // Scroll to top if the hash is just `#` with no value or `#top`
    // To mirror browsers
    if (hash === '' || hash === 'top') {
      window.scrollTo(0, 0)
      return
    }

    // Decode hash to make non-latin anchor works.
    const rawHash = decodeURIComponent(hash)
    // First we check if the element by id is found
    const idEl = document.getElementById(rawHash)
    if (idEl) {
      idEl.scrollIntoView()
      return
    }
    // If there's no element with the id, we check the `name` property
    // To mirror browsers
    const nameEl = document.getElementsByName(rawHash)[0]
    if (nameEl) {
      nameEl.scrollIntoView()
    }
  }

  urlIsNew(asPath: string): boolean {
    return this.asPath !== asPath
  }

  /**
   * Prefetch page code, you may wait for the data during page rendering.
   * This feature only works in production!
   * @param url the href of prefetched page
   * @param asPath the as path of the prefetched page
   */
  async prefetch(
    url: string,
    asPath: string = url,
    options: PrefetchOptions = {}
  ): Promise<void> {
    let parsed = parseRelativeUrl(url)

    let { pathname, query } = parsed

    if (process.env.__NEXT_I18N_SUPPORT) {
      if (options.locale === false) {
        pathname = normalizeLocalePath!(pathname, this.locales).pathname
        parsed.pathname = pathname
        url = formatWithValidation(parsed)

        let parsedAs = parseRelativeUrl(asPath)
        const localePathResult = normalizeLocalePath!(
          parsedAs.pathname,
          this.locales
        )
        parsedAs.pathname = localePathResult.pathname
        options.locale = localePathResult.detectedLocale || this.defaultLocale
        asPath = formatWithValidation(parsedAs)
      }
    }

    const pages = await this.pageLoader.getPageList()
    let resolvedAs = asPath

    const locale =
      typeof options.locale !== 'undefined'
        ? options.locale || undefined
        : this.locale

    const isMiddlewareMatch = await matchesMiddleware({
      asPath: asPath,
      locale: locale,
      router: this,
    })

    if (process.env.__NEXT_HAS_REWRITES && asPath.startsWith('/')) {
      let rewrites: any
      ;({ __rewrites: rewrites } = await getClientBuildManifest())

      const rewritesResult = resolveRewrites(
        addBasePath(addLocale(asPath, this.locale), true),
        pages,
        rewrites,
        parsed.query,
        (p: string) => resolveDynamicRoute(p, pages),
        this.locales
      )

      if (rewritesResult.externalDest) {
        return
      }
      resolvedAs = removeLocale(
        removeBasePath(rewritesResult.asPath),
        this.locale
      )

      if (rewritesResult.matchedPage && rewritesResult.resolvedHref) {
        // if this directly matches a page we need to update the href to
        // allow the correct page chunk to be loaded
        pathname = rewritesResult.resolvedHref
        parsed.pathname = pathname

        if (!isMiddlewareMatch) {
          url = formatWithValidation(parsed)
        }
      }
    }
    parsed.pathname = resolveDynamicRoute(parsed.pathname, pages)

    if (isDynamicRoute(parsed.pathname)) {
      pathname = parsed.pathname
      parsed.pathname = pathname
      Object.assign(
        query,
        getRouteMatcher(getRouteRegex(parsed.pathname))(
          parsePath(asPath).pathname
        ) || {}
      )

      if (!isMiddlewareMatch) {
        url = formatWithValidation(parsed)
      }
    }

    // Prefetch is not supported in development mode because it would trigger on-demand-entries
    if (process.env.NODE_ENV !== 'production') {
      return
    }

    // TODO: if the route middleware's data request
    // resolves to is not an SSG route we should bust the cache
    // but we shouldn't allow prefetch to keep triggering
    // requests for SSP pages
    const data = await withMiddlewareEffects({
      fetchData: () =>
        fetchNextData({
          dataHref: this.pageLoader.getDataHref({
            href: formatWithValidation({ pathname, query }),
            skipInterpolation: true,
            asPath: resolvedAs,
            locale,
          }),
          hasMiddleware: true,
          isServerRender: this.isSsr,
          parseJSON: true,
          inflightCache: this.sdc,
          persistCache: !this.isPreview,
          isPrefetch: true,
        }),
      asPath: asPath,
      locale: locale,
      router: this,
    })

    /**
     * If there was a rewrite we apply the effects of the rewrite on the
     * current parameters for the prefetch.
     */
    if (data?.effect.type === 'rewrite') {
      parsed.pathname = data.effect.resolvedHref
      pathname = data.effect.resolvedHref
      query = { ...query, ...data.effect.parsedAs.query }
      resolvedAs = data.effect.parsedAs.pathname
      url = formatWithValidation(parsed)
    }

    /**
     * If there is a redirect to an external destination then we don't have
     * to prefetch content as it will be unused.
     */
    if (data?.effect.type === 'redirect-external') {
      return
    }

    const route = removeTrailingSlash(pathname)

    await Promise.all([
      this.pageLoader._isSsg(route).then((isSsg) => {
        return isSsg
          ? fetchNextData({
              dataHref:
                data?.dataHref ||
                this.pageLoader.getDataHref({
                  href: url,
                  asPath: resolvedAs,
                  locale: locale,
                }),
              isServerRender: false,
              parseJSON: true,
              inflightCache: this.sdc,
              persistCache: !this.isPreview,
              isPrefetch: true,
              unstable_skipClientCache:
                options.unstable_skipClientCache || options.priority,
            }).then(() => false)
          : false
      }),
      this.pageLoader[options.priority ? 'loadPage' : 'prefetch'](route),
    ])
  }

  async fetchComponent(route: string) {
    const handleCancelled = getCancelledHandler({ route, router: this })

    try {
      const componentResult = await this.pageLoader.loadPage(route)
      handleCancelled()

      return componentResult
    } catch (err) {
      handleCancelled()
      throw err
    }
  }

  _getData<T>(fn: () => Promise<T>): Promise<T> {
    let cancelled = false
    const cancel = () => {
      cancelled = true
    }
    this.clc = cancel
    return fn().then((data) => {
      if (cancel === this.clc) {
        this.clc = null
      }

      if (cancelled) {
        const err: any = new Error('Loading initial props cancelled')
        err.cancelled = true
        throw err
      }

      return data
    })
  }

  _getFlightData(dataHref: string) {
    // Do not cache RSC flight response since it's not a static resource
    return fetchNextData({
      dataHref,
      isServerRender: true,
      parseJSON: false,
      inflightCache: this.sdc,
      persistCache: false,
      isPrefetch: false,
    }).then(({ text }) => ({ data: text }))
  }

  getInitialProps(
    Component: ComponentType,
    ctx: NextPageContext
  ): Promise<any> {
    const { Component: App } = this.components['/_app']
    const AppTree = this._wrapApp(App as AppComponent)
    ctx.AppTree = AppTree
    return loadGetInitialProps<AppContextType<Router>>(App, {
      AppTree,
      Component,
      router: this,
      ctx,
    })
  }

  get route(): string {
    return this.state.route
  }

  get pathname(): string {
    return this.state.pathname
  }

  get query(): ParsedUrlQuery {
    return this.state.query
  }

  get asPath(): string {
    return this.state.asPath
  }

  get locale(): string | undefined {
    return this.state.locale
  }

  get isFallback(): boolean {
    return this.state.isFallback
  }

  get isPreview(): boolean {
    return this.state.isPreview
  }
}

interface MiddlewareEffectParams<T extends FetchDataOutput> {
  fetchData?: () => Promise<T>
  locale?: string
  asPath: string
  router: Router
}

function matchesMiddleware<T extends FetchDataOutput>(
  options: MiddlewareEffectParams<T>
): Promise<boolean> {
  return Promise.resolve(options.router.pageLoader.getMiddlewareList()).then(
    (items) => {
      const { pathname: asPathname } = parsePath(options.asPath)
      const cleanedAs = hasBasePath(asPathname)
        ? removeBasePath(asPathname)
        : asPathname

      return !!items?.some(([regex, ssr]) => {
        return (
          !ssr && new RegExp(regex).test(addLocale(cleanedAs, options.locale))
        )
      })
    }
  )
}

function withMiddlewareEffects<T extends FetchDataOutput>(
  options: MiddlewareEffectParams<T>
) {
  return matchesMiddleware(options).then((matches) => {
    if (matches && options.fetchData) {
      return options
        .fetchData()
        .then((data) =>
          getMiddlewareData(data.dataHref, data.response, options).then(
            (effect) => ({
              dataHref: data.dataHref,
              json: data.json,
              response: data.response,
              text: data.text,
              effect,
            })
          )
        )
        .catch((_err) => {
          /**
           * TODO: Revisit this in the future.
           * For now we will not consider middleware data errors to be fatal.
           * maybe we should revisit in the future.
           */
          return null
        })
    }

    return null
  })
}

function getMiddlewareData<T extends FetchDataOutput>(
  source: string,
  response: Response,
  options: MiddlewareEffectParams<T>
) {
  const nextConfig = {
    basePath: options.router.basePath,
    i18n: { locales: options.router.locales },
    trailingSlash: Boolean(process.env.__NEXT_TRAILING_SLASH),
  }
  const rewriteHeader = response.headers.get('x-nextjs-rewrite')

  let rewriteTarget =
    rewriteHeader || response.headers.get('x-nextjs-matched-path')

  const matchedPath = response.headers.get('x-matched-path')

  if (!rewriteTarget && !matchedPath?.includes('__next_data_catchall')) {
    rewriteTarget = matchedPath
  }

  if (rewriteTarget) {
    if (rewriteTarget.startsWith('/')) {
      const parsedRewriteTarget = parseRelativeUrl(rewriteTarget)
      const pathnameInfo = getNextPathnameInfo(parsedRewriteTarget.pathname, {
        nextConfig,
        parseData: true,
      })

      const fsPathname = removeTrailingSlash(pathnameInfo.pathname)
      return Promise.all([
        options.router.pageLoader.getPageList(),
        getClientBuildManifest(),
      ]).then(([pages, { __rewrites: rewrites }]: any) => {
        let as = addLocale(pathnameInfo.pathname, pathnameInfo.locale)

        if (
          isDynamicRoute(as) ||
          (!rewriteHeader &&
            pages.includes(
              normalizeLocalePath(removeBasePath(as), options.router.locales)
                .pathname
            ))
        ) {
          const parsedSource = getNextPathnameInfo(
            parseRelativeUrl(source).pathname,
            { parseData: true }
          )

          as = addBasePath(parsedSource.pathname)
          parsedRewriteTarget.pathname = as
        }

        if (process.env.__NEXT_HAS_REWRITES) {
          const result = resolveRewrites(
            as,
            pages,
            rewrites,
            parsedRewriteTarget.query,
            (path: string) => resolveDynamicRoute(path, pages),
            options.router.locales
          )

          if (result.matchedPage) {
            parsedRewriteTarget.pathname = result.parsedAs.pathname
            as = parsedRewriteTarget.pathname
            Object.assign(parsedRewriteTarget.query, result.parsedAs.query)
          }
        }

        const resolvedHref = !pages.includes(fsPathname)
          ? resolveDynamicRoute(
              normalizeLocalePath(
                removeBasePath(parsedRewriteTarget.pathname),
                options.router.locales
              ).pathname,
              pages
            )
          : fsPathname

        if (isDynamicRoute(resolvedHref)) {
          const matches = getRouteMatcher(getRouteRegex(resolvedHref))(as)
          Object.assign(parsedRewriteTarget.query, matches || {})
        }

        return {
          type: 'rewrite' as const,
          parsedAs: parsedRewriteTarget,
          resolvedHref,
        }
      })
    }

    const src = parsePath(source)
    const pathname = formatNextPathnameInfo({
      ...getNextPathnameInfo(src.pathname, { nextConfig, parseData: true }),
      defaultLocale: options.router.defaultLocale,
      buildId: '',
    })

    return Promise.resolve({
      type: 'redirect-external' as const,
      destination: `${pathname}${src.query}${src.hash}`,
    })
  }

  const redirectTarget = response.headers.get('x-nextjs-redirect')

  if (redirectTarget) {
    if (redirectTarget.startsWith('/')) {
      const src = parsePath(redirectTarget)
      const pathname = formatNextPathnameInfo({
        ...getNextPathnameInfo(src.pathname, { nextConfig, parseData: true }),
        defaultLocale: options.router.defaultLocale,
        buildId: '',
      })

      return Promise.resolve({
        type: 'redirect-internal' as const,
        newAs: `${pathname}${src.query}${src.hash}`,
        newUrl: `${pathname}${src.query}${src.hash}`,
      })
    }

    return Promise.resolve({
      type: 'redirect-external' as const,
      destination: redirectTarget,
    })
  }

  return Promise.resolve({ type: 'next' as const })
}<|MERGE_RESOLUTION|>--- conflicted
+++ resolved
@@ -1271,26 +1271,31 @@
         ? interpolateAs(route, asPathname, query)
         : ({} as { result: undefined; params: undefined })
 
-      const missingParams = Object.keys(routeRegex.groups).filter(
-        (param) => !query[param] && !routeRegex.groups[param].optional
-      )
-
-<<<<<<< HEAD
-      if (!routeMatch) {
-        if (missingParams.length > 0) {
-=======
+      if (!routeMatch || (shouldInterpolate && !interpolatedAs.result)) {
+        const missingParams = Object.keys(routeRegex.groups).filter(
+          (param) => !query[param]
+        )
+
         if (missingParams.length > 0 && !isMiddlewareMatch) {
->>>>>>> 6b8e499c
           if (process.env.NODE_ENV !== 'production') {
             console.warn(
-              `Mismatching \`as\` and \`href\` failed to manually provide the params: ${missingParams.join(
-                ', '
-              )} in the \`href\`'s \`query\``
+              `${
+                shouldInterpolate
+                  ? `Interpolating href`
+                  : `Mismatching \`as\` and \`href\``
+              } failed to manually provide ` +
+                `the params: ${missingParams.join(
+                  ', '
+                )} in the \`href\`'s \`query\``
             )
           }
 
           throw new Error(
-            `The provided \`as\` value (${asPathname}) is incompatible with the \`href\` value (${route}). ` +
+            (shouldInterpolate
+              ? `The provided \`href\` (${url}) value is missing query values (${missingParams.join(
+                  ', '
+                )}) to be interpolated properly. `
+              : `The provided \`as\` value (${asPathname}) is incompatible with the \`href\` value (${route}). `) +
               `Read more: https://nextjs.org/docs/messages/${
                 shouldInterpolate
                   ? 'href-interpolation-failed'
@@ -1298,30 +1303,6 @@
               }`
           )
         }
-
-        // change string to array for catch-all groups
-        Object.keys(routeRegex.groups)
-          .filter((param) => routeRegex.groups[param].repeat)
-          .forEach((param) => {
-            if (typeof query[param] === 'string') {
-              query[param] = [query[param] as string]
-            }
-          })
-      } else if (shouldInterpolate && !interpolatedAs.result) {
-        if (process.env.NODE_ENV !== 'production') {
-          console.warn(
-            `Interpolating href failed to manually provide the params: ${missingParams.join(
-              ', '
-            )} in the \`href\`'s \`query\``
-          )
-        }
-
-        throw new Error(
-          `The provided \`href\` (${url}) value is missing query values (${missingParams.join(
-            ', '
-          )}) to be interpolated properly. ` +
-            `Read more: https://nextjs.org/docs/messages/href-interpolation-failed`
-        )
       } else if (shouldInterpolate) {
         as = formatWithValidation(
           Object.assign({}, parsedAs, {
