export const PHASE_EXPORT = 'phase-export'
export const PHASE_PRODUCTION_BUILD = 'phase-production-build'
export const PHASE_PRODUCTION_SERVER = 'phase-production-server'
export const PHASE_DEVELOPMENT_SERVER = 'phase-development-server'
export const PAGES_MANIFEST = 'pages-manifest.json'
export const BUILD_MANIFEST = 'build-manifest.json'
export const EXPORT_MARKER = 'export-marker.json'
export const EXPORT_DETAIL = 'export-detail.json'
export const PRERENDER_MANIFEST = 'prerender-manifest.json'
export const ROUTES_MANIFEST = 'routes-manifest.json'
export const IMAGES_MANIFEST = 'images-manifest.json'
export const SERVER_FILES_MANIFEST = 'required-server-files.json'
export const DEV_CLIENT_PAGES_MANIFEST = '_devPagesManifest.json'
export const MIDDLEWARE_MANIFEST = 'middleware-manifest.json'
export const DEV_MIDDLEWARE_MANIFEST = '_devMiddlewareManifest.json'
export const REACT_LOADABLE_MANIFEST = 'react-loadable-manifest.json'
export const FONT_MANIFEST = 'font-manifest.json'
export const SERVER_DIRECTORY = 'server'
export const SERVERLESS_DIRECTORY = 'serverless'
export const CONFIG_FILES = ['next.config.js', 'next.config.mjs']
export const BUILD_ID_FILE = 'BUILD_ID'
export const BLOCKED_PAGES = ['/_document', '/_app', '/_error']
export const CLIENT_PUBLIC_FILES_PATH = 'public'
export const CLIENT_STATIC_FILES_PATH = 'static'
export const CLIENT_STATIC_FILES_RUNTIME = 'runtime'
export const BODY_RENDER_TARGET = '__NEXT_BODY_RENDER_TARGET__'
export const STRING_LITERAL_DROP_BUNDLE = '__NEXT_DROP_CLIENT_FILE__'

// server/middleware-flight-manifest.js
export const MIDDLEWARE_FLIGHT_MANIFEST = 'middleware-flight-manifest'
// server/middleware-build-manifest.js
export const MIDDLEWARE_BUILD_MANIFEST = 'middleware-build-manifest'
// server/middleware-react-loadable-manifest.js
export const MIDDLEWARE_REACT_LOADABLE_MANIFEST =
  'middleware-react-loadable-manifest'

// static/runtime/main.js
export const CLIENT_STATIC_FILES_RUNTIME_MAIN = `main`
// static/runtime/react-refresh.js
export const CLIENT_STATIC_FILES_RUNTIME_REACT_REFRESH = `react-refresh`
// static/runtime/amp.js
export const CLIENT_STATIC_FILES_RUNTIME_AMP = `amp`
// static/runtime/webpack.js
export const CLIENT_STATIC_FILES_RUNTIME_WEBPACK = `webpack`
// static/runtime/polyfills.js
export const CLIENT_STATIC_FILES_RUNTIME_POLYFILLS_SYMBOL = Symbol(`polyfills`)
// server/middleware-flight-runtime.js
export const MIDDLEWARE_SSR_RUNTIME_WEBPACK = 'middleware-ssr-runtime'
export const TEMPORARY_REDIRECT_STATUS = 307
export const PERMANENT_REDIRECT_STATUS = 308
export const STATIC_PROPS_ID = '__N_SSG'
export const SERVER_PROPS_ID = '__N_SSP'
<<<<<<< HEAD
export const GOOGLE_FONT_PROVIDER = 'https://fonts.googleapis.com/'
=======
export const FLIGHT_PROPS_ID = '__N_RSC'
export const GOOGLE_FONT_PROVIDER = 'https://fonts.googleapis.com/css'
>>>>>>> 5abfea37
export const OPTIMIZED_FONT_PROVIDERS = [
  { url: GOOGLE_FONT_PROVIDER, preconnect: 'https://fonts.gstatic.com' },
  { url: 'https://use.typekit.net', preconnect: 'https://use.typekit.net' },
]
export const STATIC_STATUS_PAGES = ['/500']
export const TRACE_OUTPUT_VERSION = 1<|MERGE_RESOLUTION|>--- conflicted
+++ resolved
@@ -50,12 +50,8 @@
 export const PERMANENT_REDIRECT_STATUS = 308
 export const STATIC_PROPS_ID = '__N_SSG'
 export const SERVER_PROPS_ID = '__N_SSP'
-<<<<<<< HEAD
+export const FLIGHT_PROPS_ID = '__N_RSC'
 export const GOOGLE_FONT_PROVIDER = 'https://fonts.googleapis.com/'
-=======
-export const FLIGHT_PROPS_ID = '__N_RSC'
-export const GOOGLE_FONT_PROVIDER = 'https://fonts.googleapis.com/css'
->>>>>>> 5abfea37
 export const OPTIMIZED_FONT_PROVIDERS = [
   { url: GOOGLE_FONT_PROVIDER, preconnect: 'https://fonts.gstatic.com' },
   { url: 'https://use.typekit.net', preconnect: 'https://use.typekit.net' },
