--- conflicted
+++ resolved
@@ -73,11 +73,7 @@
   // Copy static directory
   if (existsSync(join(dir, 'static'))) {
     log('  copying "static" directory')
-<<<<<<< HEAD
     await recursiveCopy(join(dir, 'static'), join(outDir, 'static'))
-=======
-    await cp(join(dir, 'static'), join(outDir, 'static'), { expand: true })
->>>>>>> c821e830
   }
 
   // Copy .next/static directory
@@ -155,18 +151,10 @@
   // Copy public directory
   if (existsSync(publicDir)) {
     log('  copying "public" directory')
-<<<<<<< HEAD
     await recursiveCopy(publicDir, outDir, {
       filter (path) {
         // Exclude paths used by pages
         return !exportPathMap[path]
-=======
-    await cp(publicDir, outDir, {
-      expand: true,
-      filter (path) {
-        // Exclude paths used by pages
-        return !exportPathMap['/' + path]
->>>>>>> c821e830
       }
     })
   }
