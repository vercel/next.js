--- conflicted
+++ resolved
@@ -6,7 +6,6 @@
 import { resolve, join } from 'path'
 import { API_ROUTE } from '../lib/constants'
 import { existsSync, readFileSync } from 'fs'
-import createProgress from 'tty-aware-progress'
 import { recursiveCopy } from '../lib/recursive-copy'
 import { recursiveDelete } from '../lib/recursive-delete'
 import { formatAmpMessages } from '../build/output/index'
@@ -21,16 +20,8 @@
   BUILD_ID_FILE,
   CLIENT_PUBLIC_FILES_PATH,
   CLIENT_STATIC_FILES_PATH
-<<<<<<< HEAD
-} from 'next-server/constants'
-import { promisify } from 'util'
-import { recursiveDelete } from '../lib/recursive-delete'
-import { API_ROUTE } from '../lib/constants'
-import { formatAmpMessages } from '../build/output/index'
+} from '../next-server/lib/constants'
 import createSpinner from '../build/spinner'
-=======
-} from '../next-server/lib/constants'
->>>>>>> 44bbf9ad
 
 const mkdirp = promisify(mkdirpModule)
 
