import type { FontManifest, FontConfig } from '../server/font-utils'
import type { IncomingMessage, ServerResponse } from 'http'
import type { DomainLocale, NextConfigComplete } from '../server/config-shared'
import type { NextParsedUrlQuery } from '../server/request-meta'

// `NEXT_PREBUNDLED_REACT` env var is inherited from parent process,
// then override react packages here for export worker.
if (process.env.NEXT_PREBUNDLED_REACT) {
  require('../build/webpack/require-hook').overrideBuiltInReactPackages()
}
import '../server/node-polyfill-fetch'
import { loadRequireHook } from '../build/webpack/require-hook'

import { extname, join, dirname, sep } from 'path'
import fs, { promises } from 'fs'
import AmpHtmlValidator from 'next/dist/compiled/amphtml-validator'
import { loadComponents } from '../server/load-components'
import { isDynamicRoute } from '../shared/lib/router/utils/is-dynamic'
import { getRouteMatcher } from '../shared/lib/router/utils/route-matcher'
import { getRouteRegex } from '../shared/lib/router/utils/route-regex'
import { normalizePagePath } from '../shared/lib/page-path/normalize-page-path'
import { SERVER_PROPS_EXPORT_ERROR } from '../lib/constants'
import { requireFontManifest } from '../server/require'
import { normalizeLocalePath } from '../shared/lib/i18n/normalize-locale-path'
import { trace } from '../trace'
import { isInAmpMode } from '../shared/lib/amp-mode'
import { setHttpClientAndAgentOptions } from '../server/config'
import RenderResult from '../server/render-result'
import isError from '../lib/is-error'
import { addRequestMeta } from '../server/request-meta'
import { normalizeAppPath } from '../shared/lib/router/utils/app-paths'
import { REDIRECT_ERROR_CODE } from '../client/components/redirect'
import { DYNAMIC_ERROR_CODE } from '../client/components/hooks-server-context'
import { NOT_FOUND_ERROR_CODE } from '../client/components/not-found'
<<<<<<< HEAD
import { BAILOUT_TO_CLIENT_RENDERING_ERROR_CODE } from '../client/components/bailout-to-client-rendering'
=======
import { NEXT_DYNAMIC_NO_SSR_CODE } from '../shared/lib/no-ssr-error'
>>>>>>> 98cb2547
import { IncrementalCache } from '../server/lib/incremental-cache'

loadRequireHook()

const envConfig = require('../shared/lib/runtime-config')

;(globalThis as any).__NEXT_DATA__ = {
  nextExport: true,
}

interface AmpValidation {
  page: string
  result: {
    errors: AmpHtmlValidator.ValidationError[]
    warnings: AmpHtmlValidator.ValidationError[]
  }
}

interface PathMap {
  page: string
  query?: NextParsedUrlQuery
}

interface ExportPageInput {
  path: string
  pathMap: PathMap
  distDir: string
  outDir: string
  pagesDataDir: string
  renderOpts: RenderOpts
  buildExport?: boolean
  serverRuntimeConfig: { [key: string]: any }
  subFolders?: boolean
  optimizeFonts: FontConfig
  optimizeCss: any
  disableOptimizedLoading: any
  parentSpanId: any
  httpAgentOptions: NextConfigComplete['httpAgentOptions']
  serverComponents?: boolean
  appPaths: string[]
  enableUndici: NextConfigComplete['experimental']['enableUndici']
}

interface ExportPageResults {
  ampValidations: AmpValidation[]
  fromBuildExportRevalidate?: number
  error?: boolean
  ssgNotFound?: boolean
  duration: number
}

interface RenderOpts {
  runtimeConfig?: { [key: string]: any }
  params?: { [key: string]: string | string[] }
  ampPath?: string
  ampValidatorPath?: string
  ampSkipValidation?: boolean
  optimizeFonts?: FontConfig
  disableOptimizedLoading?: boolean
  optimizeCss?: any
  fontManifest?: FontManifest
  locales?: string[]
  locale?: string
  defaultLocale?: string
  domainLocales?: DomainLocale[]
  trailingSlash?: boolean
  supportsDynamicHTML?: boolean
  incrementalCache?: import('../server/lib/incremental-cache').IncrementalCache
}

// expose AsyncLocalStorage on globalThis for react usage
const { AsyncLocalStorage } = require('async_hooks')
;(globalThis as any).AsyncLocalStorage = AsyncLocalStorage

export default async function exportPage({
  parentSpanId,
  path,
  pathMap,
  distDir,
  outDir,
  pagesDataDir,
  renderOpts,
  buildExport,
  serverRuntimeConfig,
  subFolders,
  optimizeFonts,
  optimizeCss,
  disableOptimizedLoading,
  httpAgentOptions,
  serverComponents,
  enableUndici,
}: ExportPageInput): Promise<ExportPageResults> {
  setHttpClientAndAgentOptions({
    httpAgentOptions,
    experimental: { enableUndici },
  })
  const exportPageSpan = trace('export-page-worker', parentSpanId)

  return exportPageSpan.traceAsyncFn(async () => {
    const start = Date.now()
    let results: Omit<ExportPageResults, 'duration'> = {
      ampValidations: [],
    }

    try {
      const { query: originalQuery = {} } = pathMap
      const { page } = pathMap
      const isAppDir = (pathMap as any)._isAppDir
      const isDynamicError = (pathMap as any)._isDynamicError
      const filePath = normalizePagePath(path)
      const isDynamic = isDynamicRoute(page)
      const ampPath = `${filePath}.amp`
      let renderAmpPath = ampPath
      let query = { ...originalQuery }
      let params: { [key: string]: string | string[] } | undefined

      if (isAppDir) {
        outDir = join(distDir, 'server/app')
      }

      let updatedPath = query.__nextSsgPath || path
      let locale = query.__nextLocale || renderOpts.locale
      delete query.__nextLocale
      delete query.__nextSsgPath

      if (renderOpts.locale) {
        const localePathResult = normalizeLocalePath(path, renderOpts.locales)

        if (localePathResult.detectedLocale) {
          updatedPath = localePathResult.pathname
          locale = localePathResult.detectedLocale

          if (locale === renderOpts.defaultLocale) {
            renderAmpPath = `${normalizePagePath(updatedPath)}.amp`
          }
        }
      }

      // We need to show a warning if they try to provide query values
      // for an auto-exported page since they won't be available
      const hasOrigQueryValues = Object.keys(originalQuery).length > 0
      const queryWithAutoExportWarn = () => {
        if (hasOrigQueryValues) {
          throw new Error(
            `\nError: you provided query values for ${path} which is an auto-exported page. These can not be applied since the page can no longer be re-rendered on the server. To disable auto-export for this page add \`getInitialProps\`\n`
          )
        }
      }

      // Check if the page is a specified dynamic route
      const nonLocalizedPath = normalizeLocalePath(
        path,
        renderOpts.locales
      ).pathname

      if (isDynamic && page !== nonLocalizedPath) {
        const normalizedPage = isAppDir ? normalizeAppPath(page) : page

        params =
          getRouteMatcher(getRouteRegex(normalizedPage))(updatedPath) ||
          undefined
        if (params) {
          query = {
            ...query,
            ...params,
          }
        } else {
          throw new Error(
            `The provided export path '${updatedPath}' doesn't match the '${page}' page.\nRead more: https://nextjs.org/docs/messages/export-path-mismatch`
          )
        }
      }

      const headerMocks = {
        headers: {},
        getHeader: () => ({}),
        setHeader: () => {},
        hasHeader: () => false,
        removeHeader: () => {},
        getHeaderNames: () => [],
      }

      const req = {
        url: updatedPath,
        ...headerMocks,
      } as unknown as IncomingMessage
      const res = {
        ...headerMocks,
      } as unknown as ServerResponse

      if (updatedPath === '/500' && page === '/_error') {
        res.statusCode = 500
      }

      if (renderOpts.trailingSlash && !req.url?.endsWith('/')) {
        req.url += '/'
      }

      if (
        locale &&
        buildExport &&
        renderOpts.domainLocales &&
        renderOpts.domainLocales.some(
          (dl) =>
            dl.defaultLocale === locale || dl.locales?.includes(locale || '')
        )
      ) {
        addRequestMeta(req, '__nextIsLocaleDomain', true)
      }

      envConfig.setConfig({
        serverRuntimeConfig,
        publicRuntimeConfig: renderOpts.runtimeConfig,
      })

      const getHtmlFilename = (_path: string) =>
        subFolders ? `${_path}${sep}index.html` : `${_path}.html`
      let htmlFilename = getHtmlFilename(filePath)

      // dynamic routes can provide invalid extensions e.g. /blog/[...slug] returns an
      // extension of `.slug]`
      const pageExt = isDynamic ? '' : extname(page)
      const pathExt = isDynamic ? '' : extname(path)

      // force output 404.html for backwards compat
      if (path === '/404.html') {
        htmlFilename = path
      }
      // Make sure page isn't a folder with a dot in the name e.g. `v1.2`
      else if (pageExt !== pathExt && pathExt !== '') {
        const isBuiltinPaths = ['/500', '/404'].some(
          (p) => p === path || p === path + '.html'
        )
        // If the ssg path has .html extension, and it's not builtin paths, use it directly
        // Otherwise, use that as the filename instead
        const isHtmlExtPath = !isBuiltinPaths && path.endsWith('.html')
        htmlFilename = isHtmlExtPath ? getHtmlFilename(path) : path
      } else if (path === '/') {
        // If the path is the root, just use index.html
        htmlFilename = 'index.html'
      }

      const baseDir = join(outDir, dirname(htmlFilename))
      let htmlFilepath = join(outDir, htmlFilename)

      await promises.mkdir(baseDir, { recursive: true })
      let renderResult
      let curRenderOpts: RenderOpts = {}
      const { renderToHTML } = require('../server/render')
      let renderMethod = renderToHTML
      let inAmpMode = false,
        hybridAmp = false

      const renderedDuringBuild = (getStaticProps: any) => {
        return !buildExport && getStaticProps && !isDynamicRoute(path)
      }

      const components = await loadComponents({
        distDir,
        pathname: page,
        hasServerComponents: !!serverComponents,
        isAppPath: isAppDir,
      })
      curRenderOpts = {
        ...components,
        ...renderOpts,
        ampPath: renderAmpPath,
        params,
        optimizeFonts,
        optimizeCss,
        disableOptimizedLoading,
        fontManifest: optimizeFonts ? requireFontManifest(distDir) : null,
        locale: locale as string,
        supportsDynamicHTML: false,
      }

      // during build we attempt rendering app dir paths
      // and bail when dynamic dependencies are detected
      // only fully static paths are fully generated here
      if (isAppDir) {
        curRenderOpts.incrementalCache = new IncrementalCache({
          dev: false,
          requestHeaders: {},
          flushToDisk: true,
          maxMemoryCacheSize: 50 * 1024 * 1024,
          getPrerenderManifest: () => ({
            version: 3,
            routes: {},
            dynamicRoutes: {},
            preview: {
              previewModeEncryptionKey: '',
              previewModeId: '',
              previewModeSigningKey: '',
            },
            notFoundRoutes: [],
          }),
          fs: {
            readFile: (f) => fs.promises.readFile(f, 'utf8'),
            readFileSync: (f) => fs.readFileSync(f, 'utf8'),
            writeFile: (f, d) => fs.promises.writeFile(f, d, 'utf8'),
            mkdir: (dir) => fs.promises.mkdir(dir, { recursive: true }),
            stat: (f) => fs.promises.stat(f),
          },
          serverDistDir: join(distDir, 'server'),
        })
        const { renderToHTMLOrFlight } =
          require('../server/app-render') as typeof import('../server/app-render')

        try {
          curRenderOpts.params ||= {}

          const result = await renderToHTMLOrFlight(
            req as any,
            res as any,
            page,
            query,
            curRenderOpts as any
          )
          const html = result?.toUnchunkedString()
          const flightData = (curRenderOpts as any).pageData
          const revalidate = (curRenderOpts as any).revalidate
          results.fromBuildExportRevalidate = revalidate

          if (revalidate !== 0) {
            await promises.writeFile(htmlFilepath, html ?? '', 'utf8')
            await promises.writeFile(
              htmlFilepath.replace(/\.html$/, '.rsc'),
              flightData
            )
          } else if (isDynamicError) {
            throw new Error(
              `Page with dynamic = "error" encountered dynamic data method ${path}.`
            )
          }
        } catch (err: any) {
          if (
            err.digest !== DYNAMIC_ERROR_CODE &&
            err.digest !== NOT_FOUND_ERROR_CODE &&
<<<<<<< HEAD
            !err.digest?.startsWith(REDIRECT_ERROR_CODE) &&
            err.digest !== BAILOUT_TO_CLIENT_RENDERING_ERROR_CODE
=======
            err.digest !== NEXT_DYNAMIC_NO_SSR_CODE &&
            !err.digest?.startsWith(REDIRECT_ERROR_CODE)
>>>>>>> 98cb2547
          ) {
            throw err
          }
        }

        return { ...results, duration: Date.now() - start }
      }

      const ampState = {
        ampFirst: components.pageConfig?.amp === true,
        hasQuery: Boolean(query.amp),
        hybrid: components.pageConfig?.amp === 'hybrid',
      }
      inAmpMode = isInAmpMode(ampState)
      hybridAmp = ampState.hybrid

      if (components.getServerSideProps) {
        throw new Error(`Error for page ${page}: ${SERVER_PROPS_EXPORT_ERROR}`)
      }

      // for non-dynamic SSG pages we should have already
      // prerendered the file
      if (renderedDuringBuild(components.getStaticProps)) {
        return { ...results, duration: Date.now() - start }
      }

      // TODO: de-dupe the logic here between serverless and server mode
      if (components.getStaticProps && !htmlFilepath.endsWith('.html')) {
        // make sure it ends with .html if the name contains a dot
        htmlFilepath += '.html'
        htmlFilename += '.html'
      }

      if (typeof components.Component === 'string') {
        renderResult = RenderResult.fromStatic(components.Component)
        queryWithAutoExportWarn()
      } else {
        /**
         * This sets environment variable to be used at the time of static export by head.tsx.
         * Using this from process.env allows targeting both serverless and SSR by calling
         * `process.env.__NEXT_OPTIMIZE_FONTS`.
         * TODO(prateekbh@): Remove this when experimental.optimizeFonts are being cleaned up.
         */
        if (optimizeFonts) {
          process.env.__NEXT_OPTIMIZE_FONTS = JSON.stringify(optimizeFonts)
        }
        if (optimizeCss) {
          process.env.__NEXT_OPTIMIZE_CSS = JSON.stringify(true)
        }
        try {
          renderResult = await renderMethod(
            req,
            res,
            page,
            query,
            // @ts-ignore
            curRenderOpts
          )
        } catch (err: any) {
          if (err.digest !== NEXT_DYNAMIC_NO_SSR_CODE) {
            throw err
          }
        }
      }

      results.ssgNotFound = (curRenderOpts as any).isNotFound

      const validateAmp = async (
        rawAmpHtml: string,
        ampPageName: string,
        validatorPath?: string
      ) => {
        const validator = await AmpHtmlValidator.getInstance(validatorPath)
        const result = validator.validateString(rawAmpHtml)
        const errors = result.errors.filter((e) => e.severity === 'ERROR')
        const warnings = result.errors.filter((e) => e.severity !== 'ERROR')

        if (warnings.length || errors.length) {
          results.ampValidations.push({
            page: ampPageName,
            result: {
              errors,
              warnings,
            },
          })
        }
      }

      const html = renderResult ? renderResult.toUnchunkedString() : ''
      if (inAmpMode && !curRenderOpts.ampSkipValidation) {
        if (!results.ssgNotFound) {
          await validateAmp(html, path, curRenderOpts.ampValidatorPath)
        }
      } else if (hybridAmp) {
        // we need to render the AMP version
        let ampHtmlFilename = `${ampPath}${sep}index.html`
        if (!subFolders) {
          ampHtmlFilename = `${ampPath}.html`
        }
        const ampBaseDir = join(outDir, dirname(ampHtmlFilename))
        const ampHtmlFilepath = join(outDir, ampHtmlFilename)

        try {
          await promises.access(ampHtmlFilepath)
        } catch (_) {
          let ampRenderResult
          // make sure it doesn't exist from manual mapping
          try {
            ampRenderResult = await renderMethod(
              req,
              res,
              page,
              // @ts-ignore
              { ...query, amp: '1' },
              curRenderOpts as any
            )
          } catch (err: any) {
            if (err.digest !== NEXT_DYNAMIC_NO_SSR_CODE) {
              throw err
            }
          }

          const ampHtml = ampRenderResult
            ? ampRenderResult.toUnchunkedString()
            : ''
          if (!curRenderOpts.ampSkipValidation) {
            await validateAmp(ampHtml, page + '?amp=1')
          }
          await promises.mkdir(ampBaseDir, { recursive: true })
          await promises.writeFile(ampHtmlFilepath, ampHtml, 'utf8')
        }
      }

      if ((curRenderOpts as any).pageData) {
        const dataFile = join(
          pagesDataDir,
          htmlFilename.replace(/\.html$/, '.json')
        )

        await promises.mkdir(dirname(dataFile), { recursive: true })
        await promises.writeFile(
          dataFile,
          JSON.stringify((curRenderOpts as any).pageData),
          'utf8'
        )

        if (hybridAmp) {
          await promises.writeFile(
            dataFile.replace(/\.json$/, '.amp.json'),
            JSON.stringify((curRenderOpts as any).pageData),
            'utf8'
          )
        }
      }
      results.fromBuildExportRevalidate = (curRenderOpts as any).revalidate

      if (!results.ssgNotFound) {
        // don't attempt writing to disk if getStaticProps returned not found
        await promises.writeFile(htmlFilepath, html, 'utf8')
      }
    } catch (error) {
      console.error(
        `\nError occurred prerendering page "${path}". Read more: https://nextjs.org/docs/messages/prerender-error\n` +
          (isError(error) && error.stack ? error.stack : error)
      )
      results.error = true
    }
    return { ...results, duration: Date.now() - start }
  })
}<|MERGE_RESOLUTION|>--- conflicted
+++ resolved
@@ -32,11 +32,8 @@
 import { REDIRECT_ERROR_CODE } from '../client/components/redirect'
 import { DYNAMIC_ERROR_CODE } from '../client/components/hooks-server-context'
 import { NOT_FOUND_ERROR_CODE } from '../client/components/not-found'
-<<<<<<< HEAD
 import { BAILOUT_TO_CLIENT_RENDERING_ERROR_CODE } from '../client/components/bailout-to-client-rendering'
-=======
 import { NEXT_DYNAMIC_NO_SSR_CODE } from '../shared/lib/no-ssr-error'
->>>>>>> 98cb2547
 import { IncrementalCache } from '../server/lib/incremental-cache'
 
 loadRequireHook()
@@ -375,13 +372,9 @@
           if (
             err.digest !== DYNAMIC_ERROR_CODE &&
             err.digest !== NOT_FOUND_ERROR_CODE &&
-<<<<<<< HEAD
-            !err.digest?.startsWith(REDIRECT_ERROR_CODE) &&
-            err.digest !== BAILOUT_TO_CLIENT_RENDERING_ERROR_CODE
-=======
             err.digest !== NEXT_DYNAMIC_NO_SSR_CODE &&
+            err.digest !== BAILOUT_TO_CLIENT_RENDERING_ERROR_CODE &&
             !err.digest?.startsWith(REDIRECT_ERROR_CODE)
->>>>>>> 98cb2547
           ) {
             throw err
           }
