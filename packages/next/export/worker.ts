--- conflicted
+++ resolved
@@ -233,16 +233,12 @@
         return !buildExport && getStaticProps && !isDynamicRoute(path)
       }
 
-<<<<<<< HEAD
-      const components = await loadComponents(distDir, page)
-=======
       const components = await loadComponents(
         distDir,
         page,
         undefined,
         serverComponents
       )
->>>>>>> 05753f08
       const ampState = {
         ampFirst: components.pageConfig?.amp === true,
         hasQuery: Boolean(query.amp),
