--- conflicted
+++ resolved
@@ -642,11 +642,7 @@
             // strip leading / and then recurse number of nested dirs
             // to place from base folder
             pageName
-<<<<<<< HEAD
-              .substring(1)
-=======
               .slice(1)
->>>>>>> b21e3c25
               .split('/')
               .map(() => '..')
               .join('/')
