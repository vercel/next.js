--- conflicted
+++ resolved
@@ -98,11 +98,8 @@
   threads?: number
   pages?: string[]
   buildExport?: boolean
-<<<<<<< HEAD
   nextExportCommand?: boolean
-=======
   statusMessage?: string
->>>>>>> db69e474
 }
 
 export default async function exportApp(
