--- conflicted
+++ resolved
@@ -288,9 +288,6 @@
     (route) => !exportPathMap[route].page.match(API_ROUTE)
   )
 
-<<<<<<< HEAD
-  const hasApiRoutes = exportPaths.length !== filteredPaths.length
-=======
   if (filteredPaths.length !== exportPaths.length) {
     hasApiRoutes = true
   }
@@ -317,7 +314,6 @@
       )
     }
   }
->>>>>>> 72e5b8db
 
   // Warn if the user defines a path for an API page
   if (hasApiRoutes) {
