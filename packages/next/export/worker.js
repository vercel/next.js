import { promisify } from 'util'
import url from 'url'
import { extname, join, dirname, sep } from 'path'
import { renderToHTML } from '../next-server/server/render'
import { access, mkdir as mkdirOrig, writeFile } from 'fs'
import AmpHtmlValidator from 'amphtml-validator'
import { loadComponents } from '../next-server/server/load-components'
import { isDynamicRoute } from '../next-server/lib/router/utils/is-dynamic'
import { getRouteMatcher } from '../next-server/lib/router/utils/route-matcher'
import { getRouteRegex } from '../next-server/lib/router/utils/route-regex'
import { normalizePagePath } from '../next-server/server/normalize-page-path'
import { SERVER_PROPS_EXPORT_ERROR } from '../lib/constants'

const envConfig = require('../next-server/lib/runtime-config')
const writeFileP = promisify(writeFile)
const accessP = promisify(access)
const mkdir = promisify(mkdirOrig)

global.__NEXT_DATA__ = {
  nextExport: true,
}

export default async function({
  path,
  pathMap,
  distDir,
  buildId,
  outDir,
  pagesDataDir,
  renderOpts,
  buildExport,
  serverRuntimeConfig,
  subFolders,
  serverless,
}) {
  let results = {
    ampValidations: [],
  }

  try {
    const { query: originalQuery = {} } = pathMap
    const { page } = pathMap
    const filePath = normalizePagePath(path)
    const ampPath = `${filePath}.amp`
    let query = { ...originalQuery }
    let params

    // We need to show a warning if they try to provide query values
    // for an auto-exported page since they won't be available
    const hasOrigQueryValues = Object.keys(originalQuery).length > 0
    const queryWithAutoExportWarn = () => {
      if (hasOrigQueryValues) {
        throw new Error(
          `\nError: you provided query values for ${path} which is an auto-exported page. These can not be applied since the page can no longer be re-rendered on the server. To disable auto-export for this page add \`getInitialProps\`\n`
        )
      }
    }

    // Check if the page is a specified dynamic route
    if (isDynamicRoute(page) && page !== path) {
      params = getRouteMatcher(getRouteRegex(page))(path)
      if (params) {
        // we have to pass these separately for serverless
        if (!serverless) {
          query = {
            ...query,
            ...params,
          }
        }
      } else {
        throw new Error(
          `The provided export path '${path}' doesn't match the '${page}' page.\nRead more: https://err.sh/zeit/next.js/export-path-mismatch`
        )
      }
    }

    const headerMocks = {
      headers: {},
      getHeader: () => ({}),
      setHeader: () => {},
      hasHeader: () => false,
      removeHeader: () => {},
      getHeaderNames: () => [],
    }

    const req = {
      url: path,
      ...headerMocks,
    }
    const res = {
      ...headerMocks,
    }

    envConfig.setConfig({
      serverRuntimeConfig,
      publicRuntimeConfig: renderOpts.runtimeConfig,
    })

    let htmlFilename = `${filePath}${sep}index.html`
    if (!subFolders) htmlFilename = `${filePath}.html`

    const pageExt = extname(page)
    const pathExt = extname(path)
    // Make sure page isn't a folder with a dot in the name e.g. `v1.2`
    if (pageExt !== pathExt && pathExt !== '') {
      // If the path has an extension, use that as the filename instead
      htmlFilename = path
    } else if (path === '/') {
      // If the path is the root, just use index.html
      htmlFilename = 'index.html'
    }

    const baseDir = join(outDir, dirname(htmlFilename))
    let htmlFilepath = join(outDir, htmlFilename)

    await mkdir(baseDir, { recursive: true })
    let html
    let curRenderOpts = {}
    let renderMethod = renderToHTML

    const renderedDuringBuild = getStaticProps => {
      return !buildExport && getStaticProps && !isDynamicRoute(path)
    }

    if (serverless) {
      const curUrl = url.parse(req.url, true)
      req.url = url.format({
        ...curUrl,
        query: {
          ...curUrl.query,
          ...query,
        },
      })
      const { Component: mod, getServerSideProps } = await loadComponents(
        distDir,
        buildId,
        page,
        serverless
      )

      if (getServerSideProps) {
        throw new Error(`Error for page ${page}: ${SERVER_PROPS_EXPORT_ERROR}`)
      }

      // if it was auto-exported the HTML is loaded here
      if (typeof mod === 'string') {
        html = mod
        queryWithAutoExportWarn()
      } else {
        // for non-dynamic SSG pages we should have already
        // prerendered the file
        if (renderedDuringBuild(mod.getStaticProps)) return results

        if (mod.getStaticProps && !htmlFilepath.endsWith('.html')) {
          // make sure it ends with .html if the name contains a dot
          htmlFilename += '.html'
          htmlFilepath += '.html'
        }

        renderMethod = mod.renderReqToHTML
        const result = await renderMethod(
          req,
          res,
          'export',
          { ampPath },
          params
        )
        curRenderOpts = result.renderOpts || {}
        html = result.html
      }

      if (!html) {
        throw new Error(`Failed to render serverless page`)
      }
    } else {
      const components = await loadComponents(
        distDir,
        buildId,
        page,
        serverless
      )

      if (components.getServerSideProps) {
        throw new Error(`Error for page ${page}: ${SERVER_PROPS_EXPORT_ERROR}`)
      }

      // for non-dynamic SSG pages we should have already
      // prerendered the file
      if (renderedDuringBuild(components.getStaticProps)) {
        return results
      }

      // TODO: de-dupe the logic here between serverless and server mode
      if (components.getStaticProps && !htmlFilepath.endsWith('.html')) {
        // make sure it ends with .html if the name contains a dot
        htmlFilepath += '.html'
        htmlFilename += '.html'
      }

      if (typeof components.Component === 'string') {
        html = components.Component
        queryWithAutoExportWarn()
      } else {
        curRenderOpts = { ...components, ...renderOpts, ampPath, params }
        html = await renderMethod(req, res, page, query, curRenderOpts)
      }
    }

    const validateAmp = async (html, page, validatorPath) => {
      const validator = await AmpHtmlValidator.getInstance(validatorPath)
      const result = validator.validateString(html)
      const errors = result.errors.filter(e => e.severity === 'ERROR')
      const warnings = result.errors.filter(e => e.severity !== 'ERROR')

      if (warnings.length || errors.length) {
        results.ampValidations.push({
          page,
          result: {
            errors,
            warnings,
          },
        })
      }
    }

    if (curRenderOpts.inAmpMode && !curRenderOpts.ampSkipValidation) {
      await validateAmp(html, path, curRenderOpts.ampValidatorPath)
    } else if (curRenderOpts.hybridAmp) {
      // we need to render the AMP version
      let ampHtmlFilename = `${ampPath}${sep}index.html`
      if (!subFolders) {
        ampHtmlFilename = `${ampPath}.html`
      }
      const ampBaseDir = join(outDir, dirname(ampHtmlFilename))
      const ampHtmlFilepath = join(outDir, ampHtmlFilename)

      try {
        await accessP(ampHtmlFilepath)
      } catch (_) {
        // make sure it doesn't exist from manual mapping
        let ampHtml
        if (serverless) {
          req.url += (req.url.includes('?') ? '&' : '?') + 'amp=1'
          ampHtml = (await renderMethod(req, res, 'export')).html
        } else {
          ampHtml = await renderMethod(
            req,
            res,
            page,
            { ...query, amp: 1 },
            curRenderOpts
          )
        }

<<<<<<< HEAD
        if (!curRenderOpts.ampSkipValidation) {
          await validateAmp(ampHtml, page + '?amp=1')
        }
        await mkdirp(ampBaseDir)
=======
        await validateAmp(ampHtml, page + '?amp=1')
        await mkdir(ampBaseDir, { recursive: true })
>>>>>>> 1690a756
        await writeFileP(ampHtmlFilepath, ampHtml, 'utf8')
      }
    }

    if (curRenderOpts.pageData) {
      const dataFile = join(
        pagesDataDir,
        htmlFilename.replace(/\.html$/, '.json')
      )

      await mkdir(dirname(dataFile), { recursive: true })
      await writeFileP(dataFile, JSON.stringify(curRenderOpts.pageData), 'utf8')
    }
    results.fromBuildExportRevalidate = curRenderOpts.revalidate

    await writeFileP(htmlFilepath, html, 'utf8')
    return results
  } catch (error) {
    console.error(
      `\nError occurred prerendering page "${path}". Read more: https://err.sh/next.js/prerender-error:\n` +
        error
    )
    return { ...results, error: true }
  }
}<|MERGE_RESOLUTION|>--- conflicted
+++ resolved
@@ -252,15 +252,10 @@
           )
         }
 
-<<<<<<< HEAD
         if (!curRenderOpts.ampSkipValidation) {
           await validateAmp(ampHtml, page + '?amp=1')
         }
-        await mkdirp(ampBaseDir)
-=======
-        await validateAmp(ampHtml, page + '?amp=1')
         await mkdir(ampBaseDir, { recursive: true })
->>>>>>> 1690a756
         await writeFileP(ampHtmlFilepath, ampHtml, 'utf8')
       }
     }
