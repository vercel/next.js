import mkdirpModule from 'mkdirp'
import { promisify } from 'util'
import url from 'url'
import { extname, join, dirname, sep } from 'path'
import { renderToHTML } from '../next-server/server/render'
import { writeFile, access } from 'fs'
import AmpHtmlValidator from 'amphtml-validator'
import { loadComponents } from '../next-server/server/load-components'
import { isDynamicRoute } from '../next-server/lib/router/utils/is-dynamic'
import { getRouteMatcher } from '../next-server/lib/router/utils/route-matcher'
import { getRouteRegex } from '../next-server/lib/router/utils/route-regex'
import { normalizePagePath } from '../next-server/server/normalize-page-path'

const envConfig = require('../next-server/lib/runtime-config')
const writeFileP = promisify(writeFile)
const mkdirp = promisify(mkdirpModule)
const accessP = promisify(access)

global.__NEXT_DATA__ = {
  nextExport: true,
}

export default async function({
  path,
  pathMap,
  distDir,
  buildId,
  outDir,
  pagesDataDir,
  renderOpts,
  buildExport,
  serverRuntimeConfig,
  subFolders,
  serverless,
}) {
  let results = {
    ampValidations: [],
  }

  try {
    const { query: originalQuery = {} } = pathMap
    const { page } = pathMap
    const filePath = normalizePagePath(path)
    const ampPath = `${filePath}.amp`
    let query = { ...originalQuery }
    let params

    // We need to show a warning if they try to provide query values
    // for an auto-exported page since they won't be available
    const hasOrigQueryValues = Object.keys(originalQuery).length > 0
    const queryWithAutoExportWarn = () => {
      if (hasOrigQueryValues) {
        throw new Error(
          `\nError: you provided query values for ${path} which is an auto-exported page. These can not be applied since the page can no longer be re-rendered on the server. To disable auto-export for this page add \`getInitialProps\`\n`
        )
      }
    }

    // Check if the page is a specified dynamic route
    if (isDynamicRoute(page) && page !== path) {
      params = getRouteMatcher(getRouteRegex(page))(path)
      if (params) {
        // we have to pass these separately for serverless
        if (!serverless) {
          query = {
            ...query,
            ...params,
          }
        }
      } else {
        throw new Error(
          `The provided export path '${path}' doesn't match the '${page}' page.\nRead more: https://err.sh/zeit/next.js/export-path-mismatch`
        )
      }
    }

    const headerMocks = {
      headers: {},
      getHeader: () => ({}),
      setHeader: () => {},
      hasHeader: () => false,
      removeHeader: () => {},
      getHeaderNames: () => [],
    }

    const req = {
      url: path,
      ...headerMocks,
    }
    const res = {
      ...headerMocks,
    }

    envConfig.setConfig({
      serverRuntimeConfig,
      publicRuntimeConfig: renderOpts.runtimeConfig,
    })

    let htmlFilename = `${filePath}${sep}index.html`
    if (!subFolders) htmlFilename = `${filePath}.html`

    const pageExt = extname(page)
    const pathExt = extname(path)
    // Make sure page isn't a folder with a dot in the name e.g. `v1.2`
    if (pageExt !== pathExt && pathExt !== '') {
      // If the path has an extension, use that as the filename instead
      htmlFilename = path
    } else if (path === '/') {
      // If the path is the root, just use index.html
      htmlFilename = 'index.html'
    }

    const baseDir = join(outDir, dirname(htmlFilename))
    let htmlFilepath = join(outDir, htmlFilename)

    await mkdirp(baseDir)
    let html
    let curRenderOpts = {}
    let renderMethod = renderToHTML

    const renderedDuringBuild = getStaticProps => {
      return !buildExport && getStaticProps && !isDynamicRoute(path)
    }

    if (serverless) {
      const curUrl = url.parse(req.url, true)
      req.url = url.format({
        ...curUrl,
        query: {
          ...curUrl.query,
          ...query,
        },
      })
      const { Component: mod } = await loadComponents(
        distDir,
        buildId,
        page,
        serverless
      )

      // if it was auto-exported the HTML is loaded here
      if (typeof mod === 'string') {
        html = mod
        queryWithAutoExportWarn()
      } else {
        // for non-dynamic SSG pages we should have already
        // prerendered the file
        if (renderedDuringBuild(mod.getStaticProps)) return results

        if (mod.getStaticProps && !htmlFilepath.endsWith('.html')) {
          // make sure it ends with .html if the name contains a dot
          htmlFilename += '.html'
          htmlFilepath += '.html'
        }

        renderMethod = mod.renderReqToHTML
        const result = await renderMethod(
          req,
          res,
          'export',
          { ampPath },
          params
        )
        curRenderOpts = result.renderOpts || {}
        html = result.html
      }

      if (!html) {
        throw new Error(`Failed to render serverless page`)
      }
    } else {
      const components = await loadComponents(
        distDir,
        buildId,
        page,
        serverless
      )

      // for non-dynamic SSG pages we should have already
      // prerendered the file
      if (renderedDuringBuild(components.getStaticProps)) {
        return results
      }

      // TODO: de-dupe the logic here between serverless and server mode
      if (components.getStaticProps && !htmlFilepath.endsWith('.html')) {
        // make sure it ends with .html if the name contains a dot
        htmlFilepath += '.html'
        htmlFilename += '.html'
      }

      if (typeof components.Component === 'string') {
        html = components.Component
        queryWithAutoExportWarn()
      } else {
        curRenderOpts = { ...components, ...renderOpts, ampPath, params }
        html = await renderMethod(req, res, page, query, curRenderOpts)
      }
    }

    const validateAmp = async (html, page, validatorPath) => {
      const validator = await AmpHtmlValidator.getInstance(validatorPath)
      const result = validator.validateString(html)
      const errors = result.errors.filter(e => e.severity === 'ERROR')
      const warnings = result.errors.filter(e => e.severity !== 'ERROR')

      if (warnings.length || errors.length) {
        results.ampValidations.push({
          page,
          result: {
            errors,
            warnings,
          },
        })
      }
    }

<<<<<<< HEAD
    if (!curRenderOpts.ampSkipValidation) {
      if (curRenderOpts.inAmpMode) {
        await validateAmp(html, path, curRenderOpts.ampValidatorPath)
      } else if (curRenderOpts.hybridAmp) {
        // we need to render the AMP version
        let ampHtmlFilename = `${ampPath}${sep}index.html`
        if (!subFolders) {
          ampHtmlFilename = `${ampPath}.html`
=======
    if (curRenderOpts.inAmpMode) {
      await validateAmp(html, path, curRenderOpts.ampValidatorPath)
    } else if (curRenderOpts.hybridAmp) {
      // we need to render the AMP version
      let ampHtmlFilename = `${ampPath}${sep}index.html`
      if (!subFolders) {
        ampHtmlFilename = `${ampPath}.html`
      }
      const ampBaseDir = join(outDir, dirname(ampHtmlFilename))
      const ampHtmlFilepath = join(outDir, ampHtmlFilename)

      try {
        await accessP(ampHtmlFilepath)
      } catch (_) {
        // make sure it doesn't exist from manual mapping
        let ampHtml
        if (serverless) {
          req.url += (req.url.includes('?') ? '&' : '?') + 'amp=1'
          ampHtml = (await renderMethod(req, res, 'export')).html
        } else {
          ampHtml = await renderMethod(
            req,
            res,
            page,
            { ...query, amp: 1 },
            curRenderOpts
          )
>>>>>>> a4ab0887
        }
        const ampBaseDir = join(outDir, dirname(ampHtmlFilename))
        const ampHtmlFilepath = join(outDir, ampHtmlFilename)

        try {
          await accessP(ampHtmlFilepath)
        } catch (_) {
          // make sure it doesn't exist from manual mapping
          let ampHtml
          if (serverless) {
            req.url += (req.url.includes('?') ? '&' : '?') + 'amp=1'
            ampHtml = (await renderMethod(req, res, true)).html
          } else {
            ampHtml = await renderMethod(
              req,
              res,
              page,
              { ...query, amp: 1 },
              curRenderOpts
            )
          }

          await validateAmp(ampHtml, page + '?amp=1')
          await mkdirp(ampBaseDir)
          await writeFileP(ampHtmlFilepath, ampHtml, 'utf8')
        }
      }
    }

    if (curRenderOpts.pageData) {
      const dataFile = join(
        pagesDataDir,
        htmlFilename.replace(/\.html$/, '.json')
      )

      await mkdirp(dirname(dataFile))
      await writeFileP(dataFile, JSON.stringify(curRenderOpts.pageData), 'utf8')
    }
    results.fromBuildExportRevalidate = curRenderOpts.revalidate

    await writeFileP(htmlFilepath, html, 'utf8')
    return results
  } catch (error) {
    console.error(
      `\nError occurred prerendering page "${path}". Read more: https://err.sh/next.js/prerender-error:\n` +
        error
    )
    return { ...results, error: true }
  }
}<|MERGE_RESOLUTION|>--- conflicted
+++ resolved
@@ -215,17 +215,7 @@
       }
     }
 
-<<<<<<< HEAD
-    if (!curRenderOpts.ampSkipValidation) {
-      if (curRenderOpts.inAmpMode) {
-        await validateAmp(html, path, curRenderOpts.ampValidatorPath)
-      } else if (curRenderOpts.hybridAmp) {
-        // we need to render the AMP version
-        let ampHtmlFilename = `${ampPath}${sep}index.html`
-        if (!subFolders) {
-          ampHtmlFilename = `${ampPath}.html`
-=======
-    if (curRenderOpts.inAmpMode) {
+    if (curRenderOpts.inAmpMode && !curRenderOpts.ampSkipValidation) {
       await validateAmp(html, path, curRenderOpts.ampValidatorPath)
     } else if (curRenderOpts.hybridAmp) {
       // we need to render the AMP version
@@ -252,7 +242,6 @@
             { ...query, amp: 1 },
             curRenderOpts
           )
->>>>>>> a4ab0887
         }
         const ampBaseDir = join(outDir, dirname(ampHtmlFilename))
         const ampHtmlFilepath = join(outDir, ampHtmlFilename)
@@ -275,7 +264,9 @@
             )
           }
 
-          await validateAmp(ampHtml, page + '?amp=1')
+          if (!curRenderOpts.ampSkipValidation) {
+            await validateAmp(ampHtml, page + '?amp=1')
+          }
           await mkdirp(ampBaseDir)
           await writeFileP(ampHtmlFilepath, ampHtml, 'utf8')
         }
