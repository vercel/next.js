--- conflicted
+++ resolved
@@ -1,34 +1,11 @@
 import React, { Component } from 'react'
-import PropTypes from 'prop-types'
 import { execOnce, loadGetInitialProps } from 'next-server/dist/lib/utils'
-<<<<<<< HEAD
-import { makePublicRouterInstance } from 'next/router'
 import { HeadManagerContext } from 'next-server/dist/lib/head'
 
 export default class App extends Component {
-  static childContextTypes = {
-    router: PropTypes.object
-=======
-
-export default class App extends Component {
-  static childContextTypes = {
-    headManager: PropTypes.object
->>>>>>> f94d24bf
-  }
-
   static async getInitialProps ({ Component, router, ctx }) {
     const pageProps = await loadGetInitialProps(Component, ctx)
     return {pageProps}
-  }
-
-  getChildContext () {
-    return {
-<<<<<<< HEAD
-      router: makePublicRouterInstance(this.props.router)
-=======
-      headManager
->>>>>>> f94d24bf
-    }
   }
 
   // Kept here for backwards compatibility.
