import PropTypes from 'prop-types'
import React, { Component, ReactNode, useContext } from 'react'
import flush from 'styled-jsx/server'
import {
  AMP_RENDER_TARGET,
  OPTIMIZED_FONT_PROVIDERS,
} from '../next-server/lib/constants'
import { DocumentContext as DocumentComponentContext } from '../next-server/lib/document-context'
import {
  DocumentContext,
  DocumentInitialProps,
  DocumentProps,
} from '../next-server/lib/utils'
import {
  BuildManifest,
  getPageFiles,
} from '../next-server/server/get-page-files'
import { cleanAmpPath } from '../next-server/server/utils'
import { htmlEscapeJsonString } from '../server/htmlescape'

export { DocumentContext, DocumentInitialProps, DocumentProps }

export type OriginProps = {
  nonce?: string
  crossOrigin?: string
}

function dedupe(bundles: any[]): any[] {
  const files = new Set()
  const kept = []

  for (const bundle of bundles) {
    if (files.has(bundle.file)) continue
    files.add(bundle.file)
    kept.push(bundle)
  }
  return kept
}

function getOptionalModernScriptVariant(path: string): string {
  if (process.env.__NEXT_MODERN_BUILD) {
    return path.replace(/\.js$/, '.module.js')
  }
  return path
}

type DocumentFiles = {
  sharedFiles: readonly string[]
  pageFiles: readonly string[]
  allFiles: readonly string[]
}

function getDocumentFiles(
  buildManifest: BuildManifest,
  pathname: string
): DocumentFiles {
  const sharedFiles: readonly string[] = getPageFiles(buildManifest, '/_app')
  const pageFiles: readonly string[] =
    pathname !== '/_error' ? getPageFiles(buildManifest, pathname) : []

  return {
    sharedFiles,
    pageFiles,
    allFiles: [...new Set([...sharedFiles, ...pageFiles])],
  }
}

/**
 * `Document` component handles the initial `document` markup and renders only on the server side.
 * Commonly used for implementing server side rendering for `css-in-js` libraries.
 */
export default class Document<P = {}> extends Component<DocumentProps & P> {
  static headTagsMiddleware = process.env.__NEXT_PLUGINS
    ? import(
        // @ts-ignore loader syntax
        'next-plugin-loader?middleware=document-head-tags-server!'
      )
    : () => []

  /**
   * `getInitialProps` hook returns the context object with the addition of `renderPage`.
   * `renderPage` callback executes `React` rendering logic synchronously to support server-rendering wrappers
   */
  static async getInitialProps(
    ctx: DocumentContext
  ): Promise<DocumentInitialProps> {
    const enhanceApp = (App: any) => {
      return (props: any) => <App {...props} />
    }

    const { html, head } = await ctx.renderPage({ enhanceApp })
    const styles = [...flush()]
    return { html, head, styles }
  }

  static renderDocument<P>(
    DocumentComponent: new () => Document<P>,
    props: DocumentProps & P
  ): React.ReactElement {
    return (
      <DocumentComponentContext.Provider value={props}>
        <DocumentComponent {...props} />
      </DocumentComponentContext.Provider>
    )
  }

  render() {
    return (
      <Html>
        <Head />
        <body>
          <Main />
          <NextScript />
        </body>
      </Html>
    )
  }
}

export function Html(
  props: React.DetailedHTMLProps<
    React.HtmlHTMLAttributes<HTMLHtmlElement>,
    HTMLHtmlElement
  >
) {
  const { inAmpMode, docComponentsRendered } = useContext(
    DocumentComponentContext
  )

  docComponentsRendered.Html = true

  return (
    <html
      {...props}
      amp={inAmpMode ? '' : undefined}
      data-ampdevmode={
        inAmpMode && process.env.NODE_ENV !== 'production' ? '' : undefined
      }
    />
  )
}

export class Head extends Component<
  OriginProps &
    React.DetailedHTMLProps<
      React.HTMLAttributes<HTMLHeadElement>,
      HTMLHeadElement
    >
> {
  static contextType = DocumentComponentContext

  static propTypes = {
    nonce: PropTypes.string,
    crossOrigin: PropTypes.string,
  }

  context!: React.ContextType<typeof DocumentComponentContext>

<<<<<<< HEAD
  getDynamicCssLinks() {
    const { dynamicImports } = this.context._documentProps
    const orderedCssFiles = new Set<string>()
    const cssDependantChunks = dynamicImports.reduce(
      (
        accum: Record<string, Record<string, boolean>>,
        { file, css }: { file: string; css: string[] }
      ) => {
        const result = { ...accum }
        if (css) {
          css.forEach((link: string) => {
            orderedCssFiles.add(link)
            if (!result[link]) {
              result[link] = { [file]: true }
              return
            }
            result[link][file] = true
          })
        }
        return result
      },
      {}
    )
    return { orderedCssFiles, cssDependantChunks }
  }

  getCssLinks(): JSX.Element[] | null {
    const { assetPrefix, files, devOnlyCacheBusterQueryString } = this.context
    const cssFiles =
      files && files.length ? files.filter((f) => f.endsWith('.css')) : []
=======
  getCssLinks(files: DocumentFiles): JSX.Element[] | null {
    const { assetPrefix, devOnlyCacheBusterQueryString } = this.context
    const cssFiles = files.allFiles.filter((f) => f.endsWith('.css'))
    const sharedFiles = new Set(files.sharedFiles)
>>>>>>> 735aab6f

    const cssLinkElements: JSX.Element[] = []
    cssFiles.forEach((file) => {
      const isSharedFile = sharedFiles.has(file)

      cssLinkElements.push(
        <link
          key={`${file}-preload`}
          nonce={this.props.nonce}
          rel="preload"
          href={`${assetPrefix}/_next/${encodeURI(
            file
          )}${devOnlyCacheBusterQueryString}`}
          as="style"
          crossOrigin={
            this.props.crossOrigin || process.env.__NEXT_CROSS_ORIGIN
          }
        />,
        <link
          key={file}
          nonce={this.props.nonce}
          rel="stylesheet"
          href={`${assetPrefix}/_next/${encodeURI(
            file
          )}${devOnlyCacheBusterQueryString}`}
          crossOrigin={
            this.props.crossOrigin || process.env.__NEXT_CROSS_ORIGIN
          }
          data-n-g={isSharedFile ? '' : undefined}
          data-n-p={isSharedFile ? undefined : ''}
        />
      )
    })
    const { orderedCssFiles, cssDependantChunks } = this.getDynamicCssLinks()
    orderedCssFiles.forEach((file) => {
      const jsImports = cssDependantChunks[file]
      cssLinkElements.push(
        <link
          key={`${file}-preload`}
          nonce={this.props.nonce}
          rel="preload"
          href={`${assetPrefix}/_next/${encodeURI(
            file
          )}${_devOnlyInvalidateCacheQueryString}`}
          as="style"
          data-jsimports={Object.keys(jsImports)
            .map((jsFile) => `${assetPrefix}/_next/${encodeURI(jsFile)}`)
            .join(';')}
          crossOrigin={
            this.props.crossOrigin || process.env.__NEXT_CROSS_ORIGIN
          }
        />,
        <link
          key={file}
          nonce={this.props.nonce}
          rel="stylesheet"
          href={`${assetPrefix}/_next/${encodeURI(
            file
          )}${_devOnlyInvalidateCacheQueryString}`}
          data-jsimports={Object.keys(jsImports)
            .map((jsFile) => `${assetPrefix}/_next/${encodeURI(jsFile)}`)
            .join(';')}
          crossOrigin={
            this.props.crossOrigin || process.env.__NEXT_CROSS_ORIGIN
          }
        />
      )
    })
    return cssLinkElements.length === 0 ? null : cssLinkElements
  }

  getPreloadDynamicChunks() {
    const {
      dynamicImports,
      assetPrefix,
      devOnlyCacheBusterQueryString,
    } = this.context

    return (
      dedupe(dynamicImports)
        .map((bundle: any) => {
          // `dynamicImports` will contain both `.js` and `.module.js` when the
          // feature is enabled. This clause will filter down to the modern
          // variants only.
          if (!bundle.file.endsWith(getOptionalModernScriptVariant('.js'))) {
            return null
          }

          return (
            <link
              rel="preload"
              key={bundle.file}
              href={`${assetPrefix}/_next/${encodeURI(
                bundle.file
              )}${devOnlyCacheBusterQueryString}`}
              as="script"
              nonce={this.props.nonce}
              crossOrigin={
                this.props.crossOrigin || process.env.__NEXT_CROSS_ORIGIN
              }
            />
          )
        })
        // Filter out nulled scripts
        .filter(Boolean)
    )
  }

  getPreloadMainLinks(files: DocumentFiles): JSX.Element[] | null {
    const { assetPrefix, devOnlyCacheBusterQueryString } = this.context
    const preloadFiles = files.allFiles.filter((file: string) => {
      // `dynamicImports` will contain both `.js` and `.module.js` when
      // the feature is enabled. This clause will filter down to the
      // modern variants only.
      return file.endsWith(getOptionalModernScriptVariant('.js'))
    })

    return !preloadFiles.length
      ? null
      : preloadFiles.map((file: string) => (
          <link
            key={file}
            nonce={this.props.nonce}
            rel="preload"
            href={`${assetPrefix}/_next/${encodeURI(
              file
            )}${devOnlyCacheBusterQueryString}`}
            as="script"
            crossOrigin={
              this.props.crossOrigin || process.env.__NEXT_CROSS_ORIGIN
            }
          />
        ))
  }

  makeStylesheetInert(node: ReactNode): ReactNode {
    return React.Children.map(node, (c: any) => {
      if (
        c.type === 'link' &&
        c.props['href'] &&
        OPTIMIZED_FONT_PROVIDERS.some((url) => c.props['href'].startsWith(url))
      ) {
        const newProps = { ...(c.props || {}) }
        newProps['data-href'] = newProps['href']
        newProps['href'] = undefined
        return React.cloneElement(c, newProps)
      } else if (c.props && c.props['children']) {
        c.props['children'] = this.makeStylesheetInert(c.props['children'])
      }
      return c
    })
  }

  render() {
    const {
      styles,
      ampPath,
      inAmpMode,
      hybridAmp,
      canonicalBase,
      __NEXT_DATA__,
      dangerousAsPath,
      headTags,
      unstable_runtimeJS,
    } = this.context
    const disableRuntimeJS = unstable_runtimeJS === false

    this.context.docComponentsRendered.Head = true

    let { head } = this.context
    let children = this.props.children
    // show a warning if Head contains <title> (only in development)
    if (process.env.NODE_ENV !== 'production') {
      children = React.Children.map(children, (child: any) => {
        const isReactHelmet = child?.props?.['data-react-helmet']
        if (!isReactHelmet) {
          if (child?.type === 'title') {
            console.warn(
              "Warning: <title> should not be used in _document.js's <Head>. https://err.sh/next.js/no-document-title"
            )
          } else if (
            child?.type === 'meta' &&
            child?.props?.name === 'viewport'
          ) {
            console.warn(
              "Warning: viewport meta tags should not be used in _document.js's <Head>. https://err.sh/next.js/no-document-viewport-meta"
            )
          }
        }
        return child
      })
      if (this.props.crossOrigin)
        console.warn(
          'Warning: `Head` attribute `crossOrigin` is deprecated. https://err.sh/next.js/doc-crossorigin-deprecated'
        )
    }

    if (process.env.__NEXT_OPTIMIZE_FONTS && !inAmpMode) {
      children = this.makeStylesheetInert(children)
    }

    let hasAmphtmlRel = false
    let hasCanonicalRel = false

    // show warning and remove conflicting amp head tags
    head = React.Children.map(head || [], (child) => {
      if (!child) return child
      const { type, props } = child
      if (inAmpMode) {
        let badProp: string = ''

        if (type === 'meta' && props.name === 'viewport') {
          badProp = 'name="viewport"'
        } else if (type === 'link' && props.rel === 'canonical') {
          hasCanonicalRel = true
        } else if (type === 'script') {
          // only block if
          // 1. it has a src and isn't pointing to ampproject's CDN
          // 2. it is using dangerouslySetInnerHTML without a type or
          // a type of text/javascript
          if (
            (props.src && props.src.indexOf('ampproject') < -1) ||
            (props.dangerouslySetInnerHTML &&
              (!props.type || props.type === 'text/javascript'))
          ) {
            badProp = '<script'
            Object.keys(props).forEach((prop) => {
              badProp += ` ${prop}="${props[prop]}"`
            })
            badProp += '/>'
          }
        }

        if (badProp) {
          console.warn(
            `Found conflicting amp tag "${child.type}" with conflicting prop ${badProp} in ${__NEXT_DATA__.page}. https://err.sh/next.js/conflicting-amp-tag`
          )
          return null
        }
      } else {
        // non-amp mode
        if (type === 'link' && props.rel === 'amphtml') {
          hasAmphtmlRel = true
        }
      }
      return child
    })

    // try to parse styles from fragment for backwards compat
    const curStyles: React.ReactElement[] = Array.isArray(styles)
      ? (styles as React.ReactElement[])
      : []
    if (
      inAmpMode &&
      styles &&
      // @ts-ignore Property 'props' does not exist on type ReactElement
      styles.props &&
      // @ts-ignore Property 'props' does not exist on type ReactElement
      Array.isArray(styles.props.children)
    ) {
      const hasStyles = (el: React.ReactElement) =>
        el?.props?.dangerouslySetInnerHTML?.__html
      // @ts-ignore Property 'props' does not exist on type ReactElement
      styles.props.children.forEach((child: React.ReactElement) => {
        if (Array.isArray(child)) {
          child.forEach((el) => hasStyles(el) && curStyles.push(el))
        } else if (hasStyles(child)) {
          curStyles.push(child)
        }
      })
    }

    const files: DocumentFiles = getDocumentFiles(
      this.context.buildManifest,
      this.context.__NEXT_DATA__.page
    )
    return (
      <head {...this.props}>
        {this.context.isDevelopment && (
          <>
            <style
              data-next-hide-fouc
              data-ampdevmode={inAmpMode ? 'true' : undefined}
              dangerouslySetInnerHTML={{
                __html: `body{display:none}`,
              }}
            />
            <noscript
              data-next-hide-fouc
              data-ampdevmode={inAmpMode ? 'true' : undefined}
            >
              <style
                dangerouslySetInnerHTML={{
                  __html: `body{display:block}`,
                }}
              />
            </noscript>
          </>
        )}
        {children}
        {head}
        <meta
          name="next-head-count"
          content={React.Children.count(head || []).toString()}
        />
        {inAmpMode && (
          <>
            <meta
              name="viewport"
              content="width=device-width,minimum-scale=1,initial-scale=1"
            />
            {!hasCanonicalRel && (
              <link
                rel="canonical"
                href={canonicalBase + cleanAmpPath(dangerousAsPath)}
              />
            )}
            {/* https://www.ampproject.org/docs/fundamentals/optimize_amp#optimize-the-amp-runtime-loading */}
            <link
              rel="preload"
              as="script"
              href="https://cdn.ampproject.org/v0.js"
            />
            {/* Add custom styles before AMP styles to prevent accidental overrides */}
            {styles && (
              <style
                amp-custom=""
                dangerouslySetInnerHTML={{
                  __html: curStyles
                    .map((style) => style.props.dangerouslySetInnerHTML.__html)
                    .join('')
                    .replace(/\/\*# sourceMappingURL=.*\*\//g, '')
                    .replace(/\/\*@ sourceURL=.*?\*\//g, ''),
                }}
              />
            )}
            <style
              amp-boilerplate=""
              dangerouslySetInnerHTML={{
                __html: `body{-webkit-animation:-amp-start 8s steps(1,end) 0s 1 normal both;-moz-animation:-amp-start 8s steps(1,end) 0s 1 normal both;-ms-animation:-amp-start 8s steps(1,end) 0s 1 normal both;animation:-amp-start 8s steps(1,end) 0s 1 normal both}@-webkit-keyframes -amp-start{from{visibility:hidden}to{visibility:visible}}@-moz-keyframes -amp-start{from{visibility:hidden}to{visibility:visible}}@-ms-keyframes -amp-start{from{visibility:hidden}to{visibility:visible}}@-o-keyframes -amp-start{from{visibility:hidden}to{visibility:visible}}@keyframes -amp-start{from{visibility:hidden}to{visibility:visible}}`,
              }}
            />
            <noscript>
              <style
                amp-boilerplate=""
                dangerouslySetInnerHTML={{
                  __html: `body{-webkit-animation:none;-moz-animation:none;-ms-animation:none;animation:none}`,
                }}
              />
            </noscript>
            <script async src="https://cdn.ampproject.org/v0.js" />
          </>
        )}
        {!inAmpMode && (
          <>
            {!hasAmphtmlRel && hybridAmp && (
              <link
                rel="amphtml"
                href={canonicalBase + getAmpPath(ampPath, dangerousAsPath)}
              />
            )}
            {process.env.__NEXT_OPTIMIZE_FONTS
              ? this.makeStylesheetInert(this.getCssLinks(files))
              : this.getCssLinks(files)}
            {!disableRuntimeJS && this.getPreloadDynamicChunks()}
            {!disableRuntimeJS && this.getPreloadMainLinks(files)}
            {this.context.isDevelopment && (
              // this element is used to mount development styles so the
              // ordering matches production
              // (by default, style-loader injects at the bottom of <head />)
              <noscript id="__next_css__DO_NOT_USE__" />
            )}
            {styles || null}
          </>
        )}
        {React.createElement(React.Fragment, {}, ...(headTags || []))}
      </head>
    )
  }
}

export function Main() {
  const { inAmpMode, html, docComponentsRendered } = useContext(
    DocumentComponentContext
  )

  docComponentsRendered.Main = true

  if (inAmpMode) return <>{AMP_RENDER_TARGET}</>
  return <div id="__next" dangerouslySetInnerHTML={{ __html: html }} />
}

export class NextScript extends Component<OriginProps> {
  static contextType = DocumentComponentContext

  static propTypes = {
    nonce: PropTypes.string,
    crossOrigin: PropTypes.string,
  }

  context!: React.ContextType<typeof DocumentComponentContext>

  // Source: https://gist.github.com/samthor/64b114e4a4f539915a95b91ffd340acc
  static safariNomoduleFix =
    '!function(){var e=document,t=e.createElement("script");if(!("noModule"in t)&&"onbeforeload"in t){var n=!1;e.addEventListener("beforeload",function(e){if(e.target===t)n=!0;else if(!e.target.hasAttribute("nomodule")||!n)return;e.preventDefault()},!0),t.type="module",t.src=".",e.head.appendChild(t),t.remove()}}();'

  getDynamicChunks(files: DocumentFiles) {
    const {
      dynamicImports,
      assetPrefix,
      isDevelopment,
      devOnlyCacheBusterQueryString,
    } = this.context

    return dedupe(dynamicImports).map((bundle: any) => {
      let modernProps = {}
      if (process.env.__NEXT_MODERN_BUILD) {
        modernProps = bundle.file.endsWith('.module.js')
          ? { type: 'module' }
          : { noModule: true }
      }

      if (!bundle.file.endsWith('.js') || files.allFiles.includes(bundle.file))
        return null

      return (
        <script
          async={!isDevelopment}
          key={bundle.file}
          src={`${assetPrefix}/_next/${encodeURI(
            bundle.file
          )}${devOnlyCacheBusterQueryString}`}
          nonce={this.props.nonce}
          crossOrigin={
            this.props.crossOrigin || process.env.__NEXT_CROSS_ORIGIN
          }
          {...modernProps}
        />
      )
    })
  }

  getScripts(files: DocumentFiles) {
    const {
      assetPrefix,
      buildManifest,
      isDevelopment,
      devOnlyCacheBusterQueryString,
    } = this.context

    const normalScripts = files.allFiles.filter((file) => file.endsWith('.js'))
    const lowPriorityScripts = buildManifest.lowPriorityFiles?.filter((file) =>
      file.endsWith('.js')
    )

    return [...normalScripts, ...lowPriorityScripts].map((file) => {
      let modernProps = {}
      if (process.env.__NEXT_MODERN_BUILD) {
        modernProps = file.endsWith('.module.js')
          ? { type: 'module' }
          : { noModule: true }
      }

      return (
        <script
          key={file}
          src={`${assetPrefix}/_next/${encodeURI(
            file
          )}${devOnlyCacheBusterQueryString}`}
          nonce={this.props.nonce}
          async={!isDevelopment}
          crossOrigin={
            this.props.crossOrigin || process.env.__NEXT_CROSS_ORIGIN
          }
          {...modernProps}
        />
      )
    })
  }

  getPolyfillScripts() {
    // polyfills.js has to be rendered as nomodule without async
    // It also has to be the first script to load
    const {
      assetPrefix,
      buildManifest,
      devOnlyCacheBusterQueryString,
    } = this.context

    return buildManifest.polyfillFiles
      .filter(
        (polyfill) =>
          polyfill.endsWith('.js') && !polyfill.endsWith('.module.js')
      )
      .map((polyfill) => (
        <script
          key={polyfill}
          nonce={this.props.nonce}
          crossOrigin={
            this.props.crossOrigin || process.env.__NEXT_CROSS_ORIGIN
          }
          noModule={true}
          src={`${assetPrefix}/_next/${polyfill}${devOnlyCacheBusterQueryString}`}
        />
      ))
  }

  static getInlineScriptSource(documentProps: DocumentProps): string {
    const { __NEXT_DATA__ } = documentProps
    try {
      const data = JSON.stringify(__NEXT_DATA__)
      return htmlEscapeJsonString(data)
    } catch (err) {
      if (err.message.indexOf('circular structure')) {
        throw new Error(
          `Circular structure in "getInitialProps" result of page "${__NEXT_DATA__.page}". https://err.sh/vercel/next.js/circular-structure`
        )
      }
      throw err
    }
  }

  render() {
    const {
      assetPrefix,
      inAmpMode,
      buildManifest,
      unstable_runtimeJS,
      docComponentsRendered,
      devOnlyCacheBusterQueryString,
    } = this.context
    const disableRuntimeJS = unstable_runtimeJS === false

    docComponentsRendered.NextScript = true

    if (inAmpMode) {
      if (process.env.NODE_ENV === 'production') {
        return null
      }

      const ampDevFiles = [
        ...buildManifest.devFiles,
        ...buildManifest.ampDevFiles,
      ]

      return (
        <>
          {disableRuntimeJS ? null : (
            <script
              id="__NEXT_DATA__"
              type="application/json"
              nonce={this.props.nonce}
              crossOrigin={
                this.props.crossOrigin || process.env.__NEXT_CROSS_ORIGIN
              }
              dangerouslySetInnerHTML={{
                __html: NextScript.getInlineScriptSource(this.context),
              }}
              data-ampdevmode
            />
          )}
          {ampDevFiles.map((file) => (
            <script
              key={file}
              src={`${assetPrefix}/_next/${file}${devOnlyCacheBusterQueryString}`}
              nonce={this.props.nonce}
              crossOrigin={
                this.props.crossOrigin || process.env.__NEXT_CROSS_ORIGIN
              }
              data-ampdevmode
            />
          ))}
        </>
      )
    }

    if (process.env.NODE_ENV !== 'production') {
      if (this.props.crossOrigin)
        console.warn(
          'Warning: `NextScript` attribute `crossOrigin` is deprecated. https://err.sh/next.js/doc-crossorigin-deprecated'
        )
    }

    const files: DocumentFiles = getDocumentFiles(
      this.context.buildManifest,
      this.context.__NEXT_DATA__.page
    )
    return (
      <>
        {!disableRuntimeJS && buildManifest.devFiles
          ? buildManifest.devFiles.map((file: string) => (
              <script
                key={file}
                src={`${assetPrefix}/_next/${encodeURI(
                  file
                )}${devOnlyCacheBusterQueryString}`}
                nonce={this.props.nonce}
                crossOrigin={
                  this.props.crossOrigin || process.env.__NEXT_CROSS_ORIGIN
                }
              />
            ))
          : null}
        {disableRuntimeJS ? null : (
          <script
            id="__NEXT_DATA__"
            type="application/json"
            nonce={this.props.nonce}
            crossOrigin={
              this.props.crossOrigin || process.env.__NEXT_CROSS_ORIGIN
            }
            dangerouslySetInnerHTML={{
              __html: NextScript.getInlineScriptSource(this.context),
            }}
          />
        )}
        {process.env.__NEXT_MODERN_BUILD && !disableRuntimeJS ? (
          <script
            nonce={this.props.nonce}
            crossOrigin={
              this.props.crossOrigin || process.env.__NEXT_CROSS_ORIGIN
            }
            noModule={true}
            dangerouslySetInnerHTML={{
              __html: NextScript.safariNomoduleFix,
            }}
          />
        ) : null}
        {!disableRuntimeJS && this.getPolyfillScripts()}
        {disableRuntimeJS ? null : this.getDynamicChunks(files)}
        {disableRuntimeJS ? null : this.getScripts(files)}
      </>
    )
  }
}

function getAmpPath(ampPath: string, asPath: string): string {
  return ampPath || `${asPath}${asPath.includes('?') ? '&' : '?'}amp=1`
}<|MERGE_RESOLUTION|>--- conflicted
+++ resolved
@@ -156,9 +156,8 @@
 
   context!: React.ContextType<typeof DocumentComponentContext>
 
-<<<<<<< HEAD
   getDynamicCssLinks() {
-    const { dynamicImports } = this.context._documentProps
+    const { dynamicImports } = this.context
     const orderedCssFiles = new Set<string>()
     const cssDependantChunks = dynamicImports.reduce(
       (
@@ -183,16 +182,10 @@
     return { orderedCssFiles, cssDependantChunks }
   }
 
-  getCssLinks(): JSX.Element[] | null {
-    const { assetPrefix, files, devOnlyCacheBusterQueryString } = this.context
-    const cssFiles =
-      files && files.length ? files.filter((f) => f.endsWith('.css')) : []
-=======
   getCssLinks(files: DocumentFiles): JSX.Element[] | null {
     const { assetPrefix, devOnlyCacheBusterQueryString } = this.context
     const cssFiles = files.allFiles.filter((f) => f.endsWith('.css'))
     const sharedFiles = new Set(files.sharedFiles)
->>>>>>> 735aab6f
 
     const cssLinkElements: JSX.Element[] = []
     cssFiles.forEach((file) => {
@@ -236,7 +229,7 @@
           rel="preload"
           href={`${assetPrefix}/_next/${encodeURI(
             file
-          )}${_devOnlyInvalidateCacheQueryString}`}
+          )}${devOnlyCacheBusterQueryString}`}
           as="style"
           data-jsimports={Object.keys(jsImports)
             .map((jsFile) => `${assetPrefix}/_next/${encodeURI(jsFile)}`)
@@ -251,7 +244,7 @@
           rel="stylesheet"
           href={`${assetPrefix}/_next/${encodeURI(
             file
-          )}${_devOnlyInvalidateCacheQueryString}`}
+          )}${devOnlyCacheBusterQueryString}`}
           data-jsimports={Object.keys(jsImports)
             .map((jsFile) => `${assetPrefix}/_next/${encodeURI(jsFile)}`)
             .join(';')}
