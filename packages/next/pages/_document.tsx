--- conflicted
+++ resolved
@@ -212,11 +212,7 @@
       )
     })
 
-<<<<<<< HEAD
-    if (process.env.__NEXT_OPTIMIZE_FONTS) {
-=======
     if (process.env.NODE_ENV !== 'development') {
->>>>>>> df2f6ec0
       cssLinkElements = this.makeStylesheetInert(
         cssLinkElements
       ) as ReactElement[]
