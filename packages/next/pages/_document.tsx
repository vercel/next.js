import PropTypes from 'prop-types'
import React, { Component, ReactNode, useContext } from 'react'
import flush from 'styled-jsx/server'
import {
  AMP_RENDER_TARGET,
  OPTIMIZED_FONT_PROVIDERS,
} from '../next-server/lib/constants'
import { DocumentContext as DocumentComponentContext } from '../next-server/lib/document-context'
import {
  DocumentContext,
  DocumentInitialProps,
  DocumentProps,
} from '../next-server/lib/utils'
import {
  BuildManifest,
  getPageFiles,
} from '../next-server/server/get-page-files'
import { cleanAmpPath } from '../next-server/server/utils'
import { htmlEscapeJsonString } from '../server/htmlescape'

export { DocumentContext, DocumentInitialProps, DocumentProps }

export type OriginProps = {
  nonce?: string
  crossOrigin?: string
}

function dedupe(bundles: any[]): any[] {
  const files = new Set()
  const kept = []

  for (const bundle of bundles) {
    if (files.has(bundle.file)) continue
    files.add(bundle.file)
    kept.push(bundle)
  }
  return kept
}

function getOptionalModernScriptVariant(path: string): string {
  if (process.env.__NEXT_MODERN_BUILD) {
    return path.replace(/\.js$/, '.module.js')
  }
  return path
}

type DocumentFiles = {
  sharedFiles: readonly string[]
  pageFiles: readonly string[]
  allFiles: readonly string[]
}

function getDocumentFiles(
  buildManifest: BuildManifest,
  pathname: string
): DocumentFiles {
  const sharedFiles: readonly string[] = getPageFiles(buildManifest, '/_app')
  const pageFiles: readonly string[] =
    pathname !== '/_error' ? getPageFiles(buildManifest, pathname) : []

  return {
    sharedFiles,
    pageFiles,
    allFiles: [...new Set([...sharedFiles, ...pageFiles])],
  }
}

/**
 * `Document` component handles the initial `document` markup and renders only on the server side.
 * Commonly used for implementing server side rendering for `css-in-js` libraries.
 */
export default class Document<P = {}> extends Component<DocumentProps & P> {
  static headTagsMiddleware = process.env.__NEXT_PLUGINS
    ? import(
        // @ts-ignore loader syntax
        'next-plugin-loader?middleware=document-head-tags-server!'
      )
    : () => []

  /**
   * `getInitialProps` hook returns the context object with the addition of `renderPage`.
   * `renderPage` callback executes `React` rendering logic synchronously to support server-rendering wrappers
   */
  static async getInitialProps(
    ctx: DocumentContext
  ): Promise<DocumentInitialProps> {
    const enhanceApp = (App: any) => {
      return (props: any) => <App {...props} />
    }

    const { html, head } = await ctx.renderPage({ enhanceApp })
    const styles = [...flush()]
    return { html, head, styles }
  }

  static renderDocument<P>(
    DocumentComponent: new () => Document<P>,
    props: DocumentProps & P
  ): React.ReactElement {
    return (
      <DocumentComponentContext.Provider value={props}>
        <DocumentComponent {...props} />
      </DocumentComponentContext.Provider>
    )
  }

  render() {
    return (
      <Html>
        <Head />
        <body>
          <Main />
          {!process.env.__NEXT_DEFER_SCRIPTS && <NextScript />}
        </body>
      </Html>
    )
  }
}

export function Html(
  props: React.DetailedHTMLProps<
    React.HtmlHTMLAttributes<HTMLHtmlElement>,
    HTMLHtmlElement
  >
) {
  const { inAmpMode } = useContext(DocumentComponentContext)
  return (
    <html
      {...props}
      amp={inAmpMode ? '' : undefined}
      data-ampdevmode={
        inAmpMode && process.env.NODE_ENV !== 'production' ? '' : undefined
      }
    />
  )
}

export class Head extends Component<
  OriginProps &
    React.DetailedHTMLProps<
      React.HTMLAttributes<HTMLHeadElement>,
      HTMLHeadElement
    >
> {
  static contextType = DocumentComponentContext

  static propTypes = {
    nonce: PropTypes.string,
    crossOrigin: PropTypes.string,
  }

  context!: React.ContextType<typeof DocumentComponentContext>

  getCssLinks(files: DocumentFiles): JSX.Element[] | null {
    const { assetPrefix, devOnlyCacheBusterQueryString } = this.context
    const cssFiles = files.allFiles.filter((f) => f.endsWith('.css'))
    const sharedFiles = new Set(files.sharedFiles)

    const cssLinkElements: JSX.Element[] = []
    cssFiles.forEach((file) => {
<<<<<<< HEAD
      if (!process.env.__NEXT_DEFER_SCRIPTS) {
        cssLinkElements.push(
          <link
            key={`${file}-preload`}
            nonce={this.props.nonce}
            rel="preload"
            href={`${assetPrefix}/_next/${encodeURI(
              file
            )}${devOnlyCacheBusterQueryString}`}
            as="style"
            crossOrigin={
              this.props.crossOrigin || process.env.__NEXT_CROSS_ORIGIN
            }
          />
        )
      }
=======
      const isSharedFile = sharedFiles.has(file)

>>>>>>> d824189b
      cssLinkElements.push(
        <link
          key={file}
          nonce={this.props.nonce}
          rel="stylesheet"
          href={`${assetPrefix}/_next/${encodeURI(
            file
          )}${devOnlyCacheBusterQueryString}`}
          crossOrigin={
            this.props.crossOrigin || process.env.__NEXT_CROSS_ORIGIN
          }
          data-n-g={isSharedFile ? '' : undefined}
          data-n-p={isSharedFile ? undefined : ''}
        />
      )
    })

    return cssLinkElements.length === 0 ? null : cssLinkElements
  }

  getPreloadDynamicChunks() {
    const {
      dynamicImports,
      assetPrefix,
      devOnlyCacheBusterQueryString,
    } = this.context

    return (
      dedupe(dynamicImports)
        .map((bundle: any) => {
          // `dynamicImports` will contain both `.js` and `.module.js` when the
          // feature is enabled. This clause will filter down to the modern
          // variants only.
          if (!bundle.file.endsWith(getOptionalModernScriptVariant('.js'))) {
            return null
          }

          return (
            <link
              rel="preload"
              key={bundle.file}
              href={`${assetPrefix}/_next/${encodeURI(
                bundle.file
              )}${devOnlyCacheBusterQueryString}`}
              as="script"
              nonce={this.props.nonce}
              crossOrigin={
                this.props.crossOrigin || process.env.__NEXT_CROSS_ORIGIN
              }
            />
          )
        })
        // Filter out nulled scripts
        .filter(Boolean)
    )
  }

<<<<<<< HEAD
  getPreloadMainLinks(): JSX.Element[] | null {
    // for defer scripts we shift defer script in head and thus does not need prelaods.
    if (process.env.__NEXT_DEFER_SCRIPTS) {
      return null
    }
    const { assetPrefix, files, devOnlyCacheBusterQueryString } = this.context

    const preloadFiles =
      files && files.length
        ? files.filter((file: string) => {
            // `dynamicImports` will contain both `.js` and `.module.js` when
            // the feature is enabled. This clause will filter down to the
            // modern variants only.
            return file.endsWith(getOptionalModernScriptVariant('.js'))
          })
        : []
=======
  getPreloadMainLinks(files: DocumentFiles): JSX.Element[] | null {
    const { assetPrefix, devOnlyCacheBusterQueryString } = this.context
    const preloadFiles = files.allFiles.filter((file: string) => {
      // `dynamicImports` will contain both `.js` and `.module.js` when
      // the feature is enabled. This clause will filter down to the
      // modern variants only.
      return file.endsWith(getOptionalModernScriptVariant('.js'))
    })
>>>>>>> d824189b

    return !preloadFiles.length
      ? null
      : preloadFiles.map((file: string) => (
          <link
            key={file}
            nonce={this.props.nonce}
            rel="preload"
            href={`${assetPrefix}/_next/${encodeURI(
              file
            )}${devOnlyCacheBusterQueryString}`}
            as="script"
            crossOrigin={
              this.props.crossOrigin || process.env.__NEXT_CROSS_ORIGIN
            }
          />
        ))
  }

  makeStylesheetInert(node: ReactNode): ReactNode {
    return React.Children.map(node, (c: any) => {
      if (
        c.type === 'link' &&
        c.props['href'] &&
        OPTIMIZED_FONT_PROVIDERS.some((url) => c.props['href'].startsWith(url))
      ) {
        const newProps = { ...(c.props || {}) }
        newProps['data-href'] = newProps['href']
        newProps['href'] = undefined
        return React.cloneElement(c, newProps)
      } else if (c.props && c.props['children']) {
        c.props['children'] = this.makeStylesheetInert(c.props['children'])
      }
      return c
    })
  }

  render() {
    const {
      styles,
      ampPath,
      inAmpMode,
      hybridAmp,
      canonicalBase,
      __NEXT_DATA__,
      dangerousAsPath,
      headTags,
      unstable_runtimeJS,
    } = this.context
    const disableRuntimeJS = unstable_runtimeJS === false

    let { head } = this.context
    let children = this.props.children
    // show a warning if Head contains <title> (only in development)
    if (process.env.NODE_ENV !== 'production') {
      children = React.Children.map(children, (child: any) => {
        const isReactHelmet = child?.props?.['data-react-helmet']
        if (!isReactHelmet) {
          if (child?.type === 'title') {
            console.warn(
              "Warning: <title> should not be used in _document.js's <Head>. https://err.sh/next.js/no-document-title"
            )
          } else if (
            child?.type === 'meta' &&
            child?.props?.name === 'viewport'
          ) {
            console.warn(
              "Warning: viewport meta tags should not be used in _document.js's <Head>. https://err.sh/next.js/no-document-viewport-meta"
            )
          }
        }
        return child
      })
      if (this.props.crossOrigin)
        console.warn(
          'Warning: `Head` attribute `crossOrigin` is deprecated. https://err.sh/next.js/doc-crossorigin-deprecated'
        )
    }

    if (process.env.__NEXT_OPTIMIZE_FONTS) {
      children = this.makeStylesheetInert(children)
    }

    let hasAmphtmlRel = false
    let hasCanonicalRel = false

    // show warning and remove conflicting amp head tags
    head = React.Children.map(head || [], (child) => {
      if (!child) return child
      const { type, props } = child
      if (inAmpMode) {
        let badProp: string = ''

        if (type === 'meta' && props.name === 'viewport') {
          badProp = 'name="viewport"'
        } else if (type === 'link' && props.rel === 'canonical') {
          hasCanonicalRel = true
        } else if (type === 'script') {
          // only block if
          // 1. it has a src and isn't pointing to ampproject's CDN
          // 2. it is using dangerouslySetInnerHTML without a type or
          // a type of text/javascript
          if (
            (props.src && props.src.indexOf('ampproject') < -1) ||
            (props.dangerouslySetInnerHTML &&
              (!props.type || props.type === 'text/javascript'))
          ) {
            badProp = '<script'
            Object.keys(props).forEach((prop) => {
              badProp += ` ${prop}="${props[prop]}"`
            })
            badProp += '/>'
          }
        }

        if (badProp) {
          console.warn(
            `Found conflicting amp tag "${child.type}" with conflicting prop ${badProp} in ${__NEXT_DATA__.page}. https://err.sh/next.js/conflicting-amp-tag`
          )
          return null
        }
      } else {
        // non-amp mode
        if (type === 'link' && props.rel === 'amphtml') {
          hasAmphtmlRel = true
        }
      }
      return child
    })

    // try to parse styles from fragment for backwards compat
    const curStyles: React.ReactElement[] = Array.isArray(styles)
      ? (styles as React.ReactElement[])
      : []
    if (
      inAmpMode &&
      styles &&
      // @ts-ignore Property 'props' does not exist on type ReactElement
      styles.props &&
      // @ts-ignore Property 'props' does not exist on type ReactElement
      Array.isArray(styles.props.children)
    ) {
      const hasStyles = (el: React.ReactElement) =>
        el?.props?.dangerouslySetInnerHTML?.__html
      // @ts-ignore Property 'props' does not exist on type ReactElement
      styles.props.children.forEach((child: React.ReactElement) => {
        if (Array.isArray(child)) {
          child.forEach((el) => hasStyles(el) && curStyles.push(el))
        } else if (hasStyles(child)) {
          curStyles.push(child)
        }
      })
    }

    const files: DocumentFiles = getDocumentFiles(
      this.context.buildManifest,
      this.context.__NEXT_DATA__.page
    )
    return (
      <head {...this.props}>
        {this.context.isDevelopment && (
          <>
            <style
              data-next-hide-fouc
              data-ampdevmode={inAmpMode ? 'true' : undefined}
              dangerouslySetInnerHTML={{
                __html: `body{display:none}`,
              }}
            />
            <noscript
              data-next-hide-fouc
              data-ampdevmode={inAmpMode ? 'true' : undefined}
            >
              <style
                dangerouslySetInnerHTML={{
                  __html: `body{display:block}`,
                }}
              />
            </noscript>
          </>
        )}
        {children}
        {head}
        <meta
          name="next-head-count"
          content={React.Children.count(head || []).toString()}
        />
        {inAmpMode && (
          <>
            <meta
              name="viewport"
              content="width=device-width,minimum-scale=1,initial-scale=1"
            />
            {!hasCanonicalRel && (
              <link
                rel="canonical"
                href={canonicalBase + cleanAmpPath(dangerousAsPath)}
              />
            )}
            {/* https://www.ampproject.org/docs/fundamentals/optimize_amp#optimize-the-amp-runtime-loading */}
            <link
              rel="preload"
              as="script"
              href="https://cdn.ampproject.org/v0.js"
            />
            {/* Add custom styles before AMP styles to prevent accidental overrides */}
            {styles && (
              <style
                amp-custom=""
                dangerouslySetInnerHTML={{
                  __html: curStyles
                    .map((style) => style.props.dangerouslySetInnerHTML.__html)
                    .join('')
                    .replace(/\/\*# sourceMappingURL=.*\*\//g, '')
                    .replace(/\/\*@ sourceURL=.*?\*\//g, ''),
                }}
              />
            )}
            <style
              amp-boilerplate=""
              dangerouslySetInnerHTML={{
                __html: `body{-webkit-animation:-amp-start 8s steps(1,end) 0s 1 normal both;-moz-animation:-amp-start 8s steps(1,end) 0s 1 normal both;-ms-animation:-amp-start 8s steps(1,end) 0s 1 normal both;animation:-amp-start 8s steps(1,end) 0s 1 normal both}@-webkit-keyframes -amp-start{from{visibility:hidden}to{visibility:visible}}@-moz-keyframes -amp-start{from{visibility:hidden}to{visibility:visible}}@-ms-keyframes -amp-start{from{visibility:hidden}to{visibility:visible}}@-o-keyframes -amp-start{from{visibility:hidden}to{visibility:visible}}@keyframes -amp-start{from{visibility:hidden}to{visibility:visible}}`,
              }}
            />
            <noscript>
              <style
                amp-boilerplate=""
                dangerouslySetInnerHTML={{
                  __html: `body{-webkit-animation:none;-moz-animation:none;-ms-animation:none;animation:none}`,
                }}
              />
            </noscript>
            <script async src="https://cdn.ampproject.org/v0.js" />
          </>
        )}
        {!inAmpMode && (
          <>
            {!hasAmphtmlRel && hybridAmp && (
              <link
                rel="amphtml"
                href={canonicalBase + getAmpPath(ampPath, dangerousAsPath)}
              />
            )}
            {process.env.__NEXT_OPTIMIZE_FONTS
              ? this.makeStylesheetInert(this.getCssLinks(files))
              : this.getCssLinks(files)}
            {!disableRuntimeJS && this.getPreloadDynamicChunks()}
<<<<<<< HEAD
            {!disableRuntimeJS && this.getPreloadMainLinks()}
            {process.env.__NEXT_DEFER_SCRIPTS && <NextScript />}
=======
            {!disableRuntimeJS && this.getPreloadMainLinks(files)}
>>>>>>> d824189b
            {this.context.isDevelopment && (
              // this element is used to mount development styles so the
              // ordering matches production
              // (by default, style-loader injects at the bottom of <head />)
              <noscript id="__next_css__DO_NOT_USE__" />
            )}
            {styles || null}
          </>
        )}
        {React.createElement(React.Fragment, {}, ...(headTags || []))}
      </head>
    )
  }
}

export function Main() {
  const { inAmpMode, html } = useContext(DocumentComponentContext)
  if (inAmpMode) return <>{AMP_RENDER_TARGET}</>
  return <div id="__next" dangerouslySetInnerHTML={{ __html: html }} />
}

export class NextScript extends Component<OriginProps> {
  static contextType = DocumentComponentContext

  static propTypes = {
    nonce: PropTypes.string,
    crossOrigin: PropTypes.string,
  }

  context!: React.ContextType<typeof DocumentComponentContext>

  // Source: https://gist.github.com/samthor/64b114e4a4f539915a95b91ffd340acc
  static safariNomoduleFix =
    '!function(){var e=document,t=e.createElement("script");if(!("noModule"in t)&&"onbeforeload"in t){var n=!1;e.addEventListener("beforeload",function(e){if(e.target===t)n=!0;else if(!e.target.hasAttribute("nomodule")||!n)return;e.preventDefault()},!0),t.type="module",t.src=".",e.head.appendChild(t),t.remove()}}();'

  getDynamicChunks(files: DocumentFiles) {
    const {
      dynamicImports,
      assetPrefix,
      isDevelopment,
      devOnlyCacheBusterQueryString,
    } = this.context

    return dedupe(dynamicImports).map((bundle: any) => {
      let modernProps = {}
      if (process.env.__NEXT_MODERN_BUILD) {
        modernProps = bundle.file.endsWith('.module.js')
          ? { type: 'module' }
          : { noModule: true }
      }

      if (!bundle.file.endsWith('.js') || files.allFiles.includes(bundle.file))
        return null

      return (
        <script
          defer={!isDevelopment && (process.env.__NEXT_DEFER_SCRIPTS as any)}
          async={!isDevelopment && (!process.env.__NEXT_DEFER_SCRIPTS as any)}
          key={bundle.file}
          src={`${assetPrefix}/_next/${encodeURI(
            bundle.file
          )}${devOnlyCacheBusterQueryString}`}
          nonce={this.props.nonce}
          crossOrigin={
            this.props.crossOrigin || process.env.__NEXT_CROSS_ORIGIN
          }
          {...modernProps}
        />
      )
    })
  }

  getScripts(files: DocumentFiles) {
    const {
      assetPrefix,
      buildManifest,
      isDevelopment,
      devOnlyCacheBusterQueryString,
    } = this.context

    const normalScripts = files.allFiles.filter((file) => file.endsWith('.js'))
    const lowPriorityScripts = buildManifest.lowPriorityFiles?.filter((file) =>
      file.endsWith('.js')
    )

    return [...normalScripts, ...lowPriorityScripts].map((file) => {
      let modernProps = {}
      if (process.env.__NEXT_MODERN_BUILD) {
        modernProps = file.endsWith('.module.js')
          ? { type: 'module' }
          : { noModule: true }
      }

      return (
        <script
          key={file}
          src={`${assetPrefix}/_next/${encodeURI(
            file
          )}${devOnlyCacheBusterQueryString}`}
          nonce={this.props.nonce}
          defer={!isDevelopment && (process.env.__NEXT_DEFER_SCRIPTS as any)}
          async={!isDevelopment && (!process.env.__NEXT_DEFER_SCRIPTS as any)}
          crossOrigin={
            this.props.crossOrigin || process.env.__NEXT_CROSS_ORIGIN
          }
          {...modernProps}
        />
      )
    })
  }

  getPolyfillScripts() {
    // polyfills.js has to be rendered as nomodule without async
    // It also has to be the first script to load
    const {
      assetPrefix,
      buildManifest,
      devOnlyCacheBusterQueryString,
    } = this.context

    return buildManifest.polyfillFiles
      .filter(
        (polyfill) =>
          polyfill.endsWith('.js') && !polyfill.endsWith('.module.js')
      )
      .map((polyfill) => (
        <script
          key={polyfill}
          nonce={this.props.nonce}
          crossOrigin={
            this.props.crossOrigin || process.env.__NEXT_CROSS_ORIGIN
          }
          noModule={true}
          src={`${assetPrefix}/_next/${polyfill}${devOnlyCacheBusterQueryString}`}
        />
      ))
  }

  static getInlineScriptSource(documentProps: DocumentProps): string {
    const { __NEXT_DATA__ } = documentProps
    try {
      const data = JSON.stringify(__NEXT_DATA__)
      return htmlEscapeJsonString(data)
    } catch (err) {
      if (err.message.indexOf('circular structure')) {
        throw new Error(
          `Circular structure in "getInitialProps" result of page "${__NEXT_DATA__.page}". https://err.sh/vercel/next.js/circular-structure`
        )
      }
      throw err
    }
  }

  render() {
    const {
      assetPrefix,
      inAmpMode,
      buildManifest,
      unstable_runtimeJS,
      devOnlyCacheBusterQueryString,
    } = this.context
    const disableRuntimeJS = unstable_runtimeJS === false

    if (inAmpMode) {
      if (process.env.NODE_ENV === 'production') {
        return null
      }

      const ampDevFiles = [
        ...buildManifest.devFiles,
        ...buildManifest.ampDevFiles,
      ]

      return (
        <>
          {disableRuntimeJS ? null : (
            <script
              id="__NEXT_DATA__"
              type="application/json"
              nonce={this.props.nonce}
              crossOrigin={
                this.props.crossOrigin || process.env.__NEXT_CROSS_ORIGIN
              }
              dangerouslySetInnerHTML={{
                __html: NextScript.getInlineScriptSource(this.context),
              }}
              data-ampdevmode
            />
          )}
          {ampDevFiles.map((file) => (
            <script
              key={file}
              src={`${assetPrefix}/_next/${file}${devOnlyCacheBusterQueryString}`}
              nonce={this.props.nonce}
              crossOrigin={
                this.props.crossOrigin || process.env.__NEXT_CROSS_ORIGIN
              }
              data-ampdevmode
            />
          ))}
        </>
      )
    }

    if (process.env.NODE_ENV !== 'production') {
      if (this.props.crossOrigin)
        console.warn(
          'Warning: `NextScript` attribute `crossOrigin` is deprecated. https://err.sh/next.js/doc-crossorigin-deprecated'
        )
    }

    const files: DocumentFiles = getDocumentFiles(
      this.context.buildManifest,
      this.context.__NEXT_DATA__.page
    )
    return (
      <>
        {!disableRuntimeJS && buildManifest.devFiles
          ? buildManifest.devFiles.map((file: string) => (
              <script
                key={file}
                src={`${assetPrefix}/_next/${encodeURI(
                  file
                )}${devOnlyCacheBusterQueryString}`}
                nonce={this.props.nonce}
                crossOrigin={
                  this.props.crossOrigin || process.env.__NEXT_CROSS_ORIGIN
                }
              />
            ))
          : null}
        {disableRuntimeJS ? null : (
          <script
            id="__NEXT_DATA__"
            type="application/json"
            nonce={this.props.nonce}
            crossOrigin={
              this.props.crossOrigin || process.env.__NEXT_CROSS_ORIGIN
            }
            dangerouslySetInnerHTML={{
              __html: NextScript.getInlineScriptSource(this.context),
            }}
          />
        )}
        {process.env.__NEXT_MODERN_BUILD && !disableRuntimeJS ? (
          <script
            nonce={this.props.nonce}
            crossOrigin={
              this.props.crossOrigin || process.env.__NEXT_CROSS_ORIGIN
            }
            noModule={true}
            dangerouslySetInnerHTML={{
              __html: NextScript.safariNomoduleFix,
            }}
          />
        ) : null}
        {!disableRuntimeJS && this.getPolyfillScripts()}
        {disableRuntimeJS ? null : this.getDynamicChunks(files)}
        {disableRuntimeJS ? null : this.getScripts(files)}
      </>
    )
  }
}

function getAmpPath(ampPath: string, asPath: string): string {
  return ampPath || `${asPath}${asPath.includes('?') ? '&' : '?'}amp=1`
}<|MERGE_RESOLUTION|>--- conflicted
+++ resolved
@@ -158,7 +158,6 @@
 
     const cssLinkElements: JSX.Element[] = []
     cssFiles.forEach((file) => {
-<<<<<<< HEAD
       if (!process.env.__NEXT_DEFER_SCRIPTS) {
         cssLinkElements.push(
           <link
@@ -175,10 +174,8 @@
           />
         )
       }
-=======
       const isSharedFile = sharedFiles.has(file)
 
->>>>>>> d824189b
       cssLinkElements.push(
         <link
           key={file}
@@ -236,25 +233,11 @@
     )
   }
 
-<<<<<<< HEAD
-  getPreloadMainLinks(): JSX.Element[] | null {
-    // for defer scripts we shift defer script in head and thus does not need prelaods.
+  getPreloadMainLinks(files: DocumentFiles): JSX.Element[] | null {
     if (process.env.__NEXT_DEFER_SCRIPTS) {
       return null
     }
-    const { assetPrefix, files, devOnlyCacheBusterQueryString } = this.context
-
-    const preloadFiles =
-      files && files.length
-        ? files.filter((file: string) => {
-            // `dynamicImports` will contain both `.js` and `.module.js` when
-            // the feature is enabled. This clause will filter down to the
-            // modern variants only.
-            return file.endsWith(getOptionalModernScriptVariant('.js'))
-          })
-        : []
-=======
-  getPreloadMainLinks(files: DocumentFiles): JSX.Element[] | null {
+
     const { assetPrefix, devOnlyCacheBusterQueryString } = this.context
     const preloadFiles = files.allFiles.filter((file: string) => {
       // `dynamicImports` will contain both `.js` and `.module.js` when
@@ -262,7 +245,6 @@
       // modern variants only.
       return file.endsWith(getOptionalModernScriptVariant('.js'))
     })
->>>>>>> d824189b
 
     return !preloadFiles.length
       ? null
@@ -510,12 +492,8 @@
               ? this.makeStylesheetInert(this.getCssLinks(files))
               : this.getCssLinks(files)}
             {!disableRuntimeJS && this.getPreloadDynamicChunks()}
-<<<<<<< HEAD
-            {!disableRuntimeJS && this.getPreloadMainLinks()}
+            {!disableRuntimeJS && this.getPreloadMainLinks(files)}
             {process.env.__NEXT_DEFER_SCRIPTS && <NextScript />}
-=======
-            {!disableRuntimeJS && this.getPreloadMainLinks(files)}
->>>>>>> d824189b
             {this.context.isDevelopment && (
               // this element is used to mount development styles so the
               // ordering matches production
