--- conflicted
+++ resolved
@@ -803,20 +803,7 @@
             }}
           />
         ) : null}
-<<<<<<< HEAD
-        <script
-          nonce={this.props.nonce}
-          crossOrigin={this.props.crossOrigin || process.crossOrigin}
-          noModule={true}
-          src={
-            assetPrefix +
-            `/_next/static/${buildId}/polyfill.js` +
-            _devOnlyInvalidateCacheQueryString
-          }
-        />
-=======
         {this.getPolyfillScripts()}
->>>>>>> bc176b3b
         {page !== '/_error' && pageScript}
         {appScript}
         {staticMarkup ? null : this.getDynamicChunks()}
