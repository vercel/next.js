import os from 'os'
import type { webpack } from 'next/dist/compiled/webpack/webpack'
import type { Header, Redirect, Rewrite } from '../lib/load-custom-routes'
import {
  ImageConfig,
  ImageConfigComplete,
  imageConfigDefault,
} from '../shared/lib/image-config'
import { ServerRuntime } from 'next/types'
import { SubresourceIntegrityAlgorithm } from '../build/webpack/plugins/subresource-integrity-plugin'

export type NextConfigComplete = Required<NextConfig> & {
  images: Required<ImageConfigComplete>
  typescript: Required<TypeScriptConfig>
  configOrigin?: string
  configFile?: string
  configFileName: string
}

export interface I18NConfig {
  defaultLocale: string
  domains?: DomainLocale[]
  localeDetection?: false
  locales: string[]
}

export interface DomainLocale {
  defaultLocale: string
  domain: string
  http?: true
  locales?: string[]
}

export interface ESLintConfig {
  /** Only run ESLint on these directories with `next lint` and `next build`. */
  dirs?: string[]
  /** Do not run ESLint during production builds (`next build`). */
  ignoreDuringBuilds?: boolean
}

export interface TypeScriptConfig {
  /** Do not run TypeScript during production builds (`next build`). */
  ignoreBuildErrors?: boolean
  /** Relative path to a custom tsconfig file */
  tsconfigPath?: string
}

export interface WebpackConfigContext {
  /** Next.js root directory */
  dir: string
  /** Indicates if the compilation will be done in development */
  dev: boolean
  /** It's `true` for server-side compilation, and `false` for client-side compilation */
  isServer: boolean
  /**  The build id, used as a unique identifier between builds */
  buildId: string
  /** The next.config.js merged with default values */
  config: NextConfigComplete
  /** Default loaders used internally by Next.js */
  defaultLoaders: {
    /** Default babel-loader configuration */
    babel: any
  }
  /** Number of total Next.js pages */
  totalPages: number
  /** The webpack configuration */
  webpack: any
  /** The current server runtime */
  nextRuntime?: 'nodejs' | 'edge'
}

export interface NextJsWebpackConfig {
  (
    /** Existing Webpack config */
    config: any,
    context: WebpackConfigContext
  ): any
}

export interface ExperimentalConfig {
  optimisticClientCache?: boolean
  legacyBrowsers?: boolean
  browsersListForSwc?: boolean
  manualClientBasePath?: boolean
  newNextLinkBehavior?: boolean
  // custom path to a cache handler to use
  incrementalCacheHandlerPath?: string
  disablePostcssPresetEnv?: boolean
  swcMinify?: boolean
  swcFileReading?: boolean
  cpus?: number
  sharedPool?: boolean
  profiling?: boolean
  proxyTimeout?: number
  isrFlushToDisk?: boolean
  workerThreads?: boolean
  pageEnv?: boolean
  // optimizeCss can be boolean or critters' option object
  // Use Record<string, unknown> as critters doesn't export its Option type
  // https://github.com/GoogleChromeLabs/critters/blob/a590c05f9197b656d2aeaae9369df2483c26b072/packages/critters/src/index.d.ts
  optimizeCss?: boolean | Record<string, unknown>
  nextScriptWorkers?: boolean
  scrollRestoration?: boolean
  externalDir?: boolean
  appDir?: boolean
  amp?: {
    optimizer?: any
    validator?: string
    skipValidation?: boolean
  }
  disableOptimizedLoading?: boolean
  gzipSize?: boolean
  craCompat?: boolean
  esmExternals?: boolean | 'loose'
  isrMemoryCacheSize?: number
  runtime?: Exclude<ServerRuntime, undefined>
  serverComponents?: boolean
  fullySpecified?: boolean
  urlImports?: NonNullable<webpack.Configuration['experiments']>['buildHttp']
  outputFileTracingRoot?: string
  modularizeImports?: Record<
    string,
    {
      transform: string
      preventFullImport?: boolean
      skipDefaultConversion?: boolean
    }
  >
  swcTraceProfiling?: boolean
  forceSwcTransforms?: boolean

  /**
   * The option for the minifier of [SWC compiler](https://swc.rs).
   * This option is only for debugging the SWC minifier, and will be removed once the SWC minifier is stable.
   *
   * @see [SWC Minification](https://nextjs.org/docs/advanced-features/compiler#minification)
   */
  swcMinifyDebugOptions?: {
    compress?: object
    mangle?: object
  }
  swcPlugins?: Array<[string, Record<string, unknown>]>
  largePageDataBytes?: number
  /**
   * If set to `false`, webpack won't fall back to polyfill Node.js modules in the browser
   * Full list of old polyfills is accessible here:
   * [webpack/webpack#ModuleNotoundError.js#L13-L42](https://github.com/webpack/webpack/blob/2a0536cf510768111a3a6dceeb14cb79b9f59273/lib/ModuleNotFoundError.js#L13-L42)
   */
  fallbackNodePolyfills?: false
<<<<<<< HEAD
  useUndici?: boolean
=======
  sri?: {
    algorithm?: SubresourceIntegrityAlgorithm
  }
>>>>>>> 13e423cc
}

export type ExportPathMap = {
  [path: string]: { page: string; query?: Record<string, string | string[]> }
}

/**
 * Next configuration object
 * @see [configuration documentation](https://nextjs.org/docs/api-reference/next.config.js/introduction)
 */
export interface NextConfig extends Record<string, any> {
  exportPathMap?: (
    defaultMap: ExportPathMap,
    ctx: {
      dev: boolean
      dir: string
      outDir: string | null
      distDir: string
      buildId: string
    }
  ) => Promise<ExportPathMap> | ExportPathMap

  /**
   * Internationalization configuration
   *
   * @see [Internationalization docs](https://nextjs.org/docs/advanced-features/i18n-routing)
   */
  i18n?: I18NConfig | null

  /**
   * @since version 11
   * @see [ESLint configuration](https://nextjs.org/docs/basic-features/eslint)
   */
  eslint?: ESLintConfig

  /**
   * @see [Next.js TypeScript documentation](https://nextjs.org/docs/basic-features/typescript)
   */
  typescript?: TypeScriptConfig

  /**
   * Headers allow you to set custom HTTP headers for an incoming request path.
   *
   * @see [Headers configuration documentation](https://nextjs.org/docs/api-reference/next.config.js/headers)
   */
  headers?: () => Promise<Header[]>

  /**
   * Rewrites allow you to map an incoming request path to a different destination path.
   *
   * @see [Rewrites configuration documentation](https://nextjs.org/docs/api-reference/next.config.js/rewrites)
   */
  rewrites?: () => Promise<
    | Rewrite[]
    | {
        beforeFiles: Rewrite[]
        afterFiles: Rewrite[]
        fallback: Rewrite[]
      }
  >

  /**
   * Redirects allow you to redirect an incoming request path to a different destination path.
   *
   * @see [Redirects configuration documentation](https://nextjs.org/docs/api-reference/next.config.js/redirects)
   */
  redirects?: () => Promise<Redirect[]>

  /**
   * @deprecated This option has been removed as webpack 5 is now default
   * @see [Next.js webpack 5 documentation](https://nextjs.org/docs/messages/webpack5) for upgrading guidance.
   */
  webpack5?: false

  /**
   * @see [Moment.js locales excluded by default](https://nextjs.org/docs/upgrading#momentjs-locales-excluded-by-default)
   */
  excludeDefaultMomentLocales?: boolean

  /**
   * Before continuing to add custom webpack configuration to your application make sure Next.js doesn't already support your use-case
   *
   * @see [Custom Webpack Config documentation](https://nextjs.org/docs/api-reference/next.config.js/custom-webpack-config)
   */
  webpack?: NextJsWebpackConfig | null

  /**
   * By default Next.js will redirect urls with trailing slashes to their counterpart without a trailing slash.
   *
   * @default false
   * @see [Trailing Slash Configuration](https://nextjs.org/docs/api-reference/next.config.js/trailing-slash)
   */
  trailingSlash?: boolean

  /**
   * Next.js comes with built-in support for environment variables
   *
   * @see [Environment Variables documentation](https://nextjs.org/docs/api-reference/next.config.js/environment-variables)
   */
  env?: Record<string, string>

  /**
   * Destination directory (defaults to `.next`)
   */
  distDir?: string

  /**
   * The build output directory (defaults to `.next`) is now cleared by default except for the Next.js caches.
   */
  cleanDistDir?: boolean

  /**
   * To set up a CDN, you can set up an asset prefix and configure your CDN's origin to resolve to the domain that Next.js is hosted on.
   *
   * @see [CDN Support with Asset Prefix](https://nextjs.org/docs/api-reference/next.config.js/cdn-support-with-asset-prefix)
   */
  assetPrefix?: string

  /**
   * By default, `Next` will serve each file in the `pages` folder under a pathname matching the filename.
   * To disable this behavior and prevent routing based set this to `true`.
   *
   * @default true
   * @see [Disabling file-system routing](https://nextjs.org/docs/advanced-features/custom-server#disabling-file-system-routing)
   */
  useFileSystemPublicRoutes?: boolean

  /**
   * @see [Configuring the build ID](https://nextjs.org/docs/api-reference/next.config.js/configuring-the-build-id)
   */
  generateBuildId?: () => string | null | Promise<string | null>

  /** @see [Disabling ETag Configuration](https://nextjs.org/docs/api-reference/next.config.js/disabling-etag-generation) */
  generateEtags?: boolean

  /** @see [Including non-page files in the pages directory](https://nextjs.org/docs/api-reference/next.config.js/custom-page-extensions) */
  pageExtensions?: string[]

  /** @see [Compression documentation](https://nextjs.org/docs/api-reference/next.config.js/compression) */
  compress?: boolean

  /**
   * The field should only be used when a Next.js project is not hosted on Vercel while using Vercel Analytics.
   * Vercel provides zero-configuration analytics for Next.js projects hosted on Vercel.
   *
   * @default ''
   * @see [Next.js Analytics](https://nextjs.org/analytics)
   */
  analyticsId?: string

  /** @see [Disabling x-powered-by](https://nextjs.org/docs/api-reference/next.config.js/disabling-x-powered-by) */
  poweredByHeader?: boolean

  /** @see [Using the Image Component](https://nextjs.org/docs/basic-features/image-optimization#using-the-image-component) */
  images?: ImageConfig

  /** Configure indicators in development environment */
  devIndicators?: {
    /** Show "building..."" indicator in development */
    buildActivity?: boolean
    /** Position of "building..." indicator in browser */
    buildActivityPosition?:
      | 'bottom-right'
      | 'bottom-left'
      | 'top-right'
      | 'top-left'
  }

  /**
   * Next.js exposes some options that give you some control over how the server will dispose or keep in memory built pages in development.
   *
   * @see [Configuring `onDemandEntries`](https://nextjs.org/docs/api-reference/next.config.js/configuring-onDemandEntries)
   */
  onDemandEntries?: {
    /** period (in ms) where the server will keep pages in the buffer */
    maxInactiveAge?: number
    /** number of pages that should be kept simultaneously without being disposed */
    pagesBufferLength?: number
  }

  /** @see [`next/amp`](https://nextjs.org/docs/api-reference/next/amp) */
  amp?: {
    canonicalBase?: string
  }

  /**
   * Deploy a Next.js application under a sub-path of a domain
   *
   * @see [Base path configuration](https://nextjs.org/docs/api-reference/next.config.js/basepath)
   */
  basePath?: string

  /** @see [Customizing sass options](https://nextjs.org/docs/basic-features/built-in-css-support#customizing-sass-options) */
  sassOptions?: { [key: string]: any }

  /**
   * Enable browser source map generation during the production build
   *
   * @see [Source Maps](https://nextjs.org/docs/advanced-features/source-maps)
   */
  productionBrowserSourceMaps?: boolean

  /**
   * By default, Next.js will automatically inline font CSS at build time
   *
   * @default true
   * @since version 10.2
   * @see [Font Optimization](https://nextjs.org/docs/basic-features/font-optimization)
   */
  optimizeFonts?: boolean

  /**
   * The Next.js runtime is Strict Mode-compliant.
   *
   * @see [React Strict Mode](https://nextjs.org/docs/api-reference/next.config.js/react-strict-mode)
   */
  reactStrictMode?: boolean

  /**
   * Add public (in browser) runtime configuration to your app
   *
   * @see [Runtime configuration](https://nextjs.org/docs/api-reference/next.config.js/runtime-configuration)
   */
  publicRuntimeConfig?: { [key: string]: any }

  /**
   * Add server runtime configuration to your app
   *
   * @see [Runtime configuration](https://nextjs.org/docs/api-reference/next.config.js/runtime-configuration)
   */
  serverRuntimeConfig?: { [key: string]: any }

  /**
   * Next.js automatically polyfills node-fetch and enables HTTP Keep-Alive by default.
   * You may want to disable HTTP Keep-Alive for certain `fetch()` calls or globally.
   *
   * @see [Disabling HTTP Keep-Alive](https://nextjs.org/docs/api-reference/next.config.js/disabling-http-keep-alive)
   */
  httpAgentOptions?: { keepAlive?: boolean }

  future?: {
    /**
     * @deprecated This option has been removed as webpack 5 is now default
     */
    webpack5?: false
  }

  /**
   * During a build, Next.js will automatically trace each page and its dependencies to determine all of the files
   * that are needed for deploying a production version of your application.
   *
   * @see [Output File Tracing](https://nextjs.org/docs/advanced-features/output-file-tracing)
   */
  outputFileTracing?: boolean

  /**
   * Timeout after waiting to generate static pages in seconds
   *
   * @default 60
   */
  staticPageGenerationTimeout?: number

  /**
   * Add `"crossorigin"` attribute to generated `<script>` elements generated by `<Head />` or `<NextScript />` components
   *
   *
   * @see [`crossorigin` attribute documentation](https://developer.mozilla.org/en-US/docs/Web/HTML/Attributes/crossorigin)
   */
  crossOrigin?: false | 'anonymous' | 'use-credentials'

  /**
   * Use [SWC compiler](https://swc.rs) to minify the generated JavaScript
   *
   * @see [SWC Minification](https://nextjs.org/docs/advanced-features/compiler#minification)
   */
  swcMinify?: boolean

  /**
   * Optionally enable compiler transforms
   *
   * @see [Supported Compiler Options](https://nextjs.org/docs/advanced-features/compiler#supported-features)
   */
  compiler?: {
    reactRemoveProperties?:
      | boolean
      | {
          properties?: string[]
        }
    relay?: {
      src: string
      artifactDirectory?: string
      language?: 'typescript' | 'flow'
    }
    removeConsole?:
      | boolean
      | {
          exclude?: string[]
        }
    styledComponents?:
      | boolean
      | {
          /**
           * Enabled by default in development, disabled in production to reduce file size,
           * setting this will override the default for all environments.
           */
          displayName?: boolean
          topLevelImportPaths?: string[]
          ssr?: boolean
          fileName?: boolean
          meaninglessFileNames?: string[]
          minify?: boolean
          transpileTemplateLiterals?: boolean
          namespace?: string
          pure?: boolean
          cssProp?: boolean
        }
    emotion?:
      | boolean
      | {
          sourceMap?: boolean
          autoLabel?: 'dev-only' | 'always' | 'never'
          labelFormat?: string
        }
  }

  output?: 'standalone'

  /**
   * Enable experimental features. Note that all experimental features are subject to breaking changes in the future.
   */
  experimental?: ExperimentalConfig
}

export const defaultConfig: NextConfig = {
  env: {},
  webpack: null,
  webpackDevMiddleware: null,
  eslint: {
    ignoreDuringBuilds: false,
  },
  typescript: {
    ignoreBuildErrors: false,
    tsconfigPath: 'tsconfig.json',
  },
  distDir: '.next',
  cleanDistDir: true,
  assetPrefix: '',
  configOrigin: 'default',
  useFileSystemPublicRoutes: true,
  generateBuildId: () => null,
  generateEtags: true,
  pageExtensions: ['tsx', 'ts', 'jsx', 'js'],
  target: 'server',
  poweredByHeader: true,
  compress: true,
  analyticsId: process.env.VERCEL_ANALYTICS_ID || '',
  images: imageConfigDefault,
  devIndicators: {
    buildActivity: true,
    buildActivityPosition: 'bottom-right',
  },
  onDemandEntries: {
    maxInactiveAge: 15 * 1000,
    pagesBufferLength: 2,
  },
  amp: {
    canonicalBase: '',
  },
  basePath: '',
  sassOptions: {},
  trailingSlash: false,
  i18n: null,
  productionBrowserSourceMaps: false,
  optimizeFonts: true,
  webpack5: undefined,
  excludeDefaultMomentLocales: true,
  serverRuntimeConfig: {},
  publicRuntimeConfig: {},
  reactStrictMode: false,
  httpAgentOptions: {
    keepAlive: true,
  },
  outputFileTracing: true,
  staticPageGenerationTimeout: 60,
  swcMinify: false,
  output: !!process.env.NEXT_PRIVATE_STANDALONE ? 'standalone' : undefined,
  experimental: {
    optimisticClientCache: true,
    runtime: undefined,
    manualClientBasePath: false,
    // TODO: change default in next major release (current v12.1.5)
    legacyBrowsers: true,
    browsersListForSwc: false,
    // TODO: change default in next major release (current v12.1.5)
    newNextLinkBehavior: false,
    cpus: Math.max(
      1,
      (Number(process.env.CIRCLE_NODE_TOTAL) ||
        (os.cpus() || { length: 1 }).length) - 1
    ),
    sharedPool: true,
    profiling: false,
    isrFlushToDisk: true,
    workerThreads: false,
    pageEnv: false,
    proxyTimeout: undefined,
    optimizeCss: false,
    nextScriptWorkers: false,
    scrollRestoration: false,
    externalDir: false,
    disableOptimizedLoading: false,
    gzipSize: true,
    swcFileReading: true,
    craCompat: false,
    esmExternals: true,
    appDir: false,
    // default to 50MB limit
    isrMemoryCacheSize: 50 * 1024 * 1024,
    incrementalCacheHandlerPath: undefined,
    serverComponents: false,
    fullySpecified: false,
    outputFileTracingRoot: process.env.NEXT_PRIVATE_OUTPUT_TRACE_ROOT || '',
    swcTraceProfiling: false,
    forceSwcTransforms: false,
    swcPlugins: undefined,
    swcMinifyDebugOptions: undefined,
    largePageDataBytes: 128 * 1000, // 128KB by default
    disablePostcssPresetEnv: undefined,
    amp: undefined,
    urlImports: undefined,
    modularizeImports: undefined,
    useUndici: false,
  },
}

export async function normalizeConfig(phase: string, config: any) {
  if (typeof config === 'function') {
    config = config(phase, { defaultConfig })
  }
  // Support `new Promise` and `async () =>` as return values of the config export
  return await config
}

export function isServerRuntime(value?: string): value is ServerRuntime {
  return (
    value === undefined || value === 'nodejs' || value === 'experimental-edge'
  )
}

export function validateConfig(userConfig: NextConfig): {
  errors?: Array<any> | null
} {
  const configValidator = require('next/dist/next-config-validate.js')
  configValidator(userConfig)
  return {
    errors: configValidator.errors,
  }
}<|MERGE_RESOLUTION|>--- conflicted
+++ resolved
@@ -147,13 +147,10 @@
    * [webpack/webpack#ModuleNotoundError.js#L13-L42](https://github.com/webpack/webpack/blob/2a0536cf510768111a3a6dceeb14cb79b9f59273/lib/ModuleNotFoundError.js#L13-L42)
    */
   fallbackNodePolyfills?: false
-<<<<<<< HEAD
   useUndici?: boolean
-=======
   sri?: {
     algorithm?: SubresourceIntegrityAlgorithm
   }
->>>>>>> 13e423cc
 }
 
 export type ExportPathMap = {
