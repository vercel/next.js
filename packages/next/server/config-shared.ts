--- conflicted
+++ resolved
@@ -203,13 +203,8 @@
   },
   staticPageGenerationTimeout: 60,
   experimental: {
-<<<<<<< HEAD
-    swcLoader: false,
+    swcLoader: true,
     swcMinify: true,
-=======
-    swcLoader: true,
-    swcMinify: false,
->>>>>>> 93e3c378
     cpus: Math.max(
       1,
       (Number(process.env.CIRCLE_NODE_TOTAL) ||
