import os from 'os'
import type { webpack5 } from 'next/dist/compiled/webpack/webpack'
import { Header, Redirect, Rewrite } from '../lib/load-custom-routes'
import {
  ImageConfig,
  ImageConfigComplete,
  imageConfigDefault,
} from '../shared/lib/image-config'

export type NextConfigComplete = Required<NextConfig> & {
  images: Required<ImageConfigComplete>
  typescript: Required<TypeScriptConfig>
  configOrigin?: string
  configFile?: string
  configFileName: string
}

export interface I18NConfig {
  defaultLocale: string
  domains?: DomainLocale[]
  localeDetection?: false
  locales: string[]
}

export interface DomainLocale {
  defaultLocale: string
  domain: string
  http?: true
  locales?: string[]
}

export interface ESLintConfig {
  /** Only run ESLint on these directories with `next lint` and `next build`. */
  dirs?: string[]
  /** Do not run ESLint during production builds (`next build`). */
  ignoreDuringBuilds?: boolean
}

export interface TypeScriptConfig {
  /** Do not run TypeScript during production builds (`next build`). */
  ignoreBuildErrors?: boolean
  /** Relative path to a custom tsconfig file */
  tsconfigPath?: string
}

export interface WebpackConfigContext {
  /** Next.js root directory */
  dir: string
  /** Indicates if the compilation will be done in development */
  dev: boolean
  /** It's `true` for server-side compilation, and `false` for client-side compilation */
  isServer: boolean
  /**  The build id, used as a unique identifier between builds */
  buildId: string
  /** The next.config.js merged with default values */
  config: NextConfigComplete
  /** Default loaders used internally by Next.js */
  defaultLoaders: {
    /** Default babel-loader configuration */
    babel: any
  }
  /** Number of total Next.js pages */
  totalPages: number
  /** The webpack configuration */
  webpack: any
}

export interface NextJsWebpackConfig {
  (
    /** Existing Webpack config */
    config: any,
    context: WebpackConfigContext
  ): any
}

export interface ExperimentalConfig {
  disablePostcssPresetEnv?: boolean
  swcMinify?: boolean
  swcFileReading?: boolean
  cpus?: number
  sharedPool?: boolean
  isrFlushToDisk?: boolean
  reactMode?: 'legacy' | 'concurrent' | 'blocking'
  workerThreads?: boolean
  optimizeCss?: boolean
  nextScriptWorkers?: boolean
  scrollRestoration?: boolean
  externalDir?: boolean
  conformance?: boolean
  amp?: {
    optimizer?: any
    validator?: string
    skipValidation?: boolean
  }
  reactRoot?: boolean
  disableOptimizedLoading?: boolean
  gzipSize?: boolean
  craCompat?: boolean
  esmExternals?: boolean | 'loose'
  isrMemoryCacheSize?: number
  runtime?: 'nodejs' | 'edge'
  serverComponents?: boolean
  fullySpecified?: boolean
  urlImports?: NonNullable<webpack5.Configuration['experiments']>['buildHttp']
  outputFileTracingRoot?: string
  outputStandalone?: boolean
  images?: {
    layoutRaw: boolean
  }
  middlewareSourceMaps?: boolean
  rootDir?: boolean
}

/**
 * Next configuration object
 * @see [configuration documentation](https://nextjs.org/docs/api-reference/next.config.js/introduction)
 */
export interface NextConfig extends Record<string, any> {
  /**
   * Internationalization configuration
   *
   * @see [Internationalization docs](https://nextjs.org/docs/advanced-features/i18n-routing)
   */
  i18n?: I18NConfig | null

  /**
   * @since version 11
   * @see [ESLint configuration](https://nextjs.org/docs/basic-features/eslint)
   */
  eslint?: ESLintConfig

  /**
   * @see [Next.js TypeScript documentation](https://nextjs.org/docs/basic-features/typescript)
   */
  typescript?: TypeScriptConfig

  /**
   * Headers allow you to set custom HTTP headers for an incoming request path.
   *
   * @see [Headers configuration documentation](https://nextjs.org/docs/api-reference/next.config.js/headers)
   */
  headers?: () => Promise<Header[]>

  /**
   * Rewrites allow you to map an incoming request path to a different destination path.
   *
   * @see [Rewrites configuration documentation](https://nextjs.org/docs/api-reference/next.config.js/rewrites)
   */
  rewrites?: () => Promise<
    | Rewrite[]
    | {
        beforeFiles: Rewrite[]
        afterFiles: Rewrite[]
        fallback: Rewrite[]
      }
  >

  /**
   * Redirects allow you to redirect an incoming request path to a different destination path.
   *
   * @see [Redirects configuration documentation](https://nextjs.org/docs/api-reference/next.config.js/redirects)
   */
  redirects?: () => Promise<Redirect[]>

  /**
   * @deprecated This option has been removed as webpack 5 is now default
   * @see [Next.js webpack 5 documentation](https://nextjs.org/docs/messages/webpack5) for upgrading guidance.
   */
  webpack5?: false

  /**
   * @see [Moment.js locales excluded by default](https://nextjs.org/docs/upgrading#momentjs-locales-excluded-by-default)
   */
  excludeDefaultMomentLocales?: boolean

  /**
   * Before continuing to add custom webpack configuration to your application make sure Next.js doesn't already support your use-case
   *
   * @see [Custom Webpack Config documentation](https://nextjs.org/docs/api-reference/next.config.js/custom-webpack-config)
   */
  webpack?: NextJsWebpackConfig | null

  /**
   * By default Next.js will redirect urls with trailing slashes to their counterpart without a trailing slash.
   *
   * @default false
   * @see [Trailing Slash Configuration](https://nextjs.org/docs/api-reference/next.config.js/trailing-slash)
   */
  trailingSlash?: boolean

  /**
   * Next.js comes with built-in support for environment variables
   *
   * @see [Environment Variables documentation](https://nextjs.org/docs/api-reference/next.config.js/environment-variables)
   */
  env?: Record<string, string>

  /**
   * Destination directory (defaults to `.next`)
   */
  distDir?: string

  /**
   * The build output directory (defaults to `.next`) is now cleared by default except for the Next.js caches.
   */
  cleanDistDir?: boolean

  /**
   * To set up a CDN, you can set up an asset prefix and configure your CDN's origin to resolve to the domain that Next.js is hosted on.
   *
   * @see [CDN Support with Asset Prefix](https://nextjs.org/docs/api-reference/next.config.js/cdn-support-with-asset-prefix)
   */
  assetPrefix?: string

  /**
   * By default, `Next` will serve each file in the `pages` folder under a pathname matching the filename.
   * To disable this behavior and prevent routing based set this to `true`.
   *
   * @default true
   * @see [Disabling file-system routing](https://nextjs.org/docs/advanced-features/custom-server#disabling-file-system-routing)
   */
  useFileSystemPublicRoutes?: boolean

  /**
   * @see [Configuring the build ID](https://nextjs.org/docs/api-reference/next.config.js/configuring-the-build-id)
   */
  generateBuildId?: () => string | null | Promise<string | null>

  /** @see [Disabling ETag Configuration](https://nextjs.org/docs/api-reference/next.config.js/disabling-etag-generation) */
  generateEtags?: boolean

  /** @see [Including non-page files in the pages directory](https://nextjs.org/docs/api-reference/next.config.js/custom-page-extensions) */
  pageExtensions?: string[]

  /** @see [Compression documentation](https://nextjs.org/docs/api-reference/next.config.js/compression) */
  compress?: boolean

  /** @see [Disabling x-powered-by](https://nextjs.org/docs/api-reference/next.config.js/disabling-x-powered-by) */
  poweredByHeader?: boolean

  /** @see [Using the Image Component](https://nextjs.org/docs/basic-features/image-optimization#using-the-image-component) */
  images?: ImageConfig

  /** Configure indicators in development environment */
  devIndicators?: {
    /** Show "building..."" indicator in development */
    buildActivity?: boolean
    /** Position of "building..." indicator in browser */
    buildActivityPosition?:
      | 'bottom-right'
      | 'bottom-left'
      | 'top-right'
      | 'top-left'
  }

  /**
   * Next.js exposes some options that give you some control over how the server will dispose or keep in memory built pages in development.
   *
   * @see [Configuring `onDemandEntries`](https://nextjs.org/docs/api-reference/next.config.js/configuring-onDemandEntries)
   */
  onDemandEntries?: {
    /** period (in ms) where the server will keep pages in the buffer */
    maxInactiveAge?: number
    /** number of pages that should be kept simultaneously without being disposed */
    pagesBufferLength?: number
  }

  /** @see [`next/amp`](https://nextjs.org/docs/api-reference/next/amp) */
  amp?: {
    canonicalBase?: string
  }

  /**
   * Deploy a Next.js application under a sub-path of a domain
   *
   * @see [Base path configuration](https://nextjs.org/docs/api-reference/next.config.js/basepath)
   */
  basePath?: string

  /** @see [Customizing sass options](https://nextjs.org/docs/basic-features/built-in-css-support#customizing-sass-options) */
  sassOptions?: { [key: string]: any }

  /**
   * Enable browser source map generation during the production build
   *
   * @see [Source Maps](https://nextjs.org/docs/advanced-features/source-maps)
   */
  productionBrowserSourceMaps?: boolean

  /**
   * By default, Next.js will automatically inline font CSS at build time
   *
   * @default true
   * @since version 10.2
   * @see [Font Optimization](https://nextjs.org/docs/basic-features/font-optimization)
   */
  optimizeFonts?: boolean

  /**
   * The Next.js runtime is Strict Mode-compliant.
   *
   * @see [React Strict Mode](https://nextjs.org/docs/api-reference/next.config.js/react-strict-mode)
   */
  reactStrictMode?: boolean

  /**
   * Add public (in browser) runtime configuration to your app
   *
   * @see [Runtime configuration](https://nextjs.org/docs/api-reference/next.config.js/runtime-configuration)
   */
  publicRuntimeConfig?: { [key: string]: any }

  /**
   * Add server runtime configuration to your app
   *
   * @see [Runtime configuration](https://nextjs.org/docs/api-reference/next.config.js/runtime-configuration)
   */
  serverRuntimeConfig?: { [key: string]: any }

  /**
   * Next.js automatically polyfills node-fetch and enables HTTP Keep-Alive by default.
   * You may want to disable HTTP Keep-Alive for certain `fetch()` calls or globally.
   *
   * @see [Disabling HTTP Keep-Alive](https://nextjs.org/docs/api-reference/next.config.js/disabling-http-keep-alive)
   */
  httpAgentOptions?: { keepAlive?: boolean }

  future?: {
    /**
     * @deprecated This option has been removed as webpack 5 is now default
     */
    webpack5?: false
  }

  /**
   * During a build, Next.js will automatically trace each page and its dependencies to determine all of the files
   * that are needed for deploying a production version of your application.
   *
   * @see [Output File Tracing](https://nextjs.org/docs/advanced-features/output-file-tracing)
   */
  outputFileTracing?: boolean

  /**
   * Timeout after waiting to generate static pages in seconds
   *
   * @default 60
   */
  staticPageGenerationTimeout?: number

  /**
   * Add `"crossorigin"` attribute to generated `<script>` elements generated by `<Head />` or `<NextScript />` components
   *
   *
   * @see [`crossorigin` attribute documentation](https://developer.mozilla.org/en-US/docs/Web/HTML/Attributes/crossorigin)
   */
  crossOrigin?: false | 'anonymous' | 'use-credentials'

  /**
   * Use [SWC compiler](https://swc.rs) to minify the generated JavaScript
   *
   * @see [SWC Minification](https://nextjs.org/docs/advanced-features/compiler#minification)
   */
  swcMinify?: boolean

  /**
   * Optionally enable compiler transforms
   *
   * @see [Supported Compiler Options](https://nextjs.org/docs/advanced-features/compiler#supported-features)
   */
  compiler?: {
    reactRemoveProperties?:
      | boolean
      | {
          properties?: string[]
        }
    relay?: {
      src: string
      artifactDirectory?: string
      language?: 'typescript' | 'flow'
    }
    removeConsole?:
      | boolean
      | {
          exclude?: string[]
        }
    styledComponents?: boolean
  }

  /**
   * Enable experimental features. Note that all experimental features are subject to breaking changes in the future.
   */
  experimental?: ExperimentalConfig
}

export const defaultConfig: NextConfig = {
  env: {},
  webpack: null,
  webpackDevMiddleware: null,
  eslint: {
    ignoreDuringBuilds: false,
  },
  typescript: {
    ignoreBuildErrors: false,
    tsconfigPath: 'tsconfig.json',
  },
  distDir: '.next',
  cleanDistDir: true,
  assetPrefix: '',
  configOrigin: 'default',
  useFileSystemPublicRoutes: true,
  generateBuildId: () => null,
  generateEtags: true,
  pageExtensions: ['tsx', 'ts', 'jsx', 'js'],
  target: 'server',
  poweredByHeader: true,
  compress: true,
  analyticsId: process.env.VERCEL_ANALYTICS_ID || '',
  images: imageConfigDefault,
  devIndicators: {
    buildActivity: true,
    buildActivityPosition: 'bottom-right',
  },
  onDemandEntries: {
    maxInactiveAge: 15 * 1000,
    pagesBufferLength: 2,
  },
  amp: {
    canonicalBase: '',
  },
  basePath: '',
  sassOptions: {},
  trailingSlash: false,
  i18n: null,
  productionBrowserSourceMaps: false,
  optimizeFonts: true,
  webpack5: undefined,
  excludeDefaultMomentLocales: true,
  serverRuntimeConfig: {},
  publicRuntimeConfig: {},
  reactStrictMode: false,
  httpAgentOptions: {
    keepAlive: true,
  },
  outputFileTracing: true,
  staticPageGenerationTimeout: 60,
  swcMinify: false,
  experimental: {
    cpus: Math.max(
      1,
      (Number(process.env.CIRCLE_NODE_TOTAL) ||
        (os.cpus() || { length: 1 }).length) - 1
    ),
    sharedPool: true,
    isrFlushToDisk: true,
    workerThreads: false,
    optimizeCss: false,
    nextScriptWorkers: false,
    scrollRestoration: false,
    externalDir: false,
    reactRoot: Number(process.env.NEXT_PRIVATE_REACT_ROOT) > 0,
    disableOptimizedLoading: false,
    gzipSize: true,
    swcFileReading: true,
    craCompat: false,
    esmExternals: true,
    // default to 50MB limit
    isrMemoryCacheSize: 50 * 1024 * 1024,
    serverComponents: false,
    fullySpecified: false,
    outputFileTracingRoot: process.env.NEXT_PRIVATE_OUTPUT_TRACE_ROOT || '',
    outputStandalone: !!process.env.NEXT_PRIVATE_STANDALONE,
<<<<<<< HEAD
    rootDir: false,
=======
    images: {
      layoutRaw: false,
    },
>>>>>>> 6611bfd3
  },
}

export async function normalizeConfig(phase: string, config: any) {
  if (typeof config === 'function') {
    config = config(phase, { defaultConfig })
  }
  // Support `new Promise` and `async () =>` as return values of the config export
  return await config
}<|MERGE_RESOLUTION|>--- conflicted
+++ resolved
@@ -469,13 +469,10 @@
     fullySpecified: false,
     outputFileTracingRoot: process.env.NEXT_PRIVATE_OUTPUT_TRACE_ROOT || '',
     outputStandalone: !!process.env.NEXT_PRIVATE_STANDALONE,
-<<<<<<< HEAD
     rootDir: false,
-=======
     images: {
       layoutRaw: false,
     },
->>>>>>> 6611bfd3
   },
 }
 
