--- conflicted
+++ resolved
@@ -134,7 +134,6 @@
   >
   swcTraceProfiling?: boolean
   forceSwcTransforms?: boolean
-<<<<<<< HEAD
 
   /**
    * The option for the minifier of [SWC compiler](https://swc.rs).
@@ -146,10 +145,8 @@
     compress?: object
     mangle?: object
   }
-=======
   swcPlugins?: Array<[string, Record<string, unknown>]>
   largePageDataBytes?: number
->>>>>>> c7ab218d
 }
 
 /**
