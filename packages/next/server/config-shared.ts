--- conflicted
+++ resolved
@@ -130,11 +130,8 @@
     staticPageGenerationTimeout?: number
     pageDataCollectionTimeout?: number
     isrMemoryCacheSize?: number
-<<<<<<< HEAD
     nftTracing?: boolean
-=======
     concurrentFeatures?: boolean
->>>>>>> 9bf32250
   }
 }
 
@@ -207,11 +204,8 @@
     pageDataCollectionTimeout: 60,
     // default to 50MB limit
     isrMemoryCacheSize: 50 * 1024 * 1024,
-<<<<<<< HEAD
     nftTracing: false,
-=======
     concurrentFeatures: false,
->>>>>>> 9bf32250
   },
   future: {
     strictPostcssConfiguration: false,
