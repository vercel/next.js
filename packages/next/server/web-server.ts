--- conflicted
+++ resolved
@@ -404,25 +404,17 @@
     // @TODO
     return true
   }
-<<<<<<< HEAD
+
   protected async findPageComponents({
     pathname,
     query,
     params,
   }: {
     pathname: string
-    query?: NextParsedUrlQuery
-    params?: Params | null
-    isAppDir?: boolean
+    query: NextParsedUrlQuery
+    params: Params | null
+    isAppPath: boolean
   }) {
-=======
-  protected async findPageComponents(
-    pathname: string,
-    query: NextParsedUrlQuery,
-    params: Params | null,
-    _isAppPath: boolean
-  ) {
->>>>>>> 591321e8
     const result = await this.serverOptions.webServerConfig.loadComponent(
       pathname
     )
