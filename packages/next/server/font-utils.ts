import * as Log from '../build/output/log'
import {
  GOOGLE_FONT_PROVIDER,
  DEFAULT_SERIF_FONT,
  DEFAULT_SANS_SERIF_FONT,
} from '../shared/lib/constants'
const googleFontsMetrics = require('./google-font-metrics.json')
const https = require('https')

const CHROME_UA =
  'Mozilla/5.0 (Macintosh; Intel Mac OS X 10_15_5) AppleWebKit/537.36 (KHTML, like Gecko) Chrome/83.0.4103.61 Safari/537.36'
const IE_UA = 'Mozilla/5.0 (Windows NT 10.0; Trident/7.0; rv:11.0) like Gecko'

export type FontManifest = Array<{
  url: string
  content: string
}>

export type FontConfig = boolean

function isGoogleFont(url: string): boolean {
  return url.startsWith(GOOGLE_FONT_PROVIDER)
}

function getFontForUA(url: string, UA: string): Promise<String> {
  return new Promise((resolve, reject) => {
    let rawData: any = ''
    https
      .get(
        url,
        {
          headers: {
            'user-agent': UA,
          },
        },
        (res: any) => {
          res.on('data', (chunk: any) => {
            rawData += chunk
          })
          res.on('end', () => {
            resolve(rawData.toString('utf8'))
          })
        }
      )
      .on('error', (e: Error) => {
        reject(e)
      })
  })
}

export async function getFontDefinitionFromNetwork(
  url: string
): Promise<string> {
  let result = ''
  /**
   * The order of IE -> Chrome is important, other wise chrome starts loading woff1.
   * CSS cascading 🤷‍♂️.
   */
  try {
    if (isGoogleFont(url)) {
      result += await getFontForUA(url, IE_UA)
    }
    result += await getFontForUA(url, CHROME_UA)
  } catch (e) {
    Log.warn(
      `Failed to download the stylesheet for ${url}. Skipped optimizing this font.`
    )
    return ''
  }

  return result
}

export function getFontDefinitionFromManifest(
  url: string,
  manifest: FontManifest
): string {
  return (
    manifest.find((font) => {
      if (font && font.url === url) {
        return true
      }
      return false
    })?.content || ''
  )
}

function parseGoogleFontName(css: string): Array<string> {
  const regex = /font-family: ([^;]*)/g
  const matches = css.matchAll(regex)
  const fontNames = new Set<string>()

  for (let font of matches) {
    const fontFamily = font[1].replace(/^['"]|['"]$/g, '')
    fontNames.add(fontFamily)
  }

  return [...fontNames]
}

<<<<<<< HEAD
export function calculateOverrideCSS(font: string, fontMetrics: any) {
  const fontName = font.trim()
=======
export function calculateOverrideValues(font: string, fontMetrics: any) {
>>>>>>> 299f392d
  const fontKey = font.toLowerCase().trim().replace(/ /g, '')
  const { category, ascentOverride, descentOverride, lineGapOverride } =
    fontMetrics[fontKey]
  const fallbackFont =
    category === 'serif' ? DEFAULT_SERIF_FONT : DEFAULT_SANS_SERIF_FONT
  const ascent = (ascentOverride * 100).toFixed(2)
  const descent = (descentOverride * 100).toFixed(2)
  const lineGap = (lineGapOverride * 100).toFixed(2)

  return {
    ascent,
    descent,
    lineGap,
    fallbackFont,
  }
}

function calculateOverrideCSS(font: string, fontMetrics: any) {
  const fontName = font.toLowerCase().trim().replace(/ /g, '-')

  const { ascent, descent, lineGap, fallbackFont } = calculateOverrideValues(
    font,
    fontMetrics
  )

  return `
    @font-face {
      font-family: "${fontName} Fallback";
      ascent-override: ${ascent}%;
      descent-override: ${descent}%;
      line-gap-override: ${lineGap}%;
      src: local("${fallbackFont}");
    }
  `
}

export function getFontOverrideCss(url: string, css: string) {
  if (!isGoogleFont(url)) {
    return ''
  }

  try {
    const fontNames = parseGoogleFontName(css)
    const fontMetrics = googleFontsMetrics

    const fontCss = fontNames.reduce((cssStr, fontName) => {
      cssStr += calculateOverrideCSS(fontName, fontMetrics)
      return cssStr
    }, '')

    return fontCss
  } catch (e) {
    console.log('Error getting font override values - ', e)
    return ''
  }
}<|MERGE_RESOLUTION|>--- conflicted
+++ resolved
@@ -98,12 +98,8 @@
   return [...fontNames]
 }
 
-<<<<<<< HEAD
-export function calculateOverrideCSS(font: string, fontMetrics: any) {
+export function calculateOverrideValues(font: string, fontMetrics: any) {
   const fontName = font.trim()
-=======
-export function calculateOverrideValues(font: string, fontMetrics: any) {
->>>>>>> 299f392d
   const fontKey = font.toLowerCase().trim().replace(/ /g, '')
   const { category, ascentOverride, descentOverride, lineGapOverride } =
     fontMetrics[fontKey]
