import Server, { ServerConstructor } from '../next-server/server/next-server'
import { NON_STANDARD_NODE_ENV } from '../lib/constants'
import * as log from '../build/output/log'

type NextServerConstructor = Omit<ServerConstructor, 'staticMarkup'> & {
  /**
   * Whether to launch Next.js in dev mode - @default false
   */
  dev?: boolean
}

// This file is used for when users run `require('next')`
function createServer(options: NextServerConstructor): Server {
  const standardEnv = ['production', 'development', 'test']

  if (typeof options === 'undefined') {
    throw new Error(
      'The server has not been instantiated properly. https://err.sh/next.js/invalid-server-options'
    )
  }

  if (
    !(options as any).isNextDevCommand &&
    process.env.NODE_ENV &&
    !standardEnv.includes(process.env.NODE_ENV)
  ) {
    log.warn(NON_STANDARD_NODE_ENV)
  }

  if (options.dev) {
<<<<<<< HEAD
    if (typeof options.dev !== 'boolean') {
      console.warn(
        "Warning: 'dev' is not a boolean which could introduce unexpected behavior. https://err.sh/next.js/invalid-server-options"
      )
    }

    const Server = require('./next-dev-server').default
    return new Server(options)
=======
    const DevServer = require('./next-dev-server').default
    return new DevServer(options)
>>>>>>> ca4de3e7
  }

  return new Server(options)
}

// Support commonjs `require('next')`
module.exports = createServer
exports = module.exports

// Support `import next from 'next'`
export default createServer<|MERGE_RESOLUTION|>--- conflicted
+++ resolved
@@ -28,19 +28,14 @@
   }
 
   if (options.dev) {
-<<<<<<< HEAD
     if (typeof options.dev !== 'boolean') {
       console.warn(
         "Warning: 'dev' is not a boolean which could introduce unexpected behavior. https://err.sh/next.js/invalid-server-options"
       )
     }
 
-    const Server = require('./next-dev-server').default
-    return new Server(options)
-=======
     const DevServer = require('./next-dev-server').default
     return new DevServer(options)
->>>>>>> ca4de3e7
   }
 
   return new Server(options)
