import type { __ApiPreviewProps } from '../api-utils'
import type { CustomRoutes } from '../../lib/load-custom-routes'
import type { FindComponentsResult } from '../next-server'
import type { LoadComponentsReturnType } from '../load-components'
import type { Options as ServerOptions } from '../next-server'
import type { Params } from '../../shared/lib/router/utils/route-matcher'
import type { ParsedUrl } from '../../shared/lib/router/utils/parse-url'
import type { ParsedUrlQuery } from 'querystring'
import type { Server as HTTPServer } from 'http'
import type { UrlWithParsedQuery } from 'url'
import type { BaseNextRequest, BaseNextResponse } from '../base-http'
import type { MiddlewareRoutingItem, RoutingItem } from '../base-server'
import type { MiddlewareMatcher } from '../../build/analysis/get-page-static-info'

import crypto from 'crypto'
import fs from 'fs'
import { Worker } from 'next/dist/compiled/jest-worker'
import findUp from 'next/dist/compiled/find-up'
import { join as pathJoin, relative, resolve as pathResolve, sep } from 'path'
import React from 'react'
import Watchpack from 'next/dist/compiled/watchpack'
import { ampValidation } from '../../build/output'
import { PUBLIC_DIR_MIDDLEWARE_CONFLICT } from '../../lib/constants'
import { fileExists } from '../../lib/file-exists'
import { findPagesDir } from '../../lib/find-pages-dir'
import loadCustomRoutes from '../../lib/load-custom-routes'
import { verifyTypeScriptSetup } from '../../lib/verifyTypeScriptSetup'
import { verifyPartytownSetup } from '../../lib/verify-partytown-setup'
import {
  PHASE_DEVELOPMENT_SERVER,
  CLIENT_STATIC_FILES_PATH,
  DEV_CLIENT_PAGES_MANIFEST,
  DEV_MIDDLEWARE_MANIFEST,
  COMPILER_NAMES,
} from '../../shared/lib/constants'
import Server, { WrappedBuildError } from '../next-server'
import { getRouteMatcher } from '../../shared/lib/router/utils/route-matcher'
import { getMiddlewareRouteMatcher } from '../../shared/lib/router/utils/middleware-route-matcher'
import { normalizePagePath } from '../../shared/lib/page-path/normalize-page-path'
import { absolutePathToPage } from '../../shared/lib/page-path/absolute-path-to-page'
import Router from '../router'
import { getPathMatch } from '../../shared/lib/router/utils/path-match'
import { pathHasPrefix } from '../../shared/lib/router/utils/path-has-prefix'
import { removePathPrefix } from '../../shared/lib/router/utils/remove-path-prefix'
import { eventCliSession } from '../../telemetry/events'
import { Telemetry } from '../../telemetry/storage'
import { setGlobal } from '../../trace'
import HotReloader from './hot-reloader'
import { findPageFile, isLayoutsLeafPage } from '../lib/find-page-file'
import { getNodeOptionsWithoutInspect } from '../lib/utils'
import {
  UnwrapPromise,
  withCoalescedInvoke,
} from '../../lib/coalesced-function'
import { loadDefaultErrorComponents } from '../load-components'
import { DecodeError, MiddlewareNotFoundError } from '../../shared/lib/utils'
import {
  createOriginalStackFrame,
  getErrorSource,
  getSourceById,
  parseStack,
} from 'next/dist/compiled/@next/react-dev-overlay/dist/middleware'
import * as Log from '../../build/output/log'
import isError, { getProperError } from '../../lib/is-error'
import { getRouteRegex } from '../../shared/lib/router/utils/route-regex'
import { getSortedRoutes, isDynamicRoute } from '../../shared/lib/router/utils'
import { runDependingOnPageType } from '../../build/entries'
import { NodeNextResponse, NodeNextRequest } from '../base-http/node'
import { getPageStaticInfo } from '../../build/analysis/get-page-static-info'
import { normalizePathSep } from '../../shared/lib/page-path/normalize-path-sep'
import { normalizeAppPath } from '../../shared/lib/router/utils/app-paths'
import {
  getPossibleMiddlewareFilenames,
  isMiddlewareFile,
  NestedMiddlewareError,
} from '../../build/utils'
import { getDefineEnv } from '../../build/webpack-config'
import loadJsConfig from '../../build/load-jsconfig'

// Load ReactDevOverlay only when needed
let ReactDevOverlayImpl: React.FunctionComponent
const ReactDevOverlay = (props: any) => {
  if (ReactDevOverlayImpl === undefined) {
    ReactDevOverlayImpl =
      require('next/dist/compiled/@next/react-dev-overlay/dist/client').ReactDevOverlay
  }
  return ReactDevOverlayImpl(props)
}

export interface Options extends ServerOptions {
  /**
   * Tells of Next.js is running from the `next dev` command
   */
  isNextDevCommand?: boolean
}

export default class DevServer extends Server {
  private devReady: Promise<void>
  private setDevReady?: Function
  private webpackWatcher?: Watchpack | null
  private hotReloader?: HotReloader
  private isCustomServer: boolean
  protected sortedRoutes?: string[]
  private addedUpgradeListener = false
  private pagesDir: string
  private appDir?: string
  private actualMiddlewareFile?: string
  private middleware?: MiddlewareRoutingItem
  private edgeFunctions?: RoutingItem[]
  private verifyingTypeScript?: boolean
  private usingTypeScript?: boolean

  protected staticPathsWorker?: { [key: string]: any } & {
    loadStaticPaths: typeof import('./static-paths-worker').loadStaticPaths
  }

  private getStaticPathsWorker(): { [key: string]: any } & {
    loadStaticPaths: typeof import('./static-paths-worker').loadStaticPaths
  } {
    if (this.staticPathsWorker) {
      return this.staticPathsWorker
    }
    this.staticPathsWorker = new Worker(
      require.resolve('./static-paths-worker'),
      {
        maxRetries: 1,
        numWorkers: this.nextConfig.experimental.cpus,
        enableWorkerThreads: this.nextConfig.experimental.workerThreads,
        forkOptions: {
          env: {
            ...process.env,
            // discard --inspect/--inspect-brk flags from process.env.NODE_OPTIONS. Otherwise multiple Node.js debuggers
            // would be started if user launch Next.js in debugging mode. The number of debuggers is linked to
            // the number of workers Next.js tries to launch. The only worker users are interested in debugging
            // is the main Next.js one
            NODE_OPTIONS: getNodeOptionsWithoutInspect(),
          },
        },
      }
    ) as Worker & {
      loadStaticPaths: typeof import('./static-paths-worker').loadStaticPaths
    }

    this.staticPathsWorker.getStdout().pipe(process.stdout)
    this.staticPathsWorker.getStderr().pipe(process.stderr)

    return this.staticPathsWorker
  }

  constructor(options: Options) {
    super({ ...options, dev: true })
    this.renderOpts.dev = true
    ;(this.renderOpts as any).ErrorDebug = ReactDevOverlay
    this.devReady = new Promise((resolve) => {
      this.setDevReady = resolve
    })
    ;(this.renderOpts as any).ampSkipValidation =
      this.nextConfig.experimental?.amp?.skipValidation ?? false
    ;(this.renderOpts as any).ampValidator = (
      html: string,
      pathname: string
    ) => {
      const validatorPath =
        this.nextConfig.experimental &&
        this.nextConfig.experimental.amp &&
        this.nextConfig.experimental.amp.validator
      const AmpHtmlValidator =
        require('next/dist/compiled/amphtml-validator') as typeof import('next/dist/compiled/amphtml-validator')
      return AmpHtmlValidator.getInstance(validatorPath).then((validator) => {
        const result = validator.validateString(html)
        ampValidation(
          pathname,
          result.errors
            .filter((e) => e.severity === 'ERROR')
            .filter((e) => this._filterAmpDevelopmentScript(html, e)),
          result.errors.filter((e) => e.severity !== 'ERROR')
        )
      })
    }
    if (fs.existsSync(pathJoin(this.dir, 'static'))) {
      console.warn(
        `The static directory has been deprecated in favor of the public directory. https://nextjs.org/docs/messages/static-dir-deprecated`
      )
    }

    // setup upgrade listener eagerly when we can otherwise
    // it will be done on the first request via req.socket.server
    if (options.httpServer) {
      this.setupWebSocketHandler(options.httpServer)
    }

    this.isCustomServer = !options.isNextDevCommand
    // TODO: hot-reload root/pages dirs?
    const { pages: pagesDir, appDir } = findPagesDir(
      this.dir,
      this.nextConfig.experimental.appDir
    )
    this.pagesDir = pagesDir
    this.appDir = appDir
  }

  protected getBuildId(): string {
    return 'development'
  }

  async addExportPathMapRoutes() {
    // Makes `next export` exportPathMap work in development mode.
    // So that the user doesn't have to define a custom server reading the exportPathMap
    if (this.nextConfig.exportPathMap) {
      console.log('Defining routes from exportPathMap')
      const exportPathMap = await this.nextConfig.exportPathMap(
        {},
        {
          dev: true,
          dir: this.dir,
          outDir: null,
          distDir: this.distDir,
          buildId: this.buildId,
        }
      ) // In development we can't give a default path mapping
      for (const path in exportPathMap) {
        const { page, query = {} } = exportPathMap[path]

        this.router.addFsRoute({
          match: getPathMatch(path),
          type: 'route',
          name: `${path} exportpathmap route`,
          fn: async (req, res, _params, parsedUrl) => {
            const { query: urlQuery } = parsedUrl

            Object.keys(urlQuery)
              .filter((key) => query[key] === undefined)
              .forEach((key) =>
                console.warn(
                  `Url '${path}' defines a query parameter '${key}' that is missing in exportPathMap`
                )
              )

            const mergedQuery = { ...urlQuery, ...query }

            await this.render(req, res, page, mergedQuery, parsedUrl, true)
            return {
              finished: true,
            }
          },
        })
      }
    }
  }

  async startWatcher(): Promise<void> {
    if (this.webpackWatcher) {
      return
    }

    const regexPageExtension = new RegExp(
      `\\.+(?:${this.nextConfig.pageExtensions.join('|')})$`
    )

    let resolved = false
    return new Promise(async (resolve, reject) => {
      // Watchpack doesn't emit an event for an empty directory
      fs.readdir(this.pagesDir, (_, files) => {
        if (files?.length) {
          return
        }

        if (!resolved) {
          resolve()
          resolved = true
        }
      })

      const wp = (this.webpackWatcher = new Watchpack({
        ignored: /([/\\]node_modules[/\\]|[/\\]\.next[/\\]|[/\\]\.git[/\\])/,
      }))
      const pages = [this.pagesDir]
      const app = this.appDir ? [this.appDir] : []
      const directories = [...pages, ...app]
      const files = getPossibleMiddlewareFilenames(
        pathJoin(this.pagesDir, '..'),
        this.nextConfig.pageExtensions
      )
      let nestedMiddleware: string[] = []

      const envFiles = [
        '.env.development.local',
        '.env.local',
        '.env.development',
        '.env',
      ].map((file) => pathJoin(this.dir, file))

      files.push(...envFiles)

      // tsconfig/jsonfig paths hot-reloading
      const tsconfigPaths = [
        pathJoin(this.dir, 'tsconfig.json'),
        pathJoin(this.dir, 'jsconfig.json'),
      ]
      files.push(...tsconfigPaths)

      wp.watch({ directories: [this.dir], startTime: 0 })
      const fileWatchTimes = new Map()
      let enabledTypeScript = this.usingTypeScript

      wp.on('aggregated', async () => {
        let middlewareMatchers: MiddlewareMatcher[] | undefined
        const routedPages: string[] = []
        const knownFiles = wp.getTimeInfoEntries()
        const appPaths: Record<string, string[]> = {}
        const edgeRoutesSet = new Set<string>()

        let envChange = false
        let tsconfigChange = false

        for (const [fileName, meta] of knownFiles) {
          if (
            !files.includes(fileName) &&
            !directories.some((dir) => fileName.startsWith(dir))
          ) {
            continue
          }

          const watchTime = fileWatchTimes.get(fileName)
          const watchTimeChange = watchTime && watchTime !== meta?.timestamp
          fileWatchTimes.set(fileName, meta.timestamp)

          if (envFiles.includes(fileName)) {
            if (watchTimeChange) {
              envChange = true
            }
            continue
          }

          if (tsconfigPaths.includes(fileName)) {
            if (fileName.endsWith('tsconfig.json')) {
              enabledTypeScript = true
            }
            if (watchTimeChange) {
              tsconfigChange = true
            }
            continue
          }

          if (
            meta?.accuracy === undefined ||
            !regexPageExtension.test(fileName)
          ) {
            continue
          }

          const isAppPath = Boolean(
            this.appDir &&
              normalizePathSep(fileName).startsWith(
                normalizePathSep(this.appDir)
              )
          )

          const rootFile = absolutePathToPage(fileName, {
            pagesDir: this.dir,
            extensions: this.nextConfig.pageExtensions,
          })

          const staticInfo = await getPageStaticInfo({
            pageFilePath: fileName,
            nextConfig: this.nextConfig,
            page: rootFile,
          })

          if (isMiddlewareFile(rootFile)) {
            this.actualMiddlewareFile = rootFile
            middlewareMatchers = staticInfo.middleware?.matchers || [
              { regexp: '.*' },
            ]
            continue
          }

          if (fileName.endsWith('.ts') || fileName.endsWith('.tsx')) {
            enabledTypeScript = true
          }

          let pageName = absolutePathToPage(fileName, {
            pagesDir: isAppPath ? this.appDir! : this.pagesDir,
            extensions: this.nextConfig.pageExtensions,
            keepIndex: isAppPath,
          })

          if (isAppPath) {
            if (!isLayoutsLeafPage(fileName)) {
              continue
            }

            const originalPageName = pageName
            pageName = normalizeAppPath(pageName) || '/'
            if (!appPaths[pageName]) {
              appPaths[pageName] = []
            }
            appPaths[pageName].push(originalPageName)

            if (routedPages.includes(pageName)) {
              continue
            }
          } else {
            // /index is preserved for root folder
            pageName = pageName.replace(/\/index$/, '') || '/'
          }

          /**
           * If there is a middleware that is not declared in the root we will
           * warn without adding it so it doesn't make its way into the system.
           */
          if (/[\\\\/]_middleware$/.test(pageName)) {
            nestedMiddleware.push(pageName)
            continue
          }

          await runDependingOnPageType({
            page: pageName,
            pageRuntime: staticInfo.runtime,
            onClient: () => {},
            onServer: () => {
              routedPages.push(pageName)
            },
            onEdgeServer: () => {
              routedPages.push(pageName)
              edgeRoutesSet.add(pageName)
            },
          })
        }

        if (!this.usingTypeScript && enabledTypeScript) {
          // we tolerate the error here as this is best effort
          // and the manual install command will be shown
          await this.verifyTypeScript()
            .then(() => {
              tsconfigChange = true
            })
            .catch(() => {})
        }

        if (envChange || tsconfigChange) {
          if (envChange) {
            this.loadEnvConfig({ dev: true, forceReload: true })
          }
          let tsconfigResult:
            | UnwrapPromise<ReturnType<typeof loadJsConfig>>
            | undefined

          if (tsconfigChange) {
            try {
              tsconfigResult = await loadJsConfig(this.dir, this.nextConfig)
            } catch (_) {
              /* do we want to log if there are syntax errors in tsconfig  while editing? */
            }
          }

          this.hotReloader?.activeConfigs?.forEach((config, idx) => {
            const isClient = idx === 0
            const isNodeServer = idx === 1
            const isEdgeServer = idx === 2
            const hasRewrites =
              this.customRoutes.rewrites.afterFiles.length > 0 ||
              this.customRoutes.rewrites.beforeFiles.length > 0 ||
              this.customRoutes.rewrites.fallback.length > 0

            if (tsconfigChange) {
              config.resolve?.plugins?.forEach((plugin: any) => {
                // look for the JsConfigPathsPlugin and update with
                // the latest paths/baseUrl config
                if (plugin && plugin.jsConfigPlugin && tsconfigResult) {
                  const { resolvedBaseUrl, jsConfig } = tsconfigResult
                  const currentResolvedBaseUrl = plugin.resolvedBaseUrl
                  const resolvedUrlIndex = config.resolve?.modules?.findIndex(
                    (item) => item === currentResolvedBaseUrl
                  )

                  if (
                    resolvedBaseUrl &&
                    resolvedBaseUrl !== currentResolvedBaseUrl
                  ) {
                    // remove old baseUrl and add new one
                    if (resolvedUrlIndex && resolvedUrlIndex > -1) {
                      config.resolve?.modules?.splice(resolvedUrlIndex, 1)
                    }
                    config.resolve?.modules?.push(resolvedBaseUrl)
                  }

                  if (jsConfig?.compilerOptions?.paths && resolvedBaseUrl) {
                    Object.keys(plugin.paths).forEach((key) => {
                      delete plugin.paths[key]
                    })
                    Object.assign(plugin.paths, jsConfig.compilerOptions.paths)
                    plugin.resolvedBaseUrl = resolvedBaseUrl
                  }
                }
              })
            }

            if (envChange) {
              config.plugins?.forEach((plugin: any) => {
                // we look for the DefinePlugin definitions so we can
                // update them on the active compilers
                if (
                  plugin &&
                  typeof plugin.definitions === 'object' &&
                  plugin.definitions.__NEXT_DEFINE_ENV
                ) {
                  const newDefine = getDefineEnv({
                    dev: true,
                    config: this.nextConfig,
                    distDir: this.distDir,
                    isClient,
                    hasRewrites,
                    hasReactRoot: this.hotReloader?.hasReactRoot,
                    isNodeServer,
                    isEdgeServer,
                    hasServerComponents: this.hotReloader?.hasServerComponents,
                  })

                  Object.keys(plugin.definitions).forEach((key) => {
                    if (!(key in newDefine)) {
                      delete plugin.definitions[key]
                    }
                  })
                  Object.assign(plugin.definitions, newDefine)
                }
              })
            }
          })
          this.hotReloader?.invalidate()
        }

        if (nestedMiddleware.length > 0) {
          Log.error(
            new NestedMiddlewareError(nestedMiddleware, this.dir, this.pagesDir)
              .message
          )
          nestedMiddleware = []
        }

<<<<<<< HEAD
        this.appPathRoutes = Object.fromEntries(
          // Make sure to sort parallel routes to make the result deterministic.
          Object.entries(appPaths).map(([k, v]) => [k, v.sort()])
        )
        this.edgeFunctions = []
        const edgeRoutes = Array.from(edgeRoutesSet)
        getSortedRoutes(edgeRoutes).forEach((page) => {
          let appPaths = this.getOriginalAppPaths(page)
=======
        this.appPathRoutes = appPaths
        const edgeRoutes = Array.from(edgeRoutesSet)
        this.edgeFunctions = getSortedRoutes(edgeRoutes).map((page) => {
          const appPath = this.getOriginalAppPath(page)
>>>>>>> e7e567b1

          if (typeof appPaths === 'string') {
            page = appPaths
          }
          const edgeRegex = getRouteRegex(page)
          return {
            match: getRouteMatcher(edgeRegex),
            page,
            re: edgeRegex.re,
          }
        })

        this.middleware = middlewareMatchers
          ? {
              match: getMiddlewareRouteMatcher(middlewareMatchers),
              page: '/',
              matchers: middlewareMatchers,
            }
          : undefined

        try {
          // we serve a separate manifest with all pages for the client in
          // dev mode so that we can match a page after a rewrite on the client
          // before it has been built and is populated in the _buildManifest
          const sortedRoutes = getSortedRoutes(routedPages)

          if (
            !this.sortedRoutes?.every((val, idx) => val === sortedRoutes[idx])
          ) {
            // emit the change so clients fetch the update
            this.hotReloader!.send(undefined, { devPagesManifest: true })
          }
          this.sortedRoutes = sortedRoutes

          this.dynamicRoutes = this.sortedRoutes
            .filter(isDynamicRoute)
            .map((page) => ({
              page,
              match: getRouteMatcher(getRouteRegex(page)),
            }))

          this.router.setDynamicRoutes(this.dynamicRoutes)
          this.router.setCatchallMiddleware(
            this.generateCatchAllMiddlewareRoute(true)
          )

          if (!resolved) {
            resolve()
            resolved = true
          }
        } catch (e) {
          if (!resolved) {
            reject(e)
            resolved = true
          } else {
            console.warn('Failed to reload dynamic routes:', e)
          }
        }
      })
    })
  }

  async stopWatcher(): Promise<void> {
    if (!this.webpackWatcher) {
      return
    }

    this.webpackWatcher.close()
    this.webpackWatcher = null
  }

  private async verifyTypeScript() {
    if (this.verifyingTypeScript) {
      return
    }
    try {
      this.verifyingTypeScript = true
      const verifyResult = await verifyTypeScriptSetup({
        dir: this.dir,
        intentDirs: [this.pagesDir!, this.appDir].filter(Boolean) as string[],
        typeCheckPreflight: false,
        tsconfigPath: this.nextConfig.typescript.tsconfigPath,
        disableStaticImages: this.nextConfig.images.disableStaticImages,
      })

      if (verifyResult.version) {
        this.usingTypeScript = true
      }
    } finally {
      this.verifyingTypeScript = false
    }
  }

  async prepare(): Promise<void> {
    setGlobal('distDir', this.distDir)
    setGlobal('phase', PHASE_DEVELOPMENT_SERVER)

    await this.verifyTypeScript()
    this.customRoutes = await loadCustomRoutes(this.nextConfig)

    // reload router
    const { redirects, rewrites, headers } = this.customRoutes

    if (
      rewrites.beforeFiles.length ||
      rewrites.afterFiles.length ||
      rewrites.fallback.length ||
      redirects.length ||
      headers.length
    ) {
      this.router = new Router(this.generateRoutes())
    }

    this.hotReloader = new HotReloader(this.dir, {
      pagesDir: this.pagesDir,
      distDir: this.distDir,
      config: this.nextConfig,
      previewProps: this.getPreviewProps(),
      buildId: this.buildId,
      rewrites,
      appDir: this.appDir,
    })
    await super.prepare()
    await this.addExportPathMapRoutes()
    await this.hotReloader.start(true)
    await this.startWatcher()
    this.setDevReady!()

    if (this.nextConfig.experimental.nextScriptWorkers) {
      await verifyPartytownSetup(
        this.dir,
        pathJoin(this.distDir, CLIENT_STATIC_FILES_PATH)
      )
    }

    const telemetry = new Telemetry({ distDir: this.distDir })
    telemetry.record(
      eventCliSession(this.distDir, this.nextConfig, {
        webpackVersion: 5,
        cliCommand: 'dev',
        isSrcDir: relative(this.dir, this.pagesDir).startsWith('src'),
        hasNowJson: !!(await findUp('now.json', { cwd: this.dir })),
        isCustomServer: this.isCustomServer,
      })
    )
    // This is required by the tracing subsystem.
    setGlobal('telemetry', telemetry)

    process.on('unhandledRejection', (reason) => {
      this.logErrorWithOriginalStack(reason, 'unhandledRejection').catch(
        () => {}
      )
    })
    process.on('uncaughtException', (err) => {
      this.logErrorWithOriginalStack(err, 'uncaughtException').catch(() => {})
    })
  }

  protected async close(): Promise<void> {
    await this.stopWatcher()
    await this.getStaticPathsWorker().end()
    if (this.hotReloader) {
      await this.hotReloader.stop()
    }
  }

  protected async hasPage(pathname: string): Promise<boolean> {
    let normalizedPath: string
    try {
      normalizedPath = normalizePagePath(pathname)
    } catch (err) {
      console.error(err)
      // if normalizing the page fails it means it isn't valid
      // so it doesn't exist so don't throw and return false
      // to ensure we return 404 instead of 500
      return false
    }

    if (isMiddlewareFile(normalizedPath)) {
      return findPageFile(
        this.dir,
        normalizedPath,
        this.nextConfig.pageExtensions
      ).then(Boolean)
    }

    // check appDir first if enabled
    if (this.appDir) {
      const pageFile = await findPageFile(
        this.appDir,
        normalizedPath,
        this.nextConfig.pageExtensions
      )
      if (pageFile) return true
    }

    const pageFile = await findPageFile(
      this.pagesDir,
      normalizedPath,
      this.nextConfig.pageExtensions
    )
    return !!pageFile
  }

  protected async _beforeCatchAllRender(
    req: BaseNextRequest,
    res: BaseNextResponse,
    params: Params,
    parsedUrl: UrlWithParsedQuery
  ): Promise<boolean> {
    const { pathname } = parsedUrl
    const pathParts = params.path || []
    const path = `/${pathParts.join('/')}`
    // check for a public file, throwing error if there's a
    // conflicting page
    let decodedPath: string

    try {
      decodedPath = decodeURIComponent(path)
    } catch (_) {
      throw new DecodeError('failed to decode param')
    }

    if (await this.hasPublicFile(decodedPath)) {
      if (await this.hasPage(pathname!)) {
        const err = new Error(
          `A conflicting public file and page file was found for path ${pathname} https://nextjs.org/docs/messages/conflicting-public-file-page`
        )
        res.statusCode = 500
        await this.renderError(err, req, res, pathname!, {})
        return true
      }
      await this.servePublic(req, res, pathParts)
      return true
    }

    return false
  }

  private setupWebSocketHandler(server?: HTTPServer, _req?: NodeNextRequest) {
    if (!this.addedUpgradeListener) {
      this.addedUpgradeListener = true
      server = server || (_req?.originalRequest.socket as any)?.server

      if (!server) {
        // this is very unlikely to happen but show an error in case
        // it does somehow
        Log.error(
          `Invalid IncomingMessage received, make sure http.createServer is being used to handle requests.`
        )
      } else {
        const { basePath } = this.nextConfig

        server.on('upgrade', (req, socket, head) => {
          let assetPrefix = (this.nextConfig.assetPrefix || '').replace(
            /^\/+/,
            ''
          )

          // assetPrefix can be a proxy server with a url locally
          // if so, it's needed to send these HMR requests with a rewritten url directly to /_next/webpack-hmr
          // otherwise account for a path-like prefix when listening to socket events
          if (assetPrefix.startsWith('http')) {
            assetPrefix = ''
          } else if (assetPrefix) {
            assetPrefix = `/${assetPrefix}`
          }

          if (
            req.url?.startsWith(
              `${basePath || assetPrefix || ''}/_next/webpack-hmr`
            )
          ) {
            this.hotReloader?.onHMR(req, socket, head)
          } else {
            this.handleUpgrade(req, socket, head)
          }
        })
      }
    }
  }

  async runMiddleware(params: {
    request: BaseNextRequest
    response: BaseNextResponse
    parsedUrl: ParsedUrl
    parsed: UrlWithParsedQuery
    middlewareList: MiddlewareRoutingItem[]
  }) {
    try {
      const result = await super.runMiddleware({
        ...params,
        onWarning: (warn) => {
          this.logErrorWithOriginalStack(warn, 'warning')
        },
      })

      if ('finished' in result) {
        return result
      }

      result.waitUntil.catch((error) => {
        this.logErrorWithOriginalStack(error, 'unhandledRejection')
      })
      return result
    } catch (error) {
      if (error instanceof DecodeError) {
        throw error
      }

      /**
       * We only log the error when it is not a MiddlewareNotFound error as
       * in that case we should be already displaying a compilation error
       * which is what makes the module not found.
       */
      if (!(error instanceof MiddlewareNotFoundError)) {
        this.logErrorWithOriginalStack(error)
      }

      const err = getProperError(error)
      ;(err as any).middleware = true
      const { request, response, parsedUrl } = params

      /**
       * When there is a failure for an internal Next.js request from
       * middleware we bypass the error without finishing the request
       * so we can serve the required chunks to render the error.
       */
      if (
        request.url.includes('/_next/static') ||
        request.url.includes('/__nextjs_original-stack-frame')
      ) {
        return { finished: false }
      }

      response.statusCode = 500
      this.renderError(err, request, response, parsedUrl.pathname)
      return { finished: true }
    }
  }

  async runEdgeFunction(params: {
    req: BaseNextRequest
    res: BaseNextResponse
    query: ParsedUrlQuery
    params: Params | undefined
    page: string
  }) {
    try {
      return super.runEdgeFunction({
        ...params,
        onWarning: (warn) => {
          this.logErrorWithOriginalStack(warn, 'warning')
        },
      })
    } catch (error) {
      if (error instanceof DecodeError) {
        throw error
      }
      this.logErrorWithOriginalStack(error, 'warning')
      const err = getProperError(error)
      const { req, res, page } = params
      res.statusCode = 500
      this.renderError(err, req, res, page)
      return null
    }
  }

  async run(
    req: NodeNextRequest,
    res: NodeNextResponse,
    parsedUrl: UrlWithParsedQuery
  ): Promise<void> {
    await this.devReady
    this.setupWebSocketHandler(undefined, req)

    const { basePath } = this.nextConfig
    let originalPathname: string | null = null

    if (basePath && pathHasPrefix(parsedUrl.pathname || '/', basePath)) {
      // strip basePath before handling dev bundles
      // If replace ends up replacing the full url it'll be `undefined`, meaning we have to default it to `/`
      originalPathname = parsedUrl.pathname
      parsedUrl.pathname = removePathPrefix(parsedUrl.pathname || '/', basePath)
    }

    const { pathname } = parsedUrl

    if (pathname!.startsWith('/_next')) {
      if (await fileExists(pathJoin(this.publicDir, '_next'))) {
        throw new Error(PUBLIC_DIR_MIDDLEWARE_CONFLICT)
      }
    }

    const { finished = false } = await this.hotReloader!.run(
      req.originalRequest,
      res.originalResponse,
      parsedUrl
    )

    if (finished) {
      return
    }

    if (originalPathname) {
      // restore the path before continuing so that custom-routes can accurately determine
      // if they should match against the basePath or not
      parsedUrl.pathname = originalPathname
    }
    try {
      return await super.run(req, res, parsedUrl)
    } catch (error) {
      res.statusCode = 500
      const err = getProperError(error)
      try {
        this.logErrorWithOriginalStack(err).catch(() => {})
        return await this.renderError(err, req, res, pathname!, {
          __NEXT_PAGE: (isError(err) && err.page) || pathname || '',
        })
      } catch (internalErr) {
        console.error(internalErr)
        res.body('Internal Server Error').send()
      }
    }
  }

  private async logErrorWithOriginalStack(
    err?: unknown,
    type?: 'unhandledRejection' | 'uncaughtException' | 'warning'
  ) {
    let usedOriginalStack = false

    if (isError(err) && err.stack) {
      try {
        const frames = parseStack(err.stack!)
        const frame = frames.find(
          ({ file }) =>
            !file?.startsWith('eval') &&
            !file?.includes('web/adapter') &&
            !file?.includes('sandbox/context')
        )!

        if (frame.lineNumber && frame?.file) {
          const moduleId = frame.file!.replace(
            /^(webpack-internal:\/\/\/|file:\/\/)/,
            ''
          )

          const src = getErrorSource(err as Error)
          const compilation = (
            src === COMPILER_NAMES.edgeServer
              ? this.hotReloader?.edgeServerStats?.compilation
              : this.hotReloader?.serverStats?.compilation
          )!

          const source = await getSourceById(
            !!frame.file?.startsWith(sep) || !!frame.file?.startsWith('file:'),
            moduleId,
            compilation
          )

          const originalFrame = await createOriginalStackFrame({
            line: frame.lineNumber!,
            column: frame.column,
            source,
            frame,
            modulePath: moduleId,
            rootDirectory: this.dir,
            errorMessage: err.message,
            compilation,
          })

          if (originalFrame) {
            const { originalCodeFrame, originalStackFrame } = originalFrame
            const { file, lineNumber, column, methodName } = originalStackFrame

            Log[type === 'warning' ? 'warn' : 'error'](
              `${file} (${lineNumber}:${column}) @ ${methodName}`
            )
            if (src === COMPILER_NAMES.edgeServer) {
              err = err.message
            }
            if (type === 'warning') {
              Log.warn(err)
            } else if (type) {
              Log.error(`${type}:`, err)
            } else {
              Log.error(err)
            }
            console[type === 'warning' ? 'warn' : 'error'](originalCodeFrame)
            usedOriginalStack = true
          }
        }
      } catch (_) {
        // failed to load original stack using source maps
        // this un-actionable by users so we don't show the
        // internal error and only show the provided stack
      }
    }

    if (!usedOriginalStack) {
      if (type === 'warning') {
        Log.warn(err)
      } else if (type) {
        Log.error(`${type}:`, err)
      } else {
        Log.error(err)
      }
    }
  }

  // override production loading of routes-manifest
  protected getCustomRoutes(): CustomRoutes {
    // actual routes will be loaded asynchronously during .prepare()
    return {
      redirects: [],
      rewrites: { beforeFiles: [], afterFiles: [], fallback: [] },
      headers: [],
    }
  }

  private _devCachedPreviewProps: __ApiPreviewProps | undefined
  protected getPreviewProps() {
    if (this._devCachedPreviewProps) {
      return this._devCachedPreviewProps
    }
    return (this._devCachedPreviewProps = {
      previewModeId: crypto.randomBytes(16).toString('hex'),
      previewModeSigningKey: crypto.randomBytes(32).toString('hex'),
      previewModeEncryptionKey: crypto.randomBytes(32).toString('hex'),
    })
  }

  protected getPagesManifest(): undefined {
    return undefined
  }

  protected getAppPathsManifest(): undefined {
    return undefined
  }

  protected getMiddleware() {
    return this.middleware
  }

  protected getEdgeFunctions() {
    return this.edgeFunctions ?? []
  }

  protected getServerComponentManifest() {
    return undefined
  }

  protected getServerCSSManifest() {
    return undefined
  }

  protected async hasMiddleware(): Promise<boolean> {
    return this.hasPage(this.actualMiddlewareFile!)
  }

  protected async ensureMiddleware() {
    return this.hotReloader!.ensurePage({ page: this.actualMiddlewareFile! })
  }

  protected async ensureEdgeFunction({
    page,
    appPaths,
  }: {
    page: string
    appPaths: string[] | null
  }) {
    return this.hotReloader!.ensurePage({ page, appPaths })
  }

  generateRoutes() {
    const { fsRoutes, ...otherRoutes } = super.generateRoutes()

    // In development we expose all compiled files for react-error-overlay's line show feature
    // We use unshift so that we're sure the routes is defined before Next's default routes
    fsRoutes.unshift({
      match: getPathMatch('/_next/development/:path*'),
      type: 'route',
      name: '_next/development catchall',
      fn: async (req, res, params) => {
        const p = pathJoin(this.distDir, ...(params.path || []))
        await this.serveStatic(req, res, p)
        return {
          finished: true,
        }
      },
    })

    fsRoutes.unshift({
      match: getPathMatch(
        `/_next/${CLIENT_STATIC_FILES_PATH}/${this.buildId}/${DEV_CLIENT_PAGES_MANIFEST}`
      ),
      type: 'route',
      name: `_next/${CLIENT_STATIC_FILES_PATH}/${this.buildId}/${DEV_CLIENT_PAGES_MANIFEST}`,
      fn: async (_req, res) => {
        res.statusCode = 200
        res.setHeader('Content-Type', 'application/json; charset=utf-8')
        res
          .body(
            JSON.stringify({
              pages: this.sortedRoutes,
            })
          )
          .send()
        return {
          finished: true,
        }
      },
    })

    fsRoutes.unshift({
      match: getPathMatch(
        `/_next/${CLIENT_STATIC_FILES_PATH}/${this.buildId}/${DEV_MIDDLEWARE_MANIFEST}`
      ),
      type: 'route',
      name: `_next/${CLIENT_STATIC_FILES_PATH}/${this.buildId}/${DEV_MIDDLEWARE_MANIFEST}`,
      fn: async (_req, res) => {
        res.statusCode = 200
        res.setHeader('Content-Type', 'application/json; charset=utf-8')
        res.body(JSON.stringify(this.getMiddleware()?.matchers ?? [])).send()
        return {
          finished: true,
        }
      },
    })

    fsRoutes.push({
      match: getPathMatch('/:path*'),
      type: 'route',
      name: 'catchall public directory route',
      fn: async (req, res, params, parsedUrl) => {
        const { pathname } = parsedUrl
        if (!pathname) {
          throw new Error('pathname is undefined')
        }

        // Used in development to check public directory paths
        if (await this._beforeCatchAllRender(req, res, params, parsedUrl)) {
          return {
            finished: true,
          }
        }

        return {
          finished: false,
        }
      },
    })

    return { fsRoutes, ...otherRoutes }
  }

  // In development public files are not added to the router but handled as a fallback instead
  protected generatePublicRoutes(): never[] {
    return []
  }

  // In development dynamic routes cannot be known ahead of time
  protected getDynamicRoutes(): never[] {
    return []
  }

  _filterAmpDevelopmentScript(
    html: string,
    event: { line: number; col: number; code: string }
  ): boolean {
    if (event.code !== 'DISALLOWED_SCRIPT_TAG') {
      return true
    }

    const snippetChunks = html.split('\n')

    let snippet
    if (
      !(snippet = html.split('\n')[event.line - 1]) ||
      !(snippet = snippet.substring(event.col))
    ) {
      return true
    }

    snippet = snippet + snippetChunks.slice(event.line).join('\n')
    snippet = snippet.substring(0, snippet.indexOf('</script>'))

    return !snippet.includes('data-amp-development-mode-only')
  }

  protected async getStaticPaths(pathname: string): Promise<{
    staticPaths: string[] | undefined
    fallbackMode: false | 'static' | 'blocking'
  }> {
    // we lazy load the staticPaths to prevent the user
    // from waiting on them for the page to load in dev mode

    const __getStaticPaths = async () => {
      const {
        configFileName,
        publicRuntimeConfig,
        serverRuntimeConfig,
        httpAgentOptions,
      } = this.nextConfig
      const { locales, defaultLocale } = this.nextConfig.i18n || {}

      const paths = await this.getStaticPathsWorker().loadStaticPaths(
        this.distDir,
        pathname,
        !this.renderOpts.dev && this._isLikeServerless,
        {
          configFileName,
          publicRuntimeConfig,
          serverRuntimeConfig,
        },
        httpAgentOptions,
        locales,
        defaultLocale
      )
      return paths
    }
    const { paths: staticPaths, fallback } = (
      await withCoalescedInvoke(__getStaticPaths)(`staticPaths-${pathname}`, [])
    ).value

    return {
      staticPaths,
      fallbackMode:
        fallback === 'blocking'
          ? 'blocking'
          : fallback === true
          ? 'static'
          : false,
    }
  }

  protected async ensureApiPage(pathname: string): Promise<void> {
    return this.hotReloader!.ensurePage({ page: pathname })
  }

  protected async findPageComponents({
    pathname,
    query = {},
    params = null,
    isAppDir = false,
    appPaths,
  }: {
    pathname: string
    query?: ParsedUrlQuery
    params?: Params | null
    isAppDir?: boolean
    appPaths?: string[] | null
  }): Promise<FindComponentsResult | null> {
    await this.devReady
    const compilationErr = await this.getCompilationError(pathname)
    if (compilationErr) {
      // Wrap build errors so that they don't get logged again
      throw new WrappedBuildError(compilationErr)
    }
    try {
      await this.hotReloader!.ensurePage({ page: pathname, appPaths })

      const serverComponents = this.nextConfig.experimental.serverComponents

      // When the new page is compiled, we need to reload the server component
      // manifest.
      if (serverComponents) {
        this.serverComponentManifest = super.getServerComponentManifest()
        this.serverCSSManifest = super.getServerCSSManifest()
      }

      return super.findPageComponents({ pathname, query, params, isAppDir })
    } catch (err) {
      if ((err as any).code !== 'ENOENT') {
        throw err
      }
      return null
    }
  }

  protected async getFallbackErrorComponents(): Promise<LoadComponentsReturnType | null> {
    await this.hotReloader!.buildFallbackError()
    // Build the error page to ensure the fallback is built too.
    // TODO: See if this can be moved into hotReloader or removed.
    await this.hotReloader!.ensurePage({ page: '/_error' })
    return await loadDefaultErrorComponents(this.distDir)
  }

  protected setImmutableAssetCacheControl(res: BaseNextResponse): void {
    res.setHeader('Cache-Control', 'no-store, must-revalidate')
  }

  private servePublic(
    req: BaseNextRequest,
    res: BaseNextResponse,
    pathParts: string[]
  ): Promise<void> {
    const p = pathJoin(this.publicDir, ...pathParts)
    return this.serveStatic(req, res, p)
  }

  async hasPublicFile(path: string): Promise<boolean> {
    try {
      const info = await fs.promises.stat(pathJoin(this.publicDir, path))
      return info.isFile()
    } catch (_) {
      return false
    }
  }

  async getCompilationError(page: string): Promise<any> {
    const errors = await this.hotReloader!.getCompilationErrors(page)
    if (errors.length === 0) return

    // Return the very first error we found.
    return errors[0]
  }

  protected isServeableUrl(untrustedFileUrl: string): boolean {
    // This method mimics what the version of `send` we use does:
    // 1. decodeURIComponent:
    //    https://github.com/pillarjs/send/blob/0.17.1/index.js#L989
    //    https://github.com/pillarjs/send/blob/0.17.1/index.js#L518-L522
    // 2. resolve:
    //    https://github.com/pillarjs/send/blob/de073ed3237ade9ff71c61673a34474b30e5d45b/index.js#L561

    let decodedUntrustedFilePath: string
    try {
      // (1) Decode the URL so we have the proper file name
      decodedUntrustedFilePath = decodeURIComponent(untrustedFileUrl)
    } catch {
      return false
    }

    // (2) Resolve "up paths" to determine real request
    const untrustedFilePath = pathResolve(decodedUntrustedFilePath)

    // don't allow null bytes anywhere in the file path
    if (untrustedFilePath.indexOf('\0') !== -1) {
      return false
    }

    // During development mode, files can be added while the server is running.
    // Checks for .next/static, .next/server, static and public.
    // Note that in development .next/server is available for error reporting purposes.
    // see `packages/next/server/next-server.ts` for more details.
    if (
      untrustedFilePath.startsWith(pathJoin(this.distDir, 'static') + sep) ||
      untrustedFilePath.startsWith(pathJoin(this.distDir, 'server') + sep) ||
      untrustedFilePath.startsWith(pathJoin(this.dir, 'static') + sep) ||
      untrustedFilePath.startsWith(pathJoin(this.dir, 'public') + sep)
    ) {
      return true
    }

    return false
  }
}<|MERGE_RESOLUTION|>--- conflicted
+++ resolved
@@ -538,24 +538,16 @@
           nestedMiddleware = []
         }
 
-<<<<<<< HEAD
+        // Make sure to sort parallel routes to make the result deterministic.
         this.appPathRoutes = Object.fromEntries(
-          // Make sure to sort parallel routes to make the result deterministic.
           Object.entries(appPaths).map(([k, v]) => [k, v.sort()])
         )
-        this.edgeFunctions = []
-        const edgeRoutes = Array.from(edgeRoutesSet)
-        getSortedRoutes(edgeRoutes).forEach((page) => {
-          let appPaths = this.getOriginalAppPaths(page)
-=======
-        this.appPathRoutes = appPaths
         const edgeRoutes = Array.from(edgeRoutesSet)
         this.edgeFunctions = getSortedRoutes(edgeRoutes).map((page) => {
-          const appPath = this.getOriginalAppPath(page)
->>>>>>> e7e567b1
-
-          if (typeof appPaths === 'string') {
-            page = appPaths
+          const appPaths = this.getOriginalAppPaths(page)
+
+          if (Array.isArray(appPaths)) {
+            page = appPaths[0]
           }
           const edgeRegex = getRouteRegex(page)
           return {
