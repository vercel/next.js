--- conflicted
+++ resolved
@@ -906,37 +906,16 @@
     return undefined
   }
 
-<<<<<<< HEAD
   protected getServerCSSManifest() {
     return undefined
   }
 
-  protected async hasMiddleware(
-    pathname: string,
-    isSSR?: boolean
-  ): Promise<boolean> {
-    return this.hasPage(isSSR ? pathname : this.actualMiddlewareFile!)
-  }
-
-  protected async ensureMiddleware(
-    pathname: string,
-    isSSR?: boolean
-  ): Promise<void> {
-    return this.hotReloader!.ensurePage(
-      isSSR ? pathname : this.actualMiddlewareFile!
-    )
-=======
   protected async hasMiddleware(): Promise<boolean> {
     return this.hasPage(this.actualMiddlewareFile!)
   }
 
-  protected async ensureMiddleware() {
-    return this.hotReloader!.ensurePage(this.actualMiddlewareFile!)
-  }
-
   protected async ensureEdgeFunction(pathname: string) {
     return this.hotReloader!.ensurePage(pathname)
->>>>>>> 3e19ad5c
   }
 
   generateRoutes() {
