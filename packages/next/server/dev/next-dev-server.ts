--- conflicted
+++ resolved
@@ -294,13 +294,9 @@
         const routedPages: string[] = []
         const knownFiles = wp.getTimeInfoEntries()
         const appPaths: Record<string, string> = {}
-<<<<<<< HEAD
 
         this.hasEdgeFunctionsFlag = false
-=======
-        const edgeRoutesSet = new Set<string>()
         let envChange = false
->>>>>>> f863ba71
 
         for (const [fileName, meta] of knownFiles) {
           if (
