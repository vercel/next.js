import type { __ApiPreviewProps } from '../api-utils'
import type { CustomRoutes } from '../../lib/load-custom-routes'
import type { FetchEventResult } from '../web/types'
import type { FindComponentsResult } from '../next-server'
import type { LoadComponentsReturnType } from '../load-components'
import type { Options as ServerOptions } from '../next-server'
import type { Params } from '../router'
import type { ParsedNextUrl } from '../../shared/lib/router/utils/parse-next-url'
import type { ParsedUrlQuery } from 'querystring'
import type { Server as HTTPServer } from 'http'
import type { UrlWithParsedQuery } from 'url'
import type { BaseNextRequest, BaseNextResponse } from '../base-http'

import crypto from 'crypto'
import fs from 'fs'
import chalk from 'next/dist/compiled/chalk'
import { Worker } from 'next/dist/compiled/jest-worker'
import AmpHtmlValidator from 'next/dist/compiled/amphtml-validator'
import findUp from 'next/dist/compiled/find-up'
import { join as pathJoin, relative, resolve as pathResolve, sep } from 'path'
import React from 'react'
import Watchpack from 'next/dist/compiled/watchpack'
import { ampValidation } from '../../build/output'
import { PUBLIC_DIR_MIDDLEWARE_CONFLICT } from '../../lib/constants'
import { fileExists } from '../../lib/file-exists'
import { findPagesDir } from '../../lib/find-pages-dir'
import loadCustomRoutes from '../../lib/load-custom-routes'
import { verifyTypeScriptSetup } from '../../lib/verifyTypeScriptSetup'
import { verifyPartytownSetup } from '../../lib/verify-partytown-setup'
import {
  PHASE_DEVELOPMENT_SERVER,
  CLIENT_STATIC_FILES_PATH,
  DEV_CLIENT_PAGES_MANIFEST,
  DEV_MIDDLEWARE_MANIFEST,
} from '../../shared/lib/constants'
import {
  getRoutingItems,
  isDynamicRoute,
  RoutingItem,
} from '../../shared/lib/router/utils'
import Server, { WrappedBuildError } from '../next-server'
import { normalizePagePath } from '../normalize-page-path'
import Router, { route } from '../router'
import { hasBasePath, replaceBasePath } from '../router-utils'
import { eventCliSession } from '../../telemetry/events'
import { Telemetry } from '../../telemetry/storage'
import { setGlobal } from '../../trace'
import HotReloader from './hot-reloader'
import { findPageFile } from '../lib/find-page-file'
import { getNodeOptionsWithoutInspect } from '../lib/utils'
import { withCoalescedInvoke } from '../../lib/coalesced-function'
import { loadDefaultErrorComponents } from '../load-components'
import { DecodeError } from '../../shared/lib/utils'
import {
  createOriginalStackFrame,
  getSourceById,
  parseStack,
} from 'next/dist/compiled/@next/react-dev-overlay/middleware'
import * as Log from '../../build/output/log'
import isError, { getProperError } from '../../lib/is-error'
import { isCustomErrorPage, isReservedPage } from '../../build/utils'
import { NodeNextResponse, NodeNextRequest } from '../base-http/node'
import { getPageRuntime, invalidatePageRuntimeCache } from '../../build/entries'
import { normalizeRootPath } from '../../shared/lib/router/utils/root-paths'

// Load ReactDevOverlay only when needed
let ReactDevOverlayImpl: React.FunctionComponent
const ReactDevOverlay = (props: any) => {
  if (ReactDevOverlayImpl === undefined) {
    ReactDevOverlayImpl =
      require('next/dist/compiled/@next/react-dev-overlay/client').ReactDevOverlay
  }
  return ReactDevOverlayImpl(props)
}

export interface Options extends ServerOptions {
  /**
   * The HTTP Server that Next.js is running behind
   */
  httpServer?: HTTPServer
  /**
   * Tells of Next.js is running from the `next dev` command
   */
  isNextDevCommand?: boolean
}

export default class DevServer extends Server {
  private devReady: Promise<void>
  private setDevReady?: Function
  private webpackWatcher?: Watchpack | null
  private hotReloader?: HotReloader
  private isCustomServer: boolean
  protected sortedRoutes?: string[]
  private addedUpgradeListener = false
  private middleware?: RoutingItem[]

  protected staticPathsWorker?: { [key: string]: any } & {
    loadStaticPaths: typeof import('./static-paths-worker').loadStaticPaths
  }

  private getStaticPathsWorker(): { [key: string]: any } & {
    loadStaticPaths: typeof import('./static-paths-worker').loadStaticPaths
  } {
    if (this.staticPathsWorker) {
      return this.staticPathsWorker
    }
    this.staticPathsWorker = new Worker(
      require.resolve('./static-paths-worker'),
      {
        maxRetries: 1,
        numWorkers: this.nextConfig.experimental.cpus,
        enableWorkerThreads: this.nextConfig.experimental.workerThreads,
        forkOptions: {
          env: {
            ...process.env,
            // discard --inspect/--inspect-brk flags from process.env.NODE_OPTIONS. Otherwise multiple Node.js debuggers
            // would be started if user launch Next.js in debugging mode. The number of debuggers is linked to
            // the number of workers Next.js tries to launch. The only worker users are interested in debugging
            // is the main Next.js one
            NODE_OPTIONS: getNodeOptionsWithoutInspect(),
          },
        },
      }
    ) as Worker & {
      loadStaticPaths: typeof import('./static-paths-worker').loadStaticPaths
    }

    this.staticPathsWorker.getStdout().pipe(process.stdout)
    this.staticPathsWorker.getStderr().pipe(process.stderr)

    return this.staticPathsWorker
  }

  constructor(options: Options) {
    super({ ...options, dev: true })
    this.renderOpts.dev = true
    ;(this.renderOpts as any).ErrorDebug = ReactDevOverlay
    this.devReady = new Promise((resolve) => {
      this.setDevReady = resolve
    })
    ;(this.renderOpts as any).ampSkipValidation =
      this.nextConfig.experimental?.amp?.skipValidation ?? false
    ;(this.renderOpts as any).ampValidator = (
      html: string,
      pathname: string
    ) => {
      const validatorPath =
        this.nextConfig.experimental &&
        this.nextConfig.experimental.amp &&
        this.nextConfig.experimental.amp.validator
      return AmpHtmlValidator.getInstance(validatorPath).then((validator) => {
        const result = validator.validateString(html)
        ampValidation(
          pathname,
          result.errors
            .filter((e) => e.severity === 'ERROR')
            .filter((e) => this._filterAmpDevelopmentScript(html, e)),
          result.errors.filter((e) => e.severity !== 'ERROR')
        )
      })
    }
    if (fs.existsSync(pathJoin(this.dir, 'static'))) {
      console.warn(
        `The static directory has been deprecated in favor of the public directory. https://nextjs.org/docs/messages/static-dir-deprecated`
      )
    }

    // setup upgrade listener eagerly when we can otherwise
    // it will be done on the first request via req.socket.server
    if (options.httpServer) {
      this.setupWebSocketHandler(options.httpServer)
    }

    this.isCustomServer = !options.isNextDevCommand
    // TODO: hot-reload root/pages dirs?
    const { pages: pagesDir, root: rootDir } = findPagesDir(
      this.dir,
      this.nextConfig.experimental.rootDir
    )
    this.pagesDir = pagesDir
    this.rootDir = rootDir
  }

  protected getBuildId(): string {
    return 'development'
  }

  async addExportPathMapRoutes() {
    // Makes `next export` exportPathMap work in development mode.
    // So that the user doesn't have to define a custom server reading the exportPathMap
    if (this.nextConfig.exportPathMap) {
      console.log('Defining routes from exportPathMap')
      const exportPathMap = await this.nextConfig.exportPathMap(
        {},
        {
          dev: true,
          dir: this.dir,
          outDir: null,
          distDir: this.distDir,
          buildId: this.buildId,
        }
      ) // In development we can't give a default path mapping
      for (const path in exportPathMap) {
        const { page, query = {} } = exportPathMap[path]

        // We use unshift so that we're sure the routes is defined before Next's default routes
        this.router.addFsRoute({
          match: route(path),
          type: 'route',
          name: `${path} exportpathmap route`,
          fn: async (req, res, _params, parsedUrl) => {
            const { query: urlQuery } = parsedUrl

            Object.keys(urlQuery)
              .filter((key) => query[key] === undefined)
              .forEach((key) =>
                console.warn(
                  `Url '${path}' defines a query parameter '${key}' that is missing in exportPathMap`
                )
              )

            const mergedQuery = { ...urlQuery, ...query }

            await this.render(req, res, page, mergedQuery, parsedUrl, true)
            return {
              finished: true,
            }
          },
        })
      }
    }
  }

  async startWatcher(): Promise<void> {
    if (this.webpackWatcher) {
      return
    }

    const regexMiddleware = new RegExp(
      `[\\\\/](_middleware.(?:${this.nextConfig.pageExtensions.join('|')}))$`
    )

    const regexPageExtension = new RegExp(
      `\\.+(?:${this.nextConfig.pageExtensions.join('|')})$`
    )

    let resolved = false
    return new Promise((resolve, reject) => {
      const pagesDir = this.pagesDir

      // Watchpack doesn't emit an event for an empty directory
      fs.readdir(pagesDir!, (_, files) => {
        if (files?.length) {
          return
        }

        if (!resolved) {
          resolve()
          resolved = true
        }
      })

      let wp = (this.webpackWatcher = new Watchpack())
      const toWatch = [pagesDir!]

      if (this.rootDir) {
        toWatch.push(this.rootDir)
      }
      wp.watch([], toWatch, 0)

      wp.on('aggregated', async () => {
        const routedMiddleware = []
        const routedPages: string[] = []
        const knownFiles = wp.getTimeInfoEntries()
<<<<<<< HEAD
        const ssrMiddleware = new Set<string>()
        const rootPaths: Record<string, string> = {}
=======
>>>>>>> 88a7e584

        for (const [fileName, { accuracy, safeTime }] of knownFiles) {
          if (accuracy === undefined || !regexPageExtension.test(fileName)) {
            continue
          }

          if (regexMiddleware.test(fileName)) {
            routedMiddleware.push({
              page:
                `/${relative(pagesDir!, fileName).replace(/\\+/g, '/')}`
                  .replace(/^\/+/g, '/')
                  .replace(regexMiddleware, '') || '/',
              ssr: false,
            })
            continue
          }
          let pageName: string = ''
          let isRootPath = false

          if (
            this.rootDir &&
            fileName
              .replace(/\\/g, '/')
              .startsWith(this.rootDir.replace(/\\/g, '/'))
          ) {
            isRootPath = true
            pageName =
              '/' + relative(this.rootDir!, fileName).replace(/\\+/g, '/')
          } else {
            pageName = '/' + relative(pagesDir!, fileName).replace(/\\+/g, '/')
          }

          pageName = pageName.replace(regexPageExtension, '')

          if (isRootPath) {
            // TODO: should only routes ending in /index.js be route-able?
            const originalPageName = pageName
            pageName = normalizeRootPath(pageName)
            rootPaths[pageName] = originalPageName

            if (routedPages.includes(pageName)) {
              continue
            }
          } else {
            // /index is preserved for root folder
            pageName = pageName.replace(/\/index$/, '') || '/'
          }

          invalidatePageRuntimeCache(fileName, safeTime)
          const pageRuntimeConfig = await getPageRuntime(
            fileName,
            this.nextConfig.experimental.runtime
          )
          const isEdgeRuntime = pageRuntimeConfig === 'edge'

          if (
            isEdgeRuntime &&
            !(isReservedPage(pageName) || isCustomErrorPage(pageName))
          ) {
            routedMiddleware.push({ page: pageName, ssr: true })
          }

          routedPages.push(pageName)
        }

<<<<<<< HEAD
        this.rootPathRoutes = rootPaths

        this.middleware = getSortedRoutes(routedMiddleware).map((page) => ({
          match: getRouteMatcher(
            getMiddlewareRegex(page, !ssrMiddleware.has(page))
          ),
          page,
          ssr: ssrMiddleware.has(page),
        }))
=======
        this.allRoutes = getRoutingItems(routedPages, routedMiddleware)
        this.middleware = this.allRoutes.filter((r) => r.isMiddleware)
>>>>>>> 88a7e584

        try {
          // we serve a separate manifest with all pages for the client in
          // dev mode so that we can match a page after a rewrite on the client
          // before it has been built and is populated in the _buildManifest
          const sortedRoutes = this.allRoutes
            .filter((r) => !r.isMiddleware)
            .map((r) => r.page)

          if (
            !this.sortedRoutes?.every((val, idx) => val === sortedRoutes[idx])
          ) {
            // emit the change so clients fetch the update
            this.hotReloader!.send(undefined, { devPagesManifest: true })
          }
          this.sortedRoutes = sortedRoutes

          this.dynamicRoutes = this.allRoutes.filter(
            (r) => !r.isMiddleware && isDynamicRoute(r.page)
          )

          this.router.setDynamicRoutes(this.dynamicRoutes)

          if (!resolved) {
            resolve()
            resolved = true
          }
        } catch (e) {
          if (!resolved) {
            reject(e)
            resolved = true
          } else {
            console.warn('Failed to reload dynamic routes:', e)
          }
        }
      })
    })
  }

  async stopWatcher(): Promise<void> {
    if (!this.webpackWatcher) {
      return
    }

    this.webpackWatcher.close()
    this.webpackWatcher = null
  }

  async prepare(): Promise<void> {
    setGlobal('distDir', this.distDir)
    setGlobal('phase', PHASE_DEVELOPMENT_SERVER)
    await verifyTypeScriptSetup(
      this.dir,
      [this.pagesDir!, this.rootDir].filter(Boolean) as string[],
      false,
      this.nextConfig
    )

    this.customRoutes = await loadCustomRoutes(this.nextConfig)

    // reload router
    const { redirects, rewrites, headers } = this.customRoutes

    if (
      rewrites.beforeFiles.length ||
      rewrites.afterFiles.length ||
      rewrites.fallback.length ||
      redirects.length ||
      headers.length
    ) {
      this.router = new Router(this.generateRoutes())
    }

    this.hotReloader = new HotReloader(this.dir, {
      pagesDir: this.pagesDir!,
      rootDir: this.rootDir,
      distDir: this.distDir,
      config: this.nextConfig,
      previewProps: this.getPreviewProps(),
      buildId: this.buildId,
      rewrites,
    })
    await super.prepare()
    await this.addExportPathMapRoutes()
    await this.hotReloader.start()
    await this.startWatcher()
    this.setDevReady!()

    if (this.nextConfig.experimental.nextScriptWorkers) {
      await verifyPartytownSetup(
        this.dir,
        pathJoin(this.distDir, CLIENT_STATIC_FILES_PATH)
      )
    }

    const telemetry = new Telemetry({ distDir: this.distDir })
    telemetry.record(
      eventCliSession(this.distDir, this.nextConfig, {
        webpackVersion: 5,
        cliCommand: 'dev',
        isSrcDir: relative(this.dir, this.pagesDir!).startsWith('src'),
        hasNowJson: !!(await findUp('now.json', { cwd: this.dir })),
        isCustomServer: this.isCustomServer,
      })
    )
    // This is required by the tracing subsystem.
    setGlobal('telemetry', telemetry)

    process.on('unhandledRejection', (reason) => {
      this.logErrorWithOriginalStack(reason, 'unhandledRejection').catch(
        () => {}
      )
    })
    process.on('uncaughtException', (err) => {
      this.logErrorWithOriginalStack(err, 'uncaughtException').catch(() => {})
    })
  }

  protected async close(): Promise<void> {
    await this.stopWatcher()
    await this.getStaticPathsWorker().end()
    if (this.hotReloader) {
      await this.hotReloader.stop()
    }
  }

  protected async hasPage(pathname: string): Promise<boolean> {
    let normalizedPath: string

    try {
      normalizedPath = normalizePagePath(pathname)
    } catch (err) {
      console.error(err)
      // if normalizing the page fails it means it isn't valid
      // so it doesn't exist so don't throw and return false
      // to ensure we return 404 instead of 500
      return false
    }

    // check rootDir first if enabled
    if (this.rootDir) {
      const pageFile = await findPageFile(
        this.rootDir,
        normalizedPath,
        this.nextConfig.pageExtensions
      )
      if (pageFile) return true
    }

    const pageFile = await findPageFile(
      this.pagesDir!,
      normalizedPath,
      this.nextConfig.pageExtensions
    )
    return !!pageFile
  }

  protected async _beforeCatchAllRender(
    req: BaseNextRequest,
    res: BaseNextResponse,
    params: Params,
    parsedUrl: UrlWithParsedQuery
  ): Promise<boolean> {
    const { pathname } = parsedUrl
    const pathParts = params.path || []
    const path = `/${pathParts.join('/')}`
    // check for a public file, throwing error if there's a
    // conflicting page
    let decodedPath: string

    try {
      decodedPath = decodeURIComponent(path)
    } catch (_) {
      throw new DecodeError('failed to decode param')
    }

    if (await this.hasPublicFile(decodedPath)) {
      if (await this.hasPage(pathname!)) {
        const err = new Error(
          `A conflicting public file and page file was found for path ${pathname} https://nextjs.org/docs/messages/conflicting-public-file-page`
        )
        res.statusCode = 500
        await this.renderError(err, req, res, pathname!, {})
        return true
      }
      await this.servePublic(req, res, pathParts)
      return true
    }

    return false
  }

  private setupWebSocketHandler(server?: HTTPServer, _req?: NodeNextRequest) {
    if (!this.addedUpgradeListener) {
      this.addedUpgradeListener = true
      server = server || (_req?.originalRequest.socket as any)?.server

      if (!server) {
        // this is very unlikely to happen but show an error in case
        // it does somehow
        Log.error(
          `Invalid IncomingMessage received, make sure http.createServer is being used to handle requests.`
        )
      } else {
        const { basePath } = this.nextConfig

        server.on('upgrade', (req, socket, head) => {
          let assetPrefix = (this.nextConfig.assetPrefix || '').replace(
            /^\/+/,
            ''
          )

          // assetPrefix can be a proxy server with a url locally
          // if so, it's needed to send these HMR requests with a rewritten url directly to /_next/webpack-hmr
          // otherwise account for a path-like prefix when listening to socket events
          if (assetPrefix.startsWith('http')) {
            assetPrefix = ''
          } else if (assetPrefix) {
            assetPrefix = `/${assetPrefix}`
          }

          if (
            req.url?.startsWith(
              `${basePath || assetPrefix || ''}/_next/webpack-hmr`
            )
          ) {
            this.hotReloader?.onHMR(req, socket, head)
          }
        })
      }
    }
  }

  async runMiddleware(params: {
    request: BaseNextRequest
    response: BaseNextResponse
    parsedUrl: ParsedNextUrl
    parsed: UrlWithParsedQuery
    middleware: RoutingItem[]
  }): Promise<FetchEventResult | null> {
    try {
      const result = await super.runMiddleware({
        ...params,
        onWarning: (warn) => {
          this.logErrorWithOriginalStack(warn, 'warning', 'client')
        },
      })

      result?.waitUntil.catch((error) =>
        this.logErrorWithOriginalStack(error, 'unhandledRejection', 'client')
      )
      return result
    } catch (error) {
      this.logErrorWithOriginalStack(error, undefined, 'client')

      const preflight =
        params.request.method === 'HEAD' &&
        params.request.headers['x-middleware-preflight']
      if (preflight) throw error

      const err = getProperError(error)
      ;(err as any).middleware = true
      const { request, response, parsedUrl } = params
      response.statusCode = 500
      this.renderError(err, request, response, parsedUrl.pathname)
      return null
    }
  }

  async run(
    req: NodeNextRequest,
    res: NodeNextResponse,
    parsedUrl: UrlWithParsedQuery
  ): Promise<void> {
    await this.devReady
    this.setupWebSocketHandler(undefined, req)

    const { basePath } = this.nextConfig
    let originalPathname: string | null = null

    if (basePath && hasBasePath(parsedUrl.pathname || '/', basePath)) {
      // strip basePath before handling dev bundles
      // If replace ends up replacing the full url it'll be `undefined`, meaning we have to default it to `/`
      originalPathname = parsedUrl.pathname
      parsedUrl.pathname = replaceBasePath(parsedUrl.pathname || '/', basePath)
    }

    const { pathname } = parsedUrl

    if (pathname!.startsWith('/_next')) {
      if (await fileExists(pathJoin(this.publicDir, '_next'))) {
        throw new Error(PUBLIC_DIR_MIDDLEWARE_CONFLICT)
      }
    }

    const { finished = false } = await this.hotReloader!.run(
      req.originalRequest,
      res.originalResponse,
      parsedUrl
    )

    if (finished) {
      return
    }

    if (originalPathname) {
      // restore the path before continuing so that custom-routes can accurately determine
      // if they should match against the basePath or not
      parsedUrl.pathname = originalPathname
    }
    try {
      return await super.run(req, res, parsedUrl)
    } catch (error) {
      res.statusCode = 500
      const err = getProperError(error)
      try {
        this.logErrorWithOriginalStack(err).catch(() => {})
        return await this.renderError(err, req, res, pathname!, {
          __NEXT_PAGE: (isError(err) && err.page) || pathname || '',
        })
      } catch (internalErr) {
        console.error(internalErr)
        res.body('Internal Server Error').send()
      }
    }
  }

  private async logErrorWithOriginalStack(
    err?: unknown,
    type?: 'unhandledRejection' | 'uncaughtException' | 'warning',
    stats: 'server' | 'client' = 'server'
  ) {
    let usedOriginalStack = false

    if (isError(err) && err.name && err.stack && err.message) {
      try {
        const frames = parseStack(err.stack!)
        const frame = frames[0]

        if (frame.lineNumber && frame?.file) {
          const compilation =
            stats === 'client'
              ? this.hotReloader?.clientStats?.compilation
              : this.hotReloader?.serverStats?.compilation

          const moduleId = frame.file!.replace(
            /^(webpack-internal:\/\/\/|file:\/\/)/,
            ''
          )

          const source = await getSourceById(
            !!frame.file?.startsWith(sep) || !!frame.file?.startsWith('file:'),
            moduleId,
            compilation
          )

          const originalFrame = await createOriginalStackFrame({
            line: frame.lineNumber!,
            column: frame.column,
            source,
            frame,
            modulePath: moduleId,
            rootDirectory: this.dir,
          })

          if (originalFrame) {
            const { originalCodeFrame, originalStackFrame } = originalFrame
            const { file, lineNumber, column, methodName } = originalStackFrame

            console.error(
              (type === 'warning' ? chalk.yellow('warn') : chalk.red('error')) +
                ' - ' +
                `${file} (${lineNumber}:${column}) @ ${methodName}`
            )
            console.error(
              `${(type === 'warning' ? chalk.yellow : chalk.red)(err.name)}: ${
                err.message
              }`
            )
            console.error(originalCodeFrame)
            usedOriginalStack = true
          }
        }
      } catch (_) {
        // failed to load original stack using source maps
        // this un-actionable by users so we don't show the
        // internal error and only show the provided stack
      }
    }

    if (!usedOriginalStack) {
      if (type === 'warning') {
        Log.warn(err + '')
      } else if (type) {
        Log.error(`${type}:`, err + '')
      } else {
        Log.error(err + '')
      }
    }
  }

  // override production loading of routes-manifest
  protected getCustomRoutes(): CustomRoutes {
    // actual routes will be loaded asynchronously during .prepare()
    return {
      redirects: [],
      rewrites: { beforeFiles: [], afterFiles: [], fallback: [] },
      headers: [],
    }
  }

  private _devCachedPreviewProps: __ApiPreviewProps | undefined
  protected getPreviewProps() {
    if (this._devCachedPreviewProps) {
      return this._devCachedPreviewProps
    }
    return (this._devCachedPreviewProps = {
      previewModeId: crypto.randomBytes(16).toString('hex'),
      previewModeSigningKey: crypto.randomBytes(32).toString('hex'),
      previewModeEncryptionKey: crypto.randomBytes(32).toString('hex'),
    })
  }

  protected getPagesManifest(): undefined {
    return undefined
  }

  protected getRootPathsManifest(): undefined {
    return undefined
  }

  protected getMiddleware(): never[] {
    return []
  }

  protected getMiddlewareManifest(): undefined {
    return undefined
  }

  protected getServerComponentManifest() {
    return undefined
  }

  protected async hasMiddleware(
    pathname: string,
    isSSR?: boolean
  ): Promise<boolean> {
    return this.hasPage(isSSR ? pathname : getMiddlewareFilepath(pathname))
  }

  protected async ensureMiddleware(pathname: string, isSSR?: boolean) {
    return this.hotReloader!.ensurePage(
      isSSR ? pathname : getMiddlewareFilepath(pathname)
    )
  }

  generateRoutes() {
    const { fsRoutes, internalFsRoutes, ...otherRoutes } =
      super.generateRoutes()

    // In development we expose all compiled files for react-error-overlay's line show feature
    // We use unshift so that we're sure the routes is defined before Next's default routes
    internalFsRoutes.unshift({
      match: route('/_next/development/:path*'),
      type: 'route',
      name: '_next/development catchall',
      fn: async (req, res, params) => {
        const p = pathJoin(this.distDir, ...(params.path || []))
        await this.serveStatic(req, res, p)
        return {
          finished: true,
        }
      },
    })

    internalFsRoutes.unshift({
      match: route(
        `/_next/${CLIENT_STATIC_FILES_PATH}/${this.buildId}/${DEV_CLIENT_PAGES_MANIFEST}`
      ),
      type: 'route',
      name: `_next/${CLIENT_STATIC_FILES_PATH}/${this.buildId}/${DEV_CLIENT_PAGES_MANIFEST}`,
      fn: async (_req, res) => {
        res.statusCode = 200
        res.setHeader('Content-Type', 'application/json; charset=utf-8')
        res
          .body(
            JSON.stringify({
              pages: this.sortedRoutes,
            })
          )
          .send()
        return {
          finished: true,
        }
      },
    })

    internalFsRoutes.unshift({
      match: route(
        `/_next/${CLIENT_STATIC_FILES_PATH}/${this.buildId}/${DEV_MIDDLEWARE_MANIFEST}`
      ),
      type: 'route',
      name: `_next/${CLIENT_STATIC_FILES_PATH}/${this.buildId}/${DEV_MIDDLEWARE_MANIFEST}`,
      fn: async (_req, res) => {
        res.statusCode = 200
        res.setHeader('Content-Type', 'application/json; charset=utf-8')
        res
          .body(
            JSON.stringify(
              this.middleware?.map((middleware) => [
                middleware.page,
                !!middleware.ssr,
              ]) || []
            )
          )
          .send()
        return {
          finished: true,
        }
      },
    })

    fsRoutes.push({
      match: route('/:path*'),
      type: 'route',
      requireBasePath: false,
      name: 'catchall public directory route',
      fn: async (req, res, params, parsedUrl) => {
        const { pathname } = parsedUrl
        if (!pathname) {
          throw new Error('pathname is undefined')
        }

        // Used in development to check public directory paths
        if (await this._beforeCatchAllRender(req, res, params, parsedUrl)) {
          return {
            finished: true,
          }
        }

        return {
          finished: false,
        }
      },
    })

    return { fsRoutes, internalFsRoutes, ...otherRoutes }
  }

  // In development public files are not added to the router but handled as a fallback instead
  protected generatePublicRoutes(): never[] {
    return []
  }

  protected getAllRoutes(): RoutingItem[] {
    return []
  }

  // In development dynamic routes cannot be known ahead of time
  protected getDynamicRoutes(): never[] {
    return []
  }

  _filterAmpDevelopmentScript(
    html: string,
    event: { line: number; col: number; code: string }
  ): boolean {
    if (event.code !== 'DISALLOWED_SCRIPT_TAG') {
      return true
    }

    const snippetChunks = html.split('\n')

    let snippet
    if (
      !(snippet = html.split('\n')[event.line - 1]) ||
      !(snippet = snippet.substring(event.col))
    ) {
      return true
    }

    snippet = snippet + snippetChunks.slice(event.line).join('\n')
    snippet = snippet.substring(0, snippet.indexOf('</script>'))

    return !snippet.includes('data-amp-development-mode-only')
  }

  protected async getStaticPaths(pathname: string): Promise<{
    staticPaths: string[] | undefined
    fallbackMode: false | 'static' | 'blocking'
  }> {
    // we lazy load the staticPaths to prevent the user
    // from waiting on them for the page to load in dev mode

    const __getStaticPaths = async () => {
      const {
        configFileName,
        publicRuntimeConfig,
        serverRuntimeConfig,
        httpAgentOptions,
      } = this.nextConfig
      const { locales, defaultLocale } = this.nextConfig.i18n || {}

      const paths = await this.getStaticPathsWorker().loadStaticPaths(
        this.distDir,
        pathname,
        {
          configFileName,
          publicRuntimeConfig,
          serverRuntimeConfig,
        },
        httpAgentOptions,
        locales,
        defaultLocale
      )
      return paths
    }
    const { paths: staticPaths, fallback } = (
      await withCoalescedInvoke(__getStaticPaths)(`staticPaths-${pathname}`, [])
    ).value

    return {
      staticPaths,
      fallbackMode:
        fallback === 'blocking'
          ? 'blocking'
          : fallback === true
          ? 'static'
          : false,
    }
  }

  protected async ensureApiPage(pathname: string) {
    return this.hotReloader!.ensurePage(pathname)
  }

  protected async findPageComponents(
    pathname: string,
    query: ParsedUrlQuery = {},
    params: Params | null = null
  ): Promise<FindComponentsResult | null> {
    await this.devReady
    const compilationErr = await this.getCompilationError(pathname)
    if (compilationErr) {
      // Wrap build errors so that they don't get logged again
      throw new WrappedBuildError(compilationErr)
    }
    try {
      await this.hotReloader!.ensurePage(pathname)

      // When the new page is compiled, we need to reload the server component
      // manifest.
      if (this.nextConfig.experimental.serverComponents) {
        this.serverComponentManifest = super.getServerComponentManifest()
      }

      return super.findPageComponents(pathname, query, params)
    } catch (err) {
      if ((err as any).code !== 'ENOENT') {
        throw err
      }
      return null
    }
  }

  protected async getFallbackErrorComponents(): Promise<LoadComponentsReturnType | null> {
    await this.hotReloader!.buildFallbackError()
    // Build the error page to ensure the fallback is built too.
    // TODO: See if this can be moved into hotReloader or removed.
    await this.hotReloader!.ensurePage('/_error')
    return await loadDefaultErrorComponents(this.distDir)
  }

  protected setImmutableAssetCacheControl(res: BaseNextResponse): void {
    res.setHeader('Cache-Control', 'no-store, must-revalidate')
  }

  private servePublic(
    req: BaseNextRequest,
    res: BaseNextResponse,
    pathParts: string[]
  ): Promise<void> {
    const p = pathJoin(this.publicDir, ...pathParts)
    return this.serveStatic(req, res, p)
  }

  async hasPublicFile(path: string): Promise<boolean> {
    try {
      const info = await fs.promises.stat(pathJoin(this.publicDir, path))
      return info.isFile()
    } catch (_) {
      return false
    }
  }

  async getCompilationError(page: string): Promise<any> {
    const errors = await this.hotReloader!.getCompilationErrors(page)
    if (errors.length === 0) return

    // Return the very first error we found.
    return errors[0]
  }

  protected isServeableUrl(untrustedFileUrl: string): boolean {
    // This method mimics what the version of `send` we use does:
    // 1. decodeURIComponent:
    //    https://github.com/pillarjs/send/blob/0.17.1/index.js#L989
    //    https://github.com/pillarjs/send/blob/0.17.1/index.js#L518-L522
    // 2. resolve:
    //    https://github.com/pillarjs/send/blob/de073ed3237ade9ff71c61673a34474b30e5d45b/index.js#L561

    let decodedUntrustedFilePath: string
    try {
      // (1) Decode the URL so we have the proper file name
      decodedUntrustedFilePath = decodeURIComponent(untrustedFileUrl)
    } catch {
      return false
    }

    // (2) Resolve "up paths" to determine real request
    const untrustedFilePath = pathResolve(decodedUntrustedFilePath)

    // don't allow null bytes anywhere in the file path
    if (untrustedFilePath.indexOf('\0') !== -1) {
      return false
    }

    // During development mode, files can be added while the server is running.
    // Checks for .next/static, .next/server, static and public.
    // Note that in development .next/server is available for error reporting purposes.
    // see `packages/next/server/next-server.ts` for more details.
    if (
      untrustedFilePath.startsWith(pathJoin(this.distDir, 'static') + sep) ||
      untrustedFilePath.startsWith(pathJoin(this.distDir, 'server') + sep) ||
      untrustedFilePath.startsWith(pathJoin(this.dir, 'static') + sep) ||
      untrustedFilePath.startsWith(pathJoin(this.dir, 'public') + sep)
    ) {
      return true
    }

    return false
  }
}

function getMiddlewareFilepath(pathname: string) {
  return pathname.endsWith('/')
    ? `${pathname}_middleware`
    : `${pathname}/_middleware`
}<|MERGE_RESOLUTION|>--- conflicted
+++ resolved
@@ -272,11 +272,7 @@
         const routedMiddleware = []
         const routedPages: string[] = []
         const knownFiles = wp.getTimeInfoEntries()
-<<<<<<< HEAD
-        const ssrMiddleware = new Set<string>()
         const rootPaths: Record<string, string> = {}
-=======
->>>>>>> 88a7e584
 
         for (const [fileName, { accuracy, safeTime }] of knownFiles) {
           if (accuracy === undefined || !regexPageExtension.test(fileName)) {
@@ -342,20 +338,9 @@
           routedPages.push(pageName)
         }
 
-<<<<<<< HEAD
         this.rootPathRoutes = rootPaths
-
-        this.middleware = getSortedRoutes(routedMiddleware).map((page) => ({
-          match: getRouteMatcher(
-            getMiddlewareRegex(page, !ssrMiddleware.has(page))
-          ),
-          page,
-          ssr: ssrMiddleware.has(page),
-        }))
-=======
         this.allRoutes = getRoutingItems(routedPages, routedMiddleware)
         this.middleware = this.allRoutes.filter((r) => r.isMiddleware)
->>>>>>> 88a7e584
 
         try {
           // we serve a separate manifest with all pages for the client in
