--- conflicted
+++ resolved
@@ -522,46 +522,6 @@
         appDir
       )
 
-<<<<<<< HEAD
-      let entryAdded = false
-
-      const addPageEntry = (type: 'client' | 'server' | 'edge-server') => {
-        return new Promise<void>((resolve, reject) => {
-          if (type === 'server' && entries[`edge-server${page}`]) {
-            // Runtime switched from edge to server
-            delete entries[`edge-server${page}`]
-          } else if (type === 'edge-server' && entries[`server${page}`]) {
-            // Runtime switched from server to edge
-            delete entries[`server${page}`]
-          }
-          const isServerComponent = serverComponentRegex.test(
-            pagePathData.absolutePagePath
-          )
-          const isInsideAppDir =
-            appDir && pagePathData.absolutePagePath.startsWith(appDir)
-
-          const pageKey = `${type}${pagePathData.page}`
-
-          if (entries[pageKey]) {
-            entries[pageKey].dispose = false
-            entries[pageKey].lastActiveTime = Date.now()
-            if (entries[pageKey].status === BUILT) {
-              resolve()
-              return
-            }
-          } else {
-            if (type === 'client' && (isServerComponent || isInsideAppDir)) {
-              // Skip adding the client entry here.
-            } else {
-              entryAdded = true
-              entries[pageKey] = {
-                absolutePagePath: pagePathData.absolutePagePath,
-                bundlePath: pagePathData.bundlePath,
-                dispose: false,
-                lastActiveTime: Date.now(),
-                status: ADDED,
-              }
-=======
       const isServerComponent = serverComponentRegex.test(
         pagePathData.absolutePagePath
       )
@@ -577,6 +537,22 @@
       } => {
         const entryKey = `${compilerType}${pagePathData.page}`
 
+        if (
+          compilerType === 'server' &&
+          entries[`${COMPILER_NAMES.edgeServer}${pagePathData.page}`]
+        ) {
+          // Runtime switched from edge to server
+          delete entries[`${COMPILER_NAMES.edgeServer}${page}`]
+          invalidator.invalidate(['edge-server', 'server'])
+        } else if (
+          compilerType === 'edge-server' &&
+          entries[`${COMPILER_NAMES.server}${pagePathData.page}`]
+        ) {
+          // Runtime switched from server to edge
+          delete entries[`${COMPILER_NAMES.server}${page}`]
+          invalidator.invalidate(['edge-server', 'server'])
+        }
+
         if (entries[entryKey]) {
           entries[entryKey].dispose = false
           entries[entryKey].lastActiveTime = Date.now()
@@ -585,7 +561,6 @@
               entryKey,
               newEntry: false,
               shouldInvalidate: false,
->>>>>>> 7a930933
             }
           }
 
