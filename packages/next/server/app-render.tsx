--- conflicted
+++ resolved
@@ -54,7 +54,6 @@
   return mod.default || mod
 }
 
-<<<<<<< HEAD
 // tolerate dynamic server errors during prerendering so console
 // isn't spammed with unactionable errors
 function onError(err: any) {
@@ -66,10 +65,6 @@
   }
 }
 
-const rscCache = new Map()
-
-=======
->>>>>>> d83ceeec
 // Shadowing check does not work with TypeScript enums
 // eslint-disable-next-line no-shadow
 const enum RecordStatus {
@@ -150,40 +145,10 @@
   writable: WritableStream<Uint8Array>,
   req: ReadableStream<Uint8Array>,
   serverComponentManifest: any,
-<<<<<<< HEAD
-  rscChunks: Uint8Array[]
-) {
-  const id = cachePrefix + ',' + (React as any).useId()
-  let entry = rscCache.get(id)
-  if (!entry) {
-    const [renderStream, forwardStream] = readableStreamTee(req)
-    entry = createFromReadableStream(renderStream, {
-      moduleMap: serverComponentManifest.__ssr_module_mapping__,
-    })
-    rscCache.set(id, entry)
-
-    let bootstrapped = false
-    // We only attach CSS chunks to the inlined data.
-    const forwardReader = forwardStream.getReader()
-    const writer = writable.getWriter()
-    function process() {
-      forwardReader.read().then(({ done, value }) => {
-        if (value) {
-          rscChunks.push(value)
-        }
-
-        if (!bootstrapped) {
-          bootstrapped = true
-          writer.write(
-            encodeText(
-              `<script>(self.__next_s=self.__next_s||[]).push(${htmlEscapeJsonString(
-                JSON.stringify([0, id])
-              )})</script>`
-            )
-=======
   flightResponseRef: {
     current: ReturnType<typeof createFromReadableStream> | null
   },
+  rscChunks: Uint8Array[],
   nonce?: string
 ) {
   if (flightResponseRef.current) {
@@ -205,6 +170,10 @@
 
   function process() {
     forwardReader.read().then(({ done, value }) => {
+      if (value) {
+        rscChunks.push(value)
+      }
+
       if (!bootstrapped) {
         bootstrapped = true
         writer.write(
@@ -212,7 +181,6 @@
             `${startScriptTag}(self.__next_s=self.__next_s||[]).push(${htmlEscapeJsonString(
               JSON.stringify([0])
             )})</script>`
->>>>>>> d83ceeec
           )
         )
       }
@@ -258,13 +226,9 @@
     serverContexts: Array<
       [ServerContextName: string, JSONValue: Object | number | string]
     >
-<<<<<<< HEAD
     rscChunks: Uint8Array[]
-  }
-=======
   },
   nonce?: string
->>>>>>> d83ceeec
 ) {
   // We need to expose the `__webpack_require__` API globally for
   // react-server-dom-webpack. This is a hack until we find a better way.
@@ -302,12 +266,9 @@
       writable,
       reqStream,
       serverComponentManifest,
-<<<<<<< HEAD
-      rscChunks
-=======
       flightResponseRef,
+      rscChunks,
       nonce
->>>>>>> d83ceeec
     )
     return response.readRoot()
   }
@@ -1173,20 +1134,18 @@
   // TODO-APP: validate req.url as it gets passed to render.
   const initialCanonicalUrl = req.url!
 
-<<<<<<< HEAD
-  const serverComponentsRenderOpts = {
-    cachePrefix: initialCanonicalUrl,
-    transformStream: serverComponentsInlinedTransformStream,
-    serverComponentManifest,
-    serverContexts,
-    rscChunks: [],
-=======
   // Get the nonce from the incomming request if it has one.
   const csp = req.headers['content-security-policy']
   let nonce: string | undefined
   if (csp && typeof csp === 'string') {
     nonce = getScriptNonceFromHeader(csp)
->>>>>>> d83ceeec
+  }
+
+  const serverComponentsRenderOpts = {
+    transformStream: serverComponentsInlinedTransformStream,
+    serverComponentManifest,
+    serverContexts,
+    rscChunks: [],
   }
 
   /**
@@ -1212,16 +1171,8 @@
       )
     },
     ComponentMod,
-<<<<<<< HEAD
-    serverComponentsRenderOpts
-=======
-    {
-      transformStream: serverComponentsInlinedTransformStream,
-      serverComponentManifest,
-      serverContexts,
-    },
+    serverComponentsRenderOpts,
     nonce
->>>>>>> d83ceeec
   )
 
   const flushEffectsCallbacks: Set<() => React.ReactNode> = new Set()
@@ -1304,14 +1255,6 @@
         },
       })
 
-<<<<<<< HEAD
-    return continueFromInitialStream(renderStream, {
-      dataStream: serverComponentsInlinedTransformStream?.readable,
-      generateStaticHTML: generateStaticHTML,
-      flushEffectHandler,
-      flushEffectsToHead: true,
-    })
-=======
       return await continueFromInitialStream(renderStream, {
         dataStream: serverComponentsInlinedTransformStream?.readable,
         generateStaticHTML: generateStaticHTML,
@@ -1319,7 +1262,6 @@
         flushEffectsToHead: true,
       })
     }
->>>>>>> d83ceeec
   }
 
   const readable = await bodyResult()
