--- conflicted
+++ resolved
@@ -1,7 +1,6 @@
 import type { IncomingMessage, ServerResponse } from 'http'
 import type { LoadComponentsReturnType } from './load-components'
 import type { ServerRuntime } from '../types'
-import type { ComponentType, ReactNode } from 'react'
 
 // TODO-APP: change to React.use once it becomes stable
 // @ts-ignore
@@ -224,7 +223,7 @@
  * This is only used for renderToHTML, the Flight response does not need additional wrappers.
  */
 function createServerComponentRenderer(
-  ComponentToRender: ComponentType,
+  ComponentToRender: React.ComponentType,
   ComponentMod: {
     renderToReadableStream: any
     __next_app_webpack_require__?: any
@@ -366,7 +365,7 @@
       ...FlightSegmentPath,
       /* segment of the rendered slice: */ Segment,
       /* treePatch */ FlightRouterState,
-      /* subTreeData: */ ReactNode | null // Can be null during prefetch if there's no loading component
+      /* subTreeData: */ React.ReactNode | null // Can be null during prefetch if there's no loading component
     ]
 
 /**
@@ -381,7 +380,7 @@
   /**
    * Null indicates that the tree is partial
    */
-  current: ReactNode | null
+  current: React.ReactNode | null
   segment: Segment
 }
 
@@ -536,24 +535,8 @@
       )
     }
 
-<<<<<<< HEAD
-  // Handle client-side navigation to pages directory
-  if (isFlight && isPagesDir) {
-    stripInternalQueries(query)
-    const search = stringifyQuery(query)
-
-    // Empty so that the client-side router will do a full page navigation.
-    const flightData: FlightData = pathname + (search ? `?${search}` : '')
-    return new FlightRenderResult(
-      ComponentMod.renderToReadableStream(flightData, serverComponentManifest, {
-        onError,
-      }).pipeThrough(createBufferedTransformStream())
-    )
-  }
-=======
     // don't modify original query object
     query = Object.assign({}, query)
->>>>>>> bbeaf081
 
     const {
       buildManifest,
@@ -575,9 +558,13 @@
       // Empty so that the client-side router will do a full page navigation.
       const flightData: FlightData = pathname + (search ? `?${search}` : '')
       return new FlightRenderResult(
-        renderToReadableStream(flightData, serverComponentManifest, {
-          onError: flightDataRendererErrorHandler,
-        }).pipeThrough(createBufferedTransformStream())
+        ComponentMod.renderToReadableStream(
+          flightData,
+          serverComponentManifest,
+          {
+            onError: flightDataRendererErrorHandler,
+          }
+        ).pipeThrough(createBufferedTransformStream())
       )
     }
 
@@ -700,26 +687,6 @@
     const createFlightRouterStateFromLoaderTree = ([
       segment,
       parallelRoutes,
-<<<<<<< HEAD
-      { layoutOrPagePath, layout, template, error, loading, page },
-    ],
-    parentParams,
-    firstItem,
-    rootLayoutIncluded,
-  }: {
-    createSegmentPath: CreateSegmentPath
-    loaderTree: LoaderTree
-    parentParams: { [key: string]: any }
-    rootLayoutIncluded?: boolean
-    firstItem?: boolean
-  }): Promise<{ Component: ComponentType }> => {
-    // TODO-APP: enable stylesheet per layout/page
-    const stylesheets: string[] = layoutOrPagePath
-      ? getCssInlinedLinkTags(
-          serverComponentManifest,
-          serverCSSManifest!,
-          layoutOrPagePath
-=======
     ]: LoaderTree): FlightRouterState => {
       const dynamicParam = getDynamicParamFromSegment(segment)
 
@@ -737,7 +704,6 @@
             return existingValue
           },
           {} as FlightRouterState[1]
->>>>>>> bbeaf081
         )
       }
 
@@ -887,38 +853,6 @@
               rootLayoutIncluded: rootLayoutIncludedAtThisLevelOrAbove,
             })
 
-<<<<<<< HEAD
-    // Handle dynamic segment params.
-    const segmentParam = getDynamicParamFromSegment(segment)
-    /**
-     * Create object holding the parent params and current params
-     */
-    const currentParams =
-      // Handle null case where dynamic param is optional
-      segmentParam && segmentParam.value !== null
-        ? {
-            ...parentParams,
-            [segmentParam.param]: segmentParam.value,
-          }
-        : // Pass through parent params to children
-          parentParams
-    // Resolve the segment param
-    const actualSegment = segmentParam ? segmentParam.treeSegment : segment
-
-    // This happens outside of rendering in order to eagerly kick off data fetching for layouts / the page further down
-    const parallelRouteMap = await Promise.all(
-      Object.keys(parallelRoutes).map(
-        async (parallelRouteKey): Promise<[string, ReactNode]> => {
-          const currentSegmentPath: FlightSegmentPath = firstItem
-            ? [parallelRouteKey]
-            : [actualSegment, parallelRouteKey]
-
-          const childSegment = parallelRoutes[parallelRouteKey][0]
-          const childSegmentParam = getDynamicParamFromSegment(childSegment)
-
-          if (isPrefetch && Loading) {
-=======
->>>>>>> bbeaf081
             const childProp: ChildProp = {
               current: <ChildComponent />,
               segment: childSegmentParam
@@ -958,23 +892,12 @@
         {} as { [key: string]: React.ReactNode }
       )
 
-<<<<<<< HEAD
-    // Convert the parallel route map into an object after all promises have been resolved.
-    const parallelRouteComponents = parallelRouteMap.reduce(
-      (list, [parallelRouteKey, Comp]) => {
-        list[parallelRouteKey] = Comp
-        return list
-      },
-      {} as { [key: string]: ReactNode }
-    )
-=======
       // When the segment does not have a layout or page we still have to add the layout router to ensure the path holds the loading component
       if (!Component) {
         return {
           Component: () => <>{parallelRouteComponents.children}</>,
         }
       }
->>>>>>> bbeaf081
 
       return {
         Component: () => {
@@ -1126,7 +1049,7 @@
         ).slice(1),
       ]
 
-      const readable = renderToReadableStream(
+      const readable = ComponentMod.renderToReadableStream(
         flightData,
         serverComponentManifest,
         {
@@ -1135,20 +1058,11 @@
         }
       ).pipeThrough(createBufferedTransformStream())
 
-<<<<<<< HEAD
-    const readable = ComponentMod.renderToReadableStream(
-      flightData,
-      serverComponentManifest,
-      {
-        context: serverContexts,
-        onError,
-=======
       if (generateStaticHTML) {
         let staticHtml = Buffer.from(
           (await readable.getReader().read()).value || ''
         ).toString()
         return new FlightRenderResult(staticHtml)
->>>>>>> bbeaf081
       }
       return new FlightRenderResult(readable)
     }
@@ -1197,34 +1111,6 @@
       () => {
         const initialTree = createFlightRouterStateFromLoaderTree(loaderTree)
 
-<<<<<<< HEAD
-      return (
-        <AppRouter
-          hotReloader={
-            HotReloader && (
-              <HotReloader assetPrefix={renderOpts.assetPrefix || ''} />
-            )
-          }
-          initialCanonicalUrl={initialCanonicalUrl}
-          initialTree={initialTree}
-        >
-          <ComponentTree />
-        </AppRouter>
-      )
-    },
-    ComponentMod,
-    serverComponentsRenderOpts,
-    nonce
-  )
-
-  const flushEffectsCallbacks: Set<() => ReactNode> = new Set()
-  function FlushEffects({ children }: { children: JSX.Element }) {
-    // Reset flushEffectsHandler on each render
-    flushEffectsCallbacks.clear()
-    const addFlushEffects = React.useCallback((handler: () => ReactNode) => {
-      flushEffectsCallbacks.add(handler)
-    }, [])
-=======
         return (
           <AppRouter
             hotReloader={
@@ -1243,7 +1129,6 @@
       serverComponentsRenderOpts,
       nonce
     )
->>>>>>> bbeaf081
 
     const flushEffectsCallbacks: Set<() => React.ReactNode> = new Set()
     function FlushEffects({ children }: { children: JSX.Element }) {
