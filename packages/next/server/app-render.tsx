--- conflicted
+++ resolved
@@ -1164,16 +1164,21 @@
       return flushed
     }
 
-<<<<<<< HEAD
     try {
       const renderStream = await renderToInitialStream({
         ReactDOMServer,
         element: content,
         streamOptions: {
+          nonce,
           // Include hydration scripts in the HTML
-          bootstrapScripts: buildManifest.rootMainFiles.map(
-            (src) => `${renderOpts.assetPrefix || ''}/_next/` + src
-          ),
+          bootstrapScripts: subresourceIntegrityManifest
+            ? buildManifest.rootMainFiles.map((src) => ({
+                src: `${renderOpts.assetPrefix || ''}/_next/` + src,
+                integrity: subresourceIntegrityManifest[src],
+              }))
+            : buildManifest.rootMainFiles.map(
+                (src) => `${renderOpts.assetPrefix || ''}/_next/` + src
+              ),
         },
       })
 
@@ -1200,24 +1205,6 @@
           ),
         },
       })
-=======
-    const renderStream = await renderToInitialStream({
-      ReactDOMServer,
-      element: content,
-      streamOptions: {
-        nonce,
-        // Include hydration scripts in the HTML
-        bootstrapScripts: subresourceIntegrityManifest
-          ? buildManifest.rootMainFiles.map((src) => ({
-              src: `${renderOpts.assetPrefix || ''}/_next/` + src,
-              integrity: subresourceIntegrityManifest[src],
-            }))
-          : buildManifest.rootMainFiles.map(
-              (src) => `${renderOpts.assetPrefix || ''}/_next/` + src
-            ),
-      },
-    })
->>>>>>> 9ab5c012
 
       return await continueFromInitialStream(renderStream, {
         dataStream: serverComponentsInlinedTransformStream?.readable,
