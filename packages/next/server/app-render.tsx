import type { IncomingHttpHeaders, IncomingMessage, ServerResponse } from 'http'
import type { LoadComponentsReturnType } from './load-components'
import type { ServerRuntime } from '../types'
import type { FontLoaderManifest } from '../build/webpack/plugins/font-loader-manifest-plugin'

// TODO-APP: change to React.use once it becomes stable
// @ts-ignore
import React, { experimental_use as use } from 'react'

import { ParsedUrlQuery, stringify as stringifyQuery } from 'querystring'
import { createFromReadableStream } from 'next/dist/compiled/react-server-dom-webpack'
import { NextParsedUrlQuery } from './request-meta'
import RenderResult from './render-result'
import {
  readableStreamTee,
  encodeText,
  decodeText,
  renderToInitialStream,
  createBufferedTransformStream,
  continueFromInitialStream,
  streamToString,
} from './node-web-streams-helper'
import { ESCAPE_REGEX, htmlEscapeJsonString } from './htmlescape'
import { shouldUseReactRoot } from './utils'
import { matchSegment } from '../client/components/match-segments'
import {
  FlightCSSManifest,
  FlightManifest,
} from '../build/webpack/plugins/flight-manifest-plugin'
import { ServerInsertedHTMLContext } from '../shared/lib/server-inserted-html'
import { stripInternalQueries } from './internal-utils'
import type { ComponentsType } from '../build/webpack/loaders/next-app-loader'
import { REDIRECT_ERROR_CODE } from '../client/components/redirect'
import { NextCookies } from './web/spec-extension/cookies'
import { DYNAMIC_ERROR_CODE } from '../client/components/hooks-server-context'
import { NOT_FOUND_ERROR_CODE } from '../client/components/not-found'
<<<<<<< HEAD
import { HeadManagerContext } from '../shared/lib/head-manager-context'
=======
import { Writable } from 'stream'
>>>>>>> eb629c15

const INTERNAL_HEADERS_INSTANCE = Symbol('internal for headers readonly')

function readonlyHeadersError() {
  return new Error('ReadonlyHeaders cannot be modified')
}
class ReadonlyHeaders {
  [INTERNAL_HEADERS_INSTANCE]: Headers

  entries: Headers['entries']
  forEach: Headers['forEach']
  get: Headers['get']
  has: Headers['has']
  keys: Headers['keys']
  values: Headers['values']

  constructor(headers: IncomingHttpHeaders) {
    // Since `new Headers` uses `this.append()` to fill the headers object ReadonlyHeaders can't extend from Headers directly as it would throw.
    const headersInstance = new Headers(headers as any)
    this[INTERNAL_HEADERS_INSTANCE] = headersInstance

    this.entries = headersInstance.entries.bind(headersInstance)
    this.forEach = headersInstance.forEach.bind(headersInstance)
    this.get = headersInstance.get.bind(headersInstance)
    this.has = headersInstance.has.bind(headersInstance)
    this.keys = headersInstance.keys.bind(headersInstance)
    this.values = headersInstance.values.bind(headersInstance)
  }
  [Symbol.iterator]() {
    return this[INTERNAL_HEADERS_INSTANCE][Symbol.iterator]()
  }

  append() {
    throw readonlyHeadersError()
  }
  delete() {
    throw readonlyHeadersError()
  }
  set() {
    throw readonlyHeadersError()
  }
}

const INTERNAL_COOKIES_INSTANCE = Symbol('internal for cookies readonly')
function readonlyCookiesError() {
  return new Error('ReadonlyCookies cannot be modified')
}
class ReadonlyNextCookies {
  [INTERNAL_COOKIES_INSTANCE]: NextCookies

  entries: NextCookies['entries']
  forEach: NextCookies['forEach']
  get: NextCookies['get']
  getWithOptions: NextCookies['getWithOptions']
  has: NextCookies['has']
  keys: NextCookies['keys']
  values: NextCookies['values']

  constructor(request: {
    headers: {
      get(key: 'cookie'): string | null | undefined
    }
  }) {
    // Since `new Headers` uses `this.append()` to fill the headers object ReadonlyHeaders can't extend from Headers directly as it would throw.
    // Request overridden to not have to provide a fully request object.
    const cookiesInstance = new NextCookies(request as Request)
    this[INTERNAL_COOKIES_INSTANCE] = cookiesInstance

    this.entries = cookiesInstance.entries.bind(cookiesInstance)
    this.forEach = cookiesInstance.forEach.bind(cookiesInstance)
    this.get = cookiesInstance.get.bind(cookiesInstance)
    this.getWithOptions = cookiesInstance.getWithOptions.bind(cookiesInstance)
    this.has = cookiesInstance.has.bind(cookiesInstance)
    this.keys = cookiesInstance.keys.bind(cookiesInstance)
    this.values = cookiesInstance.values.bind(cookiesInstance)
  }
  [Symbol.iterator]() {
    return this[INTERNAL_COOKIES_INSTANCE][Symbol.iterator]()
  }

  clear() {
    throw readonlyCookiesError()
  }
  delete() {
    throw readonlyCookiesError()
  }
  set() {
    throw readonlyCookiesError()
  }
}

// this needs to be required lazily so that `next-server` can set
// the env before we require
const ReactDOMServer = shouldUseReactRoot
  ? require('react-dom/server.browser')
  : require('react-dom/server')

export type RenderOptsPartial = {
  err?: Error | null
  dev?: boolean
  serverComponentManifest?: FlightManifest
  serverCSSManifest?: FlightCSSManifest
  supportsDynamicHTML?: boolean
  runtime?: ServerRuntime
  serverComponents?: boolean
  assetPrefix?: string
  fontLoaderManifest?: FontLoaderManifest
}

export type RenderOpts = LoadComponentsReturnType & RenderOptsPartial

/**
 * Flight Response is always set to application/octet-stream to ensure it does not get interpreted as HTML.
 */
class FlightRenderResult extends RenderResult {
  constructor(response: string | ReadableStream<Uint8Array>) {
    super(response, { contentType: 'application/octet-stream' })
  }
}

/**
 * Interop between "export default" and "module.exports".
 */
function interopDefault(mod: any) {
  return mod.default || mod
}

// tolerate dynamic server errors during prerendering so console
// isn't spammed with unactionable errors
/**
 * Create error handler for renderers.
 */
function createErrorHandler(
  /**
   * Used for debugging
   */
  _source: string,
  capturedErrors: Error[]
) {
  return (err: any) => {
    if (
      // TODO-APP: Handle redirect throw
      err.digest !== DYNAMIC_ERROR_CODE &&
      err.digest !== NOT_FOUND_ERROR_CODE &&
      !err.digest?.startsWith(REDIRECT_ERROR_CODE)
    ) {
      // Used for debugging error source
      // console.error(_source, err)
      console.error(err)
      capturedErrors.push(err)
      return err.digest || err.message
    }

    return err.digest
  }
}

let isFetchPatched = false

// we patch fetch to collect cache information used for
// determining if a page is static or not
function patchFetch(ComponentMod: any) {
  if (isFetchPatched) return
  isFetchPatched = true

  const { DynamicServerError } =
    ComponentMod.serverHooks as typeof import('../client/components/hooks-server-context')

  const staticGenerationAsyncStorage = ComponentMod.staticGenerationAsyncStorage

  const origFetch = (global as any).fetch

  ;(global as any).fetch = async (init: any, opts: any) => {
    const staticGenerationStore =
      'getStore' in staticGenerationAsyncStorage
        ? staticGenerationAsyncStorage.getStore()
        : staticGenerationAsyncStorage

    const { isStaticGeneration, fetchRevalidate, pathname } =
      staticGenerationStore || {}

    if (staticGenerationStore && isStaticGeneration) {
      if (opts && typeof opts === 'object') {
        if (opts.cache === 'no-store') {
          staticGenerationStore.revalidate = 0
          // TODO: ensure this error isn't logged to the user
          // seems it's slipping through currently
          throw new DynamicServerError(
            `no-store fetch ${init}${pathname ? ` ${pathname}` : ''}`
          )
        }

        if (
          typeof opts.revalidate === 'number' &&
          (typeof fetchRevalidate === 'undefined' ||
            opts.revalidate < fetchRevalidate)
        ) {
          staticGenerationStore.fetchRevalidate = opts.revalidate
        }
      }
    }
    return origFetch(init, opts)
  }
}

interface FlightResponseRef {
  current: Promise<JSX.Element> | null
}

/**
 * Render Flight stream.
 * This is only used for renderToHTML, the Flight response does not need additional wrappers.
 */
function useFlightResponse(
  writable: WritableStream<Uint8Array>,
  req: ReadableStream<Uint8Array>,
  serverComponentManifest: any,
  rscChunks: Uint8Array[],
  flightResponseRef: FlightResponseRef,
  nonce?: string
): Promise<JSX.Element> {
  if (flightResponseRef.current !== null) {
    return flightResponseRef.current
  }

  const [renderStream, forwardStream] = readableStreamTee(req)
  const res = createFromReadableStream(renderStream, {
    moduleMap:
      process.env.NEXT_RUNTIME === 'edge'
        ? serverComponentManifest.__edge_ssr_module_mapping__
        : serverComponentManifest.__ssr_module_mapping__,
  })
  flightResponseRef.current = res

  let bootstrapped = false
  // We only attach CSS chunks to the inlined data.
  const forwardReader = forwardStream.getReader()
  const writer = writable.getWriter()
  const startScriptTag = nonce
    ? `<script nonce=${JSON.stringify(nonce)}>`
    : '<script>'

  function read() {
    forwardReader.read().then(({ done, value }) => {
      if (value) {
        rscChunks.push(value)
      }

      if (!bootstrapped) {
        bootstrapped = true
        writer.write(
          encodeText(
            `${startScriptTag}(self.__next_f=self.__next_f||[]).push(${htmlEscapeJsonString(
              JSON.stringify([0])
            )})</script>`
          )
        )
      }
      if (done) {
        flightResponseRef.current = null
        writer.close()
      } else {
        const responsePartial = decodeText(value)
        const scripts = `${startScriptTag}self.__next_f.push(${htmlEscapeJsonString(
          JSON.stringify([1, responsePartial])
        )})</script>`

        writer.write(encodeText(scripts))
        read()
      }
    })
  }
  read()

  return res
}

/**
 * Create a component that renders the Flight stream.
 * This is only used for renderToHTML, the Flight response does not need additional wrappers.
 */
function createServerComponentRenderer(
  ComponentToRender: React.ComponentType,
  ComponentMod: {
    renderToReadableStream: any
    __next_app_webpack_require__?: any
  },
  {
    transformStream,
    serverComponentManifest,
    serverContexts,
    rscChunks,
  }: {
    transformStream: TransformStream<Uint8Array, Uint8Array>
    serverComponentManifest: NonNullable<RenderOpts['serverComponentManifest']>
    serverContexts: Array<
      [ServerContextName: string, JSONValue: Object | number | string]
    >
    rscChunks: Uint8Array[]
  },
  serverComponentsErrorHandler: ReturnType<typeof createErrorHandler>,
  nonce?: string
): () => JSX.Element {
  // We need to expose the `__webpack_require__` API globally for
  // react-server-dom-webpack. This is a hack until we find a better way.
  if (ComponentMod.__next_app_webpack_require__) {
    // @ts-ignore
    globalThis.__next_require__ = ComponentMod.__next_app_webpack_require__

    // @ts-ignore
    globalThis.__next_chunk_load__ = () => Promise.resolve()
  }

  let RSCStream: ReadableStream<Uint8Array>
  const createRSCStream = () => {
    if (!RSCStream) {
      RSCStream = ComponentMod.renderToReadableStream(
        <ComponentToRender />,
        serverComponentManifest,
        {
          context: serverContexts,
          onError: serverComponentsErrorHandler,
        }
      )
    }
    return RSCStream
  }

  const flightResponseRef: FlightResponseRef = { current: null }

  const writable = transformStream.writable
  return function ServerComponentWrapper(): JSX.Element {
    const reqStream = createRSCStream()
    const response = useFlightResponse(
      writable,
      reqStream,
      serverComponentManifest,
      rscChunks,
      flightResponseRef,
      nonce
    )
    return use(response)
  }
}

type DynamicParamTypes = 'catchall' | 'optional-catchall' | 'dynamic'
// c = catchall
// oc = optional catchall
// d = dynamic
export type DynamicParamTypesShort = 'c' | 'oc' | 'd'

/**
 * Shorten the dynamic param in order to make it smaller when transmitted to the browser.
 */
function getShortDynamicParamType(
  type: DynamicParamTypes
): DynamicParamTypesShort {
  switch (type) {
    case 'catchall':
      return 'c'
    case 'optional-catchall':
      return 'oc'
    case 'dynamic':
      return 'd'
    default:
      throw new Error('Unknown dynamic param type')
  }
}

/**
 * Segment in the router state.
 */
export type Segment =
  | string
  | [param: string, value: string, type: DynamicParamTypesShort]

/**
 * LoaderTree is generated in next-app-loader.
 */
type LoaderTree = [
  segment: string,
  parallelRoutes: { [parallelRouterKey: string]: LoaderTree },
  components: ComponentsType
]

/**
 * Router state
 */
export type FlightRouterState = [
  segment: Segment,
  parallelRoutes: { [parallelRouterKey: string]: FlightRouterState },
  url?: string,
  refresh?: 'refetch'
]

/**
 * Individual Flight response path
 */
export type FlightSegmentPath =
  // Uses `any` as repeating pattern can't be typed.
  | any[]
  // Looks somewhat like this
  | [
      segment: Segment,
      parallelRouterKey: string,
      segment: Segment,
      parallelRouterKey: string,
      segment: Segment,
      parallelRouterKey: string
    ]

export type FlightDataPath =
  // Uses `any` as repeating pattern can't be typed.
  | any[]
  // Looks somewhat like this
  | [
      // Holds full path to the segment.
      ...FlightSegmentPath,
      /* segment of the rendered slice: */ Segment,
      /* treePatch */ FlightRouterState,
      /* subTreeData: */ React.ReactNode | null // Can be null during prefetch if there's no loading component
    ]

/**
 * The Flight response data
 */
export type FlightData = Array<FlightDataPath> | string

/**
 * Property holding the current subTreeData.
 */
export type ChildProp = {
  /**
   * Null indicates that the tree is partial
   */
  current: React.ReactNode | null
  segment: Segment
}

/**
 * Parse dynamic route segment to type of parameter
 */
function getSegmentParam(segment: string): {
  param: string
  type: DynamicParamTypes
} | null {
  if (segment.startsWith('[[...') && segment.endsWith(']]')) {
    return {
      type: 'optional-catchall',
      param: segment.slice(5, -2),
    }
  }

  if (segment.startsWith('[...') && segment.endsWith(']')) {
    return {
      type: 'catchall',
      param: segment.slice(4, -1),
    }
  }

  if (segment.startsWith('[') && segment.endsWith(']')) {
    return {
      type: 'dynamic',
      param: segment.slice(1, -1),
    }
  }

  return null
}

/**
 * Get inline <link> tags based on server CSS manifest. Only used when rendering to HTML.
 */
function getCssInlinedLinkTags(
  serverComponentManifest: FlightManifest,
  serverCSSManifest: FlightCSSManifest,
  filePath: string
): string[] {
  const layoutOrPageCss =
    serverCSSManifest[filePath] ||
    serverComponentManifest.__client_css_manifest__?.[filePath]

  if (!layoutOrPageCss) {
    return []
  }

  const chunks = new Set<string>()

  for (const css of layoutOrPageCss) {
    const mod = serverComponentManifest[css]
    if (mod) {
      for (const chunk of mod.default.chunks) {
        chunks.add(chunk)
      }
    }
  }

  return [...chunks]
}

/**
 * Get inline <link rel="preload" as="font"> tags based on server CSS manifest and font loader manifest. Only used when rendering to HTML.
 */
function getPreloadedFontFilesInlineLinkTags(
  serverComponentManifest: FlightManifest,
  serverCSSManifest: FlightCSSManifest,
  fontLoaderManifest: FontLoaderManifest | undefined,
  filePath?: string
): string[] {
  if (!fontLoaderManifest || !filePath) {
    return []
  }
  const layoutOrPageCss =
    serverCSSManifest[filePath] ||
    serverComponentManifest.__client_css_manifest__?.[filePath]

  if (!layoutOrPageCss) {
    return []
  }

  const fontFiles = new Set<string>()

  for (const css of layoutOrPageCss) {
    const preloadedFontFiles = fontLoaderManifest.app[css]
    if (preloadedFontFiles) {
      for (const fontFile of preloadedFontFiles) {
        fontFiles.add(fontFile)
      }
    }
  }

  return [...fontFiles]
}

function getScriptNonceFromHeader(cspHeaderValue: string): string | undefined {
  const directives = cspHeaderValue
    // Directives are split by ';'.
    .split(';')
    .map((directive) => directive.trim())

  // First try to find the directive for the 'script-src', otherwise try to
  // fallback to the 'default-src'.
  const directive =
    directives.find((dir) => dir.startsWith('script-src')) ||
    directives.find((dir) => dir.startsWith('default-src'))

  // If no directive could be found, then we're done.
  if (!directive) {
    return
  }

  // Extract the nonce from the directive
  const nonce = directive
    .split(' ')
    // Remove the 'strict-src'/'default-src' string, this can't be the nonce.
    .slice(1)
    .map((source) => source.trim())
    // Find the first source with the 'nonce-' prefix.
    .find(
      (source) =>
        source.startsWith("'nonce-") &&
        source.length > 8 &&
        source.endsWith("'")
    )
    // Grab the nonce by trimming the 'nonce-' prefix.
    ?.slice(7, -1)

  // If we could't find the nonce, then we're done.
  if (!nonce) {
    return
  }

  // Don't accept the nonce value if it contains HTML escape characters.
  // Technically, the spec requires a base64'd value, but this is just an
  // extra layer.
  if (ESCAPE_REGEX.test(nonce)) {
    throw new Error(
      'Nonce value from Content-Security-Policy contained HTML escape characters.\nLearn more: https://nextjs.org/docs/messages/nonce-contained-invalid-characters'
    )
  }

  return nonce
}

const FLIGHT_PARAMETERS = [
  '__rsc__',
  '__next_router_state_tree__',
  '__next_router_prefetch__',
] as const

function headersWithoutFlight(headers: IncomingHttpHeaders) {
  const newHeaders = { ...headers }
  for (const param of FLIGHT_PARAMETERS) {
    delete newHeaders[param]
  }
  return newHeaders
}

async function renderToString(element: React.ReactElement) {
  if (!shouldUseReactRoot) return ReactDOMServer.renderToString(element)
  const renderStream = await ReactDOMServer.renderToReadableStream(element)
  await renderStream.allReady
  return streamToString(renderStream)
}

function getRootLayoutPath(
  [segment, parallelRoutes, { layout }]: LoaderTree,
  rootLayoutPath = ''
): string | undefined {
  rootLayoutPath += `${segment}/`
  const isLayout = typeof layout !== 'undefined'
  if (isLayout) return rootLayoutPath
  // We can't assume it's `parallelRoutes.children` here in case the root layout is `app/@something/layout.js`
  // But it's not possible to be more than one parallelRoutes before the root layout is found
  const child = Object.values(parallelRoutes)[0]
  if (!child) return
  return getRootLayoutPath(child, rootLayoutPath)
}

function findRootLayoutInFlightRouterState(
  [segment, parallelRoutes]: FlightRouterState,
  rootLayoutSegments: string,
  segments = ''
): boolean {
  segments += `${segment}/`
  if (segments === rootLayoutSegments) {
    return true
  } else if (segments.length > rootLayoutSegments.length) {
    return false
  }
  // We can't assume it's `parallelRoutes.children` here in case the root layout is `app/@something/layout.js`
  // But it's not possible to be more than one parallelRoutes before the root layout is found
  const child = Object.values(parallelRoutes)[0]
  if (!child) return false
  return findRootLayoutInFlightRouterState(child, rootLayoutSegments, segments)
}

function isNavigatingToNewRootLayout(
  loaderTree: LoaderTree,
  flightRouterState: FlightRouterState
): boolean {
  const newRootLayout = getRootLayoutPath(loaderTree)
  // should always have a root layout
  if (newRootLayout) {
    const hasSameRootLayout = findRootLayoutInFlightRouterState(
      flightRouterState,
      newRootLayout
    )

    return !hasSameRootLayout
  }

  return false
}

export async function renderToHTMLOrFlight(
  req: IncomingMessage,
  res: ServerResponse,
  pathname: string,
  query: NextParsedUrlQuery,
  renderOpts: RenderOpts
): Promise<RenderResult | null> {
  /**
   * Rules of Static & Dynamic HTML:
   *
   *    1.) We must generate static HTML unless the caller explicitly opts
   *        in to dynamic HTML support.
   *
   *    2.) If dynamic HTML support is requested, we must honor that request
   *        or throw an error. It is the sole responsibility of the caller to
   *        ensure they aren't e.g. requesting dynamic HTML for an AMP page.
   *
   * These rules help ensure that other existing features like request caching,
   * coalescing, and ISR continue working as intended.
   */
  const isStaticGeneration = renderOpts.supportsDynamicHTML !== true
  const isFlight = req.headers.__rsc__ !== undefined

  const capturedErrors: Error[] = []

  const serverComponentsErrorHandler = createErrorHandler(
    'serverComponentsRenderer',
    capturedErrors
  )
  const flightDataRendererErrorHandler = createErrorHandler(
    'flightDataRenderer',
    capturedErrors
  )
  const htmlRendererErrorHandler = createErrorHandler(
    'htmlRenderer',
    capturedErrors
  )

  const {
    buildManifest,
    subresourceIntegrityManifest,
    serverComponentManifest,
    serverCSSManifest = {},
    ComponentMod,
    dev,
    fontLoaderManifest,
  } = renderOpts

  patchFetch(ComponentMod)

  const staticGenerationAsyncStorage = ComponentMod.staticGenerationAsyncStorage
  const requestAsyncStorage = ComponentMod.requestAsyncStorage

  if (
    staticGenerationAsyncStorage &&
    !('getStore' in staticGenerationAsyncStorage) &&
    staticGenerationAsyncStorage.inUse
  ) {
    throw new Error(
      `Invariant: A separate worker must be used for each render when AsyncLocalStorage is not available`
    )
  }

  // we wrap the render in an AsyncLocalStorage context
  const wrappedRender = async () => {
    const staticGenerationStore =
      'getStore' in staticGenerationAsyncStorage
        ? staticGenerationAsyncStorage.getStore()
        : staticGenerationAsyncStorage

    // don't modify original query object
    query = Object.assign({}, query)

    const isPrefetch = req.headers.__next_router_prefetch__ !== undefined

    // TODO-APP: verify the tree is valid
    // TODO-APP: verify query param is single value (not an array)
    // TODO-APP: verify tree can't grow out of control
    /**
     * Router state provided from the client-side router. Used to handle rendering from the common layout down.
     */
    let providedFlightRouterState: FlightRouterState = isFlight
      ? req.headers.__next_router_state_tree__
        ? JSON.parse(req.headers.__next_router_state_tree__ as string)
        : undefined
      : undefined

    /**
     * The tree created in next-app-loader that holds component segments and modules
     */
    const loaderTree: LoaderTree = ComponentMod.tree

    // If navigating to a new root layout we need to do a full page navigation.
    if (
      isFlight &&
      Array.isArray(providedFlightRouterState) &&
      isNavigatingToNewRootLayout(loaderTree, providedFlightRouterState)
    ) {
      stripInternalQueries(query)
      const search = stringifyQuery(query)

      // Empty so that the client-side router will do a full page navigation.
      const flightData: FlightData = req.url! + (search ? `?${search}` : '')
      return new FlightRenderResult(
        ComponentMod.renderToReadableStream(
          flightData,
          serverComponentManifest,
          {
            onError: flightDataRendererErrorHandler,
          }
        ).pipeThrough(createBufferedTransformStream())
      )
    }

    stripInternalQueries(query)

    const LayoutRouter =
      ComponentMod.LayoutRouter as typeof import('../client/components/layout-router.client').default
    const RenderFromTemplateContext =
      ComponentMod.RenderFromTemplateContext as typeof import('../client/components/render-from-template-context.client').default

    /**
     * Server Context is specifically only available in Server Components.
     * It has to hold values that can't change while rendering from the common layout down.
     * An example of this would be that `headers` are available but `searchParams` are not because that'd mean we have to render from the root layout down on all requests.
     */

    const serverContexts: Array<[string, any]> = [
      ['WORKAROUND', null], // TODO-APP: First value has a bug currently where the value is not set on the second request: https://github.com/facebook/react/issues/24849
    ]

    type CreateSegmentPath = (child: FlightSegmentPath) => FlightSegmentPath

    /**
     * Dynamic parameters. E.g. when you visit `/dashboard/vercel` which is rendered by `/dashboard/[slug]` the value will be {"slug": "vercel"}.
     */
    const pathParams = (renderOpts as any).params as ParsedUrlQuery

    /**
     * Parse the dynamic segment and return the associated value.
     */
    const getDynamicParamFromSegment = (
      // [slug] / [[slug]] / [...slug]
      segment: string
    ): {
      param: string
      value: string | string[] | null
      treeSegment: Segment
      type: DynamicParamTypesShort
    } | null => {
      const segmentParam = getSegmentParam(segment)
      if (!segmentParam) {
        return null
      }

      const key = segmentParam.param
      const value = pathParams[key]

      if (!value) {
        // Handle case where optional catchall does not have a value, e.g. `/dashboard/[...slug]` when requesting `/dashboard`
        if (segmentParam.type === 'optional-catchall') {
          const type = getShortDynamicParamType(segmentParam.type)
          return {
            param: key,
            value: null,
            type: type,
            // This value always has to be a string.
            treeSegment: [key, '', type],
          }
        }
        return null
      }

      const type = getShortDynamicParamType(segmentParam.type)

      return {
        param: key,
        // The value that is passed to user code.
        value: value,
        // The value that is rendered in the router tree.
        treeSegment: [
          key,
          Array.isArray(value) ? value.join('/') : value,
          type,
        ],
        type: type,
      }
    }

    const createFlightRouterStateFromLoaderTree = ([
      segment,
      parallelRoutes,
    ]: LoaderTree): FlightRouterState => {
      const dynamicParam = getDynamicParamFromSegment(segment)

      const segmentTree: FlightRouterState = [
        dynamicParam ? dynamicParam.treeSegment : segment,
        {},
      ]

      if (parallelRoutes) {
        segmentTree[1] = Object.keys(parallelRoutes).reduce(
          (existingValue, currentValue) => {
            existingValue[currentValue] = createFlightRouterStateFromLoaderTree(
              parallelRoutes[currentValue]
            )
            return existingValue
          },
          {} as FlightRouterState[1]
        )
      }

      return segmentTree
    }

    let defaultRevalidate: false | undefined | number = false

    /**
     * Use the provided loader tree to create the React Component tree.
     */
    const createComponentTree = async ({
      createSegmentPath,
      loaderTree: [
        segment,
        parallelRoutes,
        {
          layoutOrPagePath,
          layout,
          template,
          error,
          loading,
          page,
          'not-found': notFound,
        },
      ],
      parentParams,
      firstItem,
      rootLayoutIncluded,
    }: {
      createSegmentPath: CreateSegmentPath
      loaderTree: LoaderTree
      parentParams: { [key: string]: any }
      rootLayoutIncluded?: boolean
      firstItem?: boolean
    }): Promise<{ Component: React.ComponentType }> => {
      // TODO-APP: enable stylesheet per layout/page
      const stylesheets: string[] = layoutOrPagePath
        ? getCssInlinedLinkTags(
            serverComponentManifest,
            serverCSSManifest!,
            layoutOrPagePath
          )
        : []
      const preloadedFontFiles = getPreloadedFontFilesInlineLinkTags(
        serverComponentManifest,
        serverCSSManifest!,
        fontLoaderManifest,
        layoutOrPagePath
      )
      const Template = template
        ? await interopDefault(template())
        : React.Fragment
      const NotFound = notFound ? await interopDefault(notFound()) : undefined
      const ErrorComponent = error ? await interopDefault(error()) : undefined
      const Loading = loading ? await interopDefault(loading()) : undefined
      const isLayout = typeof layout !== 'undefined'
      const isPage = typeof page !== 'undefined'
      const layoutOrPageMod = isLayout
        ? await layout()
        : isPage
        ? await page()
        : undefined

      if (layoutOrPageMod?.config) {
        defaultRevalidate = layoutOrPageMod.config.revalidate

        if (isStaticGeneration && defaultRevalidate === 0) {
          const { DynamicServerError } =
            ComponentMod.serverHooks as typeof import('../client/components/hooks-server-context')

          throw new DynamicServerError(`revalidate: 0 configured ${segment}`)
        }
      }
      /**
       * Checks if the current segment is a root layout.
       */
      const rootLayoutAtThisLevel = isLayout && !rootLayoutIncluded
      /**
       * Checks if the current segment or any level above it has a root layout.
       */
      const rootLayoutIncludedAtThisLevelOrAbove =
        rootLayoutIncluded || rootLayoutAtThisLevel

      // TODO-APP: move these errors to the loader instead?
      // we will also need a migration doc here to link to
      if (typeof layoutOrPageMod?.getServerSideProps === 'function') {
        throw new Error(
          `getServerSideProps is not supported in app/, detected in ${segment}`
        )
      }

      if (typeof layoutOrPageMod?.getStaticProps === 'function') {
        throw new Error(
          `getStaticProps is not supported in app/, detected in ${segment}`
        )
      }

      /**
       * The React Component to render.
       */
      const Component = layoutOrPageMod
        ? interopDefault(layoutOrPageMod)
        : undefined

      // Handle dynamic segment params.
      const segmentParam = getDynamicParamFromSegment(segment)
      /**
       * Create object holding the parent params and current params
       */
      const currentParams =
        // Handle null case where dynamic param is optional
        segmentParam && segmentParam.value !== null
          ? {
              ...parentParams,
              [segmentParam.param]: segmentParam.value,
            }
          : // Pass through parent params to children
            parentParams
      // Resolve the segment param
      const actualSegment = segmentParam ? segmentParam.treeSegment : segment

      // This happens outside of rendering in order to eagerly kick off data fetching for layouts / the page further down
      const parallelRouteMap = await Promise.all(
        Object.keys(parallelRoutes).map(
          async (parallelRouteKey): Promise<[string, React.ReactNode]> => {
            const currentSegmentPath: FlightSegmentPath = firstItem
              ? [parallelRouteKey]
              : [actualSegment, parallelRouteKey]

            const childSegment = parallelRoutes[parallelRouteKey][0]
            const childSegmentParam = getDynamicParamFromSegment(childSegment)

            if (isPrefetch && Loading) {
              const childProp: ChildProp = {
                // Null indicates the tree is not fully rendered
                current: null,
                segment: childSegmentParam
                  ? childSegmentParam.treeSegment
                  : childSegment,
              }

              // This is turned back into an object below.
              return [
                parallelRouteKey,
                <LayoutRouter
                  parallelRouterKey={parallelRouteKey}
                  segmentPath={createSegmentPath(currentSegmentPath)}
                  loading={Loading ? <Loading /> : undefined}
                  hasLoading={Boolean(Loading)}
                  error={ErrorComponent}
                  template={
                    <Template>
                      <RenderFromTemplateContext />
                    </Template>
                  }
                  notFound={NotFound ? <NotFound /> : undefined}
                  childProp={childProp}
                  rootLayoutIncluded={rootLayoutIncludedAtThisLevelOrAbove}
                />,
              ]
            }

            // Create the child component
            const { Component: ChildComponent } = await createComponentTree({
              createSegmentPath: (child) => {
                return createSegmentPath([...currentSegmentPath, ...child])
              },
              loaderTree: parallelRoutes[parallelRouteKey],
              parentParams: currentParams,
              rootLayoutIncluded: rootLayoutIncludedAtThisLevelOrAbove,
            })

            const childProp: ChildProp = {
              current: <ChildComponent />,
              segment: childSegmentParam
                ? childSegmentParam.treeSegment
                : childSegment,
            }

            const segmentPath = createSegmentPath(currentSegmentPath)

            // This is turned back into an object below.
            return [
              parallelRouteKey,
              <LayoutRouter
                parallelRouterKey={parallelRouteKey}
                segmentPath={segmentPath}
                error={ErrorComponent}
                loading={Loading ? <Loading /> : undefined}
                // TODO-APP: Add test for loading returning `undefined`. This currently can't be tested as the `webdriver()` tab will wait for the full page to load before returning.
                hasLoading={Boolean(Loading)}
                template={
                  <Template>
                    <RenderFromTemplateContext />
                  </Template>
                }
                notFound={NotFound ? <NotFound /> : undefined}
                childProp={childProp}
                rootLayoutIncluded={rootLayoutIncludedAtThisLevelOrAbove}
              />,
            ]
          }
        )
      )

      // Convert the parallel route map into an object after all promises have been resolved.
      const parallelRouteComponents = parallelRouteMap.reduce(
        (list, [parallelRouteKey, Comp]) => {
          list[parallelRouteKey] = Comp
          return list
        },
        {} as { [key: string]: React.ReactNode }
      )

      // When the segment does not have a layout or page we still have to add the layout router to ensure the path holds the loading component
      if (!Component) {
        return {
          Component: () => <>{parallelRouteComponents.children}</>,
        }
      }

      return {
        Component: () => {
          let props = {}

          return (
            <>
              {preloadedFontFiles.map((fontFile) => {
                const ext = /\.(woff|woff2|eot|ttf|otf)$/.exec(fontFile)![1]
                return (
                  <link
                    key={fontFile}
                    rel="preload"
                    href={`/_next/${fontFile}`}
                    as="font"
                    type={`font/${ext}`}
                    crossOrigin="anonymous"
                  />
                )
              })}
              {stylesheets
                ? stylesheets.map((href) => (
                    <link
                      rel="stylesheet"
                      href={`/_next/${href}?ts=${Date.now()}`}
                      // `Precedence` is an opt-in signal for React to handle
                      // resource loading and deduplication, etc:
                      // https://github.com/facebook/react/pull/25060
                      // @ts-ignore
                      precedence="high"
                      key={href}
                    />
                  ))
                : null}
              <Component
                {...props}
                {...parallelRouteComponents}
                // TODO-APP: params and query have to be blocked parallel route names. Might have to add a reserved name list.
                // Params are always the current params that apply to the layout
                // If you have a `/dashboard/[team]/layout.js` it will provide `team` as a param but not anything further down.
                params={currentParams}
                // Query is only provided to page
                {...(isPage ? { searchParams: query } : {})}
              />
            </>
          )
        },
      }
    }

    const streamToBufferedResult = async (
      renderResult: RenderResult
    ): Promise<string> => {
      const renderChunks: Buffer[] = []
      const writable = new Writable({
        write(chunk, _encoding, callback) {
          renderChunks.push(chunk)
          callback()
        },
      })
      await renderResult.pipe(writable)
      return Buffer.concat(renderChunks).toString()
    }

    // Handle Flight render request. This is only used when client-side navigating. E.g. when you `router.push('/dashboard')` or `router.reload()`.
    const generateFlight = async (): Promise<RenderResult> => {
      // TODO-APP: throw on invalid flightRouterState
      /**
       * Use router state to decide at what common layout to render the page.
       * This can either be the common layout between two pages or a specific place to start rendering from using the "refetch" marker in the tree.
       */
      const walkTreeWithFlightRouterState = async ({
        createSegmentPath,
        loaderTreeToFilter,
        parentParams,
        isFirst,
        flightRouterState,
        parentRendered,
      }: {
        createSegmentPath: CreateSegmentPath
        loaderTreeToFilter: LoaderTree
        parentParams: { [key: string]: string | string[] }
        isFirst: boolean
        flightRouterState?: FlightRouterState
        parentRendered?: boolean
      }): Promise<FlightDataPath> => {
        const [segment, parallelRoutes] = loaderTreeToFilter
        const parallelRoutesKeys = Object.keys(parallelRoutes)

        // Because this function walks to a deeper point in the tree to start rendering we have to track the dynamic parameters up to the point where rendering starts
        const segmentParam = getDynamicParamFromSegment(segment)
        const currentParams =
          // Handle null case where dynamic param is optional
          segmentParam && segmentParam.value !== null
            ? {
                ...parentParams,
                [segmentParam.param]: segmentParam.value,
              }
            : parentParams
        const actualSegment: Segment = segmentParam
          ? segmentParam.treeSegment
          : segment

        /**
         * Decide if the current segment is where rendering has to start.
         */
        const renderComponentsOnThisLevel =
          // No further router state available
          !flightRouterState ||
          // Segment in router state does not match current segment
          !matchSegment(actualSegment, flightRouterState[0]) ||
          // Last item in the tree
          parallelRoutesKeys.length === 0 ||
          // Explicit refresh
          flightRouterState[3] === 'refetch'

        if (!parentRendered && renderComponentsOnThisLevel) {
          return [
            actualSegment,
            // Create router state using the slice of the loaderTree
            createFlightRouterStateFromLoaderTree(loaderTreeToFilter),
            // Check if one level down from the common layout has a loading component. If it doesn't only provide the router state as part of the Flight data.
            isPrefetch && !Boolean(loaderTreeToFilter[2].loading)
              ? null
              : // Create component tree using the slice of the loaderTree
                React.createElement(
                  (
                    await createComponentTree(
                      // This ensures flightRouterPath is valid and filters down the tree
                      {
                        createSegmentPath: (child) => {
                          return createSegmentPath(child)
                        },
                        loaderTree: loaderTreeToFilter,
                        parentParams: currentParams,
                        firstItem: isFirst,
                      }
                    )
                  ).Component
                ),
          ]
        }

        // Walk through all parallel routes.
        for (const parallelRouteKey of parallelRoutesKeys) {
          const parallelRoute = parallelRoutes[parallelRouteKey]

          const currentSegmentPath: FlightSegmentPath = isFirst
            ? [parallelRouteKey]
            : [actualSegment, parallelRouteKey]

          const path = await walkTreeWithFlightRouterState({
            createSegmentPath: (child) => {
              return createSegmentPath([...currentSegmentPath, ...child])
            },
            loaderTreeToFilter: parallelRoute,
            parentParams: currentParams,
            flightRouterState:
              flightRouterState && flightRouterState[1][parallelRouteKey],
            parentRendered: parentRendered || renderComponentsOnThisLevel,
            isFirst: false,
          })

          if (typeof path[path.length - 1] !== 'string') {
            return [actualSegment, parallelRouteKey, ...path]
          }
        }

        return [actualSegment]
      }

      // Flight data that is going to be passed to the browser.
      // Currently a single item array but in the future multiple patches might be combined in a single request.
      const flightData: FlightData = [
        // TODO-APP: change walk to output without ''
        (
          await walkTreeWithFlightRouterState({
            createSegmentPath: (child) => child,
            loaderTreeToFilter: loaderTree,
            parentParams: {},
            flightRouterState: providedFlightRouterState,
            isFirst: true,
          })
        ).slice(1),
      ]

      // For app dir, use the bundled version of Fizz renderer (renderToReadableStream)
      // which contains the subset React.
      const readable = ComponentMod.renderToReadableStream(
        flightData,
        serverComponentManifest,
        {
          context: serverContexts,
          onError: flightDataRendererErrorHandler,
        }
      ).pipeThrough(createBufferedTransformStream())

      return new FlightRenderResult(readable)
    }

    if (isFlight && !isStaticGeneration) {
      return generateFlight()
    }

    // Below this line is handling for rendering to HTML.

    // Create full component tree from root to leaf.
    const { Component: ComponentTree } = await createComponentTree({
      createSegmentPath: (child) => child,
      loaderTree: loaderTree,
      parentParams: {},
      firstItem: true,
    })

    // AppRouter is provided by next-app-loader
    const AppRouter =
      ComponentMod.AppRouter as typeof import('../client/components/app-router.client').default

    let serverComponentsInlinedTransformStream: TransformStream<
      Uint8Array,
      Uint8Array
    > = new TransformStream()

    // TODO-APP: validate req.url as it gets passed to render.
    const initialCanonicalUrl = req.url!

    // Get the nonce from the incomming request if it has one.
    const csp = req.headers['content-security-policy']
    let nonce: string | undefined
    if (csp && typeof csp === 'string') {
      nonce = getScriptNonceFromHeader(csp)
    }

    const serverComponentsRenderOpts = {
      transformStream: serverComponentsInlinedTransformStream,
      serverComponentManifest,
      serverContexts,
      rscChunks: [],
    }

    /**
     * A new React Component that renders the provided React Component
     * using Flight which can then be rendered to HTML.
     */
    const ServerComponentsRenderer = createServerComponentRenderer(
      () => {
        const initialTree = createFlightRouterStateFromLoaderTree(loaderTree)

        return (
          <AppRouter
            assetPrefix={renderOpts.assetPrefix || ''}
            initialCanonicalUrl={initialCanonicalUrl}
            initialTree={initialTree}
          >
            <ComponentTree />
          </AppRouter>
        )
      },
      ComponentMod,
      serverComponentsRenderOpts,
      serverComponentsErrorHandler,
      nonce
    )

    const serverInsertedHTMLCallbacks: Set<() => React.ReactNode> = new Set()
    function InsertedHTML({ children }: { children: JSX.Element }) {
      // Reset addInsertedHtmlCallback on each render
      serverInsertedHTMLCallbacks.clear()
      const addInsertedHtml = React.useCallback(
        (handler: () => React.ReactNode) => {
          serverInsertedHTMLCallbacks.add(handler)
        },
        []
      )

      return (
        <HeadManagerContext.Provider
          value={{
            appDir: true,
          }}
        >
          <ServerInsertedHTMLContext.Provider value={addInsertedHtml}>
            {children}
          </ServerInsertedHTMLContext.Provider>
        </HeadManagerContext.Provider>
      )
    }

    const bodyResult = async () => {
      const polyfills = buildManifest.polyfillFiles
        .filter(
          (polyfill) =>
            polyfill.endsWith('.js') && !polyfill.endsWith('.module.js')
        )
        .map((polyfill) => ({
          src: `${renderOpts.assetPrefix || ''}/_next/${polyfill}`,
          integrity: subresourceIntegrityManifest?.[polyfill],
        }))

      const content = (
        <>
          {polyfills.map((polyfill) => {
            return (
              <script
                noModule={true}
                dangerouslySetInnerHTML={{
                  __html: `(self.__next_scripts=self.__next_scripts||[]).push([${JSON.stringify(
                    polyfill.src
                  )},${
                    polyfill.integrity
                      ? JSON.stringify({ integrity: polyfill.integrity })
                      : '{}'
                  }])`,
                }}
              />
            )
          })}
          <InsertedHTML>
            <ServerComponentsRenderer />
          </InsertedHTML>
        </>
      )

      const getServerInsertedHTML = (): Promise<string> => {
        const flushed = renderToString(
          <>
            {Array.from(serverInsertedHTMLCallbacks).map((callback) =>
              callback()
            )}
          </>
        )
        return flushed
      }

      try {
        const renderStream = await renderToInitialStream({
          ReactDOMServer,
          element: content,
          streamOptions: {
            onError: htmlRendererErrorHandler,
            nonce,
            // Include hydration scripts in the HTML
            bootstrapScripts: [
              ...(subresourceIntegrityManifest
                ? buildManifest.rootMainFiles.map((src) => ({
                    src: `${renderOpts.assetPrefix || ''}/_next/` + src,
                    integrity: subresourceIntegrityManifest[src],
                  }))
                : buildManifest.rootMainFiles.map(
                    (src) => `${renderOpts.assetPrefix || ''}/_next/` + src
                  )),
            ],
          },
        })

        return await continueFromInitialStream(renderStream, {
          dataStream: serverComponentsInlinedTransformStream?.readable,
          generateStaticHTML: isStaticGeneration,
          getServerInsertedHTML,
          serverInsertedHTMLToHead: true,
          dev,
        })
      } catch (err: any) {
        // TODO-APP: show error overlay in development. `element` should probably be wrapped in AppRouter for this case.
        const renderStream = await renderToInitialStream({
          ReactDOMServer,
          element: (
            <html id="__next_error__">
              <head></head>
              <body></body>
            </html>
          ),
          streamOptions: {
            nonce,
            // Include hydration scripts in the HTML
            bootstrapScripts: subresourceIntegrityManifest
              ? buildManifest.rootMainFiles.map((src) => ({
                  src: `${renderOpts.assetPrefix || ''}/_next/` + src,
                  integrity: subresourceIntegrityManifest[src],
                }))
              : buildManifest.rootMainFiles.map(
                  (src) => `${renderOpts.assetPrefix || ''}/_next/` + src
                ),
          },
        })

        return await continueFromInitialStream(renderStream, {
          dataStream: serverComponentsInlinedTransformStream?.readable,
          generateStaticHTML: isStaticGeneration,
          getServerInsertedHTML,
          serverInsertedHTMLToHead: true,
          dev,
        })
      }
    }
    const renderResult = new RenderResult(await bodyResult())

    if (isStaticGeneration) {
      const htmlResult = await streamToBufferedResult(renderResult)
      // if we encountered any unexpected errors during build
      // we fail the prerendering phase and the build
      if (capturedErrors.length > 0) {
        throw capturedErrors[0]
      }
      // const before = Buffer.concat(
      //   serverComponentsRenderOpts.rscChunks
      // ).toString()

      // TODO-APP: derive this from same pass to prevent additional
      // render during static generation
      const filteredFlightData = await streamToBufferedResult(
        await generateFlight()
      )

      ;(renderOpts as any).pageData = filteredFlightData
      ;(renderOpts as any).revalidate =
        typeof staticGenerationStore?.revalidate === 'undefined'
          ? defaultRevalidate
          : staticGenerationStore?.revalidate

      return new RenderResult(htmlResult)
    }
    return renderResult
  }

  const initialStaticGenerationStore = {
    isStaticGeneration,
    inUse: true,
    pathname,
  }

  const tryGetPreviewData =
    process.env.NEXT_RUNTIME === 'edge'
      ? () => false
      : require('./api-utils/node').tryGetPreviewData

  // Reads of this are cached on the `req` object, so this should resolve
  // instantly. There's no need to pass this data down from a previous
  // invoke, where we'd have to consider server & serverless.
  const previewData = tryGetPreviewData(
    req,
    res,
    (renderOpts as any).previewProps
  )

  const requestStore = {
    headers: new ReadonlyHeaders(headersWithoutFlight(req.headers)),
    cookies: new ReadonlyNextCookies({
      headers: {
        get: (key) => {
          if (key !== 'cookie') {
            throw new Error('Only cookie header is supported')
          }
          return req.headers.cookie
        },
      },
    }),
    previewData,
  }

  function handleRequestStoreRun<T>(fn: () => T): Promise<T> {
    if ('getStore' in requestAsyncStorage) {
      return new Promise((resolve, reject) => {
        requestAsyncStorage.run(requestStore, () => {
          return Promise.resolve(fn()).then(resolve).catch(reject)
        })
      })
    } else {
      Object.assign(requestAsyncStorage, requestStore)
      return Promise.resolve(fn())
    }
  }

  function handleStaticGenerationStoreRun<T>(fn: () => T): Promise<T> {
    if ('getStore' in staticGenerationAsyncStorage) {
      return new Promise((resolve, reject) => {
        staticGenerationAsyncStorage.run(initialStaticGenerationStore, () => {
          return Promise.resolve(fn()).then(resolve).catch(reject)
        })
      })
    } else {
      Object.assign(staticGenerationAsyncStorage, initialStaticGenerationStore)
      return Promise.resolve(fn()).finally(() => {
        staticGenerationAsyncStorage.inUse = false
      })
    }
  }

  return handleRequestStoreRun(() =>
    handleStaticGenerationStoreRun(() => wrappedRender())
  )
}<|MERGE_RESOLUTION|>--- conflicted
+++ resolved
@@ -34,11 +34,8 @@
 import { NextCookies } from './web/spec-extension/cookies'
 import { DYNAMIC_ERROR_CODE } from '../client/components/hooks-server-context'
 import { NOT_FOUND_ERROR_CODE } from '../client/components/not-found'
-<<<<<<< HEAD
 import { HeadManagerContext } from '../shared/lib/head-manager-context'
-=======
 import { Writable } from 'stream'
->>>>>>> eb629c15
 
 const INTERNAL_HEADERS_INSTANCE = Symbol('internal for headers readonly')
 
