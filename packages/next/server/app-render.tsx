--- conflicted
+++ resolved
@@ -378,55 +378,26 @@
 /**
  * Get inline <link> tags based on server CSS manifest. Only used when rendering to HTML.
  */
-// function getCssInlinedLinkTags(
-//   serverComponentManifest: FlightManifest,
-//   serverCSSManifest: FlightCSSManifest,
-//   filePath: string
-// ): string[] {
-//   const layoutOrPageCss = serverCSSManifest[filePath]
-
-//   if (!layoutOrPageCss) {
-//     return []
-//   }
-
-//   const chunks = new Set<string>()
-
-//   for (const css of layoutOrPageCss) {
-//     for (const chunk of serverComponentManifest[css].default.chunks) {
-//       chunks.add(chunk)
-//     }
-//   }
-
-//   return [...chunks]
-// }
-
-/**
- * Get inline <link> tags based on server CSS manifest. Only used when rendering to HTML.
- */
-function getAllCssInlinedLinkTags(
+function getCssInlinedLinkTags(
   serverComponentManifest: FlightManifest,
-  serverCSSManifest: FlightCSSManifest
+  serverCSSManifest: FlightCSSManifest,
+  filePath: string
 ): string[] {
-  const chunks: { [file: string]: string[] } = {}
-
-  // APP-TODO: Remove this once we have CSS injections at each level.
-  const allChunks = new Set<string>()
-
-  for (const layoutOrPage in serverCSSManifest) {
-    const uniqueChunks = new Set<string>()
-    for (const css of serverCSSManifest[layoutOrPage]) {
-      for (const chunk of serverComponentManifest[css].default.chunks) {
-        if (!uniqueChunks.has(chunk)) {
-          uniqueChunks.add(chunk)
-          chunks[layoutOrPage] = chunks[layoutOrPage] || []
-          chunks[layoutOrPage].push(chunk)
-        }
-        allChunks.add(chunk)
-      }
-    }
-  }
-
-  return [...allChunks]
+  const layoutOrPageCss = serverCSSManifest[filePath]
+
+  if (!layoutOrPageCss) {
+    return []
+  }
+
+  const chunks = new Set<string>()
+
+  for (const css of layoutOrPageCss) {
+    for (const chunk of serverComponentManifest[css].default.chunks) {
+      chunks.add(chunk)
+    }
+  }
+
+  return [...chunks]
 }
 
 export async function renderToHTMLOrFlight(
@@ -618,40 +589,23 @@
    */
   const createComponentTree = async ({
     createSegmentPath,
-    loaderTree: [
-      segment,
-      parallelRoutes,
-      { /* filePath, */ layout, loading, page },
-    ],
+    loaderTree: [segment, parallelRoutes, { filePath, layout, loading, page }],
     parentParams,
     firstItem,
     rootLayoutIncluded,
-<<<<<<< HEAD
-    serverStylesheets,
-    parentSegmentPath,
   }: {
-=======
-  }: // parentSegmentPath,
-  {
->>>>>>> 57b6eff9
     createSegmentPath: CreateSegmentPath
     loaderTree: LoaderTree
     parentParams: { [key: string]: any }
     rootLayoutIncluded?: boolean
     firstItem?: boolean
-<<<<<<< HEAD
-    serverStylesheets: { [file: string]: string[] }
-    parentSegmentPath: string
-=======
-    // parentSegmentPath: string
->>>>>>> 57b6eff9
   }): Promise<{ Component: React.ComponentType }> => {
     // TODO-APP: enable stylesheet per layout/page
-    // const stylesheets = getCssInlinedLinkTags(
-    //   serverComponentManifest,
-    //   serverCSSManifest!,
-    //   filePath
-    // )
+    const stylesheets = getCssInlinedLinkTags(
+      serverComponentManifest,
+      serverCSSManifest!,
+      filePath
+    )
     const Loading = loading ? await interopDefault(loading()) : undefined
     const isLayout = typeof layout !== 'undefined'
     const isPage = typeof page !== 'undefined'
@@ -670,13 +624,6 @@
     const rootLayoutIncludedAtThisLevelOrAbove =
       rootLayoutIncluded || rootLayoutAtThisLevel
 
-<<<<<<< HEAD
-    const cssSegmentPath =
-      !parentSegmentPath && !segment ? '' : parentSegmentPath + '/' + segment
-    const stylesheets = serverStylesheets[cssSegmentPath]
-
-=======
->>>>>>> 57b6eff9
     /**
      * Check if the current layout/page is a client component
      */
@@ -737,7 +684,6 @@
             loaderTree: parallelRoutes[parallelRouteKey],
             parentParams: currentParams,
             rootLayoutIncluded: rootLayoutIncludedAtThisLevelOrAbove,
-            // parentSegmentPath: cssSegmentPath,
           })
 
           const childSegment = parallelRoutes[parallelRouteKey][0]
@@ -1006,23 +952,12 @@
 
   // Below this line is handling for rendering to HTML.
 
-  // Get all the server imported styles.
-<<<<<<< HEAD
-  const [mappedServerCSSManifest, _initialStylesheets] = getCssInlinedLinkTags(
-=======
-  const initialStylesheets = getAllCssInlinedLinkTags(
->>>>>>> 57b6eff9
-    serverComponentManifest,
-    serverCSSManifest || {}
-  )
-
   // Create full component tree from root to leaf.
   const { Component: ComponentTree } = await createComponentTree({
     createSegmentPath: (child) => child,
     loaderTree: loaderTree,
     parentParams: {},
     firstItem: true,
-    // parentSegmentPath: '',
   })
 
   // AppRouter is provided by next-app-loader
