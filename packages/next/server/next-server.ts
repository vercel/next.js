import compression from 'next/dist/compiled/compression'
import fs from 'fs'
import { IncomingMessage, ServerResponse } from 'http'
import Proxy from 'next/dist/compiled/http-proxy'
import { join, relative, resolve, sep } from 'path'
import {
  parse as parseQs,
  stringify as stringifyQs,
  ParsedUrlQuery,
} from 'querystring'
import { format as formatUrl, parse as parseUrl, UrlWithParsedQuery } from 'url'
import { PrerenderManifest } from '../build'
import {
  getRedirectStatus,
  Header,
  Redirect,
  Rewrite,
  RouteType,
  CustomRoutes,
  modifyRouteRegex,
} from '../lib/load-custom-routes'
import {
  BUILD_ID_FILE,
  CLIENT_PUBLIC_FILES_PATH,
  CLIENT_STATIC_FILES_PATH,
  CLIENT_STATIC_FILES_RUNTIME,
  PAGES_MANIFEST,
  PERMANENT_REDIRECT_STATUS,
  PRERENDER_MANIFEST,
  ROUTES_MANIFEST,
  SERVERLESS_DIRECTORY,
  SERVER_DIRECTORY,
  STATIC_STATUS_PAGES,
  TEMPORARY_REDIRECT_STATUS,
  MIDDLEWARE_MANIFEST,
} from '../shared/lib/constants'
import {
  getRouteMatcher,
  getRouteRegex,
  getSortedRoutes,
  isDynamicRoute,
  getMiddlewareRegex,
} from '../shared/lib/router/utils'
import * as envConfig from '../shared/lib/runtime-config'
import {
  DecodeError,
  isResSent,
  NextApiRequest,
  NextApiResponse,
  normalizeRepeatedSlashes,
} from '../shared/lib/utils'
import {
  apiResolver,
  setLazyProp,
  getCookieParser,
  tryGetPreviewData,
  __ApiPreviewProps,
} from './api-utils'
import { DomainLocale, isTargetLikeServerless, NextConfig } from './config'
import pathMatch from '../shared/lib/router/utils/path-match'
import { recursiveReadDirSync } from './lib/recursive-readdir-sync'
import { loadComponents, LoadComponentsReturnType } from './load-components'
import { normalizePagePath } from './normalize-page-path'
import { RenderOpts, RenderOptsPartial, renderToHTML } from './render'
import { getPagePath, requireFontManifest } from './require'
import Router, {
  DynamicRoutes,
  PageChecker,
  Params,
  route,
  Route,
} from './router'
import {
  compileNonPath,
  prepareDestination,
} from '../shared/lib/router/utils/prepare-destination'
import { sendRenderResult, setRevalidateHeaders } from './send-payload'
import { serveStatic } from './serve-static'
import { IncrementalCache } from './incremental-cache'
import { execOnce } from '../shared/lib/utils'
import { isBlockedPage, isBot } from './utils'
import RenderResult from './render-result'
import { loadEnvConfig } from '@next/env'
import './node-polyfill-fetch'
import { PagesManifest } from '../build/webpack/plugins/pages-manifest-plugin'
import { removePathTrailingSlash } from '../client/normalize-trailing-slash'
import getRouteFromAssetPath from '../shared/lib/router/utils/get-route-from-asset-path'
import { denormalizePagePath } from './denormalize-page-path'
import { normalizeLocalePath } from '../shared/lib/i18n/normalize-locale-path'
import * as Log from '../build/output/log'
import { detectDomainLocale } from '../shared/lib/i18n/detect-domain-locale'
import escapePathDelimiters from '../shared/lib/router/utils/escape-path-delimiters'
import { getUtils } from '../build/webpack/loaders/next-serverless-loader/utils'
import { PreviewData } from 'next/types'
import ResponseCache, {
  ResponseCacheEntry,
  ResponseCacheValue,
} from './response-cache'
import { NextConfigComplete } from './config-shared'
import { parseNextUrl } from '../shared/lib/router/utils/parse-next-url'
import isError from '../lib/is-error'
import { getMiddlewareInfo } from './require'
import { MIDDLEWARE_ROUTE } from '../lib/constants'
import { NextResponse } from './web/spec-extension/response'
import { run } from './web/sandbox'
import type { FontManifest } from './font-utils'
import type { FetchEventResult } from './web/types'
import type { MiddlewareManifest } from '../build/webpack/plugins/middleware-plugin'
import type { ParsedNextUrl } from '../shared/lib/router/utils/parse-next-url'
import type { ParsedUrl } from '../shared/lib/router/utils/parse-url'
import type { NextParsedUrlQuery, NextUrlWithParsedQuery } from './request-meta'
import { addRequestMeta, getRequestMeta } from './request-meta'
import { toNodeHeaders } from './web/utils'

const getCustomRouteMatcher = pathMatch(true)

type ExpressMiddleware = (
  req: IncomingMessage,
  res: ServerResponse,
  next: (err?: Error) => void
) => void

export type FindComponentsResult = {
  components: LoadComponentsReturnType
  query: NextParsedUrlQuery
}

interface RoutingItem {
  page: string
  match: ReturnType<typeof getRouteMatcher>
  ssr?: boolean
}

export type ServerConstructor = {
  /**
   * Where the Next project is located - @default '.'
   */
  dir?: string
  /**
   * Hide error messages containing server information - @default false
   */
  quiet?: boolean
  /**
   * Object what you would use in next.config.js - @default {}
   */
  conf?: NextConfig | null
  dev?: boolean
  customServer?: boolean
}

type RequestContext = {
  req: IncomingMessage
  res: ServerResponse
  pathname: string
  query: NextParsedUrlQuery
  renderOpts: RenderOptsPartial
}

export default class Server {
  protected dir: string
  protected quiet: boolean
  protected nextConfig: NextConfigComplete
  protected distDir: string
  protected pagesDir?: string
  protected publicDir: string
  protected hasStaticDir: boolean
  protected serverBuildDir: string
  protected pagesManifest?: PagesManifest
  protected buildId: string
  protected minimalMode: boolean
  protected renderOpts: {
    poweredByHeader: boolean
    buildId: string
    generateEtags: boolean
    runtimeConfig?: { [key: string]: any }
    assetPrefix?: string
    canonicalBase: string
    dev?: boolean
    previewProps: __ApiPreviewProps
    customServer?: boolean
    ampOptimizerConfig?: { [key: string]: any }
    basePath: string
    optimizeFonts: boolean
    images: string
    fontManifest: FontManifest
    optimizeImages: boolean
    disableOptimizedLoading?: boolean
    optimizeCss: any
    locale?: string
    locales?: string[]
    defaultLocale?: string
    domainLocales?: DomainLocale[]
    distDir: string
    concurrentFeatures?: boolean
  }
  private compression?: ExpressMiddleware
  private incrementalCache: IncrementalCache
  private responseCache: ResponseCache
  protected router: Router
  protected dynamicRoutes?: DynamicRoutes
  protected customRoutes: CustomRoutes
  protected middlewareManifest?: MiddlewareManifest
  protected middleware?: RoutingItem[]

  public constructor({
    dir = '.',
    quiet = false,
    conf,
    dev = false,
    minimalMode = false,
    customServer = true,
  }: ServerConstructor & { conf: NextConfig; minimalMode?: boolean }) {
    this.dir = resolve(dir)
    this.quiet = quiet
    loadEnvConfig(this.dir, dev, Log)

    this.nextConfig = conf as NextConfigComplete

    this.distDir = join(this.dir, this.nextConfig.distDir)
    this.publicDir = join(this.dir, CLIENT_PUBLIC_FILES_PATH)
    this.hasStaticDir = !minimalMode && fs.existsSync(join(this.dir, 'static'))

    // Only serverRuntimeConfig needs the default
    // publicRuntimeConfig gets it's default in client/index.js
    const {
      serverRuntimeConfig = {},
      publicRuntimeConfig,
      assetPrefix,
      generateEtags,
      compress,
    } = this.nextConfig

    this.buildId = this.readBuildId()
    this.minimalMode = minimalMode

    this.renderOpts = {
      poweredByHeader: this.nextConfig.poweredByHeader,
      canonicalBase: this.nextConfig.amp.canonicalBase || '',
      buildId: this.buildId,
      generateEtags,
      previewProps: this.getPreviewProps(),
      customServer: customServer === true ? true : undefined,
      ampOptimizerConfig: this.nextConfig.experimental.amp?.optimizer,
      basePath: this.nextConfig.basePath,
      images: JSON.stringify(this.nextConfig.images),
      optimizeFonts: !!this.nextConfig.optimizeFonts && !dev,
      fontManifest:
        this.nextConfig.optimizeFonts && !dev
          ? requireFontManifest(this.distDir, this._isLikeServerless)
          : null,
      optimizeImages: !!this.nextConfig.experimental.optimizeImages,
      optimizeCss: this.nextConfig.experimental.optimizeCss,
      disableOptimizedLoading:
        this.nextConfig.experimental.disableOptimizedLoading,
      domainLocales: this.nextConfig.i18n?.domains,
      distDir: this.distDir,
      concurrentFeatures: this.nextConfig.experimental.concurrentFeatures,
    }

    // Only the `publicRuntimeConfig` key is exposed to the client side
    // It'll be rendered as part of __NEXT_DATA__ on the client side
    if (Object.keys(publicRuntimeConfig).length > 0) {
      this.renderOpts.runtimeConfig = publicRuntimeConfig
    }

    if (compress && this.nextConfig.target === 'server') {
      this.compression = compression() as ExpressMiddleware
    }

    // Initialize next/config with the environment configuration
    envConfig.setConfig({
      serverRuntimeConfig,
      publicRuntimeConfig,
    })

    this.serverBuildDir = join(
      this.distDir,
      this._isLikeServerless ? SERVERLESS_DIRECTORY : SERVER_DIRECTORY
    )
    const pagesManifestPath = join(this.serverBuildDir, PAGES_MANIFEST)
    const middlewareManifestPath = join(
      join(this.distDir, SERVER_DIRECTORY),
      MIDDLEWARE_MANIFEST
    )

    if (!dev) {
      this.pagesManifest = require(pagesManifestPath)
      if (!this.minimalMode) {
        this.middlewareManifest = require(middlewareManifestPath)
      }
    }

    this.customRoutes = this.getCustomRoutes()
    this.router = new Router(this.generateRoutes())
    this.setAssetPrefix(assetPrefix)

    this.incrementalCache = new IncrementalCache({
      dev,
      distDir: this.distDir,
      pagesDir: join(
        this.distDir,
        this._isLikeServerless ? SERVERLESS_DIRECTORY : SERVER_DIRECTORY,
        'pages'
      ),
      locales: this.nextConfig.i18n?.locales,
      max: this.nextConfig.experimental.isrMemoryCacheSize,
      flushToDisk: !minimalMode && this.nextConfig.experimental.isrFlushToDisk,
    })
    this.responseCache = new ResponseCache(this.incrementalCache)

    /**
     * This sets environment variable to be used at the time of SSR by head.tsx.
     * Using this from process.env allows targeting both serverless and SSR by calling
     * `process.env.__NEXT_OPTIMIZE_IMAGES`.
     * TODO(atcastle@): Remove this when experimental.optimizeImages are being cleaned up.
     */
    if (this.renderOpts.optimizeFonts) {
      process.env.__NEXT_OPTIMIZE_FONTS = JSON.stringify(true)
    }
    if (this.renderOpts.optimizeImages) {
      process.env.__NEXT_OPTIMIZE_IMAGES = JSON.stringify(true)
    }
    if (this.renderOpts.optimizeCss) {
      process.env.__NEXT_OPTIMIZE_CSS = JSON.stringify(true)
    }
  }

  public logError(err: Error): void {
    if (this.quiet) return
    console.error(err)
  }

  private async handleRequest(
    req: IncomingMessage,
    res: ServerResponse,
    parsedUrl?: NextUrlWithParsedQuery
  ): Promise<void> {
    const urlParts = (req.url || '').split('?')
    const urlNoQuery = urlParts[0]

    if (urlNoQuery?.match(/(\\|\/\/)/)) {
      const cleanUrl = normalizeRepeatedSlashes(req.url!)
      res.setHeader('Location', cleanUrl)
      res.setHeader('Refresh', `0;url=${cleanUrl}`)
      res.statusCode = 308
      res.end(cleanUrl)
      return
    }

    setLazyProp({ req: req as any }, 'cookies', getCookieParser(req.headers))

    // Parse url if parsedUrl not provided
    if (!parsedUrl || typeof parsedUrl !== 'object') {
      parsedUrl = parseUrl(req.url!, true)
    }

    // Parse the querystring ourselves if the user doesn't handle querystring parsing
    if (typeof parsedUrl.query === 'string') {
      parsedUrl.query = parseQs(parsedUrl.query)
    }

    addRequestMeta(req, '__NEXT_INIT_URL', req.url)
    addRequestMeta(req, '__NEXT_INIT_QUERY', { ...parsedUrl.query })

    const url = parseNextUrl({
      headers: req.headers,
      nextConfig: this.nextConfig,
      url: req.url?.replace(/^\/+/, '/'),
    })

    if (url.basePath) {
      req.url = req.url!.replace(this.nextConfig.basePath, '') || '/'
      addRequestMeta(req, '_nextHadBasePath', true)
    }

    if (
      this.minimalMode &&
      req.headers['x-matched-path'] &&
      typeof req.headers['x-matched-path'] === 'string'
    ) {
      const reqUrlIsDataUrl = req.url?.includes('/_next/data')
      const matchedPathIsDataUrl =
        req.headers['x-matched-path']?.includes('/_next/data')
      const isDataUrl = reqUrlIsDataUrl || matchedPathIsDataUrl

      let parsedPath = parseUrl(
        isDataUrl ? req.url! : (req.headers['x-matched-path'] as string),
        true
      )

      let matchedPathname = parsedPath.pathname!

      let matchedPathnameNoExt = isDataUrl
        ? matchedPathname.replace(/\.json$/, '')
        : matchedPathname

      if (this.nextConfig.i18n) {
        const localePathResult = normalizeLocalePath(
          matchedPathname || '/',
          this.nextConfig.i18n.locales
        )

        if (localePathResult.detectedLocale) {
          parsedUrl.query.__nextLocale = localePathResult.detectedLocale
        }
      }

      if (isDataUrl) {
        matchedPathname = denormalizePagePath(matchedPathname)
        matchedPathnameNoExt = denormalizePagePath(matchedPathnameNoExt)
      }

      const pageIsDynamic = isDynamicRoute(matchedPathnameNoExt)
      const combinedRewrites: Rewrite[] = []

      combinedRewrites.push(...this.customRoutes.rewrites.beforeFiles)
      combinedRewrites.push(...this.customRoutes.rewrites.afterFiles)
      combinedRewrites.push(...this.customRoutes.rewrites.fallback)

      const utils = getUtils({
        pageIsDynamic,
        page: matchedPathnameNoExt,
        i18n: this.nextConfig.i18n,
        basePath: this.nextConfig.basePath,
        rewrites: combinedRewrites,
      })

      try {
        // ensure parsedUrl.pathname includes URL before processing
        // rewrites or they won't match correctly
        if (this.nextConfig.i18n && !url.locale?.path.detectedLocale) {
          parsedUrl.pathname = `/${url.locale?.locale}${parsedUrl.pathname}`
        }
        utils.handleRewrites(req, parsedUrl)

        // interpolate dynamic params and normalize URL if needed
        if (pageIsDynamic) {
          let params: ParsedUrlQuery | false = {}

          Object.assign(parsedUrl.query, parsedPath.query)
          const paramsResult = utils.normalizeDynamicRouteParams(
            parsedUrl.query
          )

          if (paramsResult.hasValidParams) {
            params = paramsResult.params
          } else if (req.headers['x-now-route-matches']) {
            const opts: Record<string, string> = {}
            params = utils.getParamsFromRouteMatches(
              req,
              opts,
              parsedUrl.query.__nextLocale || ''
            )

            if (opts.locale) {
              parsedUrl.query.__nextLocale = opts.locale
            }
          } else {
            params = utils.dynamicRouteMatcher!(matchedPathnameNoExt)
          }

          if (params) {
            params = utils.normalizeDynamicRouteParams(params).params

            matchedPathname = utils.interpolateDynamicPath(
              matchedPathname,
              params
            )
            req.url = utils.interpolateDynamicPath(req.url!, params)
          }

          if (reqUrlIsDataUrl && matchedPathIsDataUrl) {
            req.url = formatUrl({
              ...parsedPath,
              pathname: matchedPathname,
            })
          }

          Object.assign(parsedUrl.query, params)
          utils.normalizeVercelUrl(req, true)
        }
      } catch (err) {
        if (err instanceof DecodeError) {
          res.statusCode = 400
          return this.renderError(null, req, res, '/_error', {})
        }
        throw err
      }

      parsedUrl.pathname = `${this.nextConfig.basePath || ''}${
        matchedPathname === '/' && this.nextConfig.basePath
          ? ''
          : matchedPathname
      }`
      url.pathname = parsedUrl.pathname
    }

    addRequestMeta(req, '__nextHadTrailingSlash', url.locale?.trailingSlash)
    if (url.locale?.domain) {
      addRequestMeta(req, '__nextIsLocaleDomain', true)
    }

    if (url.locale?.path.detectedLocale) {
      req.url = formatUrl(url)
      addRequestMeta(req, '__nextStrippedLocale', true)
      if (url.pathname === '/api' || url.pathname.startsWith('/api/')) {
        return this.render404(req, res, parsedUrl)
      }
    }

    if (!this.minimalMode || !parsedUrl.query.__nextLocale) {
      if (url?.locale?.locale) {
        parsedUrl.query.__nextLocale = url.locale.locale
      }
    }

    if (url?.locale?.defaultLocale) {
      parsedUrl.query.__nextDefaultLocale = url.locale.defaultLocale
    }

    if (url.locale?.redirect) {
      res.setHeader('Location', url.locale.redirect)
      res.statusCode = TEMPORARY_REDIRECT_STATUS
      res.end()
      return
    }

    res.statusCode = 200
    try {
      return await this.run(req, res, parsedUrl)
    } catch (err) {
      if (this.minimalMode || this.renderOpts.dev) {
        throw err
      }
      this.logError(isError(err) ? err : new Error(err + ''))
      res.statusCode = 500
      res.end('Internal Server Error')
    }
  }

  public getRequestHandler() {
    return this.handleRequest.bind(this)
  }

  public setAssetPrefix(prefix?: string): void {
    this.renderOpts.assetPrefix = prefix ? prefix.replace(/\/$/, '') : ''
  }

  // Backwards compatibility
  public async prepare(): Promise<void> {}

  // Backwards compatibility
  protected async close(): Promise<void> {}

  protected setImmutableAssetCacheControl(res: ServerResponse): void {
    res.setHeader('Cache-Control', 'public, max-age=31536000, immutable')
  }

  protected getCustomRoutes(): CustomRoutes {
    const customRoutes = require(join(this.distDir, ROUTES_MANIFEST))
    let rewrites: CustomRoutes['rewrites']

    // rewrites can be stored as an array when an array is
    // returned in next.config.js so massage them into
    // the expected object format
    if (Array.isArray(customRoutes.rewrites)) {
      rewrites = {
        beforeFiles: [],
        afterFiles: customRoutes.rewrites,
        fallback: [],
      }
    } else {
      rewrites = customRoutes.rewrites
    }
    return Object.assign(customRoutes, { rewrites })
  }

  private _cachedPreviewManifest: PrerenderManifest | undefined
  protected getPrerenderManifest(): PrerenderManifest {
    if (this._cachedPreviewManifest) {
      return this._cachedPreviewManifest
    }
    const manifest = require(join(this.distDir, PRERENDER_MANIFEST))
    return (this._cachedPreviewManifest = manifest)
  }

  protected getPreviewProps(): __ApiPreviewProps {
    return this.getPrerenderManifest().preview
  }

  protected getMiddleware() {
    const middleware = this.middlewareManifest?.middleware || {}
    return Object.keys(middleware).map((page) => ({
      match: getRouteMatcher(
        getMiddlewareRegex(page, MIDDLEWARE_ROUTE.test(middleware[page].name))
      ),
      page,
    }))
  }

  protected async hasMiddleware(
    pathname: string,
    _isSSR?: boolean
  ): Promise<boolean> {
    try {
      return (
        getMiddlewareInfo({
          dev: this.renderOpts.dev,
          distDir: this.distDir,
          page: pathname,
          serverless: this._isLikeServerless,
        }).paths.length > 0
      )
    } catch (_) {}

    return false
  }

  protected async ensureMiddleware(_pathname: string, _isSSR?: boolean) {}

  private middlewareBetaWarning = execOnce(() => {
    Log.warn(
      `using beta Middleware (not covered by semver) - https://nextjs.org/docs/messages/beta-middleware`
    )
  })

  protected async runMiddleware(params: {
    request: IncomingMessage
    response: ServerResponse
    parsedUrl: ParsedNextUrl
    parsed: UrlWithParsedQuery
    onWarning?: (warning: Error) => void
  }): Promise<FetchEventResult | null> {
    this.middlewareBetaWarning()

    const page: { name?: string; params?: { [key: string]: string } } = {}
    if (await this.hasPage(params.parsedUrl.pathname)) {
      page.name = params.parsedUrl.pathname
    } else if (this.dynamicRoutes) {
      for (const dynamicRoute of this.dynamicRoutes) {
        const matchParams = dynamicRoute.match(params.parsedUrl.pathname)
        if (matchParams) {
          page.name = dynamicRoute.page
          page.params = matchParams
          break
        }
      }
    }

    const subreq = params.request.headers[`x-middleware-subrequest`]
    const subrequests = typeof subreq === 'string' ? subreq.split(':') : []
    const allHeaders = new Headers()
    let result: FetchEventResult | null = null

    for (const middleware of this.middleware || []) {
      if (middleware.match(params.parsedUrl.pathname)) {
        if (!(await this.hasMiddleware(middleware.page, middleware.ssr))) {
          console.warn(`The Edge Function for ${middleware.page} was not found`)
          continue
        }

        await this.ensureMiddleware(middleware.page, middleware.ssr)

        const middlewareInfo = getMiddlewareInfo({
          dev: this.renderOpts.dev,
          distDir: this.distDir,
          page: middleware.page,
          serverless: this._isLikeServerless,
        })

        if (subrequests.includes(middlewareInfo.name)) {
          result = {
            response: NextResponse.next(),
            waitUntil: Promise.resolve(),
          }
          continue
        }

        result = await run({
          name: middlewareInfo.name,
          paths: middlewareInfo.paths,
          request: {
            headers: params.request.headers,
            method: params.request.method || 'GET',
            nextConfig: {
              basePath: this.nextConfig.basePath,
              i18n: this.nextConfig.i18n,
              trailingSlash: this.nextConfig.trailingSlash,
            },
            url: getRequestMeta(params.request, '__NEXT_INIT_URL')!,
            page: page,
          },
          ssr: !!this.nextConfig.experimental.concurrentFeatures,
          onWarning: (warning: Error) => {
            if (params.onWarning) {
              warning.message += ` "./${middlewareInfo.name}"`
              params.onWarning(warning)
            }
          },
        })

        for (let [key, value] of result.response.headers) {
          allHeaders.append(key, value)
        }

        if (!this.renderOpts.dev) {
          result.waitUntil.catch((error) => {
            console.error(`Uncaught: middleware waitUntil errored`, error)
          })
        }

        if (!result.response.headers.has('x-middleware-next')) {
          break
        }
      }
    }

    if (!result) {
      this.render404(params.request, params.response, params.parsed)
    } else {
      for (let [key, value] of allHeaders) {
        result.response.headers.set(key, value)
      }
    }

    return result
  }

  protected generateRoutes(): {
    basePath: string
    headers: Route[]
    rewrites: {
      beforeFiles: Route[]
      afterFiles: Route[]
      fallback: Route[]
    }
    fsRoutes: Route[]
    redirects: Route[]
    catchAllRoute: Route
    catchAllMiddleware?: Route
    pageChecker: PageChecker
    useFileSystemPublicRoutes: boolean
    dynamicRoutes: DynamicRoutes | undefined
    locales: string[]
  } {
    const server: Server = this
    const publicRoutes = fs.existsSync(this.publicDir)
      ? this.generatePublicRoutes()
      : []

    const staticFilesRoute = this.hasStaticDir
      ? [
          {
            // It's very important to keep this route's param optional.
            // (but it should support as many params as needed, separated by '/')
            // Otherwise this will lead to a pretty simple DOS attack.
            // See more: https://github.com/vercel/next.js/issues/2617
            match: route('/static/:path*'),
            name: 'static catchall',
            fn: async (req, res, params, parsedUrl) => {
              const p = join(this.dir, 'static', ...params.path)
              await this.serveStatic(req, res, p, parsedUrl)
              return {
                finished: true,
              }
            },
          } as Route,
        ]
      : []

    const fsRoutes: Route[] = [
      {
        match: route('/_next/static/:path*'),
        type: 'route',
        name: '_next/static catchall',
        fn: async (req, res, params, parsedUrl) => {
          // make sure to 404 for /_next/static itself
          if (!params.path) {
            await this.render404(req, res, parsedUrl)
            return {
              finished: true,
            }
          }

          if (
            params.path[0] === CLIENT_STATIC_FILES_RUNTIME ||
            params.path[0] === 'chunks' ||
            params.path[0] === 'css' ||
            params.path[0] === 'image' ||
            params.path[0] === 'media' ||
            params.path[0] === this.buildId ||
            params.path[0] === 'pages' ||
            params.path[1] === 'pages'
          ) {
            this.setImmutableAssetCacheControl(res)
          }
          const p = join(
            this.distDir,
            CLIENT_STATIC_FILES_PATH,
            ...(params.path || [])
          )
          await this.serveStatic(req, res, p, parsedUrl)
          return {
            finished: true,
          }
        },
      },
      {
        match: route('/_next/data/:path*'),
        type: 'route',
        name: '_next/data catchall',
        fn: async (req, res, params, _parsedUrl) => {
          // Make sure to 404 for /_next/data/ itself and
          // we also want to 404 if the buildId isn't correct
          if (!params.path || params.path[0] !== this.buildId) {
            await this.render404(req, res, _parsedUrl)
            return {
              finished: true,
            }
          }
          // remove buildId from URL
          params.path.shift()

          const lastParam = params.path[params.path.length - 1]

          // show 404 if it doesn't end with .json
          if (typeof lastParam !== 'string' || !lastParam.endsWith('.json')) {
            await this.render404(req, res, _parsedUrl)
            return {
              finished: true,
            }
          }

          // re-create page's pathname
          let pathname = `/${params.path.join('/')}`
          pathname = getRouteFromAssetPath(pathname, '.json')

          if (this.nextConfig.i18n) {
            const { host } = req?.headers || {}
            // remove port from host and remove port if present
            const hostname = host?.split(':')[0].toLowerCase()
            const localePathResult = normalizeLocalePath(
              pathname,
              this.nextConfig.i18n.locales
            )
            const { defaultLocale } =
              detectDomainLocale(this.nextConfig.i18n.domains, hostname) || {}

            let detectedLocale = ''

            if (localePathResult.detectedLocale) {
              pathname = localePathResult.pathname
              detectedLocale = localePathResult.detectedLocale
            }

            _parsedUrl.query.__nextLocale = detectedLocale
            _parsedUrl.query.__nextDefaultLocale =
              defaultLocale || this.nextConfig.i18n.defaultLocale

            if (!detectedLocale) {
              _parsedUrl.query.__nextLocale =
                _parsedUrl.query.__nextDefaultLocale
              await this.render404(req, res, _parsedUrl)
              return { finished: true }
            }
          }

          const parsedUrl = parseUrl(pathname, true)

          await this.render(
            req,
            res,
            pathname,
            { ..._parsedUrl.query, _nextDataReq: '1' },
            parsedUrl
          )
          return {
            finished: true,
          }
        },
      },
      {
        match: route('/_next/image'),
        type: 'route',
        name: '_next/image catchall',
        fn: (req, res, _params, parsedUrl) => {
          if (this.minimalMode) {
            res.statusCode = 400
            res.end('Bad Request')
            return {
              finished: true,
            }
          }
          const { imageOptimizer } =
            require('./image-optimizer') as typeof import('./image-optimizer')

          return imageOptimizer(
            server,
            req,
            res,
            parsedUrl,
            server.nextConfig,
            server.distDir,
            this.renderOpts.dev
          )
        },
      },
      {
        match: route('/_next/:path*'),
        type: 'route',
        name: '_next catchall',
        // This path is needed because `render()` does a check for `/_next` and the calls the routing again
        fn: async (req, res, _params, parsedUrl) => {
          await this.render404(req, res, parsedUrl)
          return {
            finished: true,
          }
        },
      },
      ...publicRoutes,
      ...staticFilesRoute,
    ]

    const restrictedRedirectPaths = ['/_next'].map((p) =>
      this.nextConfig.basePath ? `${this.nextConfig.basePath}${p}` : p
    )

    const getCustomRoute = (
      r: Rewrite | Redirect | Header,
      type: RouteType
    ) => {
      const match = getCustomRouteMatcher(
        r.source,
        !(r as any).internal
          ? (regex: string) =>
              modifyRouteRegex(
                regex,
                type === 'redirect' ? restrictedRedirectPaths : undefined
              )
          : undefined
      )

      return {
        ...r,
        type,
        match,
        name: type,
        fn: async (_req, _res, _params, _parsedUrl) => ({ finished: false }),
      } as Route & Rewrite & Header
    }

    // Headers come very first
    const headers = this.minimalMode
      ? []
      : this.customRoutes.headers.map((r) => {
          const headerRoute = getCustomRoute(r, 'header')
          return {
            match: headerRoute.match,
            has: headerRoute.has,
            type: headerRoute.type,
            name: `${headerRoute.type} ${headerRoute.source} header route`,
            fn: async (_req, res, params, _parsedUrl) => {
              const hasParams = Object.keys(params).length > 0

              for (const header of (headerRoute as Header).headers) {
                let { key, value } = header
                if (hasParams) {
                  key = compileNonPath(key, params)
                  value = compileNonPath(value, params)
                }
                res.setHeader(key, value)
              }
              return { finished: false }
            },
          } as Route
        })

    // since initial query values are decoded by querystring.parse
    // we need to re-encode them here but still allow passing through
    // values from rewrites/redirects
    const stringifyQuery = (req: IncomingMessage, query: ParsedUrlQuery) => {
<<<<<<< HEAD
      const initialQuery = (req as any).__NEXT_INIT_QUERY
      const initialQueryValues: Array<string | string[]> =
        Object.values(initialQuery)
=======
      const initialQueryValues = Object.values(
        getRequestMeta(req, '__NEXT_INIT_QUERY') || {}
      )
>>>>>>> 45515716

      return stringifyQs(query, undefined, undefined, {
        encodeURIComponent(value) {
          const queryContainsValue = (queryVal: string | string[]) =>
            Array.isArray(queryVal)
              ? queryVal.includes(value)
              : queryVal === value

          if (
            value in initialQuery ||
            initialQueryValues.some(queryContainsValue)
          ) {
            // Encode keys and values from initial query
            return encodeURIComponent(value)
          }

          return value
        },
      })
    }

    const proxyRequest = async (
      req: IncomingMessage,
      res: ServerResponse,
      parsedUrl: ParsedUrl
    ) => {
      const { query } = parsedUrl
      delete (parsedUrl as any).query
      parsedUrl.search = stringifyQuery(req, query)

      const target = formatUrl(parsedUrl)
      const proxy = new Proxy({
        target,
        changeOrigin: true,
        ignorePath: true,
        xfwd: true,
        proxyTimeout: 30_000, // limit proxying to 30 seconds
      })

      await new Promise((proxyResolve, proxyReject) => {
        let finished = false

        proxy.on('proxyReq', (proxyReq) => {
          proxyReq.on('close', () => {
            if (!finished) {
              finished = true
              proxyResolve(true)
            }
          })
        })
        proxy.on('error', (err) => {
          if (!finished) {
            finished = true
            proxyReject(err)
          }
        })
        proxy.web(req, res)
      })

      return {
        finished: true,
      }
    }

    const redirects = this.minimalMode
      ? []
      : this.customRoutes.redirects.map((redirect) => {
          const redirectRoute = getCustomRoute(redirect, 'redirect')
          return {
            internal: redirectRoute.internal,
            type: redirectRoute.type,
            match: redirectRoute.match,
            has: redirectRoute.has,
            statusCode: redirectRoute.statusCode,
            name: `Redirect route ${redirectRoute.source}`,
            fn: async (req, res, params, parsedUrl) => {
              const { parsedDestination } = prepareDestination({
                appendParamsToQuery: false,
                destination: redirectRoute.destination,
                params: params,
                query: parsedUrl.query,
              })

              const { query } = parsedDestination
              delete (parsedDestination as any).query

              parsedDestination.search = stringifyQuery(req, query)

              let updatedDestination = formatUrl(parsedDestination)

              if (updatedDestination.startsWith('/')) {
                updatedDestination =
                  normalizeRepeatedSlashes(updatedDestination)
              }

              res.setHeader('Location', updatedDestination)
              res.statusCode = getRedirectStatus(redirectRoute as Redirect)

              // Since IE11 doesn't support the 308 header add backwards
              // compatibility using refresh header
              if (res.statusCode === 308) {
                res.setHeader('Refresh', `0;url=${updatedDestination}`)
              }

              res.end(updatedDestination)
              return {
                finished: true,
              }
            },
          } as Route
        })

    const buildRewrite = (rewrite: Rewrite, check = true) => {
      const rewriteRoute = getCustomRoute(rewrite, 'rewrite')
      return {
        ...rewriteRoute,
        check,
        type: rewriteRoute.type,
        name: `Rewrite route ${rewriteRoute.source}`,
        match: rewriteRoute.match,
        fn: async (req, res, params, parsedUrl) => {
          const { newUrl, parsedDestination } = prepareDestination({
            appendParamsToQuery: true,
            destination: rewriteRoute.destination,
            params: params,
            query: parsedUrl.query,
          })

          // external rewrite, proxy it
          if (parsedDestination.protocol) {
            return proxyRequest(req, res, parsedDestination)
          }

          addRequestMeta(req, '_nextRewroteUrl', newUrl)
          addRequestMeta(req, '_nextDidRewrite', newUrl !== req.url)

          return {
            finished: false,
            pathname: newUrl,
            query: parsedDestination.query,
          }
        },
      } as Route
    }

    let beforeFiles: Route[] = []
    let afterFiles: Route[] = []
    let fallback: Route[] = []

    if (!this.minimalMode) {
      if (Array.isArray(this.customRoutes.rewrites)) {
        afterFiles = this.customRoutes.rewrites.map((r) => buildRewrite(r))
      } else {
        beforeFiles = this.customRoutes.rewrites.beforeFiles.map((r) =>
          buildRewrite(r, false)
        )
        afterFiles = this.customRoutes.rewrites.afterFiles.map((r) =>
          buildRewrite(r)
        )
        fallback = this.customRoutes.rewrites.fallback.map((r) =>
          buildRewrite(r)
        )
      }
    }

    let catchAllMiddleware: Route | undefined

    if (!this.minimalMode) {
      catchAllMiddleware = {
        match: route('/:path*'),
        type: 'route',
        name: 'middleware catchall',
        fn: async (req, res, _params, parsed) => {
          const fullUrl = getRequestMeta(req, '__NEXT_INIT_URL')
          const parsedUrl = parseNextUrl({
            url: fullUrl,
            headers: req.headers,
            nextConfig: {
              basePath: this.nextConfig.basePath,
              i18n: this.nextConfig.i18n,
              trailingSlash: this.nextConfig.trailingSlash,
            },
          })

          if (!this.middleware?.some((m) => m.match(parsedUrl.pathname))) {
            return { finished: false }
          }

          let result: FetchEventResult | null = null

          try {
            result = await this.runMiddleware({
              request: req,
              response: res,
              parsedUrl: parsedUrl,
              parsed: parsed,
            })
          } catch (err) {
            if (isError(err) && err.code === 'ENOENT') {
              await this.render404(req, res, parsed)
              return { finished: true }
            }

            const error = isError(err) ? err : new Error(err + '')
            console.error(error)
            res.statusCode = 500
            this.renderError(error, req, res, parsed.pathname || '')
            return { finished: true }
          }

          if (result === null) {
            return { finished: true }
          }

          if (
            !result.response.headers.has('x-middleware-rewrite') &&
            !result.response.headers.has('x-middleware-next') &&
            !result.response.headers.has('Location')
          ) {
            result.response.headers.set('x-middleware-refresh', '1')
          }

          result.response.headers.delete('x-middleware-next')

          for (const [key, value] of Object.entries(
            toNodeHeaders(result.response.headers)
          )) {
            if (key !== 'content-encoding' && value !== undefined) {
              res.setHeader(key, value)
            }
          }

          const preflight =
            req.method === 'HEAD' && req.headers['x-middleware-preflight']

          if (preflight) {
            res.writeHead(200)
            res.end()
            return {
              finished: true,
            }
          }

          res.statusCode = result.response.status
          res.statusMessage = result.response.statusText

          const location = result.response.headers.get('Location')
          if (location) {
            res.statusCode = result.response.status
            if (res.statusCode === 308) {
              res.setHeader('Refresh', `0;url=${location}`)
            }

            res.end()
            return {
              finished: true,
            }
          }

          if (result.response.headers.has('x-middleware-rewrite')) {
            const { newUrl, parsedDestination } = prepareDestination({
              appendParamsToQuery: true,
              destination: result.response.headers.get('x-middleware-rewrite')!,
              params: _params,
              query: parsedUrl.query,
            })

            if (parsedDestination.protocol) {
              return proxyRequest(req, res, parsedDestination)
            }

            if (this.nextConfig.i18n) {
              const localePathResult = normalizeLocalePath(
                newUrl,
                this.nextConfig.i18n.locales
              )
              if (localePathResult.detectedLocale) {
                parsedDestination.query.__nextLocale =
                  localePathResult.detectedLocale
              }
            }

            addRequestMeta(req, '_nextRewroteUrl', newUrl)
            addRequestMeta(req, '_nextDidRewrite', newUrl !== req.url)

            return {
              finished: false,
              pathname: newUrl,
              query: parsedDestination.query,
            }
          }

          if (result.response.headers.has('x-middleware-refresh')) {
            res.writeHead(result.response.status)
            for await (const chunk of result.response.body || []) {
              res.write(chunk)
            }
            res.end()
            return {
              finished: true,
            }
          }

          return {
            finished: false,
          }
        },
      }
    }

    const catchAllRoute: Route = {
      match: route('/:path*'),
      type: 'route',
      name: 'Catchall render',
      fn: async (req, res, _params, parsedUrl) => {
        let { pathname, query } = parsedUrl
        if (!pathname) {
          throw new Error('pathname is undefined')
        }

        // next.js core assumes page path without trailing slash
        pathname = removePathTrailingSlash(pathname)

        if (this.nextConfig.i18n) {
          const localePathResult = normalizeLocalePath(
            pathname,
            this.nextConfig.i18n?.locales
          )

          if (localePathResult.detectedLocale) {
            pathname = localePathResult.pathname
            parsedUrl.query.__nextLocale = localePathResult.detectedLocale
          }
        }
        const bubbleNoFallback = !!query._nextBubbleNoFallback

        if (pathname.match(MIDDLEWARE_ROUTE)) {
          await this.render404(req, res, parsedUrl)
          return {
            finished: true,
          }
        }

        if (pathname === '/api' || pathname.startsWith('/api/')) {
          delete query._nextBubbleNoFallback

          const handled = await this.handleApiRequest(
            req as NextApiRequest,
            res as NextApiResponse,
            pathname,
            query
          )
          if (handled) {
            return { finished: true }
          }
        }

        try {
          await this.render(req, res, pathname, query, parsedUrl)

          return {
            finished: true,
          }
        } catch (err) {
          if (err instanceof NoFallbackError && bubbleNoFallback) {
            return {
              finished: false,
            }
          }
          throw err
        }
      },
    }

    const { useFileSystemPublicRoutes } = this.nextConfig

    if (useFileSystemPublicRoutes) {
      this.dynamicRoutes = this.getDynamicRoutes()
      if (!this.minimalMode) {
        this.middleware = this.getMiddleware()
      }
    }

    return {
      headers,
      fsRoutes,
      rewrites: {
        beforeFiles,
        afterFiles,
        fallback,
      },
      redirects,
      catchAllRoute,
      catchAllMiddleware,
      useFileSystemPublicRoutes,
      dynamicRoutes: this.dynamicRoutes,
      basePath: this.nextConfig.basePath,
      pageChecker: this.hasPage.bind(this),
      locales: this.nextConfig.i18n?.locales || [],
    }
  }

  private async getPagePath(
    pathname: string,
    locales?: string[]
  ): Promise<string> {
    return getPagePath(
      pathname,
      this.distDir,
      this._isLikeServerless,
      this.renderOpts.dev,
      locales
    )
  }

  protected async hasPage(pathname: string): Promise<boolean> {
    let found = false
    try {
      found = !!(await this.getPagePath(
        pathname,
        this.nextConfig.i18n?.locales
      ))
    } catch (_) {}

    return found
  }

  protected async _beforeCatchAllRender(
    _req: IncomingMessage,
    _res: ServerResponse,
    _params: Params,
    _parsedUrl: UrlWithParsedQuery
  ): Promise<boolean> {
    return false
  }

  // Used to build API page in development
  protected async ensureApiPage(_pathname: string): Promise<void> {}

  /**
   * Resolves `API` request, in development builds on demand
   * @param req http request
   * @param res http response
   * @param pathname path of request
   */
  private async handleApiRequest(
    req: IncomingMessage,
    res: ServerResponse,
    pathname: string,
    query: ParsedUrlQuery
  ): Promise<boolean> {
    let page = pathname
    let params: Params | boolean = false
    let pageFound = await this.hasPage(page)

    if (!pageFound && this.dynamicRoutes) {
      for (const dynamicRoute of this.dynamicRoutes) {
        params = dynamicRoute.match(pathname)
        if (dynamicRoute.page.startsWith('/api') && params) {
          page = dynamicRoute.page
          pageFound = true
          break
        }
      }
    }

    if (!pageFound) {
      return false
    }
    // Make sure the page is built before getting the path
    // or else it won't be in the manifest yet
    await this.ensureApiPage(page)

    let builtPagePath
    try {
      builtPagePath = await this.getPagePath(page)
    } catch (err) {
      if (isError(err) && err.code === 'ENOENT') {
        return false
      }
      throw err
    }

    const pageModule = await require(builtPagePath)
    query = { ...query, ...params }

    delete query.__nextLocale
    delete query.__nextDefaultLocale

    if (!this.renderOpts.dev && this._isLikeServerless) {
      if (typeof pageModule.default === 'function') {
        prepareServerlessUrl(req, query)
        await pageModule.default(req, res)
        return true
      }
    }

    await apiResolver(
      req,
      res,
      query,
      pageModule,
      this.renderOpts.previewProps,
      this.minimalMode,
      this.renderOpts.dev,
      page
    )
    return true
  }

  protected generatePublicRoutes(): Route[] {
    const publicFiles = new Set(
      recursiveReadDirSync(this.publicDir).map((p) =>
        encodeURI(p.replace(/\\/g, '/'))
      )
    )

    return [
      {
        match: route('/:path*'),
        name: 'public folder catchall',
        fn: async (req, res, params, parsedUrl) => {
          const pathParts: string[] = params.path || []
          const { basePath } = this.nextConfig

          // if basePath is defined require it be present
          if (basePath) {
            const basePathParts = basePath.split('/')
            // remove first empty value
            basePathParts.shift()

            if (
              !basePathParts.every((part: string, idx: number) => {
                return part === pathParts[idx]
              })
            ) {
              return { finished: false }
            }

            pathParts.splice(0, basePathParts.length)
          }

          let path = `/${pathParts.join('/')}`

          if (!publicFiles.has(path)) {
            // In `next-dev-server.ts`, we ensure encoded paths match
            // decoded paths on the filesystem. So we need do the
            // opposite here: make sure decoded paths match encoded.
            path = encodeURI(path)
          }

          if (publicFiles.has(path)) {
            await this.serveStatic(
              req,
              res,
              join(this.publicDir, ...pathParts),
              parsedUrl
            )
            return {
              finished: true,
            }
          }
          return {
            finished: false,
          }
        },
      } as Route,
    ]
  }

  protected getDynamicRoutes(): Array<RoutingItem> {
    const addedPages = new Set<string>()

    return getSortedRoutes(
      Object.keys(this.pagesManifest!).map(
        (page) =>
          normalizeLocalePath(page, this.nextConfig.i18n?.locales).pathname
      )
    )
      .map((page) => {
        if (addedPages.has(page) || !isDynamicRoute(page)) return null
        addedPages.add(page)
        return {
          page,
          match: getRouteMatcher(getRouteRegex(page)),
        }
      })
      .filter((item): item is RoutingItem => Boolean(item))
  }

  private handleCompression(req: IncomingMessage, res: ServerResponse): void {
    if (this.compression) {
      this.compression(req, res, () => {})
    }
  }

  protected async run(
    req: IncomingMessage,
    res: ServerResponse,
    parsedUrl: UrlWithParsedQuery
  ): Promise<void> {
    this.handleCompression(req, res)

    try {
      const matched = await this.router.execute(req, res, parsedUrl)
      if (matched) {
        return
      }
    } catch (err) {
      if (err instanceof DecodeError) {
        res.statusCode = 400
        return this.renderError(null, req, res, '/_error', {})
      }
      throw err
    }

    await this.render404(req, res, parsedUrl)
  }

  private async pipe(
    fn: (ctx: RequestContext) => Promise<ResponsePayload | null>,
    partialContext: {
      req: IncomingMessage
      res: ServerResponse
      pathname: string
      query: NextParsedUrlQuery
    }
  ): Promise<void> {
    const userAgent = partialContext.req.headers['user-agent']
    const ctx = {
      ...partialContext,
      renderOpts: {
        ...this.renderOpts,
        supportsDynamicHTML: userAgent ? !isBot(userAgent) : false,
      },
    } as const
    const payload = await fn(ctx)
    if (payload === null) {
      return
    }
    const { req, res } = ctx
    const { body, type, revalidateOptions } = payload
    if (!isResSent(res)) {
      const { generateEtags, poweredByHeader, dev } = this.renderOpts
      if (dev) {
        // In dev, we should not cache pages for any reason.
        res.setHeader('Cache-Control', 'no-store, must-revalidate')
      }
      return sendRenderResult({
        req,
        res,
        result: body,
        type,
        generateEtags,
        poweredByHeader,
        options: revalidateOptions,
      })
    }
  }

  private async getStaticHTML(
    fn: (ctx: RequestContext) => Promise<ResponsePayload | null>,
    partialContext: {
      req: IncomingMessage
      res: ServerResponse
      pathname: string
      query: ParsedUrlQuery
    }
  ): Promise<string | null> {
    const payload = await fn({
      ...partialContext,
      renderOpts: {
        ...this.renderOpts,
        supportsDynamicHTML: false,
      },
    })
    if (payload === null) {
      return null
    }
    return payload.body.toUnchunkedString()
  }

  public async render(
    req: IncomingMessage,
    res: ServerResponse,
    pathname: string,
    query: NextParsedUrlQuery = {},
    parsedUrl?: NextUrlWithParsedQuery
  ): Promise<void> {
    if (!pathname.startsWith('/')) {
      console.warn(
        `Cannot render page with path "${pathname}", did you mean "/${pathname}"?. See more info here: https://nextjs.org/docs/messages/render-no-starting-slash`
      )
    }

    if (
      this.renderOpts.customServer &&
      pathname === '/index' &&
      !(await this.hasPage('/index'))
    ) {
      // maintain backwards compatibility for custom server
      // (see custom-server integration tests)
      pathname = '/'
    }

    // we allow custom servers to call render for all URLs
    // so check if we need to serve a static _next file or not.
    // we don't modify the URL for _next/data request but still
    // call render so we special case this to prevent an infinite loop
    if (
      !this.minimalMode &&
      !query._nextDataReq &&
      (req.url?.match(/^\/_next\//) ||
        (this.hasStaticDir && req.url!.match(/^\/static\//)))
    ) {
      return this.handleRequest(req, res, parsedUrl)
    }

    // Custom server users can run `app.render()` which needs compression.
    if (this.renderOpts.customServer) {
      this.handleCompression(req, res)
    }

    if (isBlockedPage(pathname)) {
      return this.render404(req, res, parsedUrl)
    }

    return this.pipe((ctx) => this.renderToResponse(ctx), {
      req,
      res,
      pathname,
      query,
    })
  }

  protected async findPageComponents(
    pathname: string,
    query: NextParsedUrlQuery = {},
    params: Params | null = null
  ): Promise<FindComponentsResult | null> {
    let paths = [
      // try serving a static AMP version first
      query.amp ? normalizePagePath(pathname) + '.amp' : null,
      pathname,
    ].filter(Boolean)

    if (query.__nextLocale) {
      paths = [
        ...paths.map(
          (path) => `/${query.__nextLocale}${path === '/' ? '' : path}`
        ),
        ...paths,
      ]
    }

    for (const pagePath of paths) {
      try {
        const components = await loadComponents(
          this.distDir,
          pagePath!,
          !this.renderOpts.dev && this._isLikeServerless
        )

        if (
          query.__nextLocale &&
          typeof components.Component === 'string' &&
          !pagePath?.startsWith(`/${query.__nextLocale}`)
        ) {
          // if loading an static HTML file the locale is required
          // to be present since all HTML files are output under their locale
          continue
        }

        return {
          components,
          query: {
            ...(components.getStaticProps
              ? ({
                  amp: query.amp,
                  _nextDataReq: query._nextDataReq,
                  __nextLocale: query.__nextLocale,
                  __nextDefaultLocale: query.__nextDefaultLocale,
                } as NextParsedUrlQuery)
              : query),
            ...(params || {}),
          },
        }
      } catch (err) {
        if (isError(err) && err.code !== 'ENOENT') throw err
      }
    }
    return null
  }

  protected async getStaticPaths(pathname: string): Promise<{
    staticPaths: string[] | undefined
    fallbackMode: 'static' | 'blocking' | false
  }> {
    // `staticPaths` is intentionally set to `undefined` as it should've
    // been caught when checking disk data.
    const staticPaths = undefined

    // Read whether or not fallback should exist from the manifest.
    const fallbackField =
      this.getPrerenderManifest().dynamicRoutes[pathname].fallback

    return {
      staticPaths,
      fallbackMode:
        typeof fallbackField === 'string'
          ? 'static'
          : fallbackField === null
          ? 'blocking'
          : false,
    }
  }

  private async renderToResponseWithComponents(
    { req, res, pathname, renderOpts: opts }: RequestContext,
    { components, query }: FindComponentsResult
  ): Promise<ResponsePayload | null> {
    const is404Page = pathname === '/404'
    const is500Page = pathname === '/500'

    const isLikeServerless =
      typeof components.ComponentMod === 'object' &&
      typeof (components.ComponentMod as any).renderReqToHTML === 'function'
    const isSSG = !!components.getStaticProps
    const hasServerProps = !!components.getServerSideProps
    const hasStaticPaths = !!components.getStaticPaths
    const hasGetInitialProps = !!(components.Component as any).getInitialProps

    // Toggle whether or not this is a Data request
    const isDataReq = !!query._nextDataReq && (isSSG || hasServerProps)
    delete query._nextDataReq

    // we need to ensure the status code if /404 is visited directly
    if (is404Page && !isDataReq) {
      res.statusCode = 404
    }

    // ensure correct status is set when visiting a status page
    // directly e.g. /500
    if (STATIC_STATUS_PAGES.includes(pathname)) {
      res.statusCode = parseInt(pathname.substr(1), 10)
    }

    // handle static page
    if (typeof components.Component === 'string') {
      return {
        type: 'html',
        // TODO: Static pages should be serialized as RenderResult
        body: RenderResult.fromStatic(components.Component),
      }
    }

    if (!query.amp) {
      delete query.amp
    }

    if (opts.supportsDynamicHTML === true) {
      // Disable dynamic HTML in cases that we know it won't be generated,
      // so that we can continue generating a cache key when possible.
      opts.supportsDynamicHTML =
        !isSSG &&
        !isLikeServerless &&
        !query.amp &&
        !this.minimalMode &&
        typeof components.Document?.getInitialProps !== 'function'
    }

    const defaultLocale = isSSG
      ? this.nextConfig.i18n?.defaultLocale
      : query.__nextDefaultLocale

    const locale = query.__nextLocale
    const locales = this.nextConfig.i18n?.locales

    let previewData: PreviewData
    let isPreviewMode = false

    if (hasServerProps || isSSG) {
      previewData = tryGetPreviewData(req, res, this.renderOpts.previewProps)
      isPreviewMode = previewData !== false
    }

    // Compute the iSSG cache key. We use the rewroteUrl since
    // pages with fallback: false are allowed to be rewritten to
    // and we need to look up the path by the rewritten path
    let urlPathname = parseUrl(req.url || '').pathname || '/'

    let resolvedUrlPathname =
      getRequestMeta(req, '_nextRewroteUrl') || urlPathname

    urlPathname = removePathTrailingSlash(urlPathname)
    resolvedUrlPathname = normalizeLocalePath(
      removePathTrailingSlash(resolvedUrlPathname),
      this.nextConfig.i18n?.locales
    ).pathname

    const stripNextDataPath = (path: string) => {
      if (path.includes(this.buildId)) {
        const splitPath = path.substring(
          path.indexOf(this.buildId) + this.buildId.length
        )

        path = denormalizePagePath(splitPath.replace(/\.json$/, ''))
      }

      if (this.nextConfig.i18n) {
        return normalizeLocalePath(path, locales).pathname
      }
      return path
    }

    const handleRedirect = (pageData: any) => {
      const redirect = {
        destination: pageData.pageProps.__N_REDIRECT,
        statusCode: pageData.pageProps.__N_REDIRECT_STATUS,
        basePath: pageData.pageProps.__N_REDIRECT_BASE_PATH,
      }
      const statusCode = getRedirectStatus(redirect)
      const { basePath } = this.nextConfig

      if (
        basePath &&
        redirect.basePath !== false &&
        redirect.destination.startsWith('/')
      ) {
        redirect.destination = `${basePath}${redirect.destination}`
      }

      if (redirect.destination.startsWith('/')) {
        redirect.destination = normalizeRepeatedSlashes(redirect.destination)
      }

      if (statusCode === PERMANENT_REDIRECT_STATUS) {
        res.setHeader('Refresh', `0;url=${redirect.destination}`)
      }

      res.statusCode = statusCode
      res.setHeader('Location', redirect.destination)
      res.end()
    }

    // remove /_next/data prefix from urlPathname so it matches
    // for direct page visit and /_next/data visit
    if (isDataReq) {
      resolvedUrlPathname = stripNextDataPath(resolvedUrlPathname)
      urlPathname = stripNextDataPath(urlPathname)
    }

    let ssgCacheKey =
      isPreviewMode || !isSSG || this.minimalMode || opts.supportsDynamicHTML
        ? null // Preview mode bypasses the cache
        : `${locale ? `/${locale}` : ''}${
            (pathname === '/' || resolvedUrlPathname === '/') && locale
              ? ''
              : resolvedUrlPathname
          }${query.amp ? '.amp' : ''}`

    if ((is404Page || is500Page) && isSSG) {
      ssgCacheKey = `${locale ? `/${locale}` : ''}${pathname}${
        query.amp ? '.amp' : ''
      }`
    }

    if (ssgCacheKey) {
      // we only encode path delimiters for path segments from
      // getStaticPaths so we need to attempt decoding the URL
      // to match against and only escape the path delimiters
      // this allows non-ascii values to be handled e.g. Japanese characters

      // TODO: investigate adding this handling for non-SSG pages so
      // non-ascii names work there also
      ssgCacheKey = ssgCacheKey
        .split('/')
        .map((seg) => {
          try {
            seg = escapePathDelimiters(decodeURIComponent(seg), true)
          } catch (_) {
            // An improperly encoded URL was provided
            throw new DecodeError('failed to decode param')
          }
          return seg
        })
        .join('/')
    }

    const doRender: () => Promise<ResponseCacheEntry | null> = async () => {
      let pageData: any
      let body: RenderResult | null
      let sprRevalidate: number | false
      let isNotFound: boolean | undefined
      let isRedirect: boolean | undefined

      // handle serverless
      if (isLikeServerless) {
        const renderResult = await (
          components.ComponentMod as any
        ).renderReqToHTML(req, res, 'passthrough', {
          locale,
          locales,
          defaultLocale,
          optimizeCss: this.renderOpts.optimizeCss,
          distDir: this.distDir,
          fontManifest: this.renderOpts.fontManifest,
          domainLocales: this.renderOpts.domainLocales,
        })

        body = renderResult.html
        pageData = renderResult.renderOpts.pageData
        sprRevalidate = renderResult.renderOpts.revalidate
        isNotFound = renderResult.renderOpts.isNotFound
        isRedirect = renderResult.renderOpts.isRedirect
      } else {
        const origQuery = parseUrl(req.url || '', true).query
        const hadTrailingSlash =
          urlPathname !== '/' && this.nextConfig.trailingSlash

        const resolvedUrl = formatUrl({
          pathname: `${resolvedUrlPathname}${hadTrailingSlash ? '/' : ''}`,
          // make sure to only add query values from original URL
          query: origQuery,
        })

        const renderOpts: RenderOpts = {
          ...components,
          ...opts,
          isDataReq,
          resolvedUrl,
          locale,
          locales,
          defaultLocale,
          // For getServerSideProps and getInitialProps we need to ensure we use the original URL
          // and not the resolved URL to prevent a hydration mismatch on
          // asPath
          resolvedAsPath:
            hasServerProps || hasGetInitialProps
              ? formatUrl({
                  // we use the original URL pathname less the _next/data prefix if
                  // present
                  pathname: `${urlPathname}${hadTrailingSlash ? '/' : ''}`,
                  query: origQuery,
                })
              : resolvedUrl,
        }

        const renderResult = await renderToHTML(
          req,
          res,
          pathname,
          query,
          renderOpts
        )

        body = renderResult
        // TODO: change this to a different passing mechanism
        pageData = (renderOpts as any).pageData
        sprRevalidate = (renderOpts as any).revalidate
        isNotFound = (renderOpts as any).isNotFound
        isRedirect = (renderOpts as any).isRedirect
      }

      let value: ResponseCacheValue | null
      if (isNotFound) {
        value = null
      } else if (isRedirect) {
        value = { kind: 'REDIRECT', props: pageData }
      } else {
        if (!body) {
          return null
        }
        value = { kind: 'PAGE', html: body, pageData }
      }
      return { revalidate: sprRevalidate, value }
    }

    const cacheEntry = await this.responseCache.get(
      ssgCacheKey,
      async (hasResolved) => {
        const isProduction = !this.renderOpts.dev
        const isDynamicPathname = isDynamicRoute(pathname)
        const didRespond = hasResolved || isResSent(res)

        let { staticPaths, fallbackMode } = hasStaticPaths
          ? await this.getStaticPaths(pathname)
          : { staticPaths: undefined, fallbackMode: false }

        if (
          fallbackMode === 'static' &&
          isBot(req.headers['user-agent'] || '')
        ) {
          fallbackMode = 'blocking'
        }

        // When we did not respond from cache, we need to choose to block on
        // rendering or return a skeleton.
        //
        // * Data requests always block.
        //
        // * Blocking mode fallback always blocks.
        //
        // * Preview mode toggles all pages to be resolved in a blocking manner.
        //
        // * Non-dynamic pages should block (though this is an impossible
        //   case in production).
        //
        // * Dynamic pages should return their skeleton if not defined in
        //   getStaticPaths, then finish the data request on the client-side.
        //
        if (
          this.minimalMode !== true &&
          fallbackMode !== 'blocking' &&
          ssgCacheKey &&
          !didRespond &&
          !isPreviewMode &&
          isDynamicPathname &&
          // Development should trigger fallback when the path is not in
          // `getStaticPaths`
          (isProduction ||
            !staticPaths ||
            !staticPaths.includes(
              // we use ssgCacheKey here as it is normalized to match the
              // encoding from getStaticPaths along with including the locale
              query.amp ? ssgCacheKey.replace(/\.amp$/, '') : ssgCacheKey
            ))
        ) {
          if (
            // In development, fall through to render to handle missing
            // getStaticPaths.
            (isProduction || staticPaths) &&
            // When fallback isn't present, abort this render so we 404
            fallbackMode !== 'static'
          ) {
            throw new NoFallbackError()
          }

          if (!isDataReq) {
            // Production already emitted the fallback as static HTML.
            if (isProduction) {
              const html = await this.incrementalCache.getFallback(
                locale ? `/${locale}${pathname}` : pathname
              )
              return {
                value: {
                  kind: 'PAGE',
                  html: RenderResult.fromStatic(html),
                  pageData: {},
                },
              }
            }
            // We need to generate the fallback on-demand for development.
            else {
              query.__nextFallback = 'true'
              if (isLikeServerless) {
                prepareServerlessUrl(req, query)
              }
              const result = await doRender()
              if (!result) {
                return null
              }
              // Prevent caching this result
              delete result.revalidate
              return result
            }
          }
        }

        const result = await doRender()
        if (!result) {
          return null
        }
        return {
          ...result,
          revalidate:
            result.revalidate !== undefined
              ? result.revalidate
              : /* default to minimum revalidate (this should be an invariant) */ 1,
        }
      }
    )

    if (!cacheEntry) {
      if (ssgCacheKey) {
        // A cache entry might not be generated if a response is written
        // in `getInitialProps` or `getServerSideProps`, but those shouldn't
        // have a cache key. If we do have a cache key but we don't end up
        // with a cache entry, then either Next.js or the application has a
        // bug that needs fixing.
        throw new Error('invariant: cache entry required but not generated')
      }
      return null
    }

    const { revalidate, value: cachedData } = cacheEntry
    const revalidateOptions: any =
      typeof revalidate !== 'undefined' &&
      (!this.renderOpts.dev || (hasServerProps && !isDataReq))
        ? {
            // When the page is 404 cache-control should not be added unless
            // we are rendering the 404 page for notFound: true which should
            // cache according to revalidate correctly
            private: isPreviewMode || (is404Page && cachedData),
            stateful: !isSSG,
            revalidate,
          }
        : undefined

    if (!cachedData) {
      if (revalidateOptions) {
        setRevalidateHeaders(res, revalidateOptions)
      }
      if (isDataReq) {
        res.statusCode = 404
        res.end('{"notFound":true}')
        return null
      } else {
        await this.render404(
          req,
          res,
          {
            pathname,
            query,
          } as UrlWithParsedQuery,
          false
        )
        return null
      }
    } else if (cachedData.kind === 'REDIRECT') {
      if (isDataReq) {
        return {
          type: 'json',
          body: RenderResult.fromStatic(JSON.stringify(cachedData.props)),
          revalidateOptions,
        }
      } else {
        await handleRedirect(cachedData.props)
        return null
      }
    } else {
      return {
        type: isDataReq ? 'json' : 'html',
        body: isDataReq
          ? RenderResult.fromStatic(JSON.stringify(cachedData.pageData))
          : cachedData.html,
        revalidateOptions,
      }
    }
  }

  private async renderToResponse(
    ctx: RequestContext
  ): Promise<ResponsePayload | null> {
    const { res, query, pathname } = ctx
    let page = pathname
    const bubbleNoFallback = !!query._nextBubbleNoFallback
    delete query._nextBubbleNoFallback

    try {
      const result = await this.findPageComponents(pathname, query)
      if (result) {
        try {
          return await this.renderToResponseWithComponents(ctx, result)
        } catch (err) {
          const isNoFallbackError = err instanceof NoFallbackError

          if (!isNoFallbackError || (isNoFallbackError && bubbleNoFallback)) {
            throw err
          }
        }
      }

      if (this.dynamicRoutes) {
        for (const dynamicRoute of this.dynamicRoutes) {
          const params = dynamicRoute.match(pathname)
          if (!params) {
            continue
          }

          const dynamicRouteResult = await this.findPageComponents(
            dynamicRoute.page,
            query,
            params
          )
          if (dynamicRouteResult) {
            try {
              page = dynamicRoute.page
              return await this.renderToResponseWithComponents(
                {
                  ...ctx,
                  pathname: dynamicRoute.page,
                  renderOpts: {
                    ...ctx.renderOpts,
                    params,
                  },
                },
                dynamicRouteResult
              )
            } catch (err) {
              const isNoFallbackError = err instanceof NoFallbackError

              if (
                !isNoFallbackError ||
                (isNoFallbackError && bubbleNoFallback)
              ) {
                throw err
              }
            }
          }
        }
      }
    } catch (error) {
      const err = isError(error) ? error : error ? new Error(error + '') : null
      if (err instanceof NoFallbackError && bubbleNoFallback) {
        throw err
      }
      if (err instanceof DecodeError) {
        res.statusCode = 400
        return await this.renderErrorToResponse(ctx, err)
      }

      res.statusCode = 500
      const isWrappedError = err instanceof WrappedBuildError
      const response = await this.renderErrorToResponse(
        ctx,
        isWrappedError ? (err as WrappedBuildError).innerError : err
      )

      if (!isWrappedError) {
        if (this.minimalMode || this.renderOpts.dev) {
          if (isError(err)) err.page = page
          throw err
        }
        this.logError(err || new Error(error + ''))
      }
      return response
    }
    res.statusCode = 404
    return this.renderErrorToResponse(ctx, null)
  }

  public async renderToHTML(
    req: IncomingMessage,
    res: ServerResponse,
    pathname: string,
    query: ParsedUrlQuery = {}
  ): Promise<string | null> {
    return this.getStaticHTML((ctx) => this.renderToResponse(ctx), {
      req,
      res,
      pathname,
      query,
    })
  }

  public async renderError(
    err: Error | null,
    req: IncomingMessage,
    res: ServerResponse,
    pathname: string,
    query: NextParsedUrlQuery = {},
    setHeaders = true
  ): Promise<void> {
    if (setHeaders) {
      res.setHeader(
        'Cache-Control',
        'no-cache, no-store, max-age=0, must-revalidate'
      )
    }

    return this.pipe(
      async (ctx) => {
        const response = await this.renderErrorToResponse(ctx, err)
        if (this.minimalMode && res.statusCode === 500) {
          throw err
        }
        return response
      },
      { req, res, pathname, query }
    )
  }

  private customErrorNo404Warn = execOnce(() => {
    Log.warn(
      `You have added a custom /_error page without a custom /404 page. This prevents the 404 page from being auto statically optimized.\nSee here for info: https://nextjs.org/docs/messages/custom-error-no-custom-404`
    )
  })

  private async renderErrorToResponse(
    ctx: RequestContext,
    _err: Error | null
  ): Promise<ResponsePayload | null> {
    const { res, query } = ctx
    let err = _err
    if (this.renderOpts.dev && !err && res.statusCode === 500) {
      err = new Error(
        'An undefined error was thrown sometime during render... ' +
          'See https://nextjs.org/docs/messages/threw-undefined'
      )
    }
    try {
      let result: null | FindComponentsResult = null

      const is404 = res.statusCode === 404
      let using404Page = false

      // use static 404 page if available and is 404 response
      if (is404) {
        result = await this.findPageComponents('/404', query)
        using404Page = result !== null
      }
      let statusPage = `/${res.statusCode}`

      if (!result && STATIC_STATUS_PAGES.includes(statusPage)) {
        result = await this.findPageComponents(statusPage, query)
      }

      if (!result) {
        result = await this.findPageComponents('/_error', query)
        statusPage = '/_error'
      }

      if (
        process.env.NODE_ENV !== 'production' &&
        !using404Page &&
        (await this.hasPage('/_error')) &&
        !(await this.hasPage('/404'))
      ) {
        this.customErrorNo404Warn()
      }

      try {
        return await this.renderToResponseWithComponents(
          {
            ...ctx,
            pathname: statusPage,
            renderOpts: {
              ...ctx.renderOpts,
              err,
            },
          },
          result!
        )
      } catch (maybeFallbackError) {
        if (maybeFallbackError instanceof NoFallbackError) {
          throw new Error('invariant: failed to render error page')
        }
        throw maybeFallbackError
      }
    } catch (error) {
      const renderToHtmlError = isError(error)
        ? error
        : error
        ? new Error(error + '')
        : null
      const isWrappedError = renderToHtmlError instanceof WrappedBuildError
      if (!isWrappedError) {
        this.logError(renderToHtmlError || new Error(error + ''))
      }
      res.statusCode = 500
      const fallbackComponents = await this.getFallbackErrorComponents()

      if (fallbackComponents) {
        return this.renderToResponseWithComponents(
          {
            ...ctx,
            pathname: '/_error',
            renderOpts: {
              ...ctx.renderOpts,
              // We render `renderToHtmlError` here because `err` is
              // already captured in the stacktrace.
              err: isWrappedError
                ? renderToHtmlError.innerError
                : renderToHtmlError,
            },
          },
          {
            query,
            components: fallbackComponents,
          }
        )
      }
      return {
        type: 'html',
        body: RenderResult.fromStatic('Internal Server Error'),
      }
    }
  }

  public async renderErrorToHTML(
    err: Error | null,
    req: IncomingMessage,
    res: ServerResponse,
    pathname: string,
    query: ParsedUrlQuery = {}
  ): Promise<string | null> {
    return this.getStaticHTML((ctx) => this.renderErrorToResponse(ctx, err), {
      req,
      res,
      pathname,
      query,
    })
  }

  protected async getFallbackErrorComponents(): Promise<LoadComponentsReturnType | null> {
    // The development server will provide an implementation for this
    return null
  }

  public async render404(
    req: IncomingMessage,
    res: ServerResponse,
    parsedUrl?: NextUrlWithParsedQuery,
    setHeaders = true
  ): Promise<void> {
    const { pathname, query }: NextUrlWithParsedQuery = parsedUrl
      ? parsedUrl
      : parseUrl(req.url!, true)

    if (this.nextConfig.i18n) {
      query.__nextLocale =
        query.__nextLocale || this.nextConfig.i18n.defaultLocale
      query.__nextDefaultLocale =
        query.__nextDefaultLocale || this.nextConfig.i18n.defaultLocale
    }

    res.statusCode = 404
    return this.renderError(null, req, res, pathname!, query, setHeaders)
  }

  public async serveStatic(
    req: IncomingMessage,
    res: ServerResponse,
    path: string,
    parsedUrl?: UrlWithParsedQuery
  ): Promise<void> {
    if (!this.isServeableUrl(path)) {
      return this.render404(req, res, parsedUrl)
    }

    if (!(req.method === 'GET' || req.method === 'HEAD')) {
      res.statusCode = 405
      res.setHeader('Allow', ['GET', 'HEAD'])
      return this.renderError(null, req, res, path)
    }

    try {
      await serveStatic(req, res, path)
    } catch (error) {
      if (!isError(error)) throw error
      const err = error as Error & { code?: string; statusCode?: number }
      if (err.code === 'ENOENT' || err.statusCode === 404) {
        this.render404(req, res, parsedUrl)
      } else if (err.statusCode === 412) {
        res.statusCode = 412
        return this.renderError(err, req, res, path)
      } else {
        throw err
      }
    }
  }

  private _validFilesystemPathSet: Set<string> | null = null
  private getFilesystemPaths(): Set<string> {
    if (this._validFilesystemPathSet) {
      return this._validFilesystemPathSet
    }

    const pathUserFilesStatic = join(this.dir, 'static')
    let userFilesStatic: string[] = []
    if (this.hasStaticDir && fs.existsSync(pathUserFilesStatic)) {
      userFilesStatic = recursiveReadDirSync(pathUserFilesStatic).map((f) =>
        join('.', 'static', f)
      )
    }

    let userFilesPublic: string[] = []
    if (this.publicDir && fs.existsSync(this.publicDir)) {
      userFilesPublic = recursiveReadDirSync(this.publicDir).map((f) =>
        join('.', 'public', f)
      )
    }

    let nextFilesStatic: string[] = []

    nextFilesStatic =
      !this.minimalMode && fs.existsSync(join(this.distDir, 'static'))
        ? recursiveReadDirSync(join(this.distDir, 'static')).map((f) =>
            join('.', relative(this.dir, this.distDir), 'static', f)
          )
        : []

    return (this._validFilesystemPathSet = new Set<string>([
      ...nextFilesStatic,
      ...userFilesPublic,
      ...userFilesStatic,
    ]))
  }

  protected isServeableUrl(untrustedFileUrl: string): boolean {
    // This method mimics what the version of `send` we use does:
    // 1. decodeURIComponent:
    //    https://github.com/pillarjs/send/blob/0.17.1/index.js#L989
    //    https://github.com/pillarjs/send/blob/0.17.1/index.js#L518-L522
    // 2. resolve:
    //    https://github.com/pillarjs/send/blob/de073ed3237ade9ff71c61673a34474b30e5d45b/index.js#L561

    let decodedUntrustedFilePath: string
    try {
      // (1) Decode the URL so we have the proper file name
      decodedUntrustedFilePath = decodeURIComponent(untrustedFileUrl)
    } catch {
      return false
    }

    // (2) Resolve "up paths" to determine real request
    const untrustedFilePath = resolve(decodedUntrustedFilePath)

    // don't allow null bytes anywhere in the file path
    if (untrustedFilePath.indexOf('\0') !== -1) {
      return false
    }

    // Check if .next/static, static and public are in the path.
    // If not the path is not available.
    if (
      (untrustedFilePath.startsWith(join(this.distDir, 'static') + sep) ||
        untrustedFilePath.startsWith(join(this.dir, 'static') + sep) ||
        untrustedFilePath.startsWith(join(this.dir, 'public') + sep)) === false
    ) {
      return false
    }

    // Check against the real filesystem paths
    const filesystemUrls = this.getFilesystemPaths()
    const resolved = relative(this.dir, untrustedFilePath)
    return filesystemUrls.has(resolved)
  }

  protected readBuildId(): string {
    const buildIdFile = join(this.distDir, BUILD_ID_FILE)
    try {
      return fs.readFileSync(buildIdFile, 'utf8').trim()
    } catch (err) {
      if (!fs.existsSync(buildIdFile)) {
        throw new Error(
          `Could not find a production build in the '${this.distDir}' directory. Try building your app with 'next build' before starting the production server. https://nextjs.org/docs/messages/production-start-no-build-id`
        )
      }

      throw err
    }
  }

  protected get _isLikeServerless(): boolean {
    return isTargetLikeServerless(this.nextConfig.target)
  }
}

function prepareServerlessUrl(
  req: IncomingMessage,
  query: ParsedUrlQuery
): void {
  const curUrl = parseUrl(req.url!, true)
  req.url = formatUrl({
    ...curUrl,
    search: undefined,
    query: {
      ...curUrl.query,
      ...query,
    },
  })
}

class NoFallbackError extends Error {}

// Internal wrapper around build errors at development
// time, to prevent us from propagating or logging them
export class WrappedBuildError extends Error {
  innerError: Error

  constructor(innerError: Error) {
    super()
    this.innerError = innerError
  }
}

type ResponsePayload = {
  type: 'html' | 'json'
  body: RenderResult
  revalidateOptions?: any
}<|MERGE_RESOLUTION|>--- conflicted
+++ resolved
@@ -979,15 +979,9 @@
     // we need to re-encode them here but still allow passing through
     // values from rewrites/redirects
     const stringifyQuery = (req: IncomingMessage, query: ParsedUrlQuery) => {
-<<<<<<< HEAD
-      const initialQuery = (req as any).__NEXT_INIT_QUERY
+      const initialQuery = getRequestMeta(req, '__NEXT_INIT_QUERY') || {}
       const initialQueryValues: Array<string | string[]> =
         Object.values(initialQuery)
-=======
-      const initialQueryValues = Object.values(
-        getRequestMeta(req, '__NEXT_INIT_QUERY') || {}
-      )
->>>>>>> 45515716
 
       return stringifyQs(query, undefined, undefined, {
         encodeURIComponent(value) {
