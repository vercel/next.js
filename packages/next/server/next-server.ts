import './node-polyfill-fetch'
import './node-polyfill-web-streams'

import type { Route } from './router'
import type { CacheFs } from '../shared/lib/utils'
import type { MiddlewareManifest } from '../build/webpack/plugins/middleware-plugin'
import type RenderResult from './render-result'
import type { FetchEventResult } from './web/types'
import type { ParsedNextUrl } from '../shared/lib/router/utils/parse-next-url'
import type { PrerenderManifest } from '../build'
import type { Rewrite } from '../lib/load-custom-routes'
import type { BaseNextRequest, BaseNextResponse } from './base-http'
import type { PagesManifest } from '../build/webpack/plugins/pages-manifest-plugin'
import type { PayloadOptions } from './send-payload'
import type { NextParsedUrlQuery, NextUrlWithParsedQuery } from './request-meta'
import type { Params } from '../shared/lib/router/utils/route-matcher'

import fs from 'fs'
import { join, relative, resolve, sep } from 'path'
import { IncomingMessage, ServerResponse } from 'http'

import { execOnce, DecodeError } from '../shared/lib/utils'
import { addRequestMeta, getRequestMeta } from './request-meta'

import {
  PAGES_MANIFEST,
  BUILD_ID_FILE,
  MIDDLEWARE_MANIFEST,
  CLIENT_STATIC_FILES_PATH,
  CLIENT_STATIC_FILES_RUNTIME,
  PRERENDER_MANIFEST,
  ROUTES_MANIFEST,
  MIDDLEWARE_FLIGHT_MANIFEST,
  CLIENT_PUBLIC_FILES_PATH,
  VIEW_PATHS_MANIFEST,
} from '../shared/lib/constants'
import { recursiveReadDirSync } from './lib/recursive-readdir-sync'
import { format as formatUrl, UrlWithParsedQuery } from 'url'
import compression from 'next/dist/compiled/compression'
import HttpProxy from 'next/dist/compiled/http-proxy'
import { getPathMatch } from '../shared/lib/router/utils/path-match'
import { run } from './web/sandbox'

import { NodeNextRequest, NodeNextResponse } from './base-http/node'
import { sendRenderResult } from './send-payload'
import { getExtension, serveStatic } from './serve-static'
import { ParsedUrlQuery } from 'querystring'
import { apiResolver } from './api-utils/node'
import { RenderOpts, renderToHTML } from './render'
import { renderToHTML as viewRenderToHTML } from './view-render'
import { ParsedUrl, parseUrl } from '../shared/lib/router/utils/parse-url'
import * as Log from '../build/output/log'

import BaseServer, {
  Options,
  FindComponentsResult,
  prepareServerlessUrl,
  stringifyQuery,
  RoutingItem,
} from './base-server'
import { getPagePath, requireFontManifest, pageNotFoundError } from './require'
import { denormalizePagePath } from '../shared/lib/page-path/denormalize-page-path'
import { normalizePagePath } from '../shared/lib/page-path/normalize-page-path'
import { loadComponents } from './load-components'
import isError, { getProperError } from '../lib/is-error'
import { FontManifest } from './font-utils'
import { toNodeHeaders } from './web/utils'
import { relativizeURL } from '../shared/lib/router/utils/relativize-url'
import { parseNextUrl } from '../shared/lib/router/utils/parse-next-url'
import { prepareDestination } from '../shared/lib/router/utils/prepare-destination'
import { normalizeLocalePath } from '../shared/lib/i18n/normalize-locale-path'
import { getRouteMatcher } from '../shared/lib/router/utils/route-matcher'
import { MIDDLEWARE_FILENAME } from '../lib/constants'
import { loadEnvConfig } from '@next/env'
import { getCustomRoute } from './server-route-utils'
import { urlQueryToSearchParams } from '../shared/lib/router/utils/querystring'
import ResponseCache from '../server/response-cache'
import { removePathTrailingSlash } from '../client/normalize-trailing-slash'
import { clonableBodyForRequest } from './body-streams'
import { getMiddlewareRegex } from '../shared/lib/router/utils/route-regex'

export * from './base-server'

type ExpressMiddleware = (
  req: IncomingMessage,
  res: ServerResponse,
  next: (err?: Error) => void
) => void

export interface NodeRequestHandler {
  (
    req: IncomingMessage | BaseNextRequest,
    res: ServerResponse | BaseNextResponse,
    parsedUrl?: NextUrlWithParsedQuery | undefined
  ): Promise<void>
}

const middlewareBetaWarning = execOnce(() => {
  Log.warn(
    `using beta Middleware (not covered by semver) - https://nextjs.org/docs/messages/beta-middleware`
  )
})

export default class NextNodeServer extends BaseServer {
  private imageResponseCache?: ResponseCache

  constructor(options: Options) {
    // Initialize super class
    super(options)

    /**
     * This sets environment variable to be used at the time of SSR by head.tsx.
     * Using this from process.env allows targeting both serverless and SSR by calling
     * `process.env.__NEXT_OPTIMIZE_CSS`.
     */
    if (this.renderOpts.optimizeFonts) {
      process.env.__NEXT_OPTIMIZE_FONTS = JSON.stringify(true)
    }
    if (this.renderOpts.optimizeCss) {
      process.env.__NEXT_OPTIMIZE_CSS = JSON.stringify(true)
    }
    if (this.renderOpts.nextScriptWorkers) {
      process.env.__NEXT_SCRIPT_WORKERS = JSON.stringify(true)
    }

    if (!this.minimalMode) {
      const { ImageOptimizerCache } =
        require('./image-optimizer') as typeof import('./image-optimizer')

      this.imageResponseCache = new ResponseCache(
        new ImageOptimizerCache({
          distDir: this.distDir,
          nextConfig: this.nextConfig,
        }),
        this.minimalMode
      )
    }

    if (!options.dev) {
      // pre-warm _document and _app as these will be
      // needed for most requests
      loadComponents(this.distDir, '/_document', this._isLikeServerless).catch(
        () => {}
      )
      loadComponents(this.distDir, '/_app', this._isLikeServerless).catch(
        () => {}
      )
    }
  }

  private compression =
    this.nextConfig.compress && this.nextConfig.target === 'server'
      ? (compression() as ExpressMiddleware)
      : undefined

  protected loadEnvConfig({ dev }: { dev: boolean }) {
    loadEnvConfig(this.dir, dev, Log)
  }

  protected getPublicDir(): string {
    return join(this.dir, CLIENT_PUBLIC_FILES_PATH)
  }

  protected getHasStaticDir(): boolean {
    return fs.existsSync(join(this.dir, 'static'))
  }

  protected getPagesManifest(): PagesManifest | undefined {
    return require(join(this.serverDistDir, PAGES_MANIFEST))
  }

  protected getViewPathsManifest(): PagesManifest | undefined {
    if (this.nextConfig.experimental.viewsDir) {
      const viewPathsManifestPath = join(
        this.serverDistDir,
        VIEW_PATHS_MANIFEST
      )
      return require(viewPathsManifestPath)
    }
  }

  protected getBuildId(): string {
    const buildIdFile = join(this.distDir, BUILD_ID_FILE)
    try {
      return fs.readFileSync(buildIdFile, 'utf8').trim()
    } catch (err) {
      if (!fs.existsSync(buildIdFile)) {
        throw new Error(
          `Could not find a production build in the '${this.distDir}' directory. Try building your app with 'next build' before starting the production server. https://nextjs.org/docs/messages/production-start-no-build-id`
        )
      }

      throw err
    }
  }

  protected generateImageRoutes(): Route[] {
    return [
      {
        match: getPathMatch('/_next/image'),
        type: 'route',
        name: '_next/image catchall',
        fn: async (req, res, _params, parsedUrl) => {
          if (this.minimalMode) {
            res.statusCode = 400
            res.body('Bad Request').send()
            return {
              finished: true,
            }
          }
          const { getHash, ImageOptimizerCache, sendResponse, ImageError } =
            require('./image-optimizer') as typeof import('./image-optimizer')

          if (!this.imageResponseCache) {
            throw new Error(
              'invariant image optimizer cache was not initialized'
            )
          }

          const imagesConfig = this.nextConfig.images

          if (imagesConfig.loader !== 'default') {
            await this.render404(req, res)
            return { finished: true }
          }
          const paramsResult = ImageOptimizerCache.validateParams(
            (req as NodeNextRequest).originalRequest,
            parsedUrl.query,
            this.nextConfig,
            !!this.renderOpts.dev
          )

          if ('errorMessage' in paramsResult) {
            res.statusCode = 400
            res.body(paramsResult.errorMessage).send()
            return { finished: true }
          }
          const cacheKey = ImageOptimizerCache.getCacheKey(paramsResult)

          try {
            const cacheEntry = await this.imageResponseCache.get(
              cacheKey,
              async () => {
                const { buffer, contentType, maxAge } =
                  await this.imageOptimizer(
                    req as NodeNextRequest,
                    res as NodeNextResponse,
                    paramsResult
                  )
                const etag = getHash([buffer])

                return {
                  value: {
                    kind: 'IMAGE',
                    buffer,
                    etag,
                    extension: getExtension(contentType) as string,
                  },
                  revalidate: maxAge,
                }
              },
              {}
            )

            if (cacheEntry?.value?.kind !== 'IMAGE') {
              throw new Error(
                'invariant did not get entry from image response cache'
              )
            }

            sendResponse(
              (req as NodeNextRequest).originalRequest,
              (res as NodeNextResponse).originalResponse,
              paramsResult.href,
              cacheEntry.value.extension,
              cacheEntry.value.buffer,
              paramsResult.isStatic,
              cacheEntry.isMiss ? 'MISS' : cacheEntry.isStale ? 'STALE' : 'HIT',
              imagesConfig.contentSecurityPolicy
            )
          } catch (err) {
            if (err instanceof ImageError) {
              res.statusCode = err.statusCode
              res.body(err.message).send()
              return {
                finished: true,
              }
            }
            throw err
          }
          return { finished: true }
        },
      },
    ]
  }

  protected generateStaticRoutes(): Route[] {
    return this.hasStaticDir
      ? [
          {
            // It's very important to keep this route's param optional.
            // (but it should support as many params as needed, separated by '/')
            // Otherwise this will lead to a pretty simple DOS attack.
            // See more: https://github.com/vercel/next.js/issues/2617
            match: getPathMatch('/static/:path*'),
            name: 'static catchall',
            fn: async (req, res, params, parsedUrl) => {
              const p = join(this.dir, 'static', ...params.path)
              await this.serveStatic(req, res, p, parsedUrl)
              return {
                finished: true,
              }
            },
          } as Route,
        ]
      : []
  }

  protected setImmutableAssetCacheControl(res: BaseNextResponse): void {
    res.setHeader('Cache-Control', 'public, max-age=31536000, immutable')
  }

  protected generateFsStaticRoutes(): Route[] {
    return [
      {
        match: getPathMatch('/_next/static/:path*'),
        type: 'route',
        name: '_next/static catchall',
        fn: async (req, res, params, parsedUrl) => {
          // make sure to 404 for /_next/static itself
          if (!params.path) {
            await this.render404(req, res, parsedUrl)
            return {
              finished: true,
            }
          }

          if (
            params.path[0] === CLIENT_STATIC_FILES_RUNTIME ||
            params.path[0] === 'chunks' ||
            params.path[0] === 'css' ||
            params.path[0] === 'image' ||
            params.path[0] === 'media' ||
            params.path[0] === this.buildId ||
            params.path[0] === 'pages' ||
            params.path[1] === 'pages'
          ) {
            this.setImmutableAssetCacheControl(res)
          }
          const p = join(
            this.distDir,
            CLIENT_STATIC_FILES_PATH,
            ...(params.path || [])
          )
          await this.serveStatic(req, res, p, parsedUrl)
          return {
            finished: true,
          }
        },
      },
    ]
  }

  protected generatePublicRoutes(): Route[] {
    if (!fs.existsSync(this.publicDir)) return []

    const publicFiles = new Set(
      recursiveReadDirSync(this.publicDir).map((p) =>
        encodeURI(p.replace(/\\/g, '/'))
      )
    )

    return [
      {
        match: getPathMatch('/:path*'),
        name: 'public folder catchall',
        fn: async (req, res, params, parsedUrl) => {
          const pathParts: string[] = params.path || []
          const { basePath } = this.nextConfig

          // if basePath is defined require it be present
          if (basePath) {
            const basePathParts = basePath.split('/')
            // remove first empty value
            basePathParts.shift()

            if (
              !basePathParts.every((part: string, idx: number) => {
                return part === pathParts[idx]
              })
            ) {
              return { finished: false }
            }

            pathParts.splice(0, basePathParts.length)
          }

          let path = `/${pathParts.join('/')}`

          if (!publicFiles.has(path)) {
            // In `next-dev-server.ts`, we ensure encoded paths match
            // decoded paths on the filesystem. So we need do the
            // opposite here: make sure decoded paths match encoded.
            path = encodeURI(path)
          }

          if (publicFiles.has(path)) {
            await this.serveStatic(
              req,
              res,
              join(this.publicDir, ...pathParts),
              parsedUrl
            )
            return {
              finished: true,
            }
          }
          return {
            finished: false,
          }
        },
      } as Route,
    ]
  }

  private _validFilesystemPathSet: Set<string> | null = null
  protected getFilesystemPaths(): Set<string> {
    if (this._validFilesystemPathSet) {
      return this._validFilesystemPathSet
    }

    const pathUserFilesStatic = join(this.dir, 'static')
    let userFilesStatic: string[] = []
    if (this.hasStaticDir && fs.existsSync(pathUserFilesStatic)) {
      userFilesStatic = recursiveReadDirSync(pathUserFilesStatic).map((f) =>
        join('.', 'static', f)
      )
    }

    let userFilesPublic: string[] = []
    if (this.publicDir && fs.existsSync(this.publicDir)) {
      userFilesPublic = recursiveReadDirSync(this.publicDir).map((f) =>
        join('.', 'public', f)
      )
    }

    let nextFilesStatic: string[] = []

    nextFilesStatic =
      !this.minimalMode && fs.existsSync(join(this.distDir, 'static'))
        ? recursiveReadDirSync(join(this.distDir, 'static')).map((f) =>
            join('.', relative(this.dir, this.distDir), 'static', f)
          )
        : []

    return (this._validFilesystemPathSet = new Set<string>([
      ...nextFilesStatic,
      ...userFilesPublic,
      ...userFilesStatic,
    ]))
  }

  protected sendRenderResult(
    req: NodeNextRequest,
    res: NodeNextResponse,
    options: {
      result: RenderResult
      type: 'html' | 'json'
      generateEtags: boolean
      poweredByHeader: boolean
      options?: PayloadOptions | undefined
    }
  ): Promise<void> {
    return sendRenderResult({
      req: req.originalRequest,
      res: res.originalResponse,
      ...options,
    })
  }

  protected sendStatic(
    req: NodeNextRequest,
    res: NodeNextResponse,
    path: string
  ): Promise<void> {
    return serveStatic(req.originalRequest, res.originalResponse, path)
  }

  protected handleCompression(
    req: NodeNextRequest,
    res: NodeNextResponse
  ): void {
    if (this.compression) {
      this.compression(req.originalRequest, res.originalResponse, () => {})
    }
  }

  protected async proxyRequest(
    req: NodeNextRequest,
    res: NodeNextResponse,
    parsedUrl: ParsedUrl
  ) {
    const { query } = parsedUrl
    delete (parsedUrl as any).query
    parsedUrl.search = stringifyQuery(req, query)

    const target = formatUrl(parsedUrl)
    const proxy = new HttpProxy({
      target,
      changeOrigin: true,
      ignorePath: true,
      xfwd: true,
      proxyTimeout: 30_000, // limit proxying to 30 seconds
    })

    await new Promise((proxyResolve, proxyReject) => {
      let finished = false

      proxy.on('proxyReq', (proxyReq) => {
        proxyReq.on('close', () => {
          if (!finished) {
            finished = true
            proxyResolve(true)
          }
        })
      })
      proxy.on('error', (err) => {
        if (!finished) {
          finished = true
          proxyReject(err)
        }
      })
      proxy.web(req.originalRequest, res.originalResponse)
    })

    return {
      finished: true,
    }
  }

  protected async runApi(
    req: NodeNextRequest,
    res: NodeNextResponse,
    query: ParsedUrlQuery,
    params: Params | false,
    page: string,
    builtPagePath: string
  ): Promise<boolean> {
    const pageModule = await require(builtPagePath)
    query = { ...query, ...params }

    delete query.__nextLocale
    delete query.__nextDefaultLocale

    if (!this.renderOpts.dev && this._isLikeServerless) {
      if (typeof pageModule.default === 'function') {
        prepareServerlessUrl(req, query)
        await pageModule.default(req, res)
        return true
      }
    }

    await apiResolver(
      req.originalRequest,
      res.originalResponse,
      query,
      pageModule,
      {
        ...this.renderOpts.previewProps,
        revalidate: (newReq: IncomingMessage, newRes: ServerResponse) =>
          this.getRequestHandler()(
            new NodeNextRequest(newReq),
            new NodeNextResponse(newRes)
          ),
        // internal config so is not typed
        trustHostHeader: (this.nextConfig.experimental as any).trustHostHeader,
      },
      this.minimalMode,
      this.renderOpts.dev,
      page
    )
    return true
  }

  protected async renderHTML(
    req: NodeNextRequest,
    res: NodeNextResponse,
    pathname: string,
    query: NextParsedUrlQuery,
    renderOpts: RenderOpts
  ): Promise<RenderResult | null> {
    // Due to the way we pass data by mutating `renderOpts`, we can't extend the
    // object here but only updating its `serverComponentManifest` field.
    // https://github.com/vercel/next.js/blob/df7cbd904c3bd85f399d1ce90680c0ecf92d2752/packages/next/server/render.tsx#L947-L952
    renderOpts.serverComponentManifest = this.serverComponentManifest

    if (renderOpts.isViewPath) {
      return viewRenderToHTML(
        req.originalRequest,
        res.originalResponse,
        pathname,
        query,
        renderOpts
      )
    }

    return renderToHTML(
      req.originalRequest,
      res.originalResponse,
      pathname,
      query,
      renderOpts
    )
  }

  protected streamResponseChunk(res: NodeNextResponse, chunk: any) {
    res.originalResponse.write(chunk)

    // When both compression and streaming are enabled, we need to explicitly
    // flush the response to avoid it being buffered by gzip.
    if (this.compression && 'flush' in res.originalResponse) {
      ;(res.originalResponse as any).flush()
    }
  }

  protected async imageOptimizer(
    req: NodeNextRequest,
    res: NodeNextResponse,
    paramsResult: import('./image-optimizer').ImageParamsResult
  ): Promise<{ buffer: Buffer; contentType: string; maxAge: number }> {
    const { imageOptimizer } =
      require('./image-optimizer') as typeof import('./image-optimizer')

    return imageOptimizer(
      req.originalRequest,
      res.originalResponse,
      paramsResult,
      this.nextConfig,
      (newReq, newRes, newParsedUrl) =>
        this.getRequestHandler()(
          new NodeNextRequest(newReq),
          new NodeNextResponse(newRes),
          newParsedUrl
        )
    )
  }

  protected getPagePath(pathname: string, locales?: string[]): string {
    return getPagePath(
      pathname,
      this.distDir,
      this._isLikeServerless,
      this.renderOpts.dev,
      locales,
      this.nextConfig.experimental.viewsDir
    )
  }

  protected async findPageComponents(
    pathname: string,
    query: NextParsedUrlQuery = {},
    params: Params | null = null
  ): Promise<FindComponentsResult | null> {
    let paths = [
      // try serving a static AMP version first
      query.amp ? normalizePagePath(pathname) + '.amp' : null,
      pathname,
    ].filter(Boolean)

    if (query.__nextLocale) {
      paths = [
        ...paths.map(
          (path) => `/${query.__nextLocale}${path === '/' ? '' : path}`
        ),
        ...paths,
      ]
    }

    for (const pagePath of paths) {
      try {
        const components = await loadComponents(
          this.distDir,
          pagePath!,
          !this.renderOpts.dev && this._isLikeServerless,
          this.renderOpts.serverComponents,
          this.nextConfig.experimental.viewsDir
        )

        if (
          query.__nextLocale &&
          typeof components.Component === 'string' &&
          !pagePath?.startsWith(`/${query.__nextLocale}`)
        ) {
          // if loading an static HTML file the locale is required
          // to be present since all HTML files are output under their locale
          continue
        }

        return {
          components,
          query: {
            ...(components.getStaticProps
              ? ({
                  amp: query.amp,
                  _nextDataReq: query._nextDataReq,
                  __nextLocale: query.__nextLocale,
                  __nextDefaultLocale: query.__nextDefaultLocale,
                  __flight__: query.__flight__,
                } as NextParsedUrlQuery)
              : query),
            ...(params || {}),
          },
        }
      } catch (err) {
        if (isError(err) && err.code !== 'ENOENT') throw err
      }
    }
    return null
  }

  protected getFontManifest(): FontManifest {
    return requireFontManifest(this.distDir, this._isLikeServerless)
  }

  protected getServerComponentManifest() {
    if (!this.nextConfig.experimental.serverComponents) return undefined
    return require(join(
      this.distDir,
      'server',
      MIDDLEWARE_FLIGHT_MANIFEST + '.json'
    ))
  }

  protected getCacheFilesystem(): CacheFs {
    return {
      readFile: (f) => fs.promises.readFile(f, 'utf8'),
      readFileSync: (f) => fs.readFileSync(f, 'utf8'),
      writeFile: (f, d) => fs.promises.writeFile(f, d, 'utf8'),
      mkdir: (dir) => fs.promises.mkdir(dir, { recursive: true }),
      stat: (f) => fs.promises.stat(f),
    }
  }

  private normalizeReq(
    req: BaseNextRequest | IncomingMessage
  ): BaseNextRequest {
    return req instanceof IncomingMessage ? new NodeNextRequest(req) : req
  }

  private normalizeRes(
    res: BaseNextResponse | ServerResponse
  ): BaseNextResponse {
    return res instanceof ServerResponse ? new NodeNextResponse(res) : res
  }

  public getRequestHandler(): NodeRequestHandler {
    const handler = super.getRequestHandler()
    return async (req, res, parsedUrl) => {
      return handler(this.normalizeReq(req), this.normalizeRes(res), parsedUrl)
    }
  }

  public async render(
    req: BaseNextRequest | IncomingMessage,
    res: BaseNextResponse | ServerResponse,
    pathname: string,
    query?: NextParsedUrlQuery,
    parsedUrl?: NextUrlWithParsedQuery,
    internal = false
  ): Promise<void> {
    return super.render(
      this.normalizeReq(req),
      this.normalizeRes(res),
      pathname,
      query,
      parsedUrl,
      internal
    )
  }

  public async renderToHTML(
    req: BaseNextRequest | IncomingMessage,
    res: BaseNextResponse | ServerResponse,
    pathname: string,
    query?: ParsedUrlQuery
  ): Promise<string | null> {
    return super.renderToHTML(
      this.normalizeReq(req),
      this.normalizeRes(res),
      pathname,
      query
    )
  }

  public async renderError(
    err: Error | null,
    req: BaseNextRequest | IncomingMessage,
    res: BaseNextResponse | ServerResponse,
    pathname: string,
    query?: NextParsedUrlQuery,
    setHeaders?: boolean
  ): Promise<void> {
    return super.renderError(
      err,
      this.normalizeReq(req),
      this.normalizeRes(res),
      pathname,
      query,
      setHeaders
    )
  }

  public async renderErrorToHTML(
    err: Error | null,
    req: BaseNextRequest | IncomingMessage,
    res: BaseNextResponse | ServerResponse,
    pathname: string,
    query?: ParsedUrlQuery
  ): Promise<string | null> {
    return super.renderErrorToHTML(
      err,
      this.normalizeReq(req),
      this.normalizeRes(res),
      pathname,
      query
    )
  }

  public async render404(
    req: BaseNextRequest | IncomingMessage,
    res: BaseNextResponse | ServerResponse,
    parsedUrl?: NextUrlWithParsedQuery,
    setHeaders?: boolean
  ): Promise<void> {
    return super.render404(
      this.normalizeReq(req),
      this.normalizeRes(res),
      parsedUrl,
      setHeaders
    )
  }

  public async serveStatic(
    req: BaseNextRequest | IncomingMessage,
    res: BaseNextResponse | ServerResponse,
    path: string,
    parsedUrl?: UrlWithParsedQuery
  ): Promise<void> {
    if (!this.isServeableUrl(path)) {
      return this.render404(req, res, parsedUrl)
    }

    if (!(req.method === 'GET' || req.method === 'HEAD')) {
      res.statusCode = 405
      res.setHeader('Allow', ['GET', 'HEAD'])
      return this.renderError(null, req, res, path)
    }

    try {
      await this.sendStatic(
        req as NodeNextRequest,
        res as NodeNextResponse,
        path
      )
    } catch (error) {
      if (!isError(error)) throw error
      const err = error as Error & { code?: string; statusCode?: number }
      if (err.code === 'ENOENT' || err.statusCode === 404) {
        this.render404(req, res, parsedUrl)
      } else if (err.statusCode === 412) {
        res.statusCode = 412
        return this.renderError(err, req, res, path)
      } else {
        throw err
      }
    }
  }

  protected getStaticRoutes(): Route[] {
    return this.hasStaticDir
      ? [
          {
            // It's very important to keep this route's param optional.
            // (but it should support as many params as needed, separated by '/')
            // Otherwise this will lead to a pretty simple DOS attack.
            // See more: https://github.com/vercel/next.js/issues/2617
            match: getPathMatch('/static/:path*'),
            name: 'static catchall',
            fn: async (req, res, params, parsedUrl) => {
              const p = join(this.dir, 'static', ...params.path)
              await this.serveStatic(req, res, p, parsedUrl)
              return {
                finished: true,
              }
            },
          } as Route,
        ]
      : []
  }

  protected isServeableUrl(untrustedFileUrl: string): boolean {
    // This method mimics what the version of `send` we use does:
    // 1. decodeURIComponent:
    //    https://github.com/pillarjs/send/blob/0.17.1/index.js#L989
    //    https://github.com/pillarjs/send/blob/0.17.1/index.js#L518-L522
    // 2. resolve:
    //    https://github.com/pillarjs/send/blob/de073ed3237ade9ff71c61673a34474b30e5d45b/index.js#L561

    let decodedUntrustedFilePath: string
    try {
      // (1) Decode the URL so we have the proper file name
      decodedUntrustedFilePath = decodeURIComponent(untrustedFileUrl)
    } catch {
      return false
    }

    // (2) Resolve "up paths" to determine real request
    const untrustedFilePath = resolve(decodedUntrustedFilePath)

    // don't allow null bytes anywhere in the file path
    if (untrustedFilePath.indexOf('\0') !== -1) {
      return false
    }

    // Check if .next/static, static and public are in the path.
    // If not the path is not available.
    if (
      (untrustedFilePath.startsWith(join(this.distDir, 'static') + sep) ||
        untrustedFilePath.startsWith(join(this.dir, 'static') + sep) ||
        untrustedFilePath.startsWith(join(this.dir, 'public') + sep)) === false
    ) {
      return false
    }

    // Check against the real filesystem paths
    const filesystemUrls = this.getFilesystemPaths()
    const resolved = relative(this.dir, untrustedFilePath)
    return filesystemUrls.has(resolved)
  }

  protected generateRewrites({
    restrictedRedirectPaths,
  }: {
    restrictedRedirectPaths: string[]
  }) {
    let beforeFiles: Route[] = []
    let afterFiles: Route[] = []
    let fallback: Route[] = []

    if (!this.minimalMode) {
      const buildRewrite = (rewrite: Rewrite, check = true) => {
        const rewriteRoute = getCustomRoute({
          type: 'rewrite',
          rule: rewrite,
          restrictedRedirectPaths,
        })
        return {
          ...rewriteRoute,
          check,
          type: rewriteRoute.type,
          name: `Rewrite route ${rewriteRoute.source}`,
          match: rewriteRoute.match,
          fn: async (req, res, params, parsedUrl) => {
            const { newUrl, parsedDestination } = prepareDestination({
              appendParamsToQuery: true,
              destination: rewriteRoute.destination,
              params: params,
              query: parsedUrl.query,
            })

            // external rewrite, proxy it
            if (parsedDestination.protocol) {
              return this.proxyRequest(
                req as NodeNextRequest,
                res as NodeNextResponse,
                parsedDestination
              )
            }

            addRequestMeta(req, '_nextRewroteUrl', newUrl)
            addRequestMeta(req, '_nextDidRewrite', newUrl !== req.url)

            return {
              finished: false,
              pathname: newUrl,
              query: parsedDestination.query,
            }
          },
        } as Route
      }

      if (Array.isArray(this.customRoutes.rewrites)) {
        afterFiles = this.customRoutes.rewrites.map((r) => buildRewrite(r))
      } else {
        beforeFiles = this.customRoutes.rewrites.beforeFiles.map((r) =>
          buildRewrite(r, false)
        )
        afterFiles = this.customRoutes.rewrites.afterFiles.map((r) =>
          buildRewrite(r)
        )
        fallback = this.customRoutes.rewrites.fallback.map((r) =>
          buildRewrite(r)
        )
      }
    }

    return {
      beforeFiles,
      afterFiles,
      fallback,
    }
  }

  /**
   * Return a list of middleware routing items. This method exists to be later
   * overridden by the development server in order to use a different source
   * to get the list.
   */
  protected getMiddleware(): RoutingItem[] {
    if (this.minimalMode) {
      return []
    }

    const manifest: MiddlewareManifest = require(join(
      this.serverDistDir,
      MIDDLEWARE_MANIFEST
    ))

    return manifest.sortedMiddleware.map((page) => ({
      match: getRouteMatcher(
        getMiddlewareRegex(page, {
          catchAll: manifest?.middleware?.[page].name === MIDDLEWARE_FILENAME,
        })
      ),
      page,
    }))
  }

  /**
   * Get information for the middleware located in the provided page
   * folder. If the middleware info can't be found it will throw
   * an error.
   */
  protected getMiddlewareInfo(page: string) {
    const manifest: MiddlewareManifest = require(join(
      this.serverDistDir,
      MIDDLEWARE_MANIFEST
    ))

    let foundPage: string

    try {
      foundPage = denormalizePagePath(normalizePagePath(page))
    } catch (err) {
      throw pageNotFoundError(page)
    }

    let pageInfo = manifest.middleware[foundPage]
    if (!pageInfo) {
      throw pageNotFoundError(foundPage)
    }

    return {
      name: pageInfo.name,
      paths: pageInfo.files.map((file) => join(this.distDir, file)),
      env: pageInfo.env ?? [],
      wasm: (pageInfo.wasm ?? []).map((binding) => ({
        ...binding,
        filePath: join(this.distDir, binding.filePath),
      })),
    }
  }

  /**
   * Checks if a middleware exists. This method is useful for the development
   * server where we need to check the filesystem. Here we just check the
   * middleware manifest.
   */
  protected async hasMiddleware(
    pathname: string,
    _isSSR?: boolean
  ): Promise<boolean> {
    try {
      return this.getMiddlewareInfo(pathname).paths.length > 0
    } catch (_) {}

    return false
  }

  /**
   * A placeholder for a function to be defined in the development server.
   * It will make sure that the middleware has been compiled so that we
   * can run it.
   */
  protected async ensureMiddleware(_pathname: string, _isSSR?: boolean) {}

  /**
   * This method gets all middleware matchers and execute them when the request
   * matches. It will make sure that each middleware exists and is compiled and
   * ready to be invoked. The development server will decorate it to add warns
   * and errors with rich traces.
   */
  protected async runMiddleware(params: {
    request: BaseNextRequest
    response: BaseNextResponse
    parsedUrl: ParsedNextUrl
    parsed: UrlWithParsedQuery
    onWarning?: (warning: Error) => void
  }): Promise<FetchEventResult | null> {
    middlewareBetaWarning()
    const normalizedPathname = removePathTrailingSlash(
      params.parsedUrl.pathname
    )

    // For middleware to "fetch" we must always provide an absolute URL
    const url = getRequestMeta(params.request, '__NEXT_INIT_URL')!
    if (!url.startsWith('http')) {
      throw new Error(
        'To use middleware you must provide a `hostname` and `port` to the Next.js Server'
      )
    }

    const page: { name?: string; params?: { [key: string]: string } } = {}
    if (await this.hasPage(normalizedPathname)) {
      page.name = params.parsedUrl.pathname
    } else if (this.dynamicRoutes) {
      for (const dynamicRoute of this.dynamicRoutes) {
        const matchParams = dynamicRoute.match(normalizedPathname)
        if (matchParams) {
          page.name = dynamicRoute.page
          page.params = matchParams
          break
        }
      }
    }

    const allHeaders = new Headers()
    let result: FetchEventResult | null = null
    const method = (params.request.method || 'GET').toUpperCase()
    let originalBody =
      method !== 'GET' && method !== 'HEAD'
        ? clonableBodyForRequest(params.request.body)
        : undefined

    for (const middleware of this.getMiddleware()) {
      if (middleware.match(normalizedPathname)) {
        if (!(await this.hasMiddleware(middleware.page, middleware.ssr))) {
          console.warn(`The Edge Function for ${middleware.page} was not found`)
          continue
        }

        await this.ensureMiddleware(middleware.page, middleware.ssr)
        const middlewareInfo = this.getMiddlewareInfo(middleware.page)

        result = await run({
          name: middlewareInfo.name,
          paths: middlewareInfo.paths,
          env: middlewareInfo.env,
          wasm: middlewareInfo.wasm,
          request: {
            headers: params.request.headers,
            method,
            nextConfig: {
              basePath: this.nextConfig.basePath,
              i18n: this.nextConfig.i18n,
              trailingSlash: this.nextConfig.trailingSlash,
            },
            url: url,
            page: page,
            body: originalBody?.cloneBodyStream(),
          },
          useCache: !this.nextConfig.experimental.runtime,
          onWarning: (warning: Error) => {
            if (params.onWarning) {
              warning.message += ` "./${middlewareInfo.name}"`
              params.onWarning(warning)
            }
          },
        })

        for (let [key, value] of result.response.headers) {
          if (key !== 'x-middleware-next') {
            allHeaders.append(key, value)
          }
        }

        if (!this.renderOpts.dev) {
          result.waitUntil.catch((error) => {
            console.error(`Uncaught: middleware waitUntil errored`, error)
          })
        }

        if (!result.response.headers.has('x-middleware-next')) {
          break
        }
      }
    }

    if (!result) {
      this.render404(params.request, params.response, params.parsed)
    } else {
      for (let [key, value] of allHeaders) {
        result.response.headers.set(key, value)
      }
    }

    await originalBody?.finalize()
    return result
  }

  protected generateCatchAllMiddlewareRoute(): Route | undefined {
    if (this.minimalMode) return undefined

    return {
      match: getPathMatch('/:path*'),
      type: 'route',
      name: 'middleware catchall',
      fn: async (req, res, _params, parsed) => {
        const middleware = this.getMiddleware()
        if (!middleware.length) {
          return { finished: false }
        }

        const initUrl = getRequestMeta(req, '__NEXT_INIT_URL')!
        const parsedUrl = parseNextUrl({
          url: initUrl,
          headers: req.headers,
          nextConfig: {
            basePath: this.nextConfig.basePath,
            i18n: this.nextConfig.i18n,
            trailingSlash: this.nextConfig.trailingSlash,
          },
        })

        const normalizedPathname = removePathTrailingSlash(parsedUrl.pathname)
        if (!middleware.some((m) => m.match(normalizedPathname))) {
          return { finished: false }
        }

        let result: FetchEventResult | null = null

        try {
          result = await this.runMiddleware({
            request: req,
            response: res,
            parsedUrl: parsedUrl,
            parsed: parsed,
          })
        } catch (err) {
          if (isError(err) && err.code === 'ENOENT') {
            await this.render404(req, res, parsed)
            return { finished: true }
          }

          const error = getProperError(err)
          console.error(error)
          res.statusCode = 500
          this.renderError(error, req, res, parsed.pathname || '')
          return { finished: true }
        }

        if (result === null) {
          return { finished: true }
        }

        if (result.response.headers.has('x-middleware-rewrite')) {
          const value = result.response.headers.get('x-middleware-rewrite')!
          const rel = relativizeURL(value, initUrl)
          result.response.headers.set('x-middleware-rewrite', rel)
        }

        if (result.response.headers.has('Location')) {
          const value = result.response.headers.get('Location')!
          const rel = relativizeURL(value, initUrl)
          result.response.headers.set('Location', rel)
        }

        if (
          !result.response.headers.has('x-middleware-rewrite') &&
          !result.response.headers.has('x-middleware-next') &&
          !result.response.headers.has('Location')
        ) {
          result.response.headers.set('x-middleware-refresh', '1')
        }

        result.response.headers.delete('x-middleware-next')

        for (const [key, value] of Object.entries(
          toNodeHeaders(result.response.headers)
        )) {
          if (key !== 'content-encoding' && value !== undefined) {
            res.setHeader(key, value)
          }
        }

        const preflight =
          req.method === 'HEAD' && req.headers['x-middleware-preflight']

        if (preflight) {
          res.statusCode = 200
          res.send()
          return {
            finished: true,
          }
        }

        res.statusCode = result.response.status
        res.statusMessage = result.response.statusText

        const location = result.response.headers.get('Location')
        if (location) {
          res.statusCode = result.response.status
          if (res.statusCode === 308) {
            res.setHeader('Refresh', `0;url=${location}`)
          }

          res.body(location).send()
          return {
            finished: true,
          }
        }

        if (result.response.headers.has('x-middleware-rewrite')) {
          const rewritePath = result.response.headers.get(
            'x-middleware-rewrite'
          )!
          const parsedDestination = parseUrl(rewritePath)
          const newUrl = parsedDestination.pathname

          // TODO: remove after next minor version current `v12.0.9`
          this.warnIfQueryParametersWereDeleted(
            parsedUrl.query,
            parsedDestination.query
          )

          if (
            parsedDestination.protocol &&
            (parsedDestination.port
              ? `${parsedDestination.hostname}:${parsedDestination.port}`
              : parsedDestination.hostname) !== req.headers.host
          ) {
            return this.proxyRequest(
              req as NodeNextRequest,
              res as NodeNextResponse,
              parsedDestination
            )
          }

          if (this.nextConfig.i18n) {
            const localePathResult = normalizeLocalePath(
              newUrl,
              this.nextConfig.i18n.locales
            )
            if (localePathResult.detectedLocale) {
              parsedDestination.query.__nextLocale =
                localePathResult.detectedLocale
            }
          }

          addRequestMeta(req, '_nextRewroteUrl', newUrl)
          addRequestMeta(req, '_nextDidRewrite', newUrl !== req.url)

          return {
            finished: false,
            pathname: newUrl,
            query: parsedDestination.query,
          }
        }

        if (result.response.headers.has('x-middleware-refresh')) {
          res.statusCode = result.response.status
          for await (const chunk of result.response.body || ([] as any)) {
            this.streamResponseChunk(res as NodeNextResponse, chunk)
          }
          res.send()
          return {
            finished: true,
          }
        }

        return {
          finished: false,
        }
      },
    }
  }

<<<<<<< HEAD
  protected getMiddleware() {
    const middleware = this.middlewareManifest?.middleware || {}
    return (
      this.middlewareManifest?.sortedMiddleware.map((page) => ({
        match: getRouteMatcher(
          getMiddlewareRegex(page, MIDDLEWARE_ROUTE.test(middleware[page].name))
        ),
        page,
      })) || []
    )
  }

  private middlewareBetaWarning = execOnce(() => {
    Log.warn(
      `using beta Middleware (not covered by semver) - https://nextjs.org/docs/messages/beta-middleware`
    )
  })

  protected async runMiddleware(params: {
    request: BaseNextRequest
    response: BaseNextResponse
    parsedUrl: ParsedNextUrl
    parsed: UrlWithParsedQuery
    onWarning?: (warning: Error) => void
  }): Promise<FetchEventResult | null> {
    this.middlewareBetaWarning()
    const normalizedPathname = removePathTrailingSlash(
      params.parsedUrl.pathname
    )

    // For middleware to "fetch" we must always provide an absolute URL
    const url = getRequestMeta(params.request, '__NEXT_INIT_URL')!
    if (!url.startsWith('http')) {
      throw new Error(
        'To use middleware you must provide a `hostname` and `port` to the Next.js Server'
      )
    }

    const page: { name?: string; params?: { [key: string]: string } } = {}
    if (await this.hasPage(normalizedPathname)) {
      page.name = params.parsedUrl.pathname
    } else if (this.dynamicRoutes) {
      for (const dynamicRoute of this.dynamicRoutes) {
        try {
          const matchParams = dynamicRoute.match(normalizedPathname)
          if (matchParams) {
            page.name = dynamicRoute.page
            page.params = matchParams
            break
          }
        } catch (err) {
          if (err instanceof DecodeError === false) {
            throw err
          }
        }
      }
    }

    const allHeaders = new Headers()
    let result: FetchEventResult | null = null
    const method = (params.request.method || 'GET').toUpperCase()
    let originalBody =
      method !== 'GET' && method !== 'HEAD'
        ? clonableBodyForRequest(params.request.body)
        : undefined

    for (const middleware of this.middleware || []) {
      if (middleware.match(normalizedPathname)) {
        if (!(await this.hasMiddleware(middleware.page, middleware.ssr))) {
          console.warn(`The Edge Function for ${middleware.page} was not found`)
          continue
        }

        await this.ensureMiddleware(middleware.page, middleware.ssr)
        const middlewareInfo = this.getMiddlewareInfo(middleware.page)

        result = await run({
          name: middlewareInfo.name,
          paths: middlewareInfo.paths,
          env: middlewareInfo.env,
          wasm: middlewareInfo.wasm,
          request: {
            headers: params.request.headers,
            method,
            nextConfig: {
              basePath: this.nextConfig.basePath,
              i18n: this.nextConfig.i18n,
              trailingSlash: this.nextConfig.trailingSlash,
            },
            url: url,
            page: page,
            body: originalBody?.cloneBodyStream(),
          },
          useCache: !this.nextConfig.experimental.runtime,
          onWarning: (warning: Error) => {
            if (params.onWarning) {
              warning.message += ` "./${middlewareInfo.name}"`
              params.onWarning(warning)
            }
          },
        })

        for (let [key, value] of result.response.headers) {
          if (key !== 'x-middleware-next') {
            allHeaders.append(key, value)
          }
        }

        if (!this.renderOpts.dev) {
          result.waitUntil.catch((error) => {
            console.error(`Uncaught: middleware waitUntil errored`, error)
          })
        }

        if (!result.response.headers.has('x-middleware-next')) {
          break
        }
      }
    }

    if (!result) {
      this.render404(params.request, params.response, params.parsed)
    } else {
      for (let [key, value] of allHeaders) {
        result.response.headers.set(key, value)
      }
    }

    await originalBody?.finalize()

    return result
  }

=======
>>>>>>> 33c837b1
  private _cachedPreviewManifest: PrerenderManifest | undefined
  protected getPrerenderManifest(): PrerenderManifest {
    if (this._cachedPreviewManifest) {
      return this._cachedPreviewManifest
    }
    const manifest = require(join(this.distDir, PRERENDER_MANIFEST))
    return (this._cachedPreviewManifest = manifest)
  }

  protected getRoutesManifest() {
    return require(join(this.distDir, ROUTES_MANIFEST))
  }

  // TODO: remove after next minor version current `v12.0.9`
  private warnIfQueryParametersWereDeleted(
    incoming: ParsedUrlQuery,
    rewritten: ParsedUrlQuery
  ): void {
    const incomingQuery = urlQueryToSearchParams(incoming)
    const rewrittenQuery = urlQueryToSearchParams(rewritten)

    const missingKeys = [...incomingQuery.keys()].filter((key) => {
      return !rewrittenQuery.has(key)
    })

    if (missingKeys.length > 0) {
      Log.warn(
        `Query params are no longer automatically merged for rewrites in middleware, see more info here: https://nextjs.org/docs/messages/deleting-query-params-in-middlewares`
      )
      this.warnIfQueryParametersWereDeleted = () => {}
    }
  }
}<|MERGE_RESOLUTION|>--- conflicted
+++ resolved
@@ -1385,7 +1385,6 @@
     }
   }
 
-<<<<<<< HEAD
   protected getMiddleware() {
     const middleware = this.middlewareManifest?.middleware || {}
     return (
@@ -1519,8 +1518,6 @@
     return result
   }
 
-=======
->>>>>>> 33c837b1
   private _cachedPreviewManifest: PrerenderManifest | undefined
   protected getPrerenderManifest(): PrerenderManifest {
     if (this._cachedPreviewManifest) {
