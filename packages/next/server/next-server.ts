import './node-polyfill-fetch'
import './node-polyfill-web-streams'

import type { TLSSocket } from 'tls'
import type { Route } from './router'
import {
  CacheFs,
  DecodeError,
  PageNotFoundError,
  MiddlewareNotFoundError,
} from '../shared/lib/utils'
import type { MiddlewareManifest } from '../build/webpack/plugins/middleware-plugin'
import type RenderResult from './render-result'
import type { FetchEventResult } from './web/types'
import type { PrerenderManifest } from '../build'
import type { CustomRoutes, Rewrite } from '../lib/load-custom-routes'
import type { BaseNextRequest, BaseNextResponse } from './base-http'
import type { PagesManifest } from '../build/webpack/plugins/pages-manifest-plugin'
import type { PayloadOptions } from './send-payload'
import type { NextParsedUrlQuery, NextUrlWithParsedQuery } from './request-meta'
import type {
  Params,
  RouteMatch,
} from '../shared/lib/router/utils/route-matcher'
import type { MiddlewareRouteMatch } from '../shared/lib/router/utils/middleware-route-matcher'
import type { NextConfig } from './config-shared'
import type { DynamicRoutes, PageChecker } from './router'

import fs from 'fs'
import { join, relative, resolve, sep } from 'path'
import { IncomingMessage, ServerResponse } from 'http'
import { addRequestMeta, getRequestMeta } from './request-meta'
import { isDynamicRoute } from '../shared/lib/router/utils'
import {
  PAGES_MANIFEST,
  BUILD_ID_FILE,
  MIDDLEWARE_MANIFEST,
  CLIENT_STATIC_FILES_PATH,
  CLIENT_STATIC_FILES_RUNTIME,
  PRERENDER_MANIFEST,
  ROUTES_MANIFEST,
  FLIGHT_MANIFEST,
  CLIENT_PUBLIC_FILES_PATH,
  APP_PATHS_MANIFEST,
  FLIGHT_SERVER_CSS_MANIFEST,
  SERVERLESS_DIRECTORY,
  SERVER_DIRECTORY,
} from '../shared/lib/constants'
import { recursiveReadDirSync } from './lib/recursive-readdir-sync'
import { format as formatUrl, UrlWithParsedQuery } from 'url'
import compression from 'next/dist/compiled/compression'
import HttpProxy from 'next/dist/compiled/http-proxy'
import { getPathMatch } from '../shared/lib/router/utils/path-match'
import { createHeaderRoute, createRedirectRoute } from './server-route-utils'
import getRouteFromAssetPath from '../shared/lib/router/utils/get-route-from-asset-path'
import { run } from './web/sandbox'
import { detectDomainLocale } from '../shared/lib/i18n/detect-domain-locale'

import { NodeNextRequest, NodeNextResponse } from './base-http/node'
import { sendRenderResult } from './send-payload'
import { getExtension, serveStatic } from './serve-static'
import { ParsedUrlQuery } from 'querystring'
import { apiResolver } from './api-utils/node'
import { RenderOpts, renderToHTML } from './render'
import { renderToHTMLOrFlight as appRenderToHTMLOrFlight } from './app-render'
import { ParsedUrl, parseUrl } from '../shared/lib/router/utils/parse-url'
import { parse as nodeParseUrl } from 'url'
import * as Log from '../build/output/log'
import loadRequireHook from '../build/webpack/require-hook'

import BaseServer, {
  Options,
  FindComponentsResult,
  prepareServerlessUrl,
  MiddlewareRoutingItem,
  RoutingItem,
  NoFallbackError,
  RequestContext,
} from './base-server'
import { getPagePath, requireFontManifest } from './require'
import { denormalizePagePath } from '../shared/lib/page-path/denormalize-page-path'
import { normalizePagePath } from '../shared/lib/page-path/normalize-page-path'
import { loadComponents } from './load-components'
import isError, { getProperError } from '../lib/is-error'
import { FontManifest } from './font-utils'
import { toNodeHeaders } from './web/utils'
import { relativizeURL } from '../shared/lib/router/utils/relativize-url'
import { prepareDestination } from '../shared/lib/router/utils/prepare-destination'
import { normalizeLocalePath } from '../shared/lib/i18n/normalize-locale-path'
import { getRouteMatcher } from '../shared/lib/router/utils/route-matcher'
import { getMiddlewareRouteMatcher } from '../shared/lib/router/utils/middleware-route-matcher'
import { loadEnvConfig } from '@next/env'
import { getCustomRoute, stringifyQuery } from './server-route-utils'
import { urlQueryToSearchParams } from '../shared/lib/router/utils/querystring'
import { removeTrailingSlash } from '../shared/lib/router/utils/remove-trailing-slash'
import { getNextPathnameInfo } from '../shared/lib/router/utils/get-next-pathname-info'
import { bodyStreamToNodeStream, getClonableBody } from './body-streams'
import { checkIsManualRevalidate } from './api-utils'
import { shouldUseReactRoot, isTargetLikeServerless } from './utils'
import ResponseCache from './response-cache'
import { IncrementalCache } from './lib/incremental-cache'
import { interpolateDynamicPath } from '../build/webpack/loaders/next-serverless-loader/utils'
import { getNamedRouteRegex } from '../shared/lib/router/utils/route-regex'

if (shouldUseReactRoot) {
  ;(process.env as any).__NEXT_REACT_ROOT = 'true'
}

loadRequireHook()

export * from './base-server'

type ExpressMiddleware = (
  req: IncomingMessage,
  res: ServerResponse,
  next: (err?: Error) => void
) => void

export interface NodeRequestHandler {
  (
    req: IncomingMessage | BaseNextRequest,
    res: ServerResponse | BaseNextResponse,
    parsedUrl?: NextUrlWithParsedQuery | undefined
  ): Promise<void>
}

const MiddlewareMatcherCache = new WeakMap<
  MiddlewareManifest['middleware'][string],
  MiddlewareRouteMatch
>()

const EdgeMatcherCache = new WeakMap<
  MiddlewareManifest['functions'][string],
  RouteMatch
>()

function getMiddlewareMatcher(
  info: MiddlewareManifest['middleware'][string]
): MiddlewareRouteMatch {
  const stored = MiddlewareMatcherCache.get(info)
  if (stored) {
    return stored
  }

  if (!Array.isArray(info.matchers)) {
    throw new Error(
      `Invariant: invalid matchers for middleware ${JSON.stringify(info)}`
    )
  }

  const matcher = getMiddlewareRouteMatcher(info.matchers)
  MiddlewareMatcherCache.set(info, matcher)
  return matcher
}

<<<<<<< HEAD
/**
 * Hardcoded every possible error status code that could be thrown by "serveStatic" method
 * This is done by searching "this.error" inside "send" module's source code:
 * https://github.com/pillarjs/send/blob/master/index.js
 * https://github.com/pillarjs/send/blob/develop/index.js
 */
const POSSIBLE_ERROR_CODE_FROM_SERVE_STATIC = new Set([
  // send module will throw 500 when header is already sent or fs.stat error happens
  // https://github.com/pillarjs/send/blob/53f0ab476145670a9bdd3dc722ab2fdc8d358fc6/index.js#L392
  // Note: we will use Next.js built-in 500 page to handle 500 errors
  // 500,

  // send module will throw 404 when file is missing
  // https://github.com/pillarjs/send/blob/53f0ab476145670a9bdd3dc722ab2fdc8d358fc6/index.js#L421
  // Note: we will use Next.js built-in 404 page to handle 404 errors
  // 404,

  // send module will throw 403 when redirecting to a directory without enabling directory listing
  // https://github.com/pillarjs/send/blob/53f0ab476145670a9bdd3dc722ab2fdc8d358fc6/index.js#L484
  // Note: Next.js throws a different error (without status code) for directory listing
  // 403,

  // send module will throw 400 when fails to normalize the path
  // https://github.com/pillarjs/send/blob/53f0ab476145670a9bdd3dc722ab2fdc8d358fc6/index.js#L520
  400,

  // send module will throw 412 with conditional GET request
  // https://github.com/pillarjs/send/blob/53f0ab476145670a9bdd3dc722ab2fdc8d358fc6/index.js#L632
  412,

  // send module will throw 416 when range is not satisfiable
  // https://github.com/pillarjs/send/blob/53f0ab476145670a9bdd3dc722ab2fdc8d358fc6/index.js#L669
  416,
])
=======
function getEdgeMatcher(
  info: MiddlewareManifest['functions'][string]
): RouteMatch {
  const stored = EdgeMatcherCache.get(info)
  if (stored) {
    return stored
  }

  if (!Array.isArray(info.matchers) || info.matchers.length !== 1) {
    throw new Error(
      `Invariant: invalid matchers for middleware ${JSON.stringify(info)}`
    )
  }

  const matcher = getRouteMatcher({
    re: new RegExp(info.matchers[0].regexp),
    groups: {},
  })
  EdgeMatcherCache.set(info, matcher)
  return matcher
}
>>>>>>> 643447ed

export default class NextNodeServer extends BaseServer {
  private imageResponseCache?: ResponseCache

  constructor(options: Options) {
    // Initialize super class
    super(options)

    /**
     * This sets environment variable to be used at the time of SSR by head.tsx.
     * Using this from process.env allows targeting both serverless and SSR by calling
     * `process.env.__NEXT_OPTIMIZE_CSS`.
     */
    if (this.renderOpts.optimizeFonts) {
      process.env.__NEXT_OPTIMIZE_FONTS = JSON.stringify(true)
    }
    if (this.renderOpts.optimizeCss) {
      process.env.__NEXT_OPTIMIZE_CSS = JSON.stringify(true)
    }
    if (this.renderOpts.nextScriptWorkers) {
      process.env.__NEXT_SCRIPT_WORKERS = JSON.stringify(true)
    }

    if (!this.minimalMode) {
      const { ImageOptimizerCache } =
        require('./image-optimizer') as typeof import('./image-optimizer')
      this.imageResponseCache = new ResponseCache(
        new ImageOptimizerCache({
          distDir: this.distDir,
          nextConfig: this.nextConfig,
        }),
        this.minimalMode
      )
    }

    if (!options.dev) {
      // pre-warm _document and _app as these will be
      // needed for most requests
      loadComponents(this.distDir, '/_document', this._isLikeServerless).catch(
        () => {}
      )
      loadComponents(this.distDir, '/_app', this._isLikeServerless).catch(
        () => {}
      )
    }
  }

  private compression =
    this.nextConfig.compress && this.nextConfig.target === 'server'
      ? (compression() as ExpressMiddleware)
      : undefined

  protected loadEnvConfig({
    dev,
    forceReload,
  }: {
    dev: boolean
    forceReload?: boolean
  }) {
    loadEnvConfig(this.dir, dev, Log, forceReload)
  }

  protected getResponseCache({ dev }: { dev: boolean }) {
    const incrementalCache = new IncrementalCache({
      fs: this.getCacheFilesystem(),
      dev,
      serverDistDir: this.serverDistDir,
      maxMemoryCacheSize: this.nextConfig.experimental.isrMemoryCacheSize,
      flushToDisk:
        !this.minimalMode && this.nextConfig.experimental.isrFlushToDisk,
      incrementalCacheHandlerPath:
        this.nextConfig.experimental?.incrementalCacheHandlerPath,
      getPrerenderManifest: () => {
        if (dev) {
          return {
            version: -1 as any, // letting us know this doesn't conform to spec
            routes: {},
            dynamicRoutes: {},
            notFoundRoutes: [],
            preview: null as any, // `preview` is special case read in next-dev-server
          }
        } else {
          return this.getPrerenderManifest()
        }
      },
    })

    return new ResponseCache(incrementalCache, this.minimalMode)
  }

  protected getPublicDir(): string {
    return join(this.dir, CLIENT_PUBLIC_FILES_PATH)
  }

  protected getHasStaticDir(): boolean {
    return fs.existsSync(join(this.dir, 'static'))
  }

  protected getPagesManifest(): PagesManifest | undefined {
    return require(join(this.serverDistDir, PAGES_MANIFEST))
  }

  protected getAppPathsManifest(): PagesManifest | undefined {
    if (this.nextConfig.experimental.appDir) {
      const appPathsManifestPath = join(this.serverDistDir, APP_PATHS_MANIFEST)
      return require(appPathsManifestPath)
    }
  }

  protected async hasPage(pathname: string): Promise<boolean> {
    let found = false
    try {
      found = !!this.getPagePath(pathname, this.nextConfig.i18n?.locales)
    } catch (_) {}

    return found
  }

  protected getBuildId(): string {
    const buildIdFile = join(this.distDir, BUILD_ID_FILE)
    try {
      return fs.readFileSync(buildIdFile, 'utf8').trim()
    } catch (err) {
      if (!fs.existsSync(buildIdFile)) {
        throw new Error(
          `Could not find a production build in the '${this.distDir}' directory. Try building your app with 'next build' before starting the production server. https://nextjs.org/docs/messages/production-start-no-build-id`
        )
      }

      throw err
    }
  }

  protected getCustomRoutes(): CustomRoutes {
    const customRoutes = this.getRoutesManifest()
    let rewrites: CustomRoutes['rewrites']

    // rewrites can be stored as an array when an array is
    // returned in next.config.js so massage them into
    // the expected object format
    if (Array.isArray(customRoutes.rewrites)) {
      rewrites = {
        beforeFiles: [],
        afterFiles: customRoutes.rewrites,
        fallback: [],
      }
    } else {
      rewrites = customRoutes.rewrites
    }
    return Object.assign(customRoutes, { rewrites })
  }

  protected generateImageRoutes(): Route[] {
    return [
      {
        match: getPathMatch('/_next/image'),
        type: 'route',
        name: '_next/image catchall',
        fn: async (req, res, _params, parsedUrl) => {
          if (this.minimalMode) {
            res.statusCode = 400
            res.body('Bad Request').send()
            return {
              finished: true,
            }
          }
          const { getHash, ImageOptimizerCache, sendResponse, ImageError } =
            require('./image-optimizer') as typeof import('./image-optimizer')

          if (!this.imageResponseCache) {
            throw new Error(
              'invariant image optimizer cache was not initialized'
            )
          }

          const imagesConfig = this.nextConfig.images

          if (imagesConfig.loader !== 'default') {
            await this.render404(req, res)
            return { finished: true }
          }
          const paramsResult = ImageOptimizerCache.validateParams(
            (req as NodeNextRequest).originalRequest,
            parsedUrl.query,
            this.nextConfig,
            !!this.renderOpts.dev
          )

          if ('errorMessage' in paramsResult) {
            res.statusCode = 400
            res.body(paramsResult.errorMessage).send()
            return { finished: true }
          }
          const cacheKey = ImageOptimizerCache.getCacheKey(paramsResult)

          try {
            const cacheEntry = await this.imageResponseCache.get(
              cacheKey,
              async () => {
                const { buffer, contentType, maxAge } =
                  await this.imageOptimizer(
                    req as NodeNextRequest,
                    res as NodeNextResponse,
                    paramsResult
                  )
                const etag = getHash([buffer])

                return {
                  value: {
                    kind: 'IMAGE',
                    buffer,
                    etag,
                    extension: getExtension(contentType) as string,
                  },
                  revalidate: maxAge,
                }
              },
              {}
            )

            if (cacheEntry?.value?.kind !== 'IMAGE') {
              throw new Error(
                'invariant did not get entry from image response cache'
              )
            }

            sendResponse(
              (req as NodeNextRequest).originalRequest,
              (res as NodeNextResponse).originalResponse,
              paramsResult.href,
              cacheEntry.value.extension,
              cacheEntry.value.buffer,
              paramsResult.isStatic,
              cacheEntry.isMiss ? 'MISS' : cacheEntry.isStale ? 'STALE' : 'HIT',
              imagesConfig.contentSecurityPolicy,
              cacheEntry.revalidate || 0,
              Boolean(this.renderOpts.dev)
            )
          } catch (err) {
            if (err instanceof ImageError) {
              res.statusCode = err.statusCode
              res.body(err.message).send()
              return {
                finished: true,
              }
            }
            throw err
          }
          return { finished: true }
        },
      },
    ]
  }

  protected generateStaticRoutes(): Route[] {
    return this.hasStaticDir
      ? [
          {
            // It's very important to keep this route's param optional.
            // (but it should support as many params as needed, separated by '/')
            // Otherwise this will lead to a pretty simple DOS attack.
            // See more: https://github.com/vercel/next.js/issues/2617
            match: getPathMatch('/static/:path*'),
            name: 'static catchall',
            fn: async (req, res, params, parsedUrl) => {
              const p = join(this.dir, 'static', ...params.path)
              await this.serveStatic(req, res, p, parsedUrl)
              return {
                finished: true,
              }
            },
          } as Route,
        ]
      : []
  }

  protected setImmutableAssetCacheControl(res: BaseNextResponse): void {
    res.setHeader('Cache-Control', 'public, max-age=31536000, immutable')
  }

  protected generateFsStaticRoutes(): Route[] {
    return [
      {
        match: getPathMatch('/_next/static/:path*'),
        type: 'route',
        name: '_next/static catchall',
        fn: async (req, res, params, parsedUrl) => {
          // make sure to 404 for /_next/static itself
          if (!params.path) {
            await this.render404(req, res, parsedUrl)
            return {
              finished: true,
            }
          }

          if (
            params.path[0] === CLIENT_STATIC_FILES_RUNTIME ||
            params.path[0] === 'chunks' ||
            params.path[0] === 'css' ||
            params.path[0] === 'image' ||
            params.path[0] === 'media' ||
            params.path[0] === this.buildId ||
            params.path[0] === 'pages' ||
            params.path[1] === 'pages'
          ) {
            this.setImmutableAssetCacheControl(res)
          }
          const p = join(
            this.distDir,
            CLIENT_STATIC_FILES_PATH,
            ...(params.path || [])
          )
          await this.serveStatic(req, res, p, parsedUrl)
          return {
            finished: true,
          }
        },
      },
    ]
  }

  protected generatePublicRoutes(): Route[] {
    if (!fs.existsSync(this.publicDir)) return []

    const publicFiles = new Set(
      recursiveReadDirSync(this.publicDir).map((p) =>
        encodeURI(p.replace(/\\/g, '/'))
      )
    )

    return [
      {
        match: getPathMatch('/:path*'),
        matchesBasePath: true,
        name: 'public folder catchall',
        fn: async (req, res, params, parsedUrl) => {
          const pathParts: string[] = params.path || []
          const { basePath } = this.nextConfig

          // if basePath is defined require it be present
          if (basePath) {
            const basePathParts = basePath.split('/')
            // remove first empty value
            basePathParts.shift()

            if (
              !basePathParts.every((part: string, idx: number) => {
                return part === pathParts[idx]
              })
            ) {
              return { finished: false }
            }

            pathParts.splice(0, basePathParts.length)
          }

          let path = `/${pathParts.join('/')}`

          if (!publicFiles.has(path)) {
            // In `next-dev-server.ts`, we ensure encoded paths match
            // decoded paths on the filesystem. So we need do the
            // opposite here: make sure decoded paths match encoded.
            path = encodeURI(path)
          }

          if (publicFiles.has(path)) {
            await this.serveStatic(
              req,
              res,
              join(this.publicDir, ...pathParts),
              parsedUrl
            )
            return {
              finished: true,
            }
          }
          return {
            finished: false,
          }
        },
      } as Route,
    ]
  }

  private _validFilesystemPathSet: Set<string> | null = null
  protected getFilesystemPaths(): Set<string> {
    if (this._validFilesystemPathSet) {
      return this._validFilesystemPathSet
    }

    const pathUserFilesStatic = join(this.dir, 'static')
    let userFilesStatic: string[] = []
    if (this.hasStaticDir && fs.existsSync(pathUserFilesStatic)) {
      userFilesStatic = recursiveReadDirSync(pathUserFilesStatic).map((f) =>
        join('.', 'static', f)
      )
    }

    let userFilesPublic: string[] = []
    if (this.publicDir && fs.existsSync(this.publicDir)) {
      userFilesPublic = recursiveReadDirSync(this.publicDir).map((f) =>
        join('.', 'public', f)
      )
    }

    let nextFilesStatic: string[] = []

    nextFilesStatic =
      !this.minimalMode && fs.existsSync(join(this.distDir, 'static'))
        ? recursiveReadDirSync(join(this.distDir, 'static')).map((f) =>
            join('.', relative(this.dir, this.distDir), 'static', f)
          )
        : []

    return (this._validFilesystemPathSet = new Set<string>([
      ...nextFilesStatic,
      ...userFilesPublic,
      ...userFilesStatic,
    ]))
  }

  protected sendRenderResult(
    req: NodeNextRequest,
    res: NodeNextResponse,
    options: {
      result: RenderResult
      type: 'html' | 'json'
      generateEtags: boolean
      poweredByHeader: boolean
      options?: PayloadOptions | undefined
    }
  ): Promise<void> {
    return sendRenderResult({
      req: req.originalRequest,
      res: res.originalResponse,
      ...options,
    })
  }

  protected sendStatic(
    req: NodeNextRequest,
    res: NodeNextResponse,
    path: string
  ): Promise<void> {
    return serveStatic(req.originalRequest, res.originalResponse, path)
  }

  protected handleCompression(
    req: NodeNextRequest,
    res: NodeNextResponse
  ): void {
    if (this.compression) {
      this.compression(req.originalRequest, res.originalResponse, () => {})
    }
  }

  protected async handleUpgrade(req: NodeNextRequest, socket: any, head: any) {
    await this.router.execute(req, socket, nodeParseUrl(req.url, true), head)
  }

  protected async proxyRequest(
    req: NodeNextRequest,
    res: NodeNextResponse,
    parsedUrl: ParsedUrl,
    upgradeHead?: any
  ) {
    const { query } = parsedUrl
    delete (parsedUrl as any).query
    parsedUrl.search = stringifyQuery(req, query)

    const target = formatUrl(parsedUrl)
    const proxy = new HttpProxy({
      target,
      changeOrigin: true,
      ignorePath: true,
      xfwd: true,
      ws: true,
      // we limit proxy requests to 30s by default, in development
      // we don't time out WebSocket requests to allow proxying
      proxyTimeout: upgradeHead && this.renderOpts.dev ? undefined : 30_000,
    })

    await new Promise((proxyResolve, proxyReject) => {
      let finished = false

      proxy.on('error', (err) => {
        console.error(`Failed to proxy ${target}`, err)
        if (!finished) {
          finished = true
          proxyReject(err)
        }
      })

      // if upgrade head is present treat as WebSocket request
      if (upgradeHead) {
        proxy.on('proxyReqWs', (proxyReq) => {
          proxyReq.on('close', () => {
            if (!finished) {
              finished = true
              proxyResolve(true)
            }
          })
        })
        proxy.ws(req as any as IncomingMessage, res, upgradeHead)
        proxyResolve(true)
      } else {
        proxy.on('proxyReq', (proxyReq) => {
          proxyReq.on('close', () => {
            if (!finished) {
              finished = true
              proxyResolve(true)
            }
          })
        })
        proxy.web(req.originalRequest, res.originalResponse)
      }
    })

    return {
      finished: true,
    }
  }

  protected async runApi(
    req: BaseNextRequest | NodeNextRequest,
    res: BaseNextResponse | NodeNextResponse,
    query: ParsedUrlQuery,
    params: Params | undefined,
    page: string,
    builtPagePath: string
  ): Promise<boolean> {
    const edgeFunctions = this.getEdgeFunctions()

    for (const item of edgeFunctions) {
      if (item.page === page) {
        const handledAsEdgeFunction = await this.runEdgeFunction({
          req,
          res,
          query,
          params,
          page,
        })

        if (handledAsEdgeFunction) {
          return true
        }
      }
    }

    const pageModule = await require(builtPagePath)
    query = { ...query, ...params }

    delete query.__nextLocale
    delete query.__nextDefaultLocale

    if (!this.renderOpts.dev && this._isLikeServerless) {
      if (typeof pageModule.default === 'function') {
        prepareServerlessUrl(req, query)
        await pageModule.default(req, res)
        return true
      }
    }

    await apiResolver(
      (req as NodeNextRequest).originalRequest,
      (res as NodeNextResponse).originalResponse,
      query,
      pageModule,
      {
        ...this.renderOpts.previewProps,
        revalidate: (newReq: IncomingMessage, newRes: ServerResponse) =>
          this.getRequestHandler()(
            new NodeNextRequest(newReq),
            new NodeNextResponse(newRes)
          ),
        // internal config so is not typed
        trustHostHeader: (this.nextConfig.experimental as any).trustHostHeader,
      },
      this.minimalMode,
      this.renderOpts.dev,
      page
    )
    return true
  }

  protected async renderHTML(
    req: NodeNextRequest,
    res: NodeNextResponse,
    pathname: string,
    query: NextParsedUrlQuery,
    renderOpts: RenderOpts
  ): Promise<RenderResult | null> {
    // Due to the way we pass data by mutating `renderOpts`, we can't extend the
    // object here but only updating its `serverComponentManifest` field.
    // https://github.com/vercel/next.js/blob/df7cbd904c3bd85f399d1ce90680c0ecf92d2752/packages/next/server/render.tsx#L947-L952
    renderOpts.serverComponentManifest = this.serverComponentManifest
    renderOpts.serverCSSManifest = this.serverCSSManifest

    if (
      this.nextConfig.experimental.appDir &&
      (renderOpts.isAppPath || query.__flight__)
    ) {
      const isPagesDir = !renderOpts.isAppPath
      return appRenderToHTMLOrFlight(
        req.originalRequest,
        res.originalResponse,
        pathname,
        query,
        renderOpts,
        isPagesDir
      )
    }

    return renderToHTML(
      req.originalRequest,
      res.originalResponse,
      pathname,
      query,
      renderOpts
    )
  }

  protected streamResponseChunk(res: NodeNextResponse, chunk: any) {
    res.originalResponse.write(chunk)

    // When both compression and streaming are enabled, we need to explicitly
    // flush the response to avoid it being buffered by gzip.
    if (this.compression && 'flush' in res.originalResponse) {
      ;(res.originalResponse as any).flush()
    }
  }

  protected async imageOptimizer(
    req: NodeNextRequest,
    res: NodeNextResponse,
    paramsResult: import('./image-optimizer').ImageParamsResult
  ): Promise<{ buffer: Buffer; contentType: string; maxAge: number }> {
    const { imageOptimizer } =
      require('./image-optimizer') as typeof import('./image-optimizer')

    return imageOptimizer(
      req.originalRequest,
      res.originalResponse,
      paramsResult,
      this.nextConfig,
      this.renderOpts.dev,
      (newReq, newRes, newParsedUrl) =>
        this.getRequestHandler()(
          new NodeNextRequest(newReq),
          new NodeNextResponse(newRes),
          newParsedUrl
        )
    )
  }

  protected getPagePath(pathname: string, locales?: string[]): string {
    return getPagePath(
      pathname,
      this.distDir,
      this._isLikeServerless,
      this.renderOpts.dev,
      locales,
      this.nextConfig.experimental.appDir
    )
  }

  protected async renderPageComponent(
    ctx: RequestContext,
    bubbleNoFallback: boolean
  ) {
    const appPath = this.getOriginalAppPath(ctx.pathname)
    let page = ctx.pathname

    if (typeof appPath === 'string') {
      page = appPath
    }

    const edgeFunctions = this.getEdgeFunctions() || []

    for (const item of edgeFunctions) {
      if (item.page === page) {
        await this.runEdgeFunction({
          req: ctx.req,
          res: ctx.res,
          query: ctx.query,
          params: ctx.renderOpts.params,
          page,
        })
        return null
      }
    }

    return super.renderPageComponent(ctx, bubbleNoFallback)
  }

  protected async findPageComponents(
    pathname: string,
    query: NextParsedUrlQuery = {},
    params: Params | null = null,
    isAppDir: boolean = false
  ): Promise<FindComponentsResult | null> {
    let paths = [
      // try serving a static AMP version first
      query.amp ? normalizePagePath(pathname) + '.amp' : null,
      pathname,
    ].filter(Boolean)

    if (query.__nextLocale) {
      paths = [
        ...paths.map(
          (path) => `/${query.__nextLocale}${path === '/' ? '' : path}`
        ),
        ...paths,
      ]
    }

    for (const pagePath of paths) {
      try {
        const components = await loadComponents(
          this.distDir,
          pagePath!,
          !this.renderOpts.dev && this._isLikeServerless,
          this.renderOpts.serverComponents,
          this.nextConfig.experimental.appDir
        )

        if (
          query.__nextLocale &&
          typeof components.Component === 'string' &&
          !pagePath?.startsWith(`/${query.__nextLocale}`)
        ) {
          // if loading an static HTML file the locale is required
          // to be present since all HTML files are output under their locale
          continue
        }

        return {
          components,
          query: {
            ...(components.getStaticProps
              ? ({
                  amp: query.amp,
                  __nextDataReq: query.__nextDataReq,
                  __nextLocale: query.__nextLocale,
                  __nextDefaultLocale: query.__nextDefaultLocale,
                  __flight__: query.__flight__,
                } as NextParsedUrlQuery)
              : query),
            // For appDir params is excluded.
            ...((isAppDir ? {} : params) || {}),
          },
        }
      } catch (err) {
        // we should only not throw if we failed to find the page
        // in the pages-manifest
        if (!(err instanceof PageNotFoundError)) {
          throw err
        }
      }
    }
    return null
  }

  protected getFontManifest(): FontManifest {
    return requireFontManifest(this.distDir, this._isLikeServerless)
  }

  protected getServerComponentManifest() {
    if (!this.nextConfig.experimental.serverComponents) return undefined
    return require(join(this.distDir, 'server', FLIGHT_MANIFEST + '.json'))
  }

  protected getServerCSSManifest() {
    if (!this.nextConfig.experimental.serverComponents) return undefined
    return require(join(
      this.distDir,
      'server',
      FLIGHT_SERVER_CSS_MANIFEST + '.json'
    ))
  }

  protected getFallback(page: string): Promise<string> {
    page = normalizePagePath(page)
    const cacheFs = this.getCacheFilesystem()
    return cacheFs.readFile(join(this.serverDistDir, 'pages', `${page}.html`))
  }

  protected generateRoutes(): {
    headers: Route[]
    rewrites: {
      beforeFiles: Route[]
      afterFiles: Route[]
      fallback: Route[]
    }
    fsRoutes: Route[]
    redirects: Route[]
    catchAllRoute: Route
    catchAllMiddleware: Route[]
    pageChecker: PageChecker
    useFileSystemPublicRoutes: boolean
    dynamicRoutes: DynamicRoutes | undefined
    nextConfig: NextConfig
  } {
    const publicRoutes = this.generatePublicRoutes()
    const imageRoutes = this.generateImageRoutes()
    const staticFilesRoutes = this.generateStaticRoutes()

    const fsRoutes: Route[] = [
      ...this.generateFsStaticRoutes(),
      {
        match: getPathMatch('/_next/data/:path*'),
        type: 'route',
        name: '_next/data catchall',
        check: true,
        fn: async (req, res, params, _parsedUrl) => {
          // Make sure to 404 for /_next/data/ itself and
          // we also want to 404 if the buildId isn't correct
          if (!params.path || params.path[0] !== this.buildId) {
            await this.render404(req, res, _parsedUrl)
            return {
              finished: true,
            }
          }
          // remove buildId from URL
          params.path.shift()

          const lastParam = params.path[params.path.length - 1]

          // show 404 if it doesn't end with .json
          if (typeof lastParam !== 'string' || !lastParam.endsWith('.json')) {
            await this.render404(req, res, _parsedUrl)
            return {
              finished: true,
            }
          }

          // re-create page's pathname
          let pathname = `/${params.path.join('/')}`
          pathname = getRouteFromAssetPath(pathname, '.json')

          // ensure trailing slash is normalized per config
          if (this.router.catchAllMiddleware[0]) {
            if (this.nextConfig.trailingSlash && !pathname.endsWith('/')) {
              pathname += '/'
            }
            if (
              !this.nextConfig.trailingSlash &&
              pathname.length > 1 &&
              pathname.endsWith('/')
            ) {
              pathname = pathname.substring(0, pathname.length - 1)
            }
          }

          if (this.nextConfig.i18n) {
            const { host } = req?.headers || {}
            // remove port from host and remove port if present
            const hostname = host?.split(':')[0].toLowerCase()
            const localePathResult = normalizeLocalePath(
              pathname,
              this.nextConfig.i18n.locales
            )
            const { defaultLocale } =
              detectDomainLocale(this.nextConfig.i18n.domains, hostname) || {}

            let detectedLocale = ''

            if (localePathResult.detectedLocale) {
              pathname = localePathResult.pathname
              detectedLocale = localePathResult.detectedLocale
            }

            _parsedUrl.query.__nextLocale = detectedLocale
            _parsedUrl.query.__nextDefaultLocale =
              defaultLocale || this.nextConfig.i18n.defaultLocale

            if (!detectedLocale && !this.router.catchAllMiddleware[0]) {
              _parsedUrl.query.__nextLocale =
                _parsedUrl.query.__nextDefaultLocale
              await this.render404(req, res, _parsedUrl)
              return { finished: true }
            }
          }

          return {
            pathname,
            query: { ..._parsedUrl.query, __nextDataReq: '1' },
            finished: false,
          }
        },
      },
      ...imageRoutes,
      {
        match: getPathMatch('/_next/:path*'),
        type: 'route',
        name: '_next catchall',
        // This path is needed because `render()` does a check for `/_next` and the calls the routing again
        fn: async (req, res, _params, parsedUrl) => {
          await this.render404(req, res, parsedUrl)
          return {
            finished: true,
          }
        },
      },
      ...publicRoutes,
      ...staticFilesRoutes,
    ]

    const restrictedRedirectPaths = this.nextConfig.basePath
      ? [`${this.nextConfig.basePath}/_next`]
      : ['/_next']

    // Headers come very first
    const headers = this.minimalMode
      ? []
      : this.customRoutes.headers.map((rule) =>
          createHeaderRoute({ rule, restrictedRedirectPaths })
        )

    const redirects = this.minimalMode
      ? []
      : this.customRoutes.redirects.map((rule) =>
          createRedirectRoute({ rule, restrictedRedirectPaths })
        )

    const rewrites = this.generateRewrites({ restrictedRedirectPaths })
    const catchAllMiddleware = this.generateCatchAllMiddlewareRoute()

    const catchAllRoute: Route = {
      match: getPathMatch('/:path*'),
      type: 'route',
      matchesLocale: true,
      name: 'Catchall render',
      fn: async (req, res, _params, parsedUrl) => {
        let { pathname, query } = parsedUrl
        if (!pathname) {
          throw new Error('pathname is undefined')
        }

        // next.js core assumes page path without trailing slash
        pathname = removeTrailingSlash(pathname)

        if (this.nextConfig.i18n) {
          const localePathResult = normalizeLocalePath(
            pathname,
            this.nextConfig.i18n?.locales
          )

          if (localePathResult.detectedLocale) {
            pathname = localePathResult.pathname
            parsedUrl.query.__nextLocale = localePathResult.detectedLocale
          }
        }
        const bubbleNoFallback = !!query._nextBubbleNoFallback

        if (pathname === '/api' || pathname.startsWith('/api/')) {
          delete query._nextBubbleNoFallback

          const handled = await this.handleApiRequest(req, res, pathname, query)
          if (handled) {
            return { finished: true }
          }
        }

        try {
          await this.render(req, res, pathname, query, parsedUrl, true)

          return {
            finished: true,
          }
        } catch (err) {
          if (err instanceof NoFallbackError && bubbleNoFallback) {
            return {
              finished: false,
            }
          }
          throw err
        }
      },
    }

    const { useFileSystemPublicRoutes } = this.nextConfig

    if (useFileSystemPublicRoutes) {
      this.appPathRoutes = this.getAppPathRoutes()
      this.dynamicRoutes = this.getDynamicRoutes()
    }

    return {
      headers,
      fsRoutes,
      rewrites,
      redirects,
      catchAllRoute,
      catchAllMiddleware,
      useFileSystemPublicRoutes,
      dynamicRoutes: this.dynamicRoutes,
      pageChecker: this.hasPage.bind(this),
      nextConfig: this.nextConfig,
    }
  }

  // Used to build API page in development
  protected async ensureApiPage(_pathname: string): Promise<void> {}

  /**
   * Resolves `API` request, in development builds on demand
   * @param req http request
   * @param res http response
   * @param pathname path of request
   */
  protected async handleApiRequest(
    req: BaseNextRequest,
    res: BaseNextResponse,
    pathname: string,
    query: ParsedUrlQuery
  ): Promise<boolean> {
    let page = pathname
    let params: Params | undefined = undefined
    let pageFound = !isDynamicRoute(page) && (await this.hasPage(page))

    if (!pageFound && this.dynamicRoutes) {
      for (const dynamicRoute of this.dynamicRoutes) {
        params = dynamicRoute.match(pathname) || undefined
        if (dynamicRoute.page.startsWith('/api') && params) {
          page = dynamicRoute.page
          pageFound = true
          break
        }
      }
    }

    if (!pageFound) {
      return false
    }
    // Make sure the page is built before getting the path
    // or else it won't be in the manifest yet
    await this.ensureApiPage(page)

    let builtPagePath
    try {
      builtPagePath = this.getPagePath(page)
    } catch (err) {
      if (isError(err) && err.code === 'ENOENT') {
        return false
      }
      throw err
    }

    return this.runApi(req, res, query, params, page, builtPagePath)
  }

  protected getCacheFilesystem(): CacheFs {
    return {
      readFile: (f) => fs.promises.readFile(f, 'utf8'),
      readFileSync: (f) => fs.readFileSync(f, 'utf8'),
      writeFile: (f, d) => fs.promises.writeFile(f, d, 'utf8'),
      mkdir: (dir) => fs.promises.mkdir(dir, { recursive: true }),
      stat: (f) => fs.promises.stat(f),
    }
  }

  private normalizeReq(
    req: BaseNextRequest | IncomingMessage
  ): BaseNextRequest {
    return req instanceof IncomingMessage ? new NodeNextRequest(req) : req
  }

  private normalizeRes(
    res: BaseNextResponse | ServerResponse
  ): BaseNextResponse {
    return res instanceof ServerResponse ? new NodeNextResponse(res) : res
  }

  public getRequestHandler(): NodeRequestHandler {
    const handler = super.getRequestHandler()
    return async (req, res, parsedUrl) => {
      return handler(this.normalizeReq(req), this.normalizeRes(res), parsedUrl)
    }
  }

  public async render(
    req: BaseNextRequest | IncomingMessage,
    res: BaseNextResponse | ServerResponse,
    pathname: string,
    query?: NextParsedUrlQuery,
    parsedUrl?: NextUrlWithParsedQuery,
    internal = false
  ): Promise<void> {
    return super.render(
      this.normalizeReq(req),
      this.normalizeRes(res),
      pathname,
      query,
      parsedUrl,
      internal
    )
  }

  public async renderToHTML(
    req: BaseNextRequest | IncomingMessage,
    res: BaseNextResponse | ServerResponse,
    pathname: string,
    query?: ParsedUrlQuery
  ): Promise<string | null> {
    return super.renderToHTML(
      this.normalizeReq(req),
      this.normalizeRes(res),
      pathname,
      query
    )
  }

  public async renderError(
    err: Error | null,
    req: BaseNextRequest | IncomingMessage,
    res: BaseNextResponse | ServerResponse,
    pathname: string,
    query?: NextParsedUrlQuery,
    setHeaders?: boolean
  ): Promise<void> {
    return super.renderError(
      err,
      this.normalizeReq(req),
      this.normalizeRes(res),
      pathname,
      query,
      setHeaders
    )
  }

  public async renderErrorToHTML(
    err: Error | null,
    req: BaseNextRequest | IncomingMessage,
    res: BaseNextResponse | ServerResponse,
    pathname: string,
    query?: ParsedUrlQuery
  ): Promise<string | null> {
    return super.renderErrorToHTML(
      err,
      this.normalizeReq(req),
      this.normalizeRes(res),
      pathname,
      query
    )
  }

  public async render404(
    req: BaseNextRequest | IncomingMessage,
    res: BaseNextResponse | ServerResponse,
    parsedUrl?: NextUrlWithParsedQuery,
    setHeaders?: boolean
  ): Promise<void> {
    return super.render404(
      this.normalizeReq(req),
      this.normalizeRes(res),
      parsedUrl,
      setHeaders
    )
  }

  public async serveStatic(
    req: BaseNextRequest | IncomingMessage,
    res: BaseNextResponse | ServerResponse,
    path: string,
    parsedUrl?: UrlWithParsedQuery
  ): Promise<void> {
    if (!this.isServeableUrl(path)) {
      return this.render404(req, res, parsedUrl)
    }

    if (!(req.method === 'GET' || req.method === 'HEAD')) {
      res.statusCode = 405
      res.setHeader('Allow', ['GET', 'HEAD'])
      return this.renderError(null, req, res, path)
    }

    try {
      await this.sendStatic(
        req as NodeNextRequest,
        res as NodeNextResponse,
        path
      )
    } catch (error) {
      if (!isError(error)) throw error
      const err = error as Error & { code?: string; statusCode?: number }
      if (err.code === 'ENOENT' || err.statusCode === 404) {
        this.render404(req, res, parsedUrl)
      } else if (
        typeof err.statusCode === 'number' &&
        POSSIBLE_ERROR_CODE_FROM_SERVE_STATIC.has(err.statusCode)
      ) {
        res.statusCode = err.statusCode
        return this.renderError(err, req, res, path)
      } else {
        throw err
      }
    }
  }

  protected getStaticRoutes(): Route[] {
    return this.hasStaticDir
      ? [
          {
            // It's very important to keep this route's param optional.
            // (but it should support as many params as needed, separated by '/')
            // Otherwise this will lead to a pretty simple DOS attack.
            // See more: https://github.com/vercel/next.js/issues/2617
            match: getPathMatch('/static/:path*'),
            name: 'static catchall',
            fn: async (req, res, params, parsedUrl) => {
              const p = join(this.dir, 'static', ...params.path)
              await this.serveStatic(req, res, p, parsedUrl)
              return {
                finished: true,
              }
            },
          } as Route,
        ]
      : []
  }

  protected isServeableUrl(untrustedFileUrl: string): boolean {
    // This method mimics what the version of `send` we use does:
    // 1. decodeURIComponent:
    //    https://github.com/pillarjs/send/blob/0.17.1/index.js#L989
    //    https://github.com/pillarjs/send/blob/0.17.1/index.js#L518-L522
    // 2. resolve:
    //    https://github.com/pillarjs/send/blob/de073ed3237ade9ff71c61673a34474b30e5d45b/index.js#L561

    let decodedUntrustedFilePath: string
    try {
      // (1) Decode the URL so we have the proper file name
      decodedUntrustedFilePath = decodeURIComponent(untrustedFileUrl)
    } catch {
      return false
    }

    // (2) Resolve "up paths" to determine real request
    const untrustedFilePath = resolve(decodedUntrustedFilePath)

    // don't allow null bytes anywhere in the file path
    if (untrustedFilePath.indexOf('\0') !== -1) {
      return false
    }

    // Check if .next/static, static and public are in the path.
    // If not the path is not available.
    if (
      (untrustedFilePath.startsWith(join(this.distDir, 'static') + sep) ||
        untrustedFilePath.startsWith(join(this.dir, 'static') + sep) ||
        untrustedFilePath.startsWith(join(this.dir, 'public') + sep)) === false
    ) {
      return false
    }

    // Check against the real filesystem paths
    const filesystemUrls = this.getFilesystemPaths()
    const resolved = relative(this.dir, untrustedFilePath)
    return filesystemUrls.has(resolved)
  }

  protected generateRewrites({
    restrictedRedirectPaths,
  }: {
    restrictedRedirectPaths: string[]
  }) {
    let beforeFiles: Route[] = []
    let afterFiles: Route[] = []
    let fallback: Route[] = []

    if (!this.minimalMode) {
      const buildRewrite = (rewrite: Rewrite, check = true): Route => {
        const rewriteRoute = getCustomRoute({
          type: 'rewrite',
          rule: rewrite,
          restrictedRedirectPaths,
        })
        return {
          ...rewriteRoute,
          check,
          type: rewriteRoute.type,
          name: `Rewrite route ${rewriteRoute.source}`,
          match: rewriteRoute.match,
          matchesBasePath: true,
          matchesLocale: true,
          matchesLocaleAPIRoutes: true,
          matchesTrailingSlash: true,
          fn: async (req, res, params, parsedUrl, upgradeHead) => {
            const { newUrl, parsedDestination } = prepareDestination({
              appendParamsToQuery: true,
              destination: rewriteRoute.destination,
              params: params,
              query: parsedUrl.query,
            })

            // external rewrite, proxy it
            if (parsedDestination.protocol) {
              return this.proxyRequest(
                req as NodeNextRequest,
                res as NodeNextResponse,
                parsedDestination,
                upgradeHead
              )
            }

            addRequestMeta(req, '_nextRewroteUrl', newUrl)
            addRequestMeta(req, '_nextDidRewrite', newUrl !== req.url)

            return {
              finished: false,
              pathname: newUrl,
              query: parsedDestination.query,
            }
          },
        }
      }

      if (Array.isArray(this.customRoutes.rewrites)) {
        afterFiles = this.customRoutes.rewrites.map((r) => buildRewrite(r))
      } else {
        beforeFiles = this.customRoutes.rewrites.beforeFiles.map((r) =>
          buildRewrite(r, false)
        )
        afterFiles = this.customRoutes.rewrites.afterFiles.map((r) =>
          buildRewrite(r)
        )
        fallback = this.customRoutes.rewrites.fallback.map((r) =>
          buildRewrite(r)
        )
      }
    }

    return {
      beforeFiles,
      afterFiles,
      fallback,
    }
  }

  protected getMiddlewareManifest(): MiddlewareManifest | null {
    if (this.minimalMode) return null
    const manifest: MiddlewareManifest = require(join(
      this.serverDistDir,
      MIDDLEWARE_MANIFEST
    ))
    return manifest
  }

  /** Returns the middleware routing item if there is one. */
  protected getMiddleware(): MiddlewareRoutingItem | undefined {
    const manifest = this.getMiddlewareManifest()
    const middleware = manifest?.middleware?.['/']
    if (!middleware) {
      return
    }

    return {
      match: getMiddlewareMatcher(middleware),
      page: '/',
    }
  }

  protected getEdgeFunctions(): RoutingItem[] {
    const manifest = this.getMiddlewareManifest()
    if (!manifest) {
      return []
    }

    return Object.keys(manifest.functions).map((page) => ({
      match: getEdgeMatcher(manifest.functions[page]),
      page,
    }))
  }

  /**
   * Get information for the edge function located in the provided page
   * folder. If the edge function info can't be found it will throw
   * an error.
   */
  protected getEdgeFunctionInfo(params: {
    page: string
    /** Whether we should look for a middleware or not */
    middleware: boolean
  }) {
    const manifest: MiddlewareManifest = require(join(
      this.serverDistDir,
      MIDDLEWARE_MANIFEST
    ))

    let foundPage: string

    try {
      foundPage = denormalizePagePath(normalizePagePath(params.page))
    } catch (err) {
      return null
    }

    let pageInfo = params.middleware
      ? manifest.middleware[foundPage]
      : manifest.functions[foundPage]

    if (!pageInfo) {
      if (!params.middleware) {
        throw new PageNotFoundError(foundPage)
      }
      return null
    }

    return {
      name: pageInfo.name,
      paths: pageInfo.files.map((file) => join(this.distDir, file)),
      env: pageInfo.env ?? [],
      wasm: (pageInfo.wasm ?? []).map((binding) => ({
        ...binding,
        filePath: join(this.distDir, binding.filePath),
      })),
      assets: (pageInfo.assets ?? []).map((binding) => {
        return {
          ...binding,
          filePath: join(this.distDir, binding.filePath),
        }
      }),
    }
  }

  /**
   * Checks if a middleware exists. This method is useful for the development
   * server where we need to check the filesystem. Here we just check the
   * middleware manifest.
   */
  protected async hasMiddleware(pathname: string): Promise<boolean> {
    const info = this.getEdgeFunctionInfo({ page: pathname, middleware: true })
    return Boolean(info && info.paths.length > 0)
  }

  /**
   * A placeholder for a function to be defined in the development server.
   * It will make sure that the root middleware or an edge function has been compiled
   * so that we can run it.
   */
  protected async ensureMiddleware() {}
  protected async ensureEdgeFunction(_pathname: string) {}

  /**
   * This method gets all middleware matchers and execute them when the request
   * matches. It will make sure that each middleware exists and is compiled and
   * ready to be invoked. The development server will decorate it to add warns
   * and errors with rich traces.
   */
  protected async runMiddleware(params: {
    request: BaseNextRequest
    response: BaseNextResponse
    parsedUrl: ParsedUrl
    parsed: UrlWithParsedQuery
    onWarning?: (warning: Error) => void
  }) {
    // Middleware is skipped for on-demand revalidate requests
    if (
      checkIsManualRevalidate(params.request, this.renderOpts.previewProps)
        .isManualRevalidate
    ) {
      return { finished: false }
    }
    const normalizedPathname = removeTrailingSlash(params.parsed.pathname || '')

    // For middleware to "fetch" we must always provide an absolute URL
    const query = urlQueryToSearchParams(params.parsed.query).toString()
    const locale = params.parsed.query.__nextLocale

    const url = `${getRequestMeta(params.request, '_protocol')}://${
      this.hostname
    }:${this.port}${locale ? `/${locale}` : ''}${params.parsed.pathname}${
      query ? `?${query}` : ''
    }`

    if (!url.startsWith('http')) {
      throw new Error(
        'To use middleware you must provide a `hostname` and `port` to the Next.js Server'
      )
    }

    const page: { name?: string; params?: { [key: string]: string } } = {}
    if (await this.hasPage(normalizedPathname)) {
      page.name = params.parsedUrl.pathname
    } else if (this.dynamicRoutes) {
      for (const dynamicRoute of this.dynamicRoutes) {
        const matchParams = dynamicRoute.match(normalizedPathname)
        if (matchParams) {
          page.name = dynamicRoute.page
          page.params = matchParams
          break
        }
      }
    }

    const middleware = this.getMiddleware()
    if (!middleware) {
      return { finished: false }
    }
    if (!(await this.hasMiddleware(middleware.page))) {
      return { finished: false }
    }

    await this.ensureMiddleware()
    const middlewareInfo = this.getEdgeFunctionInfo({
      page: middleware.page,
      middleware: true,
    })

    if (!middlewareInfo) {
      throw new MiddlewareNotFoundError()
    }

    const method = (params.request.method || 'GET').toUpperCase()

    const result = await run({
      distDir: this.distDir,
      name: middlewareInfo.name,
      paths: middlewareInfo.paths,
      env: middlewareInfo.env,
      edgeFunctionEntry: middlewareInfo,
      request: {
        headers: params.request.headers,
        method,
        nextConfig: {
          basePath: this.nextConfig.basePath,
          i18n: this.nextConfig.i18n,
          trailingSlash: this.nextConfig.trailingSlash,
        },
        url: url,
        page: page,
        body: getRequestMeta(params.request, '__NEXT_CLONABLE_BODY'),
      },
      useCache: !this.nextConfig.experimental.runtime,
      onWarning: params.onWarning,
    })

    const allHeaders = new Headers()

    for (let [key, value] of result.response.headers) {
      if (key !== 'x-middleware-next') {
        allHeaders.append(key, value)
      }
    }

    if (!this.renderOpts.dev) {
      result.waitUntil.catch((error) => {
        console.error(`Uncaught: middleware waitUntil errored`, error)
      })
    }

    if (!result) {
      this.render404(params.request, params.response, params.parsed)
      return { finished: true }
    } else {
      for (let [key, value] of allHeaders) {
        result.response.headers.set(key, value)
      }
    }

    return result
  }

  protected generateCatchAllMiddlewareRoute(devReady?: boolean): Route[] {
    if (this.minimalMode) return []
    const routes = []
    if (!this.renderOpts.dev || devReady) {
      if (this.getMiddleware()) {
        const middlewareCatchAllRoute: Route = {
          match: getPathMatch('/:path*'),
          matchesBasePath: true,
          matchesLocale: true,
          type: 'route',
          name: 'middleware catchall',
          fn: async (req, res, _params, parsed) => {
            const middleware = this.getMiddleware()
            if (!middleware) {
              return { finished: false }
            }

            const initUrl = getRequestMeta(req, '__NEXT_INIT_URL')!
            const parsedUrl = parseUrl(initUrl)
            const pathnameInfo = getNextPathnameInfo(parsedUrl.pathname, {
              nextConfig: this.nextConfig,
            })

            parsedUrl.pathname = pathnameInfo.pathname
            const normalizedPathname = removeTrailingSlash(
              parsed.pathname || ''
            )
            if (!middleware.match(normalizedPathname, req, parsedUrl.query)) {
              return { finished: false }
            }

            let result: Awaited<
              ReturnType<typeof NextNodeServer.prototype.runMiddleware>
            >

            try {
              result = await this.runMiddleware({
                request: req,
                response: res,
                parsedUrl: parsedUrl,
                parsed: parsed,
              })
            } catch (err) {
              if (isError(err) && err.code === 'ENOENT') {
                await this.render404(req, res, parsed)
                return { finished: true }
              }

              if (err instanceof DecodeError) {
                res.statusCode = 400
                this.renderError(err, req, res, parsed.pathname || '')
                return { finished: true }
              }

              const error = getProperError(err)
              console.error(error)
              res.statusCode = 500
              this.renderError(error, req, res, parsed.pathname || '')
              return { finished: true }
            }

            if ('finished' in result) {
              return result
            }

            if (result.response.headers.has('x-middleware-rewrite')) {
              const value = result.response.headers.get('x-middleware-rewrite')!
              const rel = relativizeURL(value, initUrl)
              result.response.headers.set('x-middleware-rewrite', rel)
            }

            if (result.response.headers.has('Location')) {
              const value = result.response.headers.get('Location')!
              const rel = relativizeURL(value, initUrl)
              result.response.headers.set('Location', rel)
            }

            if (
              !result.response.headers.has('x-middleware-rewrite') &&
              !result.response.headers.has('x-middleware-next') &&
              !result.response.headers.has('Location')
            ) {
              result.response.headers.set('x-middleware-refresh', '1')
            }

            result.response.headers.delete('x-middleware-next')

            for (const [key, value] of Object.entries(
              toNodeHeaders(result.response.headers)
            )) {
              if (
                [
                  'x-middleware-rewrite',
                  'x-middleware-redirect',
                  'x-middleware-refresh',
                ].includes(key)
              ) {
                continue
              }
              if (key !== 'content-encoding' && value !== undefined) {
                res.setHeader(key, value)
              }
            }

            res.statusCode = result.response.status
            res.statusMessage = result.response.statusText

            const location = result.response.headers.get('Location')
            if (location) {
              res.statusCode = result.response.status
              if (res.statusCode === 308) {
                res.setHeader('Refresh', `0;url=${location}`)
              }

              res.body(location).send()
              return {
                finished: true,
              }
            }

            if (result.response.headers.has('x-middleware-rewrite')) {
              const rewritePath = result.response.headers.get(
                'x-middleware-rewrite'
              )!
              const parsedDestination = parseUrl(rewritePath)
              const newUrl = parsedDestination.pathname

              if (
                parsedDestination.protocol &&
                (parsedDestination.port
                  ? `${parsedDestination.hostname}:${parsedDestination.port}`
                  : parsedDestination.hostname) !== req.headers.host
              ) {
                return this.proxyRequest(
                  req as NodeNextRequest,
                  res as NodeNextResponse,
                  parsedDestination
                )
              }

              if (this.nextConfig.i18n) {
                const localePathResult = normalizeLocalePath(
                  newUrl,
                  this.nextConfig.i18n.locales
                )
                if (localePathResult.detectedLocale) {
                  parsedDestination.query.__nextLocale =
                    localePathResult.detectedLocale
                }
              }

              addRequestMeta(req, '_nextRewroteUrl', newUrl)
              addRequestMeta(req, '_nextDidRewrite', newUrl !== req.url)

              return {
                finished: false,
                pathname: newUrl,
                query: parsedDestination.query,
              }
            }

            if (result.response.headers.has('x-middleware-refresh')) {
              res.statusCode = result.response.status
              for await (const chunk of result.response.body || ([] as any)) {
                this.streamResponseChunk(res as NodeNextResponse, chunk)
              }
              res.send()
              return {
                finished: true,
              }
            }

            return {
              finished: false,
            }
          },
        }

        routes.push(middlewareCatchAllRoute)
      }
    }

    return routes
  }

  private _cachedPreviewManifest: PrerenderManifest | undefined
  protected getPrerenderManifest(): PrerenderManifest {
    if (this._cachedPreviewManifest) {
      return this._cachedPreviewManifest
    }
    const manifest = require(join(this.distDir, PRERENDER_MANIFEST))
    return (this._cachedPreviewManifest = manifest)
  }

  protected getRoutesManifest() {
    return require(join(this.distDir, ROUTES_MANIFEST))
  }

  protected attachRequestMeta(
    req: BaseNextRequest,
    parsedUrl: NextUrlWithParsedQuery
  ) {
    const protocol = (
      (req as NodeNextRequest).originalRequest?.socket as TLSSocket
    )?.encrypted
      ? 'https'
      : 'http'

    // When there are hostname and port we build an absolute URL
    const initUrl =
      this.hostname && this.port
        ? `${protocol}://${this.hostname}:${this.port}${req.url}`
        : req.url

    addRequestMeta(req, '__NEXT_INIT_URL', initUrl)
    addRequestMeta(req, '__NEXT_INIT_QUERY', { ...parsedUrl.query })
    addRequestMeta(req, '_protocol', protocol)
    addRequestMeta(req, '__NEXT_CLONABLE_BODY', getClonableBody(req.body))
  }

  protected async runEdgeFunction(params: {
    req: BaseNextRequest | NodeNextRequest
    res: BaseNextResponse | NodeNextResponse
    query: ParsedUrlQuery
    params: Params | undefined
    page: string
    onWarning?: (warning: Error) => void
  }): Promise<FetchEventResult | null> {
    let middlewareInfo: ReturnType<typeof this.getEdgeFunctionInfo> | undefined
    let appPath = this.getOriginalAppPath(params.page)

    if (typeof appPath === 'string') {
      params.page = appPath
    }

    await this.ensureEdgeFunction(params.page)
    middlewareInfo = this.getEdgeFunctionInfo({
      page: params.page,
      middleware: false,
    })

    if (!middlewareInfo) {
      return null
    }

    // For middleware to "fetch" we must always provide an absolute URL
    const isDataReq = !!params.query.__nextDataReq
    const query = urlQueryToSearchParams(
      Object.assign({}, getRequestMeta(params.req, '__NEXT_INIT_QUERY') || {})
    ).toString()
    const locale = params.query.__nextLocale
    let normalizedPathname = params.page

    if (isDataReq) {
      params.req.headers['x-nextjs-data'] = '1'
    }

    if (isDynamicRoute(normalizedPathname)) {
      const routeRegex = getNamedRouteRegex(params.page)
      normalizedPathname = interpolateDynamicPath(
        params.page,
        Object.assign({}, params.params, params.query),
        routeRegex
      )
    }

    const url = `${getRequestMeta(params.req, '_protocol')}://${
      this.hostname
    }:${this.port}${locale ? `/${locale}` : ''}${normalizedPathname}${
      query ? `?${query}` : ''
    }`

    if (!url.startsWith('http')) {
      throw new Error(
        'To use middleware you must provide a `hostname` and `port` to the Next.js Server'
      )
    }

    const result = await run({
      distDir: this.distDir,
      name: middlewareInfo.name,
      paths: middlewareInfo.paths,
      env: middlewareInfo.env,
      edgeFunctionEntry: middlewareInfo,
      request: {
        headers: params.req.headers,
        method: params.req.method,
        nextConfig: {
          basePath: this.nextConfig.basePath,
          i18n: this.nextConfig.i18n,
          trailingSlash: this.nextConfig.trailingSlash,
        },
        url,
        page: {
          name: params.page,
          ...(params.params && { params: params.params }),
        },
        body: getRequestMeta(params.req, '__NEXT_CLONABLE_BODY'),
      },
      useCache: !this.nextConfig.experimental.runtime,
      onWarning: params.onWarning,
    })

    params.res.statusCode = result.response.status
    params.res.statusMessage = result.response.statusText

    result.response.headers.forEach((value, key) => {
      params.res.appendHeader(key, value)
    })

    if (result.response.body) {
      // TODO(gal): not sure that we always need to stream
      bodyStreamToNodeStream(result.response.body).pipe(
        (params.res as NodeNextResponse).originalResponse
      )
    } else {
      ;(params.res as NodeNextResponse).originalResponse.end()
    }

    return result
  }

  protected get _isLikeServerless(): boolean {
    return isTargetLikeServerless(this.nextConfig.target)
  }

  protected get serverDistDir() {
    return join(
      this.distDir,
      this._isLikeServerless ? SERVERLESS_DIRECTORY : SERVER_DIRECTORY
    )
  }
}<|MERGE_RESOLUTION|>--- conflicted
+++ resolved
@@ -153,7 +153,6 @@
   return matcher
 }
 
-<<<<<<< HEAD
 /**
  * Hardcoded every possible error status code that could be thrown by "serveStatic" method
  * This is done by searching "this.error" inside "send" module's source code:
@@ -188,7 +187,7 @@
   // https://github.com/pillarjs/send/blob/53f0ab476145670a9bdd3dc722ab2fdc8d358fc6/index.js#L669
   416,
 ])
-=======
+
 function getEdgeMatcher(
   info: MiddlewareManifest['functions'][string]
 ): RouteMatch {
@@ -210,7 +209,6 @@
   EdgeMatcherCache.set(info, matcher)
   return matcher
 }
->>>>>>> 643447ed
 
 export default class NextNodeServer extends BaseServer {
   private imageResponseCache?: ResponseCache
