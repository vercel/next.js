--- conflicted
+++ resolved
@@ -1145,31 +1145,6 @@
     }
   }
 
-<<<<<<< HEAD
-=======
-  protected getEdgeFunctions(): RoutingItem[] {
-    const manifest = this.getMiddlewareManifest()
-    if (!manifest) {
-      return []
-    }
-
-    // Make sure to sort function routes too.
-    return getSortedRoutes(Object.keys(manifest.functions)).map((page) => {
-      return {
-        match: getMiddlewareMatcher(manifest.functions[page]),
-        page,
-      }
-    })
-  }
-
-  protected getEdgeRoutes(): RoutingItem[] {
-    const edgeFunctions = this.getEdgeFunctions()
-    const middleware = this.getMiddleware()
-
-    return edgeFunctions.concat(middleware ? [middleware] : [])
-  }
-
->>>>>>> e0d7ee01
   /**
    * Get information for the edge function located in the provided page
    * folder. If the edge function info can't be found it will throw
