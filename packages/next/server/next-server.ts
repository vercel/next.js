--- conflicted
+++ resolved
@@ -1701,35 +1701,18 @@
           await handleRedirect(cachedData.props)
         }
       } else {
-<<<<<<< HEAD
-        sendPayload(
-          req,
-          res,
-          isDataReq ? JSON.stringify(cachedData.pageData) : cachedData.html,
-          isDataReq ? 'json' : 'html',
-          {
-            generateEtags: this.renderOpts.generateEtags,
-            poweredByHeader: this.renderOpts.poweredByHeader,
-          },
-          revalidateOptions
-        )
+        respondWith({
+          type: isDataReq ? 'json' : 'html',
+          body: isDataReq
+            ? JSON.stringify(cachedData.pageData)
+            : cachedData.html,
+          revalidateOptions,
+        })
       }
 
       // Stop the request chain here if the data we sent was up-to-date
       if (!cacheEntry.isStale) {
-        return null
-=======
-        respondWith({
-          type: isDataReq ? 'json' : 'html',
-          body: data!,
-          revalidateOptions,
-        })
-      }
-
-      // Stop the request chain here if the data we sent was up-to-date
-      if (!cachedData.isStale) {
         return
->>>>>>> d476c91a
       }
     }
 
