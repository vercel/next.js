--- conflicted
+++ resolved
@@ -1,54 +1,43 @@
-<<<<<<< HEAD
 import type { Params, Route } from './router'
-=======
-import type { Route, Params } from './router'
->>>>>>> 89b8d585
 import type { CacheFs } from '../shared/lib/utils'
-import type { NextParsedUrlQuery } from './request-meta'
-import type { FontManifest } from './font-utils'
+import type { NextParsedUrlQuery, NextUrlWithParsedQuery } from './request-meta'
+import type RenderResult from './render-result'
 
 import fs from 'fs'
 import { join, relative } from 'path'
-<<<<<<< HEAD
-
 import { IncomingMessage, ServerResponse } from 'http'
+
 import { PAGES_MANIFEST, BUILD_ID_FILE } from '../shared/lib/constants'
 import { PagesManifest } from '../build/webpack/plugins/pages-manifest-plugin'
 import { recursiveReadDirSync } from './lib/recursive-readdir-sync'
-import { route } from './router'
-import { format as formatUrl } from 'url'
+import { format as formatUrl, UrlWithParsedQuery } from 'url'
 import compression from 'next/dist/compiled/compression'
 import Proxy from 'next/dist/compiled/http-proxy'
-import { UrlWithParsedQuery } from 'url'
-
-import BaseServer, { prepareServerlessUrl, stringifyQuery } from './base-server'
+import { route } from './router'
+
 import {
   BaseNextRequest,
   BaseNextResponse,
   NodeNextRequest,
   NodeNextResponse,
 } from './base-http'
-import renderResult from './render-result'
 import { PayloadOptions, sendRenderResult } from './send-payload'
 import { serveStatic } from './serve-static'
 import { ParsedUrlQuery } from 'querystring'
 import { apiResolver } from './api-utils'
 import { RenderOpts, renderToHTML } from './render'
-import { NextParsedUrlQuery, NextUrlWithParsedQuery } from './request-meta'
-import RenderResult from './render-result'
 import { ParsedUrl } from '../shared/lib/router/utils/parse-url'
-=======
-import { PagesManifest } from '../build/webpack/plugins/pages-manifest-plugin'
-import { recursiveReadDirSync } from './lib/recursive-readdir-sync'
-import { route } from './router'
-import BaseServer, { FindComponentsResult } from './base-server'
-import { getMiddlewareInfo } from './require'
+
+import BaseServer, {
+  FindComponentsResult,
+  prepareServerlessUrl,
+  stringifyQuery,
+} from './base-server'
+import { getMiddlewareInfo, getPagePath, requireFontManifest } from './require'
+import { normalizePagePath } from './normalize-page-path'
 import { loadComponents } from './load-components'
 import isError from '../lib/is-error'
-import { normalizePagePath } from './normalize-page-path'
-import { getPagePath, requireFontManifest } from './require'
-import { BUILD_ID_FILE, PAGES_MANIFEST } from '../shared/lib/constants'
->>>>>>> 89b8d585
+import { FontManifest } from './font-utils'
 
 export * from './base-server'
 
@@ -97,7 +86,6 @@
   }
 
   protected generateImageRoutes(): Route[] {
-    const server = this
     return [
       {
         match: route('/_next/image'),
@@ -106,22 +94,16 @@
         fn: (req, res, _params, parsedUrl) => {
           if (this.minimalMode) {
             res.statusCode = 400
-            res.end('Bad Request')
+            res.body('Bad Request').send()
             return {
               finished: true,
             }
           }
-          const { imageOptimizer } =
-            require('./image-optimizer') as typeof import('./image-optimizer')
-
-          return imageOptimizer(
-            server,
-            req,
-            res,
-            parsedUrl,
-            server.nextConfig,
-            server.distDir,
-            this.renderOpts.dev
+
+          return this.imageOptimizer(
+            req as NodeNextRequest,
+            res as NodeNextResponse,
+            parsedUrl
           )
         },
       },
@@ -227,12 +209,11 @@
     ]))
   }
 
-<<<<<<< HEAD
   protected sendRenderResult(
     req: NodeNextRequest,
     res: NodeNextResponse,
     options: {
-      result: renderResult
+      result: RenderResult
       type: 'html' | 'json'
       generateEtags: boolean
       poweredByHeader: boolean
@@ -378,7 +359,8 @@
         ),
       this.renderOpts.dev
     )
-=======
+  }
+
   protected getPagePath(pathname: string, locales?: string[]): string {
     return getPagePath(
       pathname,
@@ -450,7 +432,6 @@
 
   protected getFontManifest(): FontManifest {
     return requireFontManifest(this.distDir, this._isLikeServerless)
->>>>>>> 89b8d585
   }
 
   protected getCacheFilesystem(): CacheFs {
@@ -463,7 +444,6 @@
     }
   }
 
-<<<<<<< HEAD
   private normalizeReq(
     req: BaseNextRequest | IncomingMessage
   ): BaseNextRequest {
@@ -573,7 +553,8 @@
       path,
       parsedUrl
     )
-=======
+  }
+
   protected getMiddlewareInfo(params: {
     dev?: boolean
     distDir: string
@@ -581,6 +562,5 @@
     serverless: boolean
   }) {
     return getMiddlewareInfo(params)
->>>>>>> 89b8d585
   }
 }