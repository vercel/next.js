import type {
  AppType,
  DocumentType,
  NextComponentType,
} from '../shared/lib/utils'
import {
  BUILD_MANIFEST,
  REACT_LOADABLE_MANIFEST,
  MIDDLEWARE_FLIGHT_MANIFEST,
} from '../shared/lib/constants'
import { join } from 'path'
import { getPagePath, requirePage } from './require'
import { BuildManifest } from './get-page-files'
import { interopDefault } from '../lib/interop-default'
import {
  PageConfig,
  GetStaticPaths,
  GetServerSideProps,
  GetStaticProps,
} from 'next/types'

export type ManifestItem = {
  id: number | string
  files: string[]
}

export type ReactLoadableManifest = { [moduleId: string]: ManifestItem }

export type LoadComponentsReturnType = {
  Component: NextComponentType
  pageConfig: PageConfig
  buildManifest: BuildManifest
  reactLoadableManifest: ReactLoadableManifest
  serverComponentManifest?: any | null
  Document: DocumentType
  App: AppType
  getStaticProps?: GetStaticProps
  getStaticPaths?: GetStaticPaths
  getServerSideProps?: GetServerSideProps
  ComponentMod: any
  AppMod: any
  isRootPath?: boolean
  rootLayouts?: Array<{
    isRoot?: boolean
    Component: NextComponentType
    getStaticProps?: GetStaticProps
    getServerSideProps?: GetServerSideProps
  }>
}

export async function loadDefaultErrorComponents(distDir: string) {
  const Document = interopDefault(require('next/dist/pages/_document'))
  const AppMod = require('next/dist/pages/_app')
  const App = interopDefault(AppMod)
  const ComponentMod = require('next/dist/pages/_error')
  const Component = interopDefault(ComponentMod)

  return {
    App,
    Document,
    Component,
    pageConfig: {},
    buildManifest: require(join(distDir, `fallback-${BUILD_MANIFEST}`)),
    reactLoadableManifest: {},
    ComponentMod,
    AppMod,
  }
}

export async function loadComponents(
  distDir: string,
  pathname: string,
<<<<<<< HEAD
  rootDirEnabled?: boolean
=======
  serverless: boolean,
  serverComponents?: boolean
>>>>>>> 0d401ddc
): Promise<LoadComponentsReturnType> {
  const [DocumentMod, AppMod, ComponentMod] = await Promise.all([
    requirePage('/_document', distDir),
    requirePage('/_app', distDir),
    requirePage(pathname, distDir, rootDirEnabled),
  ])

  const [buildManifest, reactLoadableManifest, serverComponentManifest] =
    await Promise.all([
      require(join(distDir, BUILD_MANIFEST)),
      require(join(distDir, REACT_LOADABLE_MANIFEST)),
      serverComponents
        ? require(join(distDir, 'server', MIDDLEWARE_FLIGHT_MANIFEST + '.json'))
        : null,
    ])

  const Component = interopDefault(ComponentMod)
  const Document = interopDefault(DocumentMod)
  const App = interopDefault(AppMod)

  const { getServerSideProps, getStaticProps, getStaticPaths } = ComponentMod
  let isRootPath = false

  if (rootDirEnabled) {
    const pagePath = getPagePath(pathname, distDir, undefined, rootDirEnabled)
    isRootPath = !!pagePath?.match(/server[/\\]root[/\\]/)
  }

  return {
    App,
    Document,
    Component,
    buildManifest,
    reactLoadableManifest,
    pageConfig: ComponentMod.config || {},
    ComponentMod,
    AppMod,
    getServerSideProps,
    getStaticProps,
    getStaticPaths,
<<<<<<< HEAD
    isRootPath,
=======
    serverComponentManifest,
>>>>>>> 0d401ddc
  }
}<|MERGE_RESOLUTION|>--- conflicted
+++ resolved
@@ -70,12 +70,8 @@
 export async function loadComponents(
   distDir: string,
   pathname: string,
-<<<<<<< HEAD
-  rootDirEnabled?: boolean
-=======
-  serverless: boolean,
+  rootDirEnabled?: boolean,
   serverComponents?: boolean
->>>>>>> 0d401ddc
 ): Promise<LoadComponentsReturnType> {
   const [DocumentMod, AppMod, ComponentMod] = await Promise.all([
     requirePage('/_document', distDir),
@@ -116,10 +112,7 @@
     getServerSideProps,
     getStaticProps,
     getStaticPaths,
-<<<<<<< HEAD
     isRootPath,
-=======
     serverComponentManifest,
->>>>>>> 0d401ddc
   }
 }