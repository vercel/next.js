import { join, normalize } from 'path'
import WebpackDevMiddleware from 'webpack-dev-middleware'
import WebpackHotMiddleware from 'webpack-hot-middleware'
import errorOverlayMiddleware from './lib/error-overlay-middleware'
import del from 'del'
import onDemandEntryHandler, {normalizePage} from './on-demand-entry-handler'
import webpack from 'webpack'
import getBaseWebpackConfig from '../build/webpack-config'
import {IS_BUNDLED_PAGE_REGEX, ROUTE_NAME_REGEX, BLOCKED_PAGES} from 'next-server/constants'
import {route} from 'next-server/dist/server/router'
import globModule from 'glob'
import {promisify} from 'util'
import {createPagesMapping, createEntrypoints} from '../build/entries'
import {watchCompiler} from '../build/output'

const glob = promisify(globModule)

export async function renderScriptError (res, error) {
  // Asks CDNs and others to not to cache the errored page
  res.setHeader('Cache-Control', 'no-cache, no-store, max-age=0, must-revalidate')

  if (error.code === 'ENOENT' || error.message === 'INVALID_BUILD_ID') {
    res.statusCode = 404
    res.end('404 - Not Found')
    return
  }

  console.error(error.stack)
  res.statusCode = 500
  res.end('500 - Internal Error')
}

function addCorsSupport (req, res) {
  if (!req.headers.origin) {
    return { preflight: false }
  }

  res.setHeader('Access-Control-Allow-Origin', req.headers.origin)
  res.setHeader('Access-Control-Allow-Methods', 'OPTIONS, GET')
  // Based on https://github.com/primus/access-control/blob/4cf1bc0e54b086c91e6aa44fb14966fa5ef7549c/index.js#L158
  if (req.headers['access-control-request-headers']) {
    res.setHeader('Access-Control-Allow-Headers', req.headers['access-control-request-headers'])
  }

  if (req.method === 'OPTIONS') {
    res.writeHead(200)
    res.end()
    return { preflight: true }
  }

  return { preflight: false }
}

const matchNextPageBundleRequest = route('/_next/static/:buildId/pages/:path*.js(.map)?')

// Recursively look up the issuer till it ends up at the root
function findEntryModule (issuer) {
  if (issuer.issuer) {
    return findEntryModule(issuer.issuer)
  }

  return issuer
}

function erroredPages (compilation, options = {enhanceName: (name) => name}) {
  const failedPages = {}
  for (const error of compilation.errors) {
    const entryModule = findEntryModule(error.origin)
    const {name} = entryModule
    if (!name) {
      continue
    }

    // Only pages have to be reloaded
    if (!IS_BUNDLED_PAGE_REGEX.test(name)) {
      continue
    }

    const enhancedName = options.enhanceName(name)

    if (!failedPages[enhancedName]) {
      failedPages[enhancedName] = []
    }

    failedPages[enhancedName].push(error)
  }

  return failedPages
}

export default class HotReloader {
  constructor (dir, { config, buildId } = {}) {
    this.buildId = buildId
    this.dir = dir
    this.middlewares = []
    this.webpackDevMiddleware = null
    this.webpackHotMiddleware = null
    this.initialized = false
    this.stats = null
    this.serverPrevDocumentHash = null

    this.config = config
  }

  async run (req, res, parsedUrl) {
    // Usually CORS support is not needed for the hot-reloader (this is dev only feature)
    // With when the app runs for multi-zones support behind a proxy,
    // the current page is trying to access this URL via assetPrefix.
    // That's when the CORS support is needed.
    const { preflight } = addCorsSupport(req, res)
    if (preflight) {
      return
    }

    // When a request comes in that is a page bundle, e.g. /_next/static/<buildid>/pages/index.js
    // we have to compile the page using on-demand-entries, this middleware will handle doing that
    // by adding the page to on-demand-entries, waiting till it's done
    // and then the bundle will be served like usual by the actual route in server/index.js
    const handlePageBundleRequest = async (res, parsedUrl) => {
      const {pathname} = parsedUrl
      const params = matchNextPageBundleRequest(pathname)
      if (!params) {
        return {}
      }

      if (params.buildId !== this.buildId) {
        return
      }

      const page = `/${params.path.join('/')}`
      if (page === '/_error' || BLOCKED_PAGES.indexOf(page) === -1) {
        try {
          await this.ensurePage(page)
        } catch (error) {
          await renderScriptError(res, error)
          return {finished: true}
        }

        const errors = await this.getCompilationErrors(page)
        if (errors.length > 0) {
          await renderScriptError(res, errors[0])
          return {finished: true}
        }
      }

      return {}
    }

    const {finished} = await handlePageBundleRequest(res, parsedUrl)

    for (const fn of this.middlewares) {
      await new Promise((resolve, reject) => {
        fn(req, res, (err) => {
          if (err) return reject(err)
          resolve()
        })
      })
    }

    return {finished}
  }

  async clean () {
    return del(join(this.dir, this.config.distDir), { force: true })
  }

  async getWebpackConfig () {
    const pagePaths = await glob(`+(_app|_document).+(${this.config.pageExtensions.join('|')})`, {cwd: join(this.dir, 'pages')})
    const pages = createPagesMapping(pagePaths, this.config.pageExtensions)
    const entrypoints = createEntrypoints(pages, 'server', this.buildId, this.config)
    return Promise.all([
      getBaseWebpackConfig(this.dir, { dev: true, isServer: false, config: this.config, buildId: this.buildId, entrypoints: entrypoints.client }),
      getBaseWebpackConfig(this.dir, { dev: true, isServer: true, config: this.config, buildId: this.buildId, entrypoints: entrypoints.server })
    ])
  }

  async start () {
    await this.clean()

    const configs = await this.getWebpackConfig()

    const multiCompiler = webpack(configs)

    const buildTools = await this.prepareBuildTools(multiCompiler)
    this.assignBuildTools(buildTools)

    this.stats = (await this.waitUntilValid()).stats[0]
  }

  async stop (webpackDevMiddleware) {
    const middleware = webpackDevMiddleware || this.webpackDevMiddleware
    if (middleware) {
      return new Promise((resolve, reject) => {
        middleware.close((err) => {
          if (err) return reject(err)
          resolve()
        })
      })
    }
  }

  async reload () {
    this.stats = null

    await this.clean()

    const configs = await this.getWebpackConfig()
    const compiler = webpack(configs)

    const buildTools = await this.prepareBuildTools(compiler)
    this.stats = await this.waitUntilValid(buildTools.webpackDevMiddleware)

    const oldWebpackDevMiddleware = this.webpackDevMiddleware

    this.assignBuildTools(buildTools)
    await this.stop(oldWebpackDevMiddleware)
  }

  assignBuildTools ({ webpackDevMiddleware, webpackHotMiddleware, onDemandEntries }) {
    this.webpackDevMiddleware = webpackDevMiddleware
    this.webpackHotMiddleware = webpackHotMiddleware
    this.onDemandEntries = onDemandEntries
    this.middlewares = [
      // onDemandEntries needs to come before HotMiddleware
      // so it can hook on to the EventSource request
      onDemandEntries.middleware(),
      webpackDevMiddleware,
      webpackHotMiddleware,
<<<<<<< HEAD
      errorOverlayMiddleware
=======
      errorOverlayMiddleware({ dir: this.dir }),
      onDemandEntries.middleware()
>>>>>>> fb672478
    ]
  }

  async prepareBuildTools (multiCompiler) {
    watchCompiler(
      multiCompiler.compilers[0],
      multiCompiler.compilers[1]
    )

    // This plugin watches for changes to _document.js and notifies the client side that it should reload the page
    multiCompiler.compilers[1].hooks.done.tap('NextjsHotReloaderForServer', (stats) => {
      if (!this.initialized) {
        return
      }

      const {compilation} = stats

      // We only watch `_document` for changes on the server compilation
      // the rest of the files will be triggered by the client compilation
      const documentChunk = compilation.chunks.find(c => c.name === normalize(`static/${this.buildId}/pages/_document.js`))
      // If the document chunk can't be found we do nothing
      if (!documentChunk) {
        console.warn('_document.js chunk not found')
        return
      }

      // Initial value
      if (this.serverPrevDocumentHash === null) {
        this.serverPrevDocumentHash = documentChunk.hash
        return
      }

      // If _document.js didn't change we don't trigger a reload
      if (documentChunk.hash === this.serverPrevDocumentHash) {
        return
      }

      // Notify reload to reload the page, as _document.js was changed (different hash)
      this.send('reloadPage')
      this.serverPrevDocumentHash = documentChunk.hash
    })

    multiCompiler.compilers[0].hooks.done.tap('NextjsHotReloaderForClient', (stats) => {
      const { compilation } = stats
      const chunkNames = new Set(
        compilation.chunks
          .map((c) => c.name)
          .filter(name => IS_BUNDLED_PAGE_REGEX.test(name))
      )

      if (this.initialized) {
        // detect chunks which have to be replaced with a new template
        // e.g, pages/index.js <-> pages/_error.js
        const addedPages = diff(chunkNames, this.prevChunkNames)
        const removedPages = diff(this.prevChunkNames, chunkNames)

        if (addedPages.size > 0) {
          for (const addedPage of addedPages) {
            let page = '/' + ROUTE_NAME_REGEX.exec(addedPage)[1].replace(/\\/g, '/')
            page = page === '/index' ? '/' : page
            this.send('addedPage', page)
          }
        }

        if (removedPages.size > 0) {
          for (const removedPage of removedPages) {
            let page = '/' + ROUTE_NAME_REGEX.exec(removedPage)[1].replace(/\\/g, '/')
            page = page === '/index' ? '/' : page
            this.send('removedPage', page)
          }
        }
      }

      this.initialized = true
      this.stats = stats
      this.prevChunkNames = chunkNames
    })

    // We don’t watch .git/ .next/ and node_modules for changes
    const ignored = [
      /[\\/]\.git[\\/]/,
      /[\\/]\.next[\\/]/,
      /[\\/]node_modules[\\/]/
    ]

    let webpackDevMiddlewareConfig = {
      publicPath: `/_next/static/webpack`,
      noInfo: true,
      logLevel: 'silent',
      watchOptions: { ignored },
      writeToDisk: true
    }

    if (this.config.webpackDevMiddleware) {
      console.log(`> Using "webpackDevMiddleware" config function defined in ${this.config.configOrigin}.`)
      webpackDevMiddlewareConfig = this.config.webpackDevMiddleware(webpackDevMiddlewareConfig)
    }

    const webpackDevMiddleware = WebpackDevMiddleware(multiCompiler, webpackDevMiddlewareConfig)

    const webpackHotMiddleware = WebpackHotMiddleware(multiCompiler.compilers[0], {
      path: '/_next/webpack-hmr',
      log: false,
      heartbeat: 2500
    })

    const onDemandEntries = onDemandEntryHandler(webpackDevMiddleware, multiCompiler, {
      dir: this.dir,
      buildId: this.buildId,
      reload: this.reload.bind(this),
      pageExtensions: this.config.pageExtensions,
      ...this.config.onDemandEntries
    })

    return {
      webpackDevMiddleware,
      webpackHotMiddleware,
      onDemandEntries
    }
  }

  waitUntilValid (webpackDevMiddleware) {
    const middleware = webpackDevMiddleware || this.webpackDevMiddleware
    return new Promise((resolve) => {
      middleware.waitUntilValid(resolve)
    })
  }

  async getCompilationErrors (page) {
    const normalizedPage = normalizePage(page)
    // When we are reloading, we need to wait until it's reloaded properly.
    await this.onDemandEntries.waitUntilReloaded()

    if (this.stats.hasErrors()) {
      const {compilation} = this.stats
      const failedPages = erroredPages(compilation, {
        enhanceName (name) {
          return '/' + ROUTE_NAME_REGEX.exec(name)[1]
        }
      })

      // If there is an error related to the requesting page we display it instead of the first error
      if (failedPages[normalizedPage] && failedPages[normalizedPage].length > 0) {
        return failedPages[normalizedPage]
      }

      // If none were found we still have to show the other errors
      return this.stats.compilation.errors
    }

    return []
  }

  send (action, ...args) {
    this.webpackHotMiddleware.publish({ action, data: args })
  }

  async ensurePage (page) {
    // Make sure we don't re-build or dispose prebuilt pages
    if (page !== '/_error' && BLOCKED_PAGES.indexOf(page) !== -1) {
      return
    }
    await this.onDemandEntries.ensurePage(page)
  }
}

function diff (a, b) {
  return new Set([...a].filter((v) => !b.has(v)))
}<|MERGE_RESOLUTION|>--- conflicted
+++ resolved
@@ -226,12 +226,7 @@
       onDemandEntries.middleware(),
       webpackDevMiddleware,
       webpackHotMiddleware,
-<<<<<<< HEAD
-      errorOverlayMiddleware
-=======
-      errorOverlayMiddleware({ dir: this.dir }),
-      onDemandEntries.middleware()
->>>>>>> fb672478
+      errorOverlayMiddleware({ dir: this.dir })
     ]
   }
 
