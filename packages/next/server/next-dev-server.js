--- conflicted
+++ resolved
@@ -331,14 +331,8 @@
       })
     } catch (err) {
       if (err.code === 'ENOENT') {
-<<<<<<< HEAD
-        // Try to send a public file and let servePublic handle the request from here
-        await this.servePublic(req, res, pathname)
-        return null
-=======
         res.statusCode = 404
         return this.renderErrorToHTML(null, req, res, pathname, query)
->>>>>>> 4e9e5103
       }
       if (!this.quiet) console.error(err)
     }
