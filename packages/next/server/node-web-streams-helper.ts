--- conflicted
+++ resolved
@@ -201,11 +201,7 @@
   const transforms: Array<TransformStream<Uint8Array, Uint8Array>> = [
     createBufferedTransformStream(),
     flushEffectHandler ? createFlushEffectStream(flushEffectHandler) : null,
-<<<<<<< HEAD
-    suffixUnclosed != null ? createBufferedSuffix(suffixUnclosed) : null,
-=======
-    suffixUnclosed != null ? createDeferredPrefixStream(suffixUnclosed) : null,
->>>>>>> f0d56190
+    suffixUnclosed != null ? createDeferredSuffixStream(suffixUnclosed) : null,
     dataStream ? createInlineDataStream(dataStream) : null,
     suffixUnclosed != null ? createSuffixStream(closeTag) : null,
     dev ? createDevScriptTransformStream() : null,
@@ -217,26 +213,6 @@
   )
 }
 
-export function createPrefixStream(
-  prefix: string
-): TransformStream<Uint8Array, Uint8Array> {
-  let prefixFlushed = false
-  return new TransformStream({
-    transform(chunk, controller) {
-      if (!prefixFlushed) {
-        prefixFlushed = true
-        controller.enqueue(encodeText(prefix))
-      }
-      controller.enqueue(chunk)
-    },
-    flush(controller) {
-      if (!prefixFlushed) {
-        controller.enqueue(encodeText(prefix))
-      }
-    },
-  })
-}
-
 export function createSuffixStream(
   suffix: string
 ): TransformStream<Uint8Array, Uint8Array> {
@@ -249,33 +225,29 @@
   })
 }
 
+export function createPrefixStream(
+  prefix: string
+): TransformStream<Uint8Array, Uint8Array> {
+  let prefixFlushed = false
+  return new TransformStream({
+    transform(chunk, controller) {
+      if (!prefixFlushed && prefix) {
+        prefixFlushed = true
+        controller.enqueue(encodeText(prefix))
+      }
+      controller.enqueue(chunk)
+    },
+  })
+}
+
 // Suffix after main body content - scripts before </body>,
 // but wait for the major chunks to be enqueued.
-export function createBufferedSuffix(
+export function createDeferredSuffixStream(
   suffix: string
 ): TransformStream<Uint8Array, Uint8Array> {
-<<<<<<< HEAD
   let suffixFlushed = false
   let suffixFlushTask: Promise<void> | null = null
-=======
-  let prefixEnqueued = false
-  return new TransformStream({
-    transform(chunk, controller) {
-      if (!prefixEnqueued) {
-        controller.enqueue(encodeText(prefix))
-        prefixEnqueued = true
-      }
-      controller.enqueue(chunk)
-    },
-  })
-}
-
-export function createDeferredPrefixStream(
-  prefix: string
-): TransformStream<Uint8Array, Uint8Array> {
-  let prefixFlushed = false
-  let prefixPrefixFlushFinished: Promise<void> | null = null
->>>>>>> f0d56190
+
   return new TransformStream({
     transform(chunk, controller) {
       controller.enqueue(chunk)
