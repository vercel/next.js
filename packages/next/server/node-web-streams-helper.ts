--- conflicted
+++ resolved
@@ -175,23 +175,15 @@
     dataStream,
     generateStaticHTML,
     flushEffectHandler,
-<<<<<<< HEAD
-    allStylesheets,
-=======
     flushEffectsToHead,
     initialStylesheets,
->>>>>>> 3e19ad5c
   }: {
     suffix?: string
     dataStream?: ReadableStream<Uint8Array>
     generateStaticHTML: boolean
     flushEffectHandler?: () => string
-<<<<<<< HEAD
-    allStylesheets: string[]
-=======
     flushEffectsToHead: boolean
     initialStylesheets?: string[]
->>>>>>> 3e19ad5c
   }
 ): Promise<ReadableStream<Uint8Array>> {
   const closeTag = '</body></html>'
@@ -209,13 +201,8 @@
     suffixUnclosed != null ? createDeferredSuffixStream(suffixUnclosed) : null,
     dataStream ? createInlineDataStream(dataStream) : null,
     suffixUnclosed != null ? createSuffixStream(closeTag) : null,
-<<<<<<< HEAD
-    createHeadInjectionTransformStream(
-      (allStylesheets || [])
-=======
     createHeadInjectionTransformStream(() => {
       const inlineStyleLinks = (initialStylesheets || [])
->>>>>>> 3e19ad5c
         .map((href) => `<link rel="stylesheet" href="/_next/${href}">`)
         .join('')
       // TODO-APP: Inject flush effects to end of head in app layout rendering, to avoid
