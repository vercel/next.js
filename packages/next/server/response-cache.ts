--- conflicted
+++ resolved
@@ -41,6 +41,7 @@
 
 interface IncrementalCache {
   get: (key: string) => Promise<{
+    revalidateAfter?: number | false
     curRevalidate?: number | false
     revalidate?: number | false
     value?: any | null
@@ -123,8 +124,7 @@
           }
         }
 
-<<<<<<< HEAD
-        const cacheEntry = await responseGenerator(resolved)
+        const cacheEntry = await responseGenerator(resolved, !!cachedResponse)
         resolve(
           cacheEntry === null
             ? null
@@ -133,10 +133,6 @@
                 isMiss: !cachedResponse,
               }
         )
-=======
-        const cacheEntry = await responseGenerator(resolved, !!cachedResponse)
-        resolve(cacheEntry)
->>>>>>> 7cd9de34
 
         if (key && cacheEntry && typeof cacheEntry.revalidate !== 'undefined') {
           await this.incrementalCache.set(
