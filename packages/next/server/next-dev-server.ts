import { ReactDevOverlay } from '@next/react-dev-overlay/lib/client'
import crypto from 'crypto'
import fs from 'fs'
import { IncomingMessage, ServerResponse } from 'http'
import Worker from 'jest-worker'
import AmpHtmlValidator from 'next/dist/compiled/amphtml-validator'
import findUp from 'next/dist/compiled/find-up'
import { join, relative, resolve, sep } from 'path'
import React from 'react'
import { UrlWithParsedQuery } from 'url'
import Watchpack from 'watchpack'
import { ampValidation } from '../build/output/index'
import * as Log from '../build/output/log'
import checkCustomRoutes from '../lib/check-custom-routes'
import { PUBLIC_DIR_MIDDLEWARE_CONFLICT } from '../lib/constants'
import { findPagesDir } from '../lib/find-pages-dir'
import { verifyTypeScriptSetup } from '../lib/verifyTypeScriptSetup'
import { PHASE_DEVELOPMENT_SERVER } from '../next-server/lib/constants'
import {
  getRouteMatcher,
  getRouteRegex,
  getSortedRoutes,
  isDynamicRoute,
} from '../next-server/lib/router/utils'
import { __ApiPreviewProps } from '../next-server/server/api-utils'
import Server, { ServerConstructor } from '../next-server/server/next-server'
import { normalizePagePath } from '../next-server/server/normalize-page-path'
import Router, { Params, route } from '../next-server/server/router'
import { eventCliSession } from '../telemetry/events'
import { Telemetry } from '../telemetry/storage'
import HotReloader from './hot-reloader'
import { findPageFile } from './lib/find-page-file'
import { getNodeOptionsWithoutInspect } from './lib/utils'

if (typeof React.Suspense === 'undefined') {
  throw new Error(
    `The version of React you are using is lower than the minimum required version needed for Next.js. Please upgrade "react" and "react-dom": "npm install react react-dom" https://err.sh/zeit/next.js/invalid-react-version`
  )
}

export default class DevServer extends Server {
  private devReady: Promise<void>
  private setDevReady?: Function
  private webpackWatcher?: Watchpack | null
  private hotReloader?: HotReloader
  private isCustomServer: boolean

  constructor(options: ServerConstructor & { isNextDevCommand?: boolean }) {
    super({ ...options, dev: true })
    this.renderOpts.dev = true
    ;(this.renderOpts as any).ErrorDebug = ReactDevOverlay
    this.devReady = new Promise((resolve) => {
      this.setDevReady = resolve
    })
    ;(this.renderOpts as any).ampSkipValidation =
      this.nextConfig.experimental?.amp?.skipValidation ?? false
    ;(this.renderOpts as any).ampValidator = (
      html: string,
      pathname: string
    ) => {
      const validatorPath =
        this.nextConfig.experimental &&
        this.nextConfig.experimental.amp &&
        this.nextConfig.experimental.amp.validator
      return AmpHtmlValidator.getInstance(validatorPath).then((validator) => {
        const result = validator.validateString(html)
        ampValidation(
          pathname,
          result.errors
            .filter((e) => e.severity === 'ERROR')
            .filter((e) => this._filterAmpDevelopmentScript(html, e)),
          result.errors.filter((e) => e.severity !== 'ERROR')
        )
      })
    }
    if (fs.existsSync(join(this.dir, 'static'))) {
      console.warn(
        `The static directory has been deprecated in favor of the public directory. https://err.sh/zeit/next.js/static-dir-deprecated`
      )
    }
    this.isCustomServer = !options.isNextDevCommand
    this.pagesDir = findPagesDir(this.dir)
    this.staticPathsWorker = new Worker(
      require.resolve('./static-paths-worker'),
      {
        maxRetries: 0,
        numWorkers: this.nextConfig.experimental.cpus,
        forkOptions: {
          env: {
            ...process.env,
            // discard --inspect/--inspect-brk flags from process.env.NODE_OPTIONS. Otherwise multiple Node.js debuggers
            // would be started if user launch Next.js in debugging mode. The number of debuggers is linked to
            // the number of workers Next.js tries to launch. The only worker users are interested in debugging
            // is the main Next.js one
            NODE_OPTIONS: getNodeOptionsWithoutInspect(),
          },
        },
      }
    ) as Worker & {
      loadStaticPaths: typeof import('./static-paths-worker').loadStaticPaths
    }

    this.staticPathsWorker.getStdout().pipe(process.stdout)
    this.staticPathsWorker.getStderr().pipe(process.stderr)
  }

  protected currentPhase(): string {
    return PHASE_DEVELOPMENT_SERVER
  }

  protected readBuildId(): string {
    return 'development'
  }

  async addExportPathMapRoutes() {
    // Makes `next export` exportPathMap work in development mode.
    // So that the user doesn't have to define a custom server reading the exportPathMap
    if (this.nextConfig.exportPathMap) {
      console.log('Defining routes from exportPathMap')
      const exportPathMap = await this.nextConfig.exportPathMap(
        {},
        {
          dev: true,
          dir: this.dir,
          outDir: null,
          distDir: this.distDir,
          buildId: this.buildId,
        }
      ) // In development we can't give a default path mapping
      for (const path in exportPathMap) {
        const { page, query = {} } = exportPathMap[path]

        // We use unshift so that we're sure the routes is defined before Next's default routes
        this.router.addFsRoute({
          match: route(path),
          type: 'route',
          name: `${path} exportpathmap route`,
          fn: async (req, res, params, parsedUrl) => {
            const { query: urlQuery } = parsedUrl

            Object.keys(urlQuery)
              .filter((key) => query[key] === undefined)
              .forEach((key) =>
                console.warn(
                  `Url '${path}' defines a query parameter '${key}' that is missing in exportPathMap`
                )
              )

            const mergedQuery = { ...urlQuery, ...query }

            await this.render(req, res, page, mergedQuery, parsedUrl)
            return {
              finished: true,
            }
          },
        })
      }
    }
  }

  async startWatcher(): Promise<void> {
    if (this.webpackWatcher) {
      return
    }

    const regexPageExtension = new RegExp(
      `\\.+(?:${this.nextConfig.pageExtensions.join('|')})$`
    )

    let resolved = false
    return new Promise((resolve, reject) => {
      const pagesDir = this.pagesDir

      // Watchpack doesn't emit an event for an empty directory
      fs.readdir(pagesDir!, (_, files) => {
        if (files?.length) {
          return
        }

        if (!resolved) {
          resolve()
          resolved = true
        }
      })

      let wp = (this.webpackWatcher = new Watchpack())
      wp.watch([], [pagesDir!], 0)

      wp.on('aggregated', () => {
        const routedPages = []
        const knownFiles = wp.getTimeInfoEntries()
        for (const [fileName, { accuracy }] of knownFiles) {
          if (accuracy === undefined || !regexPageExtension.test(fileName)) {
            continue
          }

          let pageName =
            '/' + relative(pagesDir!, fileName).replace(/\\+/g, '/')
          pageName = pageName.replace(regexPageExtension, '')
          pageName = pageName.replace(/\/index$/, '') || '/'

          routedPages.push(pageName)
        }
        try {
          this.dynamicRoutes = getSortedRoutes(routedPages)
            .filter(isDynamicRoute)
            .map((page) => ({
              page,
              match: getRouteMatcher(getRouteRegex(page)),
            }))

          const firstOptionalCatchAllPage =
            this.dynamicRoutes.find((f) => /\[\[\.{3}[^\][/]*\]\]/.test(f.page))
              ?.page ?? null
          if (
            this.nextConfig.experimental?.optionalCatchAll !== true &&
            firstOptionalCatchAllPage
          ) {
            const msg = `Optional catch-all routes are currently experimental and cannot be used by default ("${firstOptionalCatchAllPage}").`
            if (resolved) {
              console.warn(msg)
            } else {
              throw new Error(msg)
            }
          }

<<<<<<< HEAD
        this.dynamicRoutes = getSortedRoutes(dynamicRoutedPages).map(page => ({
          page,
          match: getRouteMatcher(getRouteRegex(page, false)),
        }))
        this.router.setDynamicRoutes(this.dynamicRoutes)
=======
          this.router.setDynamicRoutes(this.dynamicRoutes)
>>>>>>> d94e8db5

          if (!resolved) {
            resolve()
            resolved = true
          }
        } catch (e) {
          if (!resolved) {
            reject(e)
            resolved = true
          } else {
            console.warn('Failed to reload dynamic routes:', e)
          }
        }
      })
    })
  }

  async stopWatcher(): Promise<void> {
    if (!this.webpackWatcher) {
      return
    }

    this.webpackWatcher.close()
    this.webpackWatcher = null
  }

  async prepare(): Promise<void> {
    await verifyTypeScriptSetup(this.dir, this.pagesDir!)
    await this.loadCustomRoutes()

    if (this.customRoutes) {
      const { redirects, rewrites, headers } = this.customRoutes

      if (redirects.length || rewrites.length || headers.length) {
        this.router = new Router(this.generateRoutes())
      }
    }

    this.hotReloader = new HotReloader(this.dir, {
      pagesDir: this.pagesDir!,
      config: this.nextConfig,
      previewProps: this.getPreviewProps(),
      buildId: this.buildId,
    })
    await super.prepare()
    await this.addExportPathMapRoutes()
    await this.hotReloader.start()
    await this.startWatcher()
    this.setDevReady!()

    const telemetry = new Telemetry({ distDir: this.distDir })
    telemetry.record(
      eventCliSession(PHASE_DEVELOPMENT_SERVER, this.distDir, {
        cliCommand: 'dev',
        isSrcDir: relative(this.dir, this.pagesDir!).startsWith('src'),
        hasNowJson: !!(await findUp('now.json', { cwd: this.dir })),
        isCustomServer: this.isCustomServer,
      })
    )
  }

  protected async close(): Promise<void> {
    await this.stopWatcher()
    if (this.hotReloader) {
      await this.hotReloader.stop()
    }
  }

  protected async hasPage(pathname: string): Promise<boolean> {
    let normalizedPath: string

    try {
      normalizedPath = normalizePagePath(pathname)
    } catch (err) {
      console.error(err)
      // if normalizing the page fails it means it isn't valid
      // so it doesn't exist so don't throw and return false
      // to ensure we return 404 instead of 500
      return false
    }

    const pageFile = await findPageFile(
      this.pagesDir!,
      normalizedPath,
      this.nextConfig.pageExtensions
    )
    return !!pageFile
  }

  protected async _beforeCatchAllRender(
    req: IncomingMessage,
    res: ServerResponse,
    params: Params,
    parsedUrl: UrlWithParsedQuery
  ): Promise<boolean> {
    const { pathname } = parsedUrl
    const pathParts = params.path || []
    const path = `/${pathParts.join('/')}`
    // check for a public file, throwing error if there's a
    // conflicting page
    if (await this.hasPublicFile(path)) {
      if (await this.hasPage(pathname!)) {
        const err = new Error(
          `A conflicting public file and page file was found for path ${pathname} https://err.sh/zeit/next.js/conflicting-public-file-page`
        )
        res.statusCode = 500
        await this.renderError(err, req, res, pathname!, {})
        return true
      }
      await this.servePublic(req, res, pathParts)
      return true
    }

    return false
  }

  async run(
    req: IncomingMessage,
    res: ServerResponse,
    parsedUrl: UrlWithParsedQuery
  ): Promise<void> {
    await this.devReady
    const { pathname } = parsedUrl

    if (pathname!.startsWith('/_next')) {
      try {
        await fs.promises.stat(join(this.publicDir, '_next'))
        throw new Error(PUBLIC_DIR_MIDDLEWARE_CONFLICT)
      } catch (err) {}
    }

    const { finished } = (await this.hotReloader!.run(req, res, parsedUrl)) || {
      finished: false,
    }
    if (finished) {
      return
    }

    return super.run(req, res, parsedUrl)
  }

  // override production loading of routes-manifest
  protected getCustomRoutes() {
    return this.customRoutes
  }

  private _devCachedPreviewProps: __ApiPreviewProps | undefined
  protected getPreviewProps() {
    if (this._devCachedPreviewProps) {
      return this._devCachedPreviewProps
    }
    return (this._devCachedPreviewProps = {
      previewModeId: crypto.randomBytes(16).toString('hex'),
      previewModeSigningKey: crypto.randomBytes(32).toString('hex'),
      previewModeEncryptionKey: crypto.randomBytes(32).toString('hex'),
    })
  }

  private async loadCustomRoutes(): Promise<void> {
    const result = {
      redirects: [],
      rewrites: [],
      headers: [],
    }
    const { redirects, rewrites, headers } = this.nextConfig.experimental

    if (typeof redirects === 'function') {
      result.redirects = await redirects()
      checkCustomRoutes(result.redirects, 'redirect')
    }
    if (typeof rewrites === 'function') {
      result.rewrites = await rewrites()
      checkCustomRoutes(result.rewrites, 'rewrite')
    }
    if (typeof headers === 'function') {
      result.headers = await headers()
      checkCustomRoutes(result.headers, 'header')
    }

    this.customRoutes = result
  }

  generateRoutes() {
    const { fsRoutes, ...otherRoutes } = super.generateRoutes()

    // In development we expose all compiled files for react-error-overlay's line show feature
    // We use unshift so that we're sure the routes is defined before Next's default routes
    fsRoutes.unshift({
      match: route('/_next/development/:path*'),
      type: 'route',
      name: '_next/development catchall',
      fn: async (req, res, params) => {
        const p = join(this.distDir, ...(params.path || []))
        await this.serveStatic(req, res, p)
        return {
          finished: true,
        }
      },
    })

    fsRoutes.push({
      match: route('/:path*'),
      type: 'route',
      name: 'Catchall public directory route',
      fn: async (req, res, params, parsedUrl) => {
        const { pathname } = parsedUrl
        if (!pathname) {
          throw new Error('pathname is undefined')
        }

        // Used in development to check public directory paths
        if (await this._beforeCatchAllRender(req, res, params, parsedUrl)) {
          return {
            finished: true,
          }
        }

        return {
          finished: false,
        }
      },
    })

    return { fsRoutes, ...otherRoutes }
  }

  // In development public files are not added to the router but handled as a fallback instead
  protected generatePublicRoutes(): never[] {
    return []
  }

  // In development dynamic routes cannot be known ahead of time
  protected getDynamicRoutes(): never[] {
    return []
  }

  _filterAmpDevelopmentScript(
    html: string,
    event: { line: number; col: number; code: string }
  ): boolean {
    if (event.code !== 'DISALLOWED_SCRIPT_TAG') {
      return true
    }

    const snippetChunks = html.split('\n')

    let snippet
    if (
      !(snippet = html.split('\n')[event.line - 1]) ||
      !(snippet = snippet.substring(event.col))
    ) {
      return true
    }

    snippet = snippet + snippetChunks.slice(event.line).join('\n')
    snippet = snippet.substring(0, snippet.indexOf('</script>'))

    return !snippet.includes('data-amp-development-mode-only')
  }

  protected async ensureApiPage(pathname: string) {
    return this.hotReloader!.ensurePage(pathname)
  }

  async renderToHTML(
    req: IncomingMessage,
    res: ServerResponse,
    pathname: string,
    query: { [key: string]: string }
  ): Promise<string | null> {
    const compilationErr = await this.getCompilationError(pathname)
    if (compilationErr) {
      res.statusCode = 500
      return this.renderErrorToHTML(compilationErr, req, res, pathname, query)
    }

    // In dev mode we use on demand entries to compile the page before rendering
    try {
      await this.hotReloader!.ensurePage(pathname).catch(async (err: Error) => {
        if ((err as any).code !== 'ENOENT') {
          throw err
        }

        for (const dynamicRoute of this.dynamicRoutes || []) {
          const params = dynamicRoute.match(pathname)
          if (!params) {
            continue
          }

          return this.hotReloader!.ensurePage(dynamicRoute.page)
        }
        throw err
      })
    } catch (err) {
      if (err.code === 'ENOENT') {
        try {
          await this.hotReloader!.ensurePage('/404')
        } catch (err) {
          if (err.code !== 'ENOENT') {
            throw err
          }
        }

        res.statusCode = 404
        return this.renderErrorToHTML(null, req, res, pathname, query)
      }
      if (!this.quiet) console.error(err)
    }
    const html = await super.renderToHTML(req, res, pathname, query)
    return html
  }

  async renderErrorToHTML(
    err: Error | null,
    req: IncomingMessage,
    res: ServerResponse,
    pathname: string,
    query: { [key: string]: string }
  ): Promise<string | null> {
    if (res.statusCode === 404 && (await this.hasPage('/404'))) {
      await this.hotReloader!.ensurePage('/404')
    } else {
      await this.hotReloader!.ensurePage('/_error')
    }

    const compilationErr = await this.getCompilationError(pathname)
    if (compilationErr) {
      res.statusCode = 500
      return super.renderErrorToHTML(compilationErr, req, res, pathname, query)
    }

    if (!err && res.statusCode === 500) {
      err = new Error(
        'An undefined error was thrown sometime during render... ' +
          'See https://err.sh/zeit/next.js/threw-undefined'
      )
    }

    try {
      const out = await super.renderErrorToHTML(err, req, res, pathname, query)
      return out
    } catch (err2) {
      if (!this.quiet) Log.error(err2)
      res.statusCode = 500
      return super.renderErrorToHTML(err2, req, res, pathname, query)
    }
  }

  sendHTML(
    req: IncomingMessage,
    res: ServerResponse,
    html: string
  ): Promise<void> {
    // In dev, we should not cache pages for any reason.
    res.setHeader('Cache-Control', 'no-store, must-revalidate')
    return super.sendHTML(req, res, html)
  }

  protected setImmutableAssetCacheControl(res: ServerResponse): void {
    res.setHeader('Cache-Control', 'no-store, must-revalidate')
  }

  private servePublic(
    req: IncomingMessage,
    res: ServerResponse,
    pathParts: string[]
  ): Promise<void> {
    const p = join(this.publicDir, ...pathParts.map(encodeURIComponent))
    return this.serveStatic(req, res, p)
  }

  async hasPublicFile(path: string): Promise<boolean> {
    try {
      const info = await fs.promises.stat(join(this.publicDir, path))
      return info.isFile()
    } catch (_) {
      return false
    }
  }

  async getCompilationError(page: string): Promise<any> {
    const errors = await this.hotReloader!.getCompilationErrors(page)
    if (errors.length === 0) return

    // Return the very first error we found.
    return errors[0]
  }

  protected isServeableUrl(untrustedFileUrl: string): boolean {
    // This method mimics what the version of `send` we use does:
    // 1. decodeURIComponent:
    //    https://github.com/pillarjs/send/blob/0.17.1/index.js#L989
    //    https://github.com/pillarjs/send/blob/0.17.1/index.js#L518-L522
    // 2. resolve:
    //    https://github.com/pillarjs/send/blob/de073ed3237ade9ff71c61673a34474b30e5d45b/index.js#L561

    let decodedUntrustedFilePath: string
    try {
      // (1) Decode the URL so we have the proper file name
      decodedUntrustedFilePath = decodeURIComponent(untrustedFileUrl)
    } catch {
      return false
    }

    // (2) Resolve "up paths" to determine real request
    const untrustedFilePath = resolve(decodedUntrustedFilePath)

    // don't allow null bytes anywhere in the file path
    if (untrustedFilePath.indexOf('\0') !== -1) {
      return false
    }

    // During development mode, files can be added while the server is running.
    // Checks for .next/static, .next/server, static and public.
    // Note that in development .next/server is available for error reporting purposes.
    // see `packages/next/next-server/server/next-server.ts` for more details.
    if (
      untrustedFilePath.startsWith(join(this.distDir, 'static') + sep) ||
      untrustedFilePath.startsWith(join(this.distDir, 'server') + sep) ||
      untrustedFilePath.startsWith(join(this.dir, 'static') + sep) ||
      untrustedFilePath.startsWith(join(this.dir, 'public') + sep)
    ) {
      return true
    }

    return false
  }
}<|MERGE_RESOLUTION|>--- conflicted
+++ resolved
@@ -206,7 +206,7 @@
             .filter(isDynamicRoute)
             .map((page) => ({
               page,
-              match: getRouteMatcher(getRouteRegex(page)),
+              match: getRouteMatcher(getRouteRegex(page, false)),
             }))
 
           const firstOptionalCatchAllPage =
@@ -224,15 +224,7 @@
             }
           }
 
-<<<<<<< HEAD
-        this.dynamicRoutes = getSortedRoutes(dynamicRoutedPages).map(page => ({
-          page,
-          match: getRouteMatcher(getRouteRegex(page, false)),
-        }))
-        this.router.setDynamicRoutes(this.dynamicRoutes)
-=======
           this.router.setDynamicRoutes(this.dynamicRoutes)
->>>>>>> d94e8db5
 
           if (!resolved) {
             resolve()
