--- conflicted
+++ resolved
@@ -31,11 +31,7 @@
 import ErrorDebug from './error-debug'
 import HotReloader from './hot-reloader'
 import { findPageFile } from './lib/find-page-file'
-<<<<<<< HEAD
-import Worker from 'jest-worker'
 import { getNodeOptionsWithoutInspect } from './lib/utils'
-=======
->>>>>>> f9cd7c58
 
 if (typeof React.Suspense === 'undefined') {
   throw new Error(
