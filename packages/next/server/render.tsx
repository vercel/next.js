import { IncomingMessage, ServerResponse } from 'http'
import { ParsedUrlQuery } from 'querystring'
import { PassThrough } from 'stream'
import React from 'react'
import * as ReactDOMServer from 'react-dom/server'
import flush from 'styled-jsx/server'
import Observable from 'next/dist/compiled/zen-observable'
import { warn } from '../build/output/log'
import { UnwrapPromise } from '../lib/coalesced-function'
import {
  GSP_NO_RETURNED_VALUE,
  GSSP_COMPONENT_MEMBER_ERROR,
  GSSP_NO_RETURNED_VALUE,
  STATIC_STATUS_PAGE_GET_INITIAL_PROPS_ERROR,
  SERVER_PROPS_GET_INIT_PROPS_CONFLICT,
  SERVER_PROPS_SSG_CONFLICT,
  SSG_GET_INITIAL_PROPS_CONFLICT,
  UNSTABLE_REVALIDATE_RENAME_ERROR,
} from '../lib/constants'
import { isSerializableProps } from '../lib/is-serializable-props'
import { GetServerSideProps, GetStaticProps, PreviewData } from '../types'
import { isInAmpMode } from '../shared/lib/amp'
import { AmpStateContext } from '../shared/lib/amp-context'
import {
  BODY_RENDER_TARGET,
  SERVER_PROPS_ID,
  STATIC_PROPS_ID,
  STATIC_STATUS_PAGES,
} from '../shared/lib/constants'
import { defaultHead } from '../shared/lib/head'
import { HeadManagerContext } from '../shared/lib/head-manager-context'
import Loadable from '../shared/lib/loadable'
import { LoadableContext } from '../shared/lib/loadable-context'
import postProcess from '../shared/lib/post-process'
import { RouterContext } from '../shared/lib/router-context'
import { NextRouter } from '../shared/lib/router/router'
import { isDynamicRoute } from '../shared/lib/router/utils/is-dynamic'
import {
  AppType,
  ComponentsEnhancer,
  DocumentInitialProps,
  DocumentProps,
  HtmlContext,
  HtmlProps,
  getDisplayName,
  isResSent,
  loadGetInitialProps,
  NextComponentType,
  RenderPage,
  RenderPageResult,
} from '../shared/lib/utils'
import {
  tryGetPreviewData,
  NextApiRequestCookies,
  __ApiPreviewProps,
} from './api-utils'
import { denormalizePagePath } from './denormalize-page-path'
import { FontManifest, getFontDefinitionFromManifest } from './font-utils'
import { LoadComponentsReturnType, ManifestItem } from './load-components'
import { normalizePagePath } from './normalize-page-path'
import optimizeAmp from './optimize-amp'
import {
  allowedStatusCodes,
  getRedirectStatus,
  Redirect,
} from '../lib/load-custom-routes'
import { DomainLocale } from './config'
import { mergeResults, RenderResult, resultsToString } from './utils'

function noRouter() {
  const message =
    'No router instance found. you should only use "next/router" inside the client side of your app. https://nextjs.org/docs/messages/no-router-instance'
  throw new Error(message)
}

class ServerRouter implements NextRouter {
  route: string
  pathname: string
  query: ParsedUrlQuery
  asPath: string
  basePath: string
  events: any
  isFallback: boolean
  locale?: string
  isReady: boolean
  locales?: string[]
  defaultLocale?: string
  domainLocales?: DomainLocale[]
  isPreview: boolean
  isLocaleDomain: boolean

  constructor(
    pathname: string,
    query: ParsedUrlQuery,
    as: string,
    { isFallback }: { isFallback: boolean },
    isReady: boolean,
    basePath: string,
    locale?: string,
    locales?: string[],
    defaultLocale?: string,
    domainLocales?: DomainLocale[],
    isPreview?: boolean,
    isLocaleDomain?: boolean
  ) {
    this.route = pathname.replace(/\/$/, '') || '/'
    this.pathname = pathname
    this.query = query
    this.asPath = as
    this.isFallback = isFallback
    this.basePath = basePath
    this.locale = locale
    this.locales = locales
    this.defaultLocale = defaultLocale
    this.isReady = isReady
    this.domainLocales = domainLocales
    this.isPreview = !!isPreview
    this.isLocaleDomain = !!isLocaleDomain
  }

  push(): any {
    noRouter()
  }
  replace(): any {
    noRouter()
  }
  reload() {
    noRouter()
  }
  back() {
    noRouter()
  }
  prefetch(): any {
    noRouter()
  }
  beforePopState() {
    noRouter()
  }
}

function enhanceComponents(
  options: ComponentsEnhancer,
  App: AppType,
  Component: NextComponentType
): {
  App: AppType
  Component: NextComponentType
} {
  // For backwards compatibility
  if (typeof options === 'function') {
    return {
      App,
      Component: options(Component),
    }
  }

  return {
    App: options.enhanceApp ? options.enhanceApp(App) : App,
    Component: options.enhanceComponent
      ? options.enhanceComponent(Component)
      : Component,
  }
}

export type RenderOptsPartial = {
  buildId: string
  canonicalBase: string
  runtimeConfig?: { [key: string]: any }
  assetPrefix?: string
  err?: Error | null
  nextExport?: boolean
  dev?: boolean
  ampPath?: string
  ErrorDebug?: React.ComponentType<{ error: Error }>
  ampValidator?: (html: string, pathname: string) => Promise<void>
  ampSkipValidation?: boolean
  ampOptimizerConfig?: { [key: string]: any }
  isDataReq?: boolean
  params?: ParsedUrlQuery
  previewProps: __ApiPreviewProps
  basePath: string
  unstable_runtimeJS?: false
  unstable_JsPreload?: false
  optimizeFonts: boolean
  fontManifest?: FontManifest
  optimizeImages: boolean
  optimizeCss: any
  devOnlyCacheBusterQueryString?: string
  resolvedUrl?: string
  resolvedAsPath?: string
  distDir?: string
  locale?: string
  locales?: string[]
  defaultLocale?: string
  domainLocales?: DomainLocale[]
  disableOptimizedLoading?: boolean
  requireStaticHTML?: boolean
  concurrentFeatures?: boolean
  customServer?: boolean
}

export type RenderOpts = LoadComponentsReturnType & RenderOptsPartial

const invalidKeysMsg = (methodName: string, invalidKeys: string[]) => {
  return (
    `Additional keys were returned from \`${methodName}\`. Properties intended for your component must be nested under the \`props\` key, e.g.:` +
    `\n\n\treturn { props: { title: 'My Title', content: '...' } }` +
    `\n\nKeys that need to be moved: ${invalidKeys.join(', ')}.` +
    `\nRead more: https://nextjs.org/docs/messages/invalid-getstaticprops-value`
  )
}

function checkRedirectValues(
  redirect: Redirect,
  req: IncomingMessage,
  method: 'getStaticProps' | 'getServerSideProps'
) {
  const { destination, permanent, statusCode, basePath } = redirect
  let errors: string[] = []

  const hasStatusCode = typeof statusCode !== 'undefined'
  const hasPermanent = typeof permanent !== 'undefined'

  if (hasPermanent && hasStatusCode) {
    errors.push(`\`permanent\` and \`statusCode\` can not both be provided`)
  } else if (hasPermanent && typeof permanent !== 'boolean') {
    errors.push(`\`permanent\` must be \`true\` or \`false\``)
  } else if (hasStatusCode && !allowedStatusCodes.has(statusCode!)) {
    errors.push(
      `\`statusCode\` must undefined or one of ${[...allowedStatusCodes].join(
        ', '
      )}`
    )
  }
  const destinationType = typeof destination

  if (destinationType !== 'string') {
    errors.push(
      `\`destination\` should be string but received ${destinationType}`
    )
  }

  const basePathType = typeof basePath

  if (basePathType !== 'undefined' && basePathType !== 'boolean') {
    errors.push(
      `\`basePath\` should be undefined or a false, received ${basePathType}`
    )
  }

  if (errors.length > 0) {
    throw new Error(
      `Invalid redirect object returned from ${method} for ${req.url}\n` +
        errors.join(' and ') +
        '\n' +
        `See more info here: https://nextjs.org/docs/messages/invalid-redirect-gssp`
    )
  }
}

export async function renderToHTML(
  req: IncomingMessage,
  res: ServerResponse,
  pathname: string,
  query: ParsedUrlQuery,
  renderOpts: RenderOpts
): Promise<RenderResult | null> {
  // In dev we invalidate the cache by appending a timestamp to the resource URL.
  // This is a workaround to fix https://github.com/vercel/next.js/issues/5860
  // TODO: remove this workaround when https://bugs.webkit.org/show_bug.cgi?id=187726 is fixed.
  renderOpts.devOnlyCacheBusterQueryString = renderOpts.dev
    ? renderOpts.devOnlyCacheBusterQueryString || `?ts=${Date.now()}`
    : ''

  // don't modify original query object
  query = Object.assign({}, query)

  const {
    err,
    dev = false,
    ampPath = '',
    App,
    Document,
    pageConfig = {},
    Component,
    buildManifest,
    fontManifest,
    reactLoadableManifest,
    ErrorDebug,
    getStaticProps,
    getStaticPaths,
    getServerSideProps,
    isDataReq,
    params,
    previewProps,
    basePath,
    devOnlyCacheBusterQueryString,
    requireStaticHTML,
    concurrentFeatures,
  } = renderOpts

  const getFontDefinition = (url: string): string => {
    if (fontManifest) {
      return getFontDefinitionFromManifest(url, fontManifest)
    }
    return ''
  }

  const callMiddleware = async (method: string, args: any[], props = false) => {
    let results: any = props ? {} : []

    if ((Document as any)[`${method}Middleware`]) {
      let middlewareFunc = await (Document as any)[`${method}Middleware`]
      middlewareFunc = middlewareFunc.default || middlewareFunc

      const curResults = await middlewareFunc(...args)
      if (props) {
        for (const result of curResults) {
          results = {
            ...results,
            ...result,
          }
        }
      } else {
        results = curResults
      }
    }
    return results
  }

  const headTags = (...args: any) => callMiddleware('headTags', args)

  const isFallback = !!query.__nextFallback
  delete query.__nextFallback
  delete query.__nextLocale
  delete query.__nextDefaultLocale

  const isSSG = !!getStaticProps
  const isBuildTimeSSG = isSSG && renderOpts.nextExport
  const defaultAppGetInitialProps =
    App.getInitialProps === (App as any).origGetInitialProps

  const hasPageGetInitialProps = !!(Component as any).getInitialProps

  const pageIsDynamic = isDynamicRoute(pathname)

  const isAutoExport =
    !hasPageGetInitialProps &&
    defaultAppGetInitialProps &&
    !isSSG &&
    !getServerSideProps

  for (const methodName of [
    'getStaticProps',
    'getServerSideProps',
    'getStaticPaths',
  ]) {
    if ((Component as any)[methodName]) {
      throw new Error(
        `page ${pathname} ${methodName} ${GSSP_COMPONENT_MEMBER_ERROR}`
      )
    }
  }

  if (hasPageGetInitialProps && isSSG) {
    throw new Error(SSG_GET_INITIAL_PROPS_CONFLICT + ` ${pathname}`)
  }

  if (hasPageGetInitialProps && getServerSideProps) {
    throw new Error(SERVER_PROPS_GET_INIT_PROPS_CONFLICT + ` ${pathname}`)
  }

  if (getServerSideProps && isSSG) {
    throw new Error(SERVER_PROPS_SSG_CONFLICT + ` ${pathname}`)
  }

  if (getStaticPaths && !pageIsDynamic) {
    throw new Error(
      `getStaticPaths is only allowed for dynamic SSG pages and was found on '${pathname}'.` +
        `\nRead more: https://nextjs.org/docs/messages/non-dynamic-getstaticpaths-usage`
    )
  }

  if (!!getStaticPaths && !isSSG) {
    throw new Error(
      `getStaticPaths was added without a getStaticProps in ${pathname}. Without getStaticProps, getStaticPaths does nothing`
    )
  }

  if (isSSG && pageIsDynamic && !getStaticPaths) {
    throw new Error(
      `getStaticPaths is required for dynamic SSG pages and is missing for '${pathname}'.` +
        `\nRead more: https://nextjs.org/docs/messages/invalid-getstaticpaths-value`
    )
  }

  let asPath: string = renderOpts.resolvedAsPath || (req.url as string)

  if (dev) {
    const { isValidElementType } = require('react-is')
    if (!isValidElementType(Component)) {
      throw new Error(
        `The default export is not a React Component in page: "${pathname}"`
      )
    }

    if (!isValidElementType(App)) {
      throw new Error(
        `The default export is not a React Component in page: "/_app"`
      )
    }

    if (!isValidElementType(Document)) {
      throw new Error(
        `The default export is not a React Component in page: "/_document"`
      )
    }

    if (isAutoExport || isFallback) {
      // remove query values except ones that will be set during export
      query = {
        ...(query.amp
          ? {
              amp: query.amp,
            }
          : {}),
      }
      asPath = `${pathname}${
        // ensure trailing slash is present for non-dynamic auto-export pages
        req.url!.endsWith('/') && pathname !== '/' && !pageIsDynamic ? '/' : ''
      }`
      req.url = pathname
    }

    if (pathname === '/404' && (hasPageGetInitialProps || getServerSideProps)) {
      throw new Error(
        `\`pages/404\` ${STATIC_STATUS_PAGE_GET_INITIAL_PROPS_ERROR}`
      )
    }
    if (
      STATIC_STATUS_PAGES.includes(pathname) &&
      (hasPageGetInitialProps || getServerSideProps)
    ) {
      throw new Error(
        `\`pages${pathname}\` ${STATIC_STATUS_PAGE_GET_INITIAL_PROPS_ERROR}`
      )
    }
  }

  await Loadable.preloadAll() // Make sure all dynamic imports are loaded

  let isPreview
  let previewData: PreviewData

  if ((isSSG || getServerSideProps) && !isFallback) {
    // Reads of this are cached on the `req` object, so this should resolve
    // instantly. There's no need to pass this data down from a previous
    // invoke, where we'd have to consider server & serverless.
    previewData = tryGetPreviewData(req, res, previewProps)
    isPreview = previewData !== false
  }

  // url will always be set
  const routerIsReady = !!(
    getServerSideProps ||
    hasPageGetInitialProps ||
    (!defaultAppGetInitialProps && !isSSG)
  )
  const router = new ServerRouter(
    pathname,
    query,
    asPath,
    {
      isFallback: isFallback,
    },
    routerIsReady,
    basePath,
    renderOpts.locale,
    renderOpts.locales,
    renderOpts.defaultLocale,
    renderOpts.domainLocales,
    isPreview,
    (req as any).__nextIsLocaleDomain
  )
  const ctx = {
    err,
    req: isAutoExport ? undefined : req,
    res: isAutoExport ? undefined : res,
    pathname,
    query,
    asPath,
    locale: renderOpts.locale,
    locales: renderOpts.locales,
    defaultLocale: renderOpts.defaultLocale,
    AppTree: (props: any) => {
      return (
        <AppContainer>
          <App {...props} Component={Component} router={router} />
        </AppContainer>
      )
    },
  }
  let props: any

  const ampState = {
    ampFirst: pageConfig.amp === true,
    hasQuery: Boolean(query.amp),
    hybrid: pageConfig.amp === 'hybrid',
  }

  const inAmpMode = isInAmpMode(ampState)

  const reactLoadableModules: string[] = []

  let head: JSX.Element[] = defaultHead(inAmpMode)

  let scriptLoader: any = {}
  const nextExport =
    !isSSG && (renderOpts.nextExport || (dev && (isAutoExport || isFallback)))

  const AppContainer = ({ children }: { children: JSX.Element }) => (
    <RouterContext.Provider value={router}>
      <AmpStateContext.Provider value={ampState}>
        <HeadManagerContext.Provider
          value={{
            updateHead: (state) => {
              head = state
            },
            updateScripts: (scripts) => {
              scriptLoader = scripts
            },
            scripts: {},
            mountedInstances: new Set(),
          }}
        >
          <LoadableContext.Provider
            value={(moduleName) => reactLoadableModules.push(moduleName)}
          >
            {children}
          </LoadableContext.Provider>
        </HeadManagerContext.Provider>
      </AmpStateContext.Provider>
    </RouterContext.Provider>
  )

  try {
    props = await loadGetInitialProps(App, {
      AppTree: ctx.AppTree,
      Component,
      router,
      ctx,
    })

    if ((isSSG || getServerSideProps) && isPreview) {
      props.__N_PREVIEW = true
    }

    if (isSSG) {
      props[STATIC_PROPS_ID] = true
    }

    if (isSSG && !isFallback) {
      let data: UnwrapPromise<ReturnType<GetStaticProps>>

      try {
        data = await getStaticProps!({
          ...(pageIsDynamic ? { params: query as ParsedUrlQuery } : undefined),
          ...(isPreview
            ? { preview: true, previewData: previewData }
            : undefined),
          locales: renderOpts.locales,
          locale: renderOpts.locale,
          defaultLocale: renderOpts.defaultLocale,
        })
      } catch (staticPropsError) {
        // remove not found error code to prevent triggering legacy
        // 404 rendering
        if (staticPropsError.code === 'ENOENT') {
          delete staticPropsError.code
        }
        throw staticPropsError
      }

      if (data == null) {
        throw new Error(GSP_NO_RETURNED_VALUE)
      }

      const invalidKeys = Object.keys(data).filter(
        (key) =>
          key !== 'revalidate' &&
          key !== 'props' &&
          key !== 'redirect' &&
          key !== 'notFound'
      )

      if (invalidKeys.includes('unstable_revalidate')) {
        throw new Error(UNSTABLE_REVALIDATE_RENAME_ERROR)
      }

      if (invalidKeys.length) {
        throw new Error(invalidKeysMsg('getStaticProps', invalidKeys))
      }

      if (process.env.NODE_ENV !== 'production') {
        if (
          typeof (data as any).notFound !== 'undefined' &&
          typeof (data as any).redirect !== 'undefined'
        ) {
          throw new Error(
            `\`redirect\` and \`notFound\` can not both be returned from ${
              isSSG ? 'getStaticProps' : 'getServerSideProps'
            } at the same time. Page: ${pathname}\nSee more info here: https://nextjs.org/docs/messages/gssp-mixed-not-found-redirect`
          )
        }
      }

      if ('notFound' in data && data.notFound) {
        if (pathname === '/404') {
          throw new Error(
            `The /404 page can not return notFound in "getStaticProps", please remove it to continue!`
          )
        }

        ;(renderOpts as any).isNotFound = true
      }

      if (
        'redirect' in data &&
        data.redirect &&
        typeof data.redirect === 'object'
      ) {
        checkRedirectValues(data.redirect as Redirect, req, 'getStaticProps')

        if (isBuildTimeSSG) {
          throw new Error(
            `\`redirect\` can not be returned from getStaticProps during prerendering (${req.url})\n` +
              `See more info here: https://nextjs.org/docs/messages/gsp-redirect-during-prerender`
          )
        }

        ;(data as any).props = {
          __N_REDIRECT: data.redirect.destination,
          __N_REDIRECT_STATUS: getRedirectStatus(data.redirect),
        }
        if (typeof data.redirect.basePath !== 'undefined') {
          ;(data as any).props.__N_REDIRECT_BASE_PATH = data.redirect.basePath
        }
        ;(renderOpts as any).isRedirect = true
      }

      if (
        (dev || isBuildTimeSSG) &&
        !(renderOpts as any).isNotFound &&
        !isSerializableProps(pathname, 'getStaticProps', (data as any).props)
      ) {
        // this fn should throw an error instead of ever returning `false`
        throw new Error(
          'invariant: getStaticProps did not return valid props. Please report this.'
        )
      }

      if ('revalidate' in data) {
        if (typeof data.revalidate === 'number') {
          if (!Number.isInteger(data.revalidate)) {
            throw new Error(
              `A page's revalidate option must be seconds expressed as a natural number for ${req.url}. Mixed numbers, such as '${data.revalidate}', cannot be used.` +
                `\nTry changing the value to '${Math.ceil(
                  data.revalidate
                )}' or using \`Math.ceil()\` if you're computing the value.`
            )
          } else if (data.revalidate <= 0) {
            throw new Error(
              `A page's revalidate option can not be less than or equal to zero for ${req.url}. A revalidate option of zero means to revalidate after _every_ request, and implies stale data cannot be tolerated.` +
                `\n\nTo never revalidate, you can set revalidate to \`false\` (only ran once at build-time).` +
                `\nTo revalidate as soon as possible, you can set the value to \`1\`.`
            )
          } else if (data.revalidate > 31536000) {
            // if it's greater than a year for some reason error
            console.warn(
              `Warning: A page's revalidate option was set to more than a year for ${req.url}. This may have been done in error.` +
                `\nTo only run getStaticProps at build-time and not revalidate at runtime, you can set \`revalidate\` to \`false\`!`
            )
          }
        } else if (data.revalidate === true) {
          // When enabled, revalidate after 1 second. This value is optimal for
          // the most up-to-date page possible, but without a 1-to-1
          // request-refresh ratio.
          data.revalidate = 1
        } else if (
          data.revalidate === false ||
          typeof data.revalidate === 'undefined'
        ) {
          // By default, we never revalidate.
          data.revalidate = false
        } else {
          throw new Error(
            `A page's revalidate option must be seconds expressed as a natural number. Mixed numbers and strings cannot be used. Received '${JSON.stringify(
              data.revalidate
            )}' for ${req.url}`
          )
        }
      } else {
        // By default, we never revalidate.
        ;(data as any).revalidate = false
      }

      props.pageProps = Object.assign(
        {},
        props.pageProps,
        'props' in data ? data.props : undefined
      )

      // pass up revalidate and props for export
      // TODO: change this to a different passing mechanism
      ;(renderOpts as any).revalidate =
        'revalidate' in data ? data.revalidate : undefined
      ;(renderOpts as any).pageData = props

      // this must come after revalidate is added to renderOpts
      if ((renderOpts as any).isNotFound) {
        return null
      }
    }

    if (getServerSideProps) {
      props[SERVER_PROPS_ID] = true
    }

    if (getServerSideProps && !isFallback) {
      let data: UnwrapPromise<ReturnType<GetServerSideProps>>

      try {
        data = await getServerSideProps({
          req: req as IncomingMessage & {
            cookies: NextApiRequestCookies
          },
          res,
          query,
          resolvedUrl: renderOpts.resolvedUrl as string,
          ...(pageIsDynamic ? { params: params as ParsedUrlQuery } : undefined),
          ...(previewData !== false
            ? { preview: true, previewData: previewData }
            : undefined),
          locales: renderOpts.locales,
          locale: renderOpts.locale,
          defaultLocale: renderOpts.defaultLocale,
        })
      } catch (serverSidePropsError) {
        // remove not found error code to prevent triggering legacy
        // 404 rendering
        if (serverSidePropsError.code === 'ENOENT') {
          delete serverSidePropsError.code
        }
        throw serverSidePropsError
      }

      if (data == null) {
        throw new Error(GSSP_NO_RETURNED_VALUE)
      }

      const invalidKeys = Object.keys(data).filter(
        (key) => key !== 'props' && key !== 'redirect' && key !== 'notFound'
      )

      if ((data as any).unstable_notFound) {
        throw new Error(
          `unstable_notFound has been renamed to notFound, please update the field to continue. Page: ${pathname}`
        )
      }
      if ((data as any).unstable_redirect) {
        throw new Error(
          `unstable_redirect has been renamed to redirect, please update the field to continue. Page: ${pathname}`
        )
      }

      if (invalidKeys.length) {
        throw new Error(invalidKeysMsg('getServerSideProps', invalidKeys))
      }

      if ('notFound' in data && data.notFound) {
        if (pathname === '/404') {
          throw new Error(
            `The /404 page can not return notFound in "getStaticProps", please remove it to continue!`
          )
        }

        ;(renderOpts as any).isNotFound = true
        return null
      }

      if ('redirect' in data && typeof data.redirect === 'object') {
        checkRedirectValues(
          data.redirect as Redirect,
          req,
          'getServerSideProps'
        )
        ;(data as any).props = {
          __N_REDIRECT: data.redirect.destination,
          __N_REDIRECT_STATUS: getRedirectStatus(data.redirect),
        }
        if (typeof data.redirect.basePath !== 'undefined') {
          ;(data as any).props.__N_REDIRECT_BASE_PATH = data.redirect.basePath
        }
        ;(renderOpts as any).isRedirect = true
      }

      if (
        (dev || isBuildTimeSSG) &&
        !isSerializableProps(
          pathname,
          'getServerSideProps',
          (data as any).props
        )
      ) {
        // this fn should throw an error instead of ever returning `false`
        throw new Error(
          'invariant: getServerSideProps did not return valid props. Please report this.'
        )
      }

      props.pageProps = Object.assign({}, props.pageProps, (data as any).props)
      ;(renderOpts as any).pageData = props
    }
  } catch (dataFetchError) {
    throw dataFetchError
  }

  if (
    !isSSG && // we only show this warning for legacy pages
    !getServerSideProps &&
    process.env.NODE_ENV !== 'production' &&
    Object.keys(props?.pageProps || {}).includes('url')
  ) {
    console.warn(
      `The prop \`url\` is a reserved prop in Next.js for legacy reasons and will be overridden on page ${pathname}\n` +
        `See more info here: https://nextjs.org/docs/messages/reserved-page-prop`
    )
  }

  // Avoid rendering page un-necessarily for getServerSideProps data request
  // and getServerSideProps/getStaticProps redirects
  if ((isDataReq && !isSSG) || (renderOpts as any).isRedirect) {
    return Observable.of(JSON.stringify(props))
  }

  // We don't call getStaticProps or getServerSideProps while generating
  // the fallback so make sure to set pageProps to an empty object
  if (isFallback) {
    props.pageProps = {}
  }

  // the response might be finished on the getInitialProps call
  if (isResSent(res) && !isSSG) return null

  // we preload the buildManifest for auto-export dynamic pages
  // to speed up hydrating query values
  let filteredBuildManifest = buildManifest
  if (isAutoExport && pageIsDynamic) {
    const page = denormalizePagePath(normalizePagePath(pathname))
    // This code would be much cleaner using `immer` and directly pushing into
    // the result from `getPageFiles`, we could maybe consider that in the
    // future.
    if (page in filteredBuildManifest.pages) {
      filteredBuildManifest = {
        ...filteredBuildManifest,
        pages: {
          ...filteredBuildManifest.pages,
          [page]: [
            ...filteredBuildManifest.pages[page],
            ...filteredBuildManifest.lowPriorityFiles.filter((f) =>
              f.includes('_buildManifest')
            ),
          ],
        },
        lowPriorityFiles: filteredBuildManifest.lowPriorityFiles.filter(
          (f) => !f.includes('_buildManifest')
        ),
      }
    }
  }

  const generateStaticHTML = requireStaticHTML || inAmpMode
  const renderToStream = (element: React.ReactElement) =>
    new Promise<RenderResult>((resolve, reject) => {
      const stream = new PassThrough()
      let resolved = false
      const doResolve = () => {
        if (!resolved) {
          resolved = true

          resolve(
            new Observable((observer) => {
              stream.on('data', (chunk) => {
                observer.next(chunk.toString('utf-8'))
              })
              stream.once('end', () => {
                observer.complete()
              })

              startWriting()
              return () => {
                abort()
              }
            })
          )
        }
      }

      const { abort, startWriting } = (
        ReactDOMServer as any
      ).pipeToNodeWritable(element, stream, {
        onError(error: Error) {
          if (!resolved) {
            resolved = true
            reject(error)
          }
          abort()
        },
        onReadyToStream() {
          if (!generateStaticHTML) {
            doResolve()
          }
        },
        onCompleteAll() {
          doResolve()
        },
      })
    }).then(multiplexResult)

<<<<<<< HEAD
  const renderToString = concurrentFeatures
    ? async (element: React.ReactElement) => {
        const result = await renderToStream(element)
        return await resultsToString([result])
      }
    : ReactDOMServer.renderToString

  const renderPage: RenderPage = (
    options: ComponentsEnhancer = {}
  ): RenderPageResult | Promise<RenderPageResult> => {
    if (ctx.err && ErrorDebug) {
      const htmlOrPromise = renderToString(<ErrorDebug error={ctx.err} />)
      return typeof htmlOrPromise === 'string'
        ? { html: htmlOrPromise, head }
        : htmlOrPromise.then((html) => ({
            html,
            head,
          }))
    }
    if (dev && (props.router || props.Component)) {
      throw new Error(
        `'router' and 'Component' can not be returned in getInitialProps from _app.js https://nextjs.org/docs/messages/cant-override-next-props`
      )
    }
=======
  const renderDocument = async () => {
    if (Document.getInitialProps) {
      const renderPage: RenderPage = (
        options: ComponentsEnhancer = {}
      ): RenderPageResult | Promise<RenderPageResult> => {
        if (ctx.err && ErrorDebug) {
          const html = ReactDOMServer.renderToString(
            <ErrorDebug error={ctx.err} />
          )
          return { html, head }
        }

        if (dev && (props.router || props.Component)) {
          throw new Error(
            `'router' and 'Component' can not be returned in getInitialProps from _app.js https://nextjs.org/docs/messages/cant-override-next-props`
          )
        }
>>>>>>> 2cc2cb4f

        const { App: EnhancedApp, Component: EnhancedComponent } =
          enhanceComponents(options, App, Component)

        const html = ReactDOMServer.renderToString(
          <AppContainer>
            <EnhancedApp
              Component={EnhancedComponent}
              router={router}
              {...props}
            />
          </AppContainer>
        )
        return { html, head }
      }
      const documentCtx = { ...ctx, renderPage }
      const docProps: DocumentInitialProps = await loadGetInitialProps(
        Document,
        documentCtx
      )
      // the response might be finished on the getInitialProps call
      if (isResSent(res) && !isSSG) return null

      if (!docProps || typeof docProps.html !== 'string') {
        const message = `"${getDisplayName(
          Document
        )}.getInitialProps()" should resolve to an object with a "html" prop set with a valid html string`
        throw new Error(message)
      }

      return {
        bodyResult: Observable.of(docProps.html),
        documentElement: (htmlProps: HtmlProps) => (
          <Document {...htmlProps} {...docProps} />
        ),
        head: docProps.head,
        headTags: await headTags(documentCtx),
        styles: docProps.styles,
      }
    } else {
      const content =
        ctx.err && ErrorDebug ? (
          <ErrorDebug error={ctx.err} />
        ) : (
          <AppContainer>
            <App {...props} Component={Component} router={router} />
          </AppContainer>
        )
      const bodyResult = concurrentFeatures
        ? await renderToStream(content)
        : Observable.of(ReactDOMServer.renderToString(content))

      return {
        bodyResult,
        documentElement: () => (Document as any)(),
        head,
        headTags: [],
        // TODO: Experimental styled-jsx 5 support
        styles: [...flush()],
      }
    }
  }

  const documentResult = await renderDocument()
  if (!documentResult) {
    return null
  }

  const dynamicImportsIds = new Set<string | number>()
  const dynamicImports = new Set<string>()

  for (const mod of reactLoadableModules) {
    const manifestItem: ManifestItem = reactLoadableManifest[mod]

    if (manifestItem) {
      dynamicImportsIds.add(manifestItem.id)
      manifestItem.files.forEach((item) => {
        dynamicImports.add(item)
      })
    }
  }

  const hybridAmp = ampState.hybrid

  const docComponentsRendered: DocumentProps['docComponentsRendered'] = {}
  const {
    assetPrefix,
    buildId,
    customServer,
    defaultLocale,
    disableOptimizedLoading,
    domainLocales,
    locale,
    locales,
    runtimeConfig,
  } = renderOpts
  const htmlProps: any = {
    __NEXT_DATA__: {
      props, // The result of getInitialProps
      page: pathname, // The rendered page
      query, // querystring parsed / passed by the user
      buildId, // buildId is used to facilitate caching of page bundles, we send it to the client so that pageloader knows where to load bundles
      assetPrefix: assetPrefix === '' ? undefined : assetPrefix, // send assetPrefix to the client side when configured, otherwise don't sent in the resulting HTML
      runtimeConfig, // runtimeConfig if provided, otherwise don't sent in the resulting HTML
      nextExport: nextExport === true ? true : undefined, // If this is a page exported by `next export`
      autoExport: isAutoExport === true ? true : undefined, // If this is an auto exported page
      isFallback,
      dynamicIds:
        dynamicImportsIds.size === 0
          ? undefined
          : Array.from(dynamicImportsIds),
      err: renderOpts.err ? serializeError(dev, renderOpts.err) : undefined, // Error if one happened, otherwise don't sent in the resulting HTML
      gsp: !!getStaticProps ? true : undefined, // whether the page is getStaticProps
      gssp: !!getServerSideProps ? true : undefined, // whether the page is getServerSideProps
      customServer, // whether the user is using a custom server
      gip: hasPageGetInitialProps ? true : undefined, // whether the page has getInitialProps
      appGip: !defaultAppGetInitialProps ? true : undefined, // whether the _app has getInitialProps
      locale,
      locales,
      defaultLocale,
      domainLocales,
      isPreview: isPreview === true ? true : undefined,
    },
    buildManifest: filteredBuildManifest,
    docComponentsRendered,
    dangerousAsPath: router.asPath,
    canonicalBase:
      !renderOpts.ampPath && (req as any).__nextStrippedLocale
        ? `${renderOpts.canonicalBase || ''}/${renderOpts.locale}`
        : renderOpts.canonicalBase,
    ampPath,
    inAmpMode,
    isDevelopment: !!dev,
    hybridAmp,
    dynamicImports: Array.from(dynamicImports),
    assetPrefix,
    // Only enabled in production as development mode has features relying on HMR (style injection for example)
    unstable_runtimeJS:
      process.env.NODE_ENV === 'production'
        ? pageConfig.unstable_runtimeJS
        : undefined,
    unstable_JsPreload: pageConfig.unstable_JsPreload,
    devOnlyCacheBusterQueryString,
    scriptLoader,
    locale,
    disableOptimizedLoading,
    head: documentResult.head,
    headTags: documentResult?.headTags,
    styles: documentResult.styles,
  }
  const documentHTML = ReactDOMServer.renderToStaticMarkup(
    <AmpStateContext.Provider value={ampState}>
      <HtmlContext.Provider value={htmlProps}>
        {documentResult.documentElement(htmlProps)}
      </HtmlContext.Provider>
    </AmpStateContext.Provider>
  )

  if (process.env.NODE_ENV !== 'production') {
    const nonRenderedComponents = []
    const expectedDocComponents = ['Main', 'Head', 'NextScript', 'Html']

    for (const comp of expectedDocComponents) {
      if (!(docComponentsRendered as any)[comp]) {
        nonRenderedComponents.push(comp)
      }
    }
    const plural = nonRenderedComponents.length !== 1 ? 's' : ''

    if (nonRenderedComponents.length) {
      const missingComponentList = nonRenderedComponents
        .map((e) => `<${e} />`)
        .join(', ')
      warn(
        `Your custom Document (pages/_document) did not render all the required subcomponent${plural}.\n` +
          `Missing component${plural}: ${missingComponentList}\n` +
          'Read how to fix here: https://nextjs.org/docs/messages/missing-document-component'
      )
    }
  }

  let results: Array<RenderResult> = []
  const renderTargetIdx = documentHTML.indexOf(BODY_RENDER_TARGET)
  results.push(
    Observable.of(
      '<!DOCTYPE html>' + documentHTML.substring(0, renderTargetIdx)
    )
  )
  if (inAmpMode) {
    results.push(Observable.of('<!-- __NEXT_DATA__ -->'))
  }
  results.push(documentResult.bodyResult)
  results.push(
    Observable.of(
      documentHTML.substring(renderTargetIdx + BODY_RENDER_TARGET.length)
    )
  )

  const postProcessors: Array<((html: string) => Promise<string>) | null> = (
    generateStaticHTML
      ? [
          inAmpMode
            ? async (html: string) => {
                html = await optimizeAmp(html, renderOpts.ampOptimizerConfig)
                if (!renderOpts.ampSkipValidation && renderOpts.ampValidator) {
                  await renderOpts.ampValidator(html, pathname)
                }
                return html
              }
            : null,
          process.env.__NEXT_OPTIMIZE_FONTS ||
          process.env.__NEXT_OPTIMIZE_IMAGES
            ? async (html: string) => {
                return await postProcess(
                  html,
                  { getFontDefinition },
                  {
                    optimizeFonts: renderOpts.optimizeFonts,
                    optimizeImages: renderOpts.optimizeImages,
                  }
                )
              }
            : null,
          renderOpts.optimizeCss
            ? async (html: string) => {
                // eslint-disable-next-line import/no-extraneous-dependencies
                const Critters = require('critters')
                const cssOptimizer = new Critters({
                  ssrMode: true,
                  reduceInlineStyles: false,
                  path: renderOpts.distDir,
                  publicPath: `${renderOpts.assetPrefix}/_next/`,
                  preload: 'media',
                  fonts: false,
                  ...renderOpts.optimizeCss,
                })
                return await cssOptimizer.process(html)
              }
            : null,
          inAmpMode || hybridAmp
            ? async (html: string) => {
                return html.replace(/&amp;amp=1/g, '&amp=1')
              }
            : null,
        ]
      : []
  ).filter(Boolean)

  if (postProcessors.length > 0) {
    let html = await resultsToString(results)
    for (const postProcessor of postProcessors) {
      if (postProcessor) {
        html = await postProcessor(html)
      }
    }
    results = [Observable.of(html)]
  }

  return mergeResults(results)
}

function multiplexResult(result: RenderResult): RenderResult {
  const chunks: Array<string> = []
  const subscribers: Set<ZenObservable.SubscriptionObserver<string>> = new Set()
  let terminator:
    | ((subscriber: ZenObservable.SubscriptionObserver<string>) => void)
    | null = null

  result.subscribe({
    next(chunk) {
      chunks.push(chunk)
      subscribers.forEach((subscriber) => subscriber.next(chunk))
    },
    error(error) {
      if (!terminator) {
        terminator = (subscriber) => subscriber.error(error)
        subscribers.forEach(terminator)
        subscribers.clear()
      }
    },
    complete() {
      if (!terminator) {
        terminator = (subscriber) => subscriber.complete()
        subscribers.forEach(terminator)
        subscribers.clear()
      }
    },
  })

  return new Observable((observer) => {
    for (const chunk of chunks) {
      if (observer.closed) {
        return
      }
      observer.next(chunk)
    }

    if (terminator) {
      terminator(observer)
      return
    }

    subscribers.add(observer)
    return () => {
      subscribers.delete(observer)
    }
  })
}

function errorToJSON(err: Error): Error {
  const { name, message, stack } = err
  return { name, message, stack }
}

function serializeError(
  dev: boolean | undefined,
  err: Error
): Error & { statusCode?: number } {
  if (dev) {
    return errorToJSON(err)
  }

  return {
    name: 'Internal Server Error.',
    message: '500 - Internal Server Error.',
    statusCode: 500,
  }
}<|MERGE_RESOLUTION|>--- conflicted
+++ resolved
@@ -927,32 +927,6 @@
       })
     }).then(multiplexResult)
 
-<<<<<<< HEAD
-  const renderToString = concurrentFeatures
-    ? async (element: React.ReactElement) => {
-        const result = await renderToStream(element)
-        return await resultsToString([result])
-      }
-    : ReactDOMServer.renderToString
-
-  const renderPage: RenderPage = (
-    options: ComponentsEnhancer = {}
-  ): RenderPageResult | Promise<RenderPageResult> => {
-    if (ctx.err && ErrorDebug) {
-      const htmlOrPromise = renderToString(<ErrorDebug error={ctx.err} />)
-      return typeof htmlOrPromise === 'string'
-        ? { html: htmlOrPromise, head }
-        : htmlOrPromise.then((html) => ({
-            html,
-            head,
-          }))
-    }
-    if (dev && (props.router || props.Component)) {
-      throw new Error(
-        `'router' and 'Component' can not be returned in getInitialProps from _app.js https://nextjs.org/docs/messages/cant-override-next-props`
-      )
-    }
-=======
   const renderDocument = async () => {
     if (Document.getInitialProps) {
       const renderPage: RenderPage = (
@@ -970,7 +944,6 @@
             `'router' and 'Component' can not be returned in getInitialProps from _app.js https://nextjs.org/docs/messages/cant-override-next-props`
           )
         }
->>>>>>> 2cc2cb4f
 
         const { App: EnhancedApp, Component: EnhancedComponent } =
           enhanceComponents(options, App, Component)
