--- conflicted
+++ resolved
@@ -1046,17 +1046,11 @@
     }
   }
 
-<<<<<<< HEAD
-  const appWrappers: Array<(content: JSX.Element) => JSX.Element> = [
-    content => inAmpMode ? <>{content}</> : <div id="__next">{content}</div>
-  ]
-=======
   const Body = ({ children }: { children: JSX.Element }) => {
     return inAmpMode ? children : <div id="__next">{children}</div>
   }
 
   const appWrappers: Array<(content: JSX.Element) => JSX.Element> = []
->>>>>>> a9dd61e8
   const getWrappedApp = (app: JSX.Element) => {
     // Prevent wrappers from reading/writing props by rendering inside an
     // opaque component. Wrappers should use context instead.
