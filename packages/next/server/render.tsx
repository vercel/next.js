import type { IncomingMessage, ServerResponse } from 'http'
import type { NextRouter } from '../shared/lib/router/router'
import type { HtmlProps } from '../shared/lib/html-context'
import type { DomainLocale } from './config'
import type {
  AppType,
  DocumentInitialProps,
  DocumentProps,
  DocumentContext,
  NextComponentType,
  RenderPage,
  RenderPageResult,
} from '../shared/lib/utils'
import type { ImageConfigComplete } from '../shared/lib/image-config'
import type { Redirect } from '../lib/load-custom-routes'
import type { NextApiRequestCookies, __ApiPreviewProps } from './api-utils'
import type { FontManifest } from './font-utils'
import type { LoadComponentsReturnType, ManifestItem } from './load-components'
import type { GetServerSideProps, GetStaticProps, PreviewData } from '../types'
import type { UnwrapPromise } from '../lib/coalesced-function'

import React from 'react'
import { ParsedUrlQuery, stringify as stringifyQuery } from 'querystring'
import { createFromReadableStream } from 'next/dist/compiled/react-server-dom-webpack'
import { renderToReadableStream } from 'next/dist/compiled/react-server-dom-webpack/writer.browser.server'
import { StyleRegistry, createStyleRegistry } from 'styled-jsx'
import {
  GSP_NO_RETURNED_VALUE,
  GSSP_COMPONENT_MEMBER_ERROR,
  GSSP_NO_RETURNED_VALUE,
  STATIC_STATUS_PAGE_GET_INITIAL_PROPS_ERROR,
  SERVER_PROPS_GET_INIT_PROPS_CONFLICT,
  SERVER_PROPS_SSG_CONFLICT,
  SSG_GET_INITIAL_PROPS_CONFLICT,
  UNSTABLE_REVALIDATE_RENAME_ERROR,
} from '../lib/constants'
import {
  SERVER_PROPS_ID,
  STATIC_PROPS_ID,
  STATIC_STATUS_PAGES,
} from '../shared/lib/constants'
import { isSerializableProps } from '../lib/is-serializable-props'
import { isInAmpMode } from '../shared/lib/amp'
import { AmpStateContext } from '../shared/lib/amp-context'
import { defaultHead } from '../shared/lib/head'
import { HeadManagerContext } from '../shared/lib/head-manager-context'
import Loadable from '../shared/lib/loadable'
import { LoadableContext } from '../shared/lib/loadable-context'
import { RouterContext } from '../shared/lib/router-context'
import { isDynamicRoute } from '../shared/lib/router/utils/is-dynamic'
import {
  ComponentsEnhancer,
  getDisplayName,
  isResSent,
  loadGetInitialProps,
} from '../shared/lib/utils'
import { HtmlContext } from '../shared/lib/html-context'
import { denormalizePagePath } from './denormalize-page-path'
import { normalizePagePath } from './normalize-page-path'
import { getRequestMeta, NextParsedUrlQuery } from './request-meta'
import {
  allowedStatusCodes,
  getRedirectStatus,
} from '../lib/load-custom-routes'
import RenderResult from './render-result'
import isError from '../lib/is-error'
import {
  readableStreamTee,
  encodeText,
  decodeText,
  streamFromArray,
  streamToString,
  chainStreams,
  createBufferedTransformStream,
  renderToStream,
  renderToInitialStream,
  continueFromInitialStream,
} from './node-web-streams-helper'
import { ImageConfigContext } from '../shared/lib/image-config-context'
import { FlushEffectsContext } from '../shared/lib/flush-effects'
import { interopDefault } from '../lib/interop-default'

let optimizeAmp: typeof import('./optimize-amp').default
let getFontDefinitionFromManifest: typeof import('./font-utils').getFontDefinitionFromManifest
let tryGetPreviewData: typeof import('./api-utils/node').tryGetPreviewData
let warn: typeof import('../build/output/log').warn
let postProcess: typeof import('../shared/lib/post-process').default

const DOCTYPE = '<!DOCTYPE html>'

if (!process.browser) {
  require('./node-polyfill-web-streams')
  optimizeAmp = require('./optimize-amp').default
  getFontDefinitionFromManifest =
    require('./font-utils').getFontDefinitionFromManifest
  tryGetPreviewData = require('./api-utils/node').tryGetPreviewData
  warn = require('../build/output/log').warn
  postProcess = require('../shared/lib/post-process').default
} else {
  warn = console.warn.bind(console)
}

function noRouter() {
  const message =
    'No router instance found. you should only use "next/router" inside the client side of your app. https://nextjs.org/docs/messages/no-router-instance'
  throw new Error(message)
}

class ServerRouter implements NextRouter {
  route: string
  pathname: string
  query: ParsedUrlQuery
  asPath: string
  basePath: string
  events: any
  isFallback: boolean
  locale?: string
  isReady: boolean
  locales?: string[]
  defaultLocale?: string
  domainLocales?: DomainLocale[]
  isPreview: boolean
  isLocaleDomain: boolean

  constructor(
    pathname: string,
    query: ParsedUrlQuery,
    as: string,
    { isFallback }: { isFallback: boolean },
    isReady: boolean,
    basePath: string,
    locale?: string,
    locales?: string[],
    defaultLocale?: string,
    domainLocales?: DomainLocale[],
    isPreview?: boolean,
    isLocaleDomain?: boolean
  ) {
    this.route = pathname.replace(/\/$/, '') || '/'
    this.pathname = pathname
    this.query = query
    this.asPath = as
    this.isFallback = isFallback
    this.basePath = basePath
    this.locale = locale
    this.locales = locales
    this.defaultLocale = defaultLocale
    this.isReady = isReady
    this.domainLocales = domainLocales
    this.isPreview = !!isPreview
    this.isLocaleDomain = !!isLocaleDomain
  }

  push(): any {
    noRouter()
  }
  replace(): any {
    noRouter()
  }
  reload() {
    noRouter()
  }
  back() {
    noRouter()
  }
  prefetch(): any {
    noRouter()
  }
  beforePopState() {
    noRouter()
  }
}

function enhanceComponents(
  options: ComponentsEnhancer,
  App: AppType,
  Component: NextComponentType
): {
  App: AppType
  Component: NextComponentType
} {
  // For backwards compatibility
  if (typeof options === 'function') {
    return {
      App,
      Component: options(Component),
    }
  }

  return {
    App: options.enhanceApp ? options.enhanceApp(App) : App,
    Component: options.enhanceComponent
      ? options.enhanceComponent(Component)
      : Component,
  }
}

function renderFlight(AppMod: any, ComponentMod: any, props: any) {
  const isServerComponent = !!ComponentMod.__next_rsc__
  const App = interopDefault(AppMod)
  const Component = interopDefault(ComponentMod)
  const AppServer = isServerComponent
    ? (App as React.ComponentType)
    : React.Fragment

  return (
    <AppServer>
      <Component {...props} />
    </AppServer>
  )
}

export type RenderOptsPartial = {
  buildId: string
  canonicalBase: string
  runtimeConfig?: { [key: string]: any }
  assetPrefix?: string
  err?: Error | null
  nextExport?: boolean
  dev?: boolean
  ampPath?: string
  ErrorDebug?: React.ComponentType<{ error: Error }>
  ampValidator?: (html: string, pathname: string) => Promise<void>
  ampSkipValidation?: boolean
  ampOptimizerConfig?: { [key: string]: any }
  isDataReq?: boolean
  params?: ParsedUrlQuery
  previewProps: __ApiPreviewProps
  basePath: string
  unstable_runtimeJS?: false
  unstable_JsPreload?: false
  optimizeFonts: boolean
  fontManifest?: FontManifest
  optimizeCss: any
  nextScriptWorkers: any
  devOnlyCacheBusterQueryString?: string
  resolvedUrl?: string
  resolvedAsPath?: string
  serverComponentManifest?: any
  distDir?: string
  locale?: string
  locales?: string[]
  defaultLocale?: string
  domainLocales?: DomainLocale[]
  disableOptimizedLoading?: boolean
  supportsDynamicHTML?: boolean
  runtime?: 'nodejs' | 'edge'
  serverComponents?: boolean
  customServer?: boolean
  crossOrigin?: string
  images: ImageConfigComplete
  reactRoot: boolean
}

export type RenderOpts = LoadComponentsReturnType & RenderOptsPartial

const invalidKeysMsg = (methodName: string, invalidKeys: string[]) => {
  return (
    `Additional keys were returned from \`${methodName}\`. Properties intended for your component must be nested under the \`props\` key, e.g.:` +
    `\n\n\treturn { props: { title: 'My Title', content: '...' } }` +
    `\n\nKeys that need to be moved: ${invalidKeys.join(', ')}.` +
    `\nRead more: https://nextjs.org/docs/messages/invalid-getstaticprops-value`
  )
}

function checkRedirectValues(
  redirect: Redirect,
  req: IncomingMessage,
  method: 'getStaticProps' | 'getServerSideProps'
) {
  const { destination, permanent, statusCode, basePath } = redirect
  let errors: string[] = []

  const hasStatusCode = typeof statusCode !== 'undefined'
  const hasPermanent = typeof permanent !== 'undefined'

  if (hasPermanent && hasStatusCode) {
    errors.push(`\`permanent\` and \`statusCode\` can not both be provided`)
  } else if (hasPermanent && typeof permanent !== 'boolean') {
    errors.push(`\`permanent\` must be \`true\` or \`false\``)
  } else if (hasStatusCode && !allowedStatusCodes.has(statusCode!)) {
    errors.push(
      `\`statusCode\` must undefined or one of ${[...allowedStatusCodes].join(
        ', '
      )}`
    )
  }
  const destinationType = typeof destination

  if (destinationType !== 'string') {
    errors.push(
      `\`destination\` should be string but received ${destinationType}`
    )
  }

  const basePathType = typeof basePath

  if (basePathType !== 'undefined' && basePathType !== 'boolean') {
    errors.push(
      `\`basePath\` should be undefined or a false, received ${basePathType}`
    )
  }

  if (errors.length > 0) {
    throw new Error(
      `Invalid redirect object returned from ${method} for ${req.url}\n` +
        errors.join(' and ') +
        '\n' +
        `See more info here: https://nextjs.org/docs/messages/invalid-redirect-gssp`
    )
  }
}

const rscCache = new Map()

function createFlightHook() {
  return ({
    id,
    req,
    inlinedDataWritable,
    staticDataWritable,
    bootstrap,
  }: {
    id: string
    req: ReadableStream<Uint8Array>
    bootstrap: boolean
    inlinedDataWritable: WritableStream<Uint8Array>
    staticDataWritable: WritableStream<Uint8Array> | null
  }) => {
    let entry = rscCache.get(id)
    if (!entry) {
      const [renderStream, forwardStream] = readableStreamTee(req)
      entry = createFromReadableStream(renderStream)
      rscCache.set(id, entry)

      let bootstrapped = false

      const forwardReader = forwardStream.getReader()
      const inlinedDataWriter = inlinedDataWritable.getWriter()
      const staticDataWriter = staticDataWritable
        ? staticDataWritable.getWriter()
        : null

      function process() {
        forwardReader.read().then(({ done, value }) => {
          if (bootstrap && !bootstrapped) {
            bootstrapped = true
            inlinedDataWriter.write(
              encodeText(
                `<script>(self.__next_s=self.__next_s||[]).push(${JSON.stringify(
                  [0, id]
                )})</script>`
              )
            )
          }
          if (done) {
            rscCache.delete(id)
            inlinedDataWriter.close()
            if (staticDataWriter) {
              staticDataWriter.close()
            }
          } else {
            inlinedDataWriter.write(
              encodeText(
                `<script>(self.__next_s=self.__next_s||[]).push(${JSON.stringify(
                  [1, id, decodeText(value)]
                )})</script>`
              )
            )
            if (staticDataWriter) {
              staticDataWriter.write(value)
            }
            process()
          }
        })
      }
      process()
    }
    return entry
  }
}

const useFlightResponse = createFlightHook()

// Create the wrapper component for a Flight stream.
function createServerComponentRenderer(
  AppMod: any,
  ComponentMod: any,
  {
    cachePrefix,
    inlinedTransformStream,
    staticTransformStream,
    serverComponentManifest,
  }: {
    cachePrefix: string
    inlinedTransformStream: TransformStream<Uint8Array, Uint8Array>
    staticTransformStream: null | TransformStream<Uint8Array, Uint8Array>
    serverComponentManifest: NonNullable<RenderOpts['serverComponentManifest']>
  }
) {
  // We need to expose the `__webpack_require__` API globally for
  // react-server-dom-webpack. This is a hack until we find a better way.
  // @ts-ignore
  globalThis.__webpack_require__ = ComponentMod.__next_rsc__.__webpack_require__
  const Component = interopDefault(ComponentMod)

  function ServerComponentWrapper(props: any) {
    const id = (React as any).useId()
    const reqStream: ReadableStream<Uint8Array> = renderToReadableStream(
      renderFlight(AppMod, ComponentMod, props),
      serverComponentManifest
    )

    const response = useFlightResponse({
      id: cachePrefix + ',' + id,
      req: reqStream,
      inlinedDataWritable: inlinedTransformStream.writable,
      staticDataWritable: staticTransformStream
        ? staticTransformStream.writable
        : null,
      bootstrap: true,
    })

    const root = response.readRoot()
    rscCache.delete(id)
    return root
  }

  // Although it's not allowed to attach some static methods to Component,
  // we still re-assign all the component APIs to keep the behavior unchanged.
  for (const methodName of [
    'getInitialProps',
    'getStaticProps',
    'getServerSideProps',
    'getStaticPaths',
  ]) {
    const method = (Component as any)[methodName]
    if (method) {
      ;(ServerComponentWrapper as any)[methodName] = method
    }
  }

  return ServerComponentWrapper
}

export async function renderToHTML(
  req: IncomingMessage,
  res: ServerResponse,
  pathname: string,
  query: NextParsedUrlQuery,
  renderOpts: RenderOpts
): Promise<RenderResult | null> {
  // In dev we invalidate the cache by appending a timestamp to the resource URL.
  // This is a workaround to fix https://github.com/vercel/next.js/issues/5860
  // TODO: remove this workaround when https://bugs.webkit.org/show_bug.cgi?id=187726 is fixed.
  renderOpts.devOnlyCacheBusterQueryString = renderOpts.dev
    ? renderOpts.devOnlyCacheBusterQueryString || `?ts=${Date.now()}`
    : ''

  // don't modify original query object
  query = Object.assign({}, query)

  const {
    err,
    dev = false,
    ampPath = '',
    pageConfig = {},
    buildManifest,
    fontManifest,
    reactLoadableManifest,
    ErrorDebug,
    getStaticProps,
    getStaticPaths,
    getServerSideProps,
    serverComponentManifest,
    isDataReq,
    params,
    previewProps,
    basePath,
    devOnlyCacheBusterQueryString,
    supportsDynamicHTML,
    images,
    reactRoot,
    runtime: globalRuntime,
    ComponentMod,
    AppMod: AppClientMod,
    AppServerMod,
  } = renderOpts

  const hasConcurrentFeatures = reactRoot

  let Document = renderOpts.Document

  // We don't need to opt-into the flight inlining logic if the page isn't a RSC.
  const isServerComponent =
    hasConcurrentFeatures &&
    !!serverComponentManifest &&
    !!ComponentMod.__next_rsc__?.server

  let Component: React.ComponentType<{}> | ((props: any) => JSX.Element) =
    renderOpts.Component

  const AppMod = isServerComponent ? AppServerMod : AppClientMod
  const App = interopDefault(AppMod)

  let serverComponentsInlinedTransformStream: TransformStream<
    Uint8Array,
    Uint8Array
  > | null = null
  let serverComponentsPageDataTransformStream: TransformStream<
    Uint8Array,
    Uint8Array
  > | null =
    isServerComponent && !process.browser ? new TransformStream() : null

  if (isServerComponent) {
    serverComponentsInlinedTransformStream = new TransformStream()
    const search = stringifyQuery(query)
    Component = createServerComponentRenderer(AppMod, ComponentMod, {
      cachePrefix: pathname + (search ? `?${search}` : ''),
      inlinedTransformStream: serverComponentsInlinedTransformStream,
      staticTransformStream: serverComponentsPageDataTransformStream,
      serverComponentManifest,
    })
  }

  const getFontDefinition = (url: string): string => {
    if (fontManifest) {
      return getFontDefinitionFromManifest(url, fontManifest)
    }
    return ''
  }

  let renderServerComponentData = isServerComponent
    ? query.__flight__ !== undefined
    : false

  const serverComponentProps =
    isServerComponent && query.__props__
      ? JSON.parse(query.__props__ as string)
      : undefined

  delete query.__flight__
  delete query.__props__

  const callMiddleware = async (method: string, args: any[], props = false) => {
    let results: any = props ? {} : []

    if ((Document as any)[`${method}Middleware`]) {
      let middlewareFunc = await (Document as any)[`${method}Middleware`]
      middlewareFunc = middlewareFunc.default || middlewareFunc

      const curResults = await middlewareFunc(...args)
      if (props) {
        for (const result of curResults) {
          results = {
            ...results,
            ...result,
          }
        }
      } else {
        results = curResults
      }
    }
    return results
  }

  const headTags = (...args: any) => callMiddleware('headTags', args)

  const isFallback = !!query.__nextFallback
  const notFoundSrcPage = query.__nextNotFoundSrcPage
  delete query.__nextFallback
  delete query.__nextLocale
  delete query.__nextDefaultLocale
  delete query.__nextIsNotFound

  const isSSG = !!getStaticProps
  const isBuildTimeSSG = isSSG && renderOpts.nextExport
  const defaultAppGetInitialProps =
    App.getInitialProps === (App as any).origGetInitialProps

  const hasPageGetInitialProps = !!(Component as any)?.getInitialProps

  const pageIsDynamic = isDynamicRoute(pathname)

  const isAutoExport =
    !hasPageGetInitialProps &&
    defaultAppGetInitialProps &&
    !isSSG &&
    !getServerSideProps &&
    !isServerComponent

  for (const methodName of [
    'getStaticProps',
    'getServerSideProps',
    'getStaticPaths',
  ]) {
    if ((Component as any)?.[methodName]) {
      throw new Error(
        `page ${pathname} ${methodName} ${GSSP_COMPONENT_MEMBER_ERROR}`
      )
    }
  }

  if (hasPageGetInitialProps && isSSG) {
    throw new Error(SSG_GET_INITIAL_PROPS_CONFLICT + ` ${pathname}`)
  }

  if (hasPageGetInitialProps && getServerSideProps) {
    throw new Error(SERVER_PROPS_GET_INIT_PROPS_CONFLICT + ` ${pathname}`)
  }

  if (getServerSideProps && isSSG) {
    throw new Error(SERVER_PROPS_SSG_CONFLICT + ` ${pathname}`)
  }

  if (getStaticPaths && !pageIsDynamic) {
    throw new Error(
      `getStaticPaths is only allowed for dynamic SSG pages and was found on '${pathname}'.` +
        `\nRead more: https://nextjs.org/docs/messages/non-dynamic-getstaticpaths-usage`
    )
  }

  if (!!getStaticPaths && !isSSG) {
    throw new Error(
      `getStaticPaths was added without a getStaticProps in ${pathname}. Without getStaticProps, getStaticPaths does nothing`
    )
  }

  if (isSSG && pageIsDynamic && !getStaticPaths) {
    throw new Error(
      `getStaticPaths is required for dynamic SSG pages and is missing for '${pathname}'.` +
        `\nRead more: https://nextjs.org/docs/messages/invalid-getstaticpaths-value`
    )
  }

  let asPath: string = renderOpts.resolvedAsPath || (req.url as string)

  if (dev) {
    const { isValidElementType } = require('next/dist/compiled/react-is')
    if (!isValidElementType(Component)) {
      throw new Error(
        `The default export is not a React Component in page: "${pathname}"`
      )
    }

    if (!isValidElementType(App)) {
      throw new Error(
        `The default export is not a React Component in page: "/_app"`
      )
    }

    if (!isValidElementType(Document)) {
      throw new Error(
        `The default export is not a React Component in page: "/_document"`
      )
    }

    if (isAutoExport || isFallback) {
      // remove query values except ones that will be set during export
      query = {
        ...(query.amp
          ? {
              amp: query.amp,
            }
          : {}),
      }
      asPath = `${pathname}${
        // ensure trailing slash is present for non-dynamic auto-export pages
        req.url!.endsWith('/') && pathname !== '/' && !pageIsDynamic ? '/' : ''
      }`
      req.url = pathname
    }

    if (pathname === '/404' && (hasPageGetInitialProps || getServerSideProps)) {
      throw new Error(
        `\`pages/404\` ${STATIC_STATUS_PAGE_GET_INITIAL_PROPS_ERROR}`
      )
    }
    if (
      STATIC_STATUS_PAGES.includes(pathname) &&
      (hasPageGetInitialProps || getServerSideProps)
    ) {
      throw new Error(
        `\`pages${pathname}\` ${STATIC_STATUS_PAGE_GET_INITIAL_PROPS_ERROR}`
      )
    }
  }

  await Loadable.preloadAll() // Make sure all dynamic imports are loaded

  let isPreview
  let previewData: PreviewData

  if ((isSSG || getServerSideProps) && !isFallback && !process.browser) {
    // Reads of this are cached on the `req` object, so this should resolve
    // instantly. There's no need to pass this data down from a previous
    // invoke, where we'd have to consider server & serverless.
    previewData = tryGetPreviewData(req, res, previewProps)
    isPreview = previewData !== false
  }

  // url will always be set
  const routerIsReady = !!(
    getServerSideProps ||
    hasPageGetInitialProps ||
    (!defaultAppGetInitialProps && !isSSG)
  )
  const router = new ServerRouter(
    pathname,
    query,
    asPath,
    {
      isFallback: isFallback,
    },
    routerIsReady,
    basePath,
    renderOpts.locale,
    renderOpts.locales,
    renderOpts.defaultLocale,
    renderOpts.domainLocales,
    isPreview,
    getRequestMeta(req, '__nextIsLocaleDomain')
  )
  const jsxStyleRegistry = createStyleRegistry()
  const ctx = {
    err,
    req: isAutoExport ? undefined : req,
    res: isAutoExport ? undefined : res,
    pathname,
    query,
    asPath,
    locale: renderOpts.locale,
    locales: renderOpts.locales,
    defaultLocale: renderOpts.defaultLocale,
    AppTree: (props: any) => {
      return (
        <AppContainerWithIsomorphicFiberStructure>
          {renderFlight(AppMod, ComponentMod, { ...props, router })}
        </AppContainerWithIsomorphicFiberStructure>
      )
    },
    defaultGetInitialProps: async (
      docCtx: DocumentContext,
      options: { nonce?: string } = {}
    ): Promise<DocumentInitialProps> => {
      const enhanceApp = (AppComp: any) => {
        return (props: any) => <AppComp {...props} />
      }

      const { html, head } = await docCtx.renderPage({ enhanceApp })
      const styles = jsxStyleRegistry.styles({ nonce: options.nonce })
      return { html, head, styles }
    },
  }
  let props: any

  const ampState = {
    ampFirst: pageConfig.amp === true,
    hasQuery: Boolean(query.amp),
    hybrid: pageConfig.amp === 'hybrid',
  }

  // Disable AMP under the web environment
  const inAmpMode = !process.browser && isInAmpMode(ampState)

  const reactLoadableModules: string[] = []

  let head: JSX.Element[] = defaultHead(inAmpMode)

  let scriptLoader: any = {}
  const nextExport =
    !isSSG && (renderOpts.nextExport || (dev && (isAutoExport || isFallback)))

  const styledJsxFlushEffect = () => {
    const styles = jsxStyleRegistry.styles()
    jsxStyleRegistry.flush()
    return <>{styles}</>
  }

  let flushEffects: Array<() => React.ReactNode> | null = null
  function FlushEffectContainer({ children }: { children: JSX.Element }) {
    // If the client tree suspends, this component will be rendered multiple
    // times before we flush. To ensure we don't call old callbacks corresponding
    // to a previous render, we clear any registered callbacks whenever we render.
    flushEffects = null

    const flushEffectsImpl = React.useCallback(
      (callbacks: Array<() => React.ReactNode>) => {
        if (flushEffects) {
          throw new Error(
            'The `useFlushEffects` hook cannot be used more than once.' +
              '\nRead more: https://nextjs.org/docs/messages/multiple-flush-effects'
          )
        }
        flushEffects = callbacks
      },
      []
    )

    return (
      <FlushEffectsContext.Provider value={flushEffectsImpl}>
        {children}
      </FlushEffectsContext.Provider>
    )
  }

  const AppContainer = ({ children }: { children: JSX.Element }) => (
    <FlushEffectContainer>
      <RouterContext.Provider value={router}>
        <AmpStateContext.Provider value={ampState}>
          <HeadManagerContext.Provider
            value={{
              updateHead: (state) => {
                head = state
              },
              updateScripts: (scripts) => {
                scriptLoader = scripts
              },
              scripts: {},
              mountedInstances: new Set(),
            }}
          >
            <LoadableContext.Provider
              value={(moduleName) => reactLoadableModules.push(moduleName)}
            >
              <StyleRegistry registry={jsxStyleRegistry}>
                <ImageConfigContext.Provider value={images}>
                  {children}
                </ImageConfigContext.Provider>
              </StyleRegistry>
            </LoadableContext.Provider>
          </HeadManagerContext.Provider>
        </AmpStateContext.Provider>
      </RouterContext.Provider>
    </FlushEffectContainer>
  )

  // The `useId` API uses the path indexes to generate an ID for each node.
  // To guarantee the match of hydration, we need to ensure that the structure
  // of wrapper nodes is isomorphic in server and client.
  // TODO: With `enhanceApp` and `enhanceComponents` options, this approach may
  // not be useful.
  // https://github.com/facebook/react/pull/22644
  const Noop = () => null
  const AppContainerWithIsomorphicFiberStructure: React.FC<{
    children: JSX.Element
  }> = ({ children }) => {
    return (
      <>
        {/* <Head/> */}
        <Noop />
        <AppContainer>
          <>
            {/* <ReactDevOverlay/> */}
            {dev ? (
              <>
                {children}
                <Noop />
              </>
            ) : (
              children
            )}
            {/* <RouteAnnouncer/> */}
            <Noop />
          </>
        </AppContainer>
      </>
    )
  }

  props = await loadGetInitialProps(App, {
    AppTree: ctx.AppTree,
    Component,
    router,
    ctx,
  })

  if ((isSSG || getServerSideProps) && isPreview) {
    props.__N_PREVIEW = true
  }

  if (isSSG) {
    props[STATIC_PROPS_ID] = true
  }

  if (isSSG && !isFallback) {
    let data: UnwrapPromise<ReturnType<GetStaticProps>>

    try {
      data = await getStaticProps!({
        ...(pageIsDynamic ? { params: query as ParsedUrlQuery } : undefined),
        ...(isPreview
          ? { preview: true, previewData: previewData }
          : undefined),
        locales: renderOpts.locales,
        locale: renderOpts.locale,
        defaultLocale: renderOpts.defaultLocale,
      })
    } catch (staticPropsError: any) {
      // remove not found error code to prevent triggering legacy
      // 404 rendering
      if (staticPropsError && staticPropsError.code === 'ENOENT') {
        delete staticPropsError.code
      }
      throw staticPropsError
    }

    if (data == null) {
      throw new Error(GSP_NO_RETURNED_VALUE)
    }

    const invalidKeys = Object.keys(data).filter(
      (key) =>
        key !== 'revalidate' &&
        key !== 'props' &&
        key !== 'redirect' &&
        key !== 'notFound'
    )

    if (invalidKeys.includes('unstable_revalidate')) {
      throw new Error(UNSTABLE_REVALIDATE_RENAME_ERROR)
    }

    if (invalidKeys.length) {
      throw new Error(invalidKeysMsg('getStaticProps', invalidKeys))
    }

    if (process.env.NODE_ENV !== 'production') {
      if (
        typeof (data as any).notFound !== 'undefined' &&
        typeof (data as any).redirect !== 'undefined'
      ) {
        throw new Error(
          `\`redirect\` and \`notFound\` can not both be returned from ${
            isSSG ? 'getStaticProps' : 'getServerSideProps'
          } at the same time. Page: ${pathname}\nSee more info here: https://nextjs.org/docs/messages/gssp-mixed-not-found-redirect`
        )
      }
    }

    if ('notFound' in data && data.notFound) {
      if (pathname === '/404') {
        throw new Error(
          `The /404 page can not return notFound in "getStaticProps", please remove it to continue!`
        )
      }

      ;(renderOpts as any).isNotFound = true
    }

    if (
      'redirect' in data &&
      data.redirect &&
      typeof data.redirect === 'object'
    ) {
      checkRedirectValues(data.redirect as Redirect, req, 'getStaticProps')

      if (isBuildTimeSSG) {
        throw new Error(
          `\`redirect\` can not be returned from getStaticProps during prerendering (${req.url})\n` +
            `See more info here: https://nextjs.org/docs/messages/gsp-redirect-during-prerender`
        )
      }

      ;(data as any).props = {
        __N_REDIRECT: data.redirect.destination,
        __N_REDIRECT_STATUS: getRedirectStatus(data.redirect),
      }
      if (typeof data.redirect.basePath !== 'undefined') {
        ;(data as any).props.__N_REDIRECT_BASE_PATH = data.redirect.basePath
      }
      ;(renderOpts as any).isRedirect = true
    }

    if (
      (dev || isBuildTimeSSG) &&
      !(renderOpts as any).isNotFound &&
      !isSerializableProps(pathname, 'getStaticProps', (data as any).props)
    ) {
      // this fn should throw an error instead of ever returning `false`
      throw new Error(
        'invariant: getStaticProps did not return valid props. Please report this.'
      )
    }

    if ('revalidate' in data) {
      if (typeof data.revalidate === 'number') {
        if (!Number.isInteger(data.revalidate)) {
          throw new Error(
            `A page's revalidate option must be seconds expressed as a natural number for ${req.url}. Mixed numbers, such as '${data.revalidate}', cannot be used.` +
              `\nTry changing the value to '${Math.ceil(
                data.revalidate
              )}' or using \`Math.ceil()\` if you're computing the value.`
          )
        } else if (data.revalidate <= 0) {
          throw new Error(
            `A page's revalidate option can not be less than or equal to zero for ${req.url}. A revalidate option of zero means to revalidate after _every_ request, and implies stale data cannot be tolerated.` +
              `\n\nTo never revalidate, you can set revalidate to \`false\` (only ran once at build-time).` +
              `\nTo revalidate as soon as possible, you can set the value to \`1\`.`
          )
        } else if (data.revalidate > 31536000) {
          // if it's greater than a year for some reason error
          console.warn(
            `Warning: A page's revalidate option was set to more than a year for ${req.url}. This may have been done in error.` +
              `\nTo only run getStaticProps at build-time and not revalidate at runtime, you can set \`revalidate\` to \`false\`!`
          )
        }
      } else if (data.revalidate === true) {
        // When enabled, revalidate after 1 second. This value is optimal for
        // the most up-to-date page possible, but without a 1-to-1
        // request-refresh ratio.
        data.revalidate = 1
      } else if (
        data.revalidate === false ||
        typeof data.revalidate === 'undefined'
      ) {
        // By default, we never revalidate.
        data.revalidate = false
      } else {
        throw new Error(
          `A page's revalidate option must be seconds expressed as a natural number. Mixed numbers and strings cannot be used. Received '${JSON.stringify(
            data.revalidate
          )}' for ${req.url}`
        )
      }
    } else {
      // By default, we never revalidate.
      ;(data as any).revalidate = false
    }

    props.pageProps = Object.assign(
      {},
      props.pageProps,
      'props' in data ? data.props : undefined
    )

    // pass up revalidate and props for export
    // TODO: change this to a different passing mechanism
    ;(renderOpts as any).revalidate =
      'revalidate' in data ? data.revalidate : undefined
    ;(renderOpts as any).pageData = props

    // this must come after revalidate is added to renderOpts
    if ((renderOpts as any).isNotFound) {
      return null
    }
  }

  if (getServerSideProps) {
    props[SERVER_PROPS_ID] = true
  }

  if (getServerSideProps && !isFallback) {
    let data: UnwrapPromise<ReturnType<GetServerSideProps>>

    let canAccessRes = true
    let resOrProxy = res
    let deferredContent = false
    if (process.env.NODE_ENV !== 'production') {
      resOrProxy = new Proxy<ServerResponse>(res, {
        get: function (obj, prop, receiver) {
          if (!canAccessRes) {
            const message =
              `You should not access 'res' after getServerSideProps resolves.` +
              `\nRead more: https://nextjs.org/docs/messages/gssp-no-mutating-res`

            if (deferredContent) {
              throw new Error(message)
            } else {
              warn(message)
            }
          }
          const value = Reflect.get(obj, prop, receiver)

          // since ServerResponse uses internal fields which
          // proxy can't map correctly we need to ensure functions
          // are bound correctly while being proxied
          if (typeof value === 'function') {
            return value.bind(obj)
          }
          return value
        },
      })
    }

    try {
      data = await getServerSideProps({
        req: req as IncomingMessage & {
          cookies: NextApiRequestCookies
        },
        res: resOrProxy,
        query,
        resolvedUrl: renderOpts.resolvedUrl as string,
        ...(pageIsDynamic ? { params: params as ParsedUrlQuery } : undefined),
        ...(previewData !== false
          ? { preview: true, previewData: previewData }
          : undefined),
        locales: renderOpts.locales,
        locale: renderOpts.locale,
        defaultLocale: renderOpts.defaultLocale,
      })
      canAccessRes = false
    } catch (serverSidePropsError: any) {
      // remove not found error code to prevent triggering legacy
      // 404 rendering
      if (
        isError(serverSidePropsError) &&
        serverSidePropsError.code === 'ENOENT'
      ) {
        delete serverSidePropsError.code
      }
      throw serverSidePropsError
    }

    if (data == null) {
      throw new Error(GSSP_NO_RETURNED_VALUE)
    }

    if ((data as any).props instanceof Promise) {
      deferredContent = true
    }

    const invalidKeys = Object.keys(data).filter(
      (key) => key !== 'props' && key !== 'redirect' && key !== 'notFound'
    )

    if ((data as any).unstable_notFound) {
      throw new Error(
        `unstable_notFound has been renamed to notFound, please update the field to continue. Page: ${pathname}`
      )
    }
    if ((data as any).unstable_redirect) {
      throw new Error(
        `unstable_redirect has been renamed to redirect, please update the field to continue. Page: ${pathname}`
      )
    }

    if (invalidKeys.length) {
      throw new Error(invalidKeysMsg('getServerSideProps', invalidKeys))
    }

    if ('notFound' in data && data.notFound) {
      if (pathname === '/404') {
        throw new Error(
          `The /404 page can not return notFound in "getStaticProps", please remove it to continue!`
        )
      }

      ;(renderOpts as any).isNotFound = true
      return null
    }

    if ('redirect' in data && typeof data.redirect === 'object') {
      checkRedirectValues(data.redirect as Redirect, req, 'getServerSideProps')
      ;(data as any).props = {
        __N_REDIRECT: data.redirect.destination,
        __N_REDIRECT_STATUS: getRedirectStatus(data.redirect),
      }
      if (typeof data.redirect.basePath !== 'undefined') {
        ;(data as any).props.__N_REDIRECT_BASE_PATH = data.redirect.basePath
      }
      ;(renderOpts as any).isRedirect = true
    }

    if (deferredContent) {
      ;(data as any).props = await (data as any).props
    }

    if (
      (dev || isBuildTimeSSG) &&
      !isSerializableProps(pathname, 'getServerSideProps', (data as any).props)
    ) {
      // this fn should throw an error instead of ever returning `false`
      throw new Error(
        'invariant: getServerSideProps did not return valid props. Please report this.'
      )
    }

    props.pageProps = Object.assign({}, props.pageProps, (data as any).props)
    ;(renderOpts as any).pageData = props
  }

  if (
    !isSSG && // we only show this warning for legacy pages
    !getServerSideProps &&
    process.env.NODE_ENV !== 'production' &&
    Object.keys(props?.pageProps || {}).includes('url')
  ) {
    console.warn(
      `The prop \`url\` is a reserved prop in Next.js for legacy reasons and will be overridden on page ${pathname}\n` +
        `See more info here: https://nextjs.org/docs/messages/reserved-page-prop`
    )
  }

  // Avoid rendering page un-necessarily for getServerSideProps data request
  // and getServerSideProps/getStaticProps redirects
  if ((isDataReq && !isSSG) || (renderOpts as any).isRedirect) {
    // For server components, we still need to render the page to get the flight
    // data.
    if (!serverComponentsPageDataTransformStream) {
      return RenderResult.fromStatic(JSON.stringify(props))
    }
  }

  // We don't call getStaticProps or getServerSideProps while generating
  // the fallback so make sure to set pageProps to an empty object
  if (isFallback) {
    props.pageProps = {}
  }

  // Pass router to the Server Component as a temporary workaround.
  if (isServerComponent) {
    props.pageProps = Object.assign({}, props.pageProps, { router })
  }

  // the response might be finished on the getInitialProps call
  if (isResSent(res) && !isSSG) return null

  if (renderServerComponentData) {
    return new RenderResult(
<<<<<<< HEAD
      renderToReadableStream(
        renderFlight(AppMod, OriginalComponent, {
          ...props.pageProps,
          ...serverComponentProps,
        }),
        serverComponentManifest
      ).pipeThrough(createBufferedTransformStream())
=======
      pipeThrough(
        renderToReadableStream(
          renderFlight(AppMod, ComponentMod, {
            ...props.pageProps,
            ...serverComponentProps,
          }),
          serverComponentManifest
        ),
        createBufferedTransformStream()
      )
>>>>>>> 67d25a58
    )
  }

  // we preload the buildManifest for auto-export dynamic pages
  // to speed up hydrating query values
  let filteredBuildManifest = buildManifest
  if (isAutoExport && pageIsDynamic) {
    const page = denormalizePagePath(normalizePagePath(pathname))
    // This code would be much cleaner using `immer` and directly pushing into
    // the result from `getPageFiles`, we could maybe consider that in the
    // future.
    if (page in filteredBuildManifest.pages) {
      filteredBuildManifest = {
        ...filteredBuildManifest,
        pages: {
          ...filteredBuildManifest.pages,
          [page]: [
            ...filteredBuildManifest.pages[page],
            ...filteredBuildManifest.lowPriorityFiles.filter((f) =>
              f.includes('_buildManifest')
            ),
          ],
        },
        lowPriorityFiles: filteredBuildManifest.lowPriorityFiles.filter(
          (f) => !f.includes('_buildManifest')
        ),
      }
    }
  }

  const Body = ({ children }: { children: JSX.Element }) => {
    return inAmpMode ? children : <div id="__next">{children}</div>
  }

  const ReactDOMServer = hasConcurrentFeatures
    ? require('react-dom/server.browser')
    : require('react-dom/server')

  /**
   * Rules of Static & Dynamic HTML:
   *
   *    1.) We must generate static HTML unless the caller explicitly opts
   *        in to dynamic HTML support.
   *
   *    2.) If dynamic HTML support is requested, we must honor that request
   *        or throw an error. It is the sole responsibility of the caller to
   *        ensure they aren't e.g. requesting dynamic HTML for an AMP page.
   *
   * These rules help ensure that other existing features like request caching,
   * coalescing, and ISR continue working as intended.
   */
  const generateStaticHTML = supportsDynamicHTML !== true
  const renderDocument = async () => {
    // For `Document`, there are two cases that we don't support:
    // 1. Using `Document.getInitialProps` in the Edge runtime.
    // 2. Using the class component `Document` with concurrent features.

    const builtinDocument = (Document as any).__next_internal_document as
      | typeof Document
      | undefined

    if (process.browser && Document.getInitialProps) {
      // In the Edge runtime, `Document.getInitialProps` isn't supported.
      // We throw an error here if it's customized.
      if (!builtinDocument) {
        throw new Error(
          '`getInitialProps` in Document component is not supported with the Edge Runtime.'
        )
      }
    }

    if ((isServerComponent || process.browser) && Document.getInitialProps) {
      if (builtinDocument) {
        Document = builtinDocument
      } else {
        throw new Error(
          '`getInitialProps` in Document component is not supported with React Server Components.'
        )
      }
    }

    async function documentInitialProps() {
      const renderPage: RenderPage = (
        options: ComponentsEnhancer = {}
      ): RenderPageResult | Promise<RenderPageResult> => {
        if (ctx.err && ErrorDebug) {
          const html = ReactDOMServer.renderToString(
            <Body>
              <ErrorDebug error={ctx.err} />
            </Body>
          )
          return { html, head }
        }

        if (dev && (props.router || props.Component)) {
          throw new Error(
            `'router' and 'Component' can not be returned in getInitialProps from _app.js https://nextjs.org/docs/messages/cant-override-next-props`
          )
        }

        const { App: EnhancedApp, Component: EnhancedComponent } =
          enhanceComponents(options, App, Component)

        const html = ReactDOMServer.renderToString(
          <Body>
            <AppContainerWithIsomorphicFiberStructure>
              <EnhancedApp
                Component={EnhancedComponent}
                router={router}
                {...props}
              />
            </AppContainerWithIsomorphicFiberStructure>
          </Body>
        )
        return { html, head }
      }
      const documentCtx = { ...ctx, renderPage }
      const docProps: DocumentInitialProps = await loadGetInitialProps(
        Document,
        documentCtx
      )
      // the response might be finished on the getInitialProps call
      if (isResSent(res) && !isSSG) return null

      if (!docProps || typeof docProps.html !== 'string') {
        const message = `"${getDisplayName(
          Document
        )}.getInitialProps()" should resolve to an object with a "html" prop set with a valid html string`
        throw new Error(message)
      }

      return { docProps, documentCtx }
    }

    const renderContent = () => {
      return ctx.err && ErrorDebug ? (
        <Body>
          <ErrorDebug error={ctx.err} />
        </Body>
      ) : (
        <Body>
          <AppContainerWithIsomorphicFiberStructure>
            {isServerComponent && !!AppMod.__next_rsc__ ? (
              // _app.server.js is used.
              <Component {...props.pageProps} router={router} />
            ) : (
              <App {...props} Component={Component} router={router} />
            )}
          </AppContainerWithIsomorphicFiberStructure>
        </Body>
      )
    }

    if (!hasConcurrentFeatures) {
      if (Document.getInitialProps) {
        const documentInitialPropsRes = await documentInitialProps()
        if (documentInitialPropsRes === null) return null
        const { docProps, documentCtx } = documentInitialPropsRes

        return {
          bodyResult: (suffix: string) =>
            streamFromArray([docProps.html, suffix]),
          documentElement: (htmlProps: HtmlProps) => (
            <Document {...htmlProps} {...docProps} />
          ),
          head: docProps.head,
          headTags: await headTags(documentCtx),
          styles: docProps.styles,
        }
      } else {
        const content = renderContent()
        // for non-concurrent rendering we need to ensure App is rendered
        // before _document so that updateHead is called/collected before
        // rendering _document's head
        const result = ReactDOMServer.renderToString(content)
        const bodyResult = (suffix: string) => streamFromArray([result, suffix])

        const styles = jsxStyleRegistry.styles()
        jsxStyleRegistry.flush()

        return {
          bodyResult,
          documentElement: () => (Document as any)(),
          head,
          headTags: [],
          styles,
        }
      }
    } else {
      let bodyResult

      let renderStream: any

      // We start rendering the shell earlier, before returning the head tags
      // to `documentResult`.
      const content = renderContent()
      renderStream = await renderToInitialStream({
        ReactDOMServer,
        element: content,
      })

      bodyResult = async (suffix: string) => {
        // this must be called inside bodyResult so appWrappers is
        // up to date when getWrappedApp is called

        const flushEffectHandler = async () => {
          const allFlushEffects = [
            styledJsxFlushEffect,
            ...(flushEffects || []),
          ]
          const flushEffectStream = await renderToStream({
            ReactDOMServer,
            element: (
              <>
                {allFlushEffects.map((flushEffect, i) => (
                  <React.Fragment key={i}>{flushEffect()}</React.Fragment>
                ))}
              </>
            ),
            generateStaticHTML: true,
          })
          const flushed = await streamToString(flushEffectStream)
          return flushed
        }

        // Handle static data for server components.
        async function generateStaticFlightDataIfNeeded() {
          if (serverComponentsPageDataTransformStream) {
            // If it's a server component with the Node.js runtime, we also
            // statically generate the page data.
            let data = ''
            const readable = serverComponentsPageDataTransformStream.readable
            const reader = readable.getReader()
            while (true) {
              const { done, value } = await reader.read()
              if (done) {
                break
              }
              data += decodeText(value)
            }
            ;(renderOpts as any).pageData = {
              ...(renderOpts as any).pageData,
              __flight__: data,
            }
            return data
          }
        }

        // @TODO: A potential improvement would be to reuse the inlined
        // data stream, or pass a callback inside as this doesn't need to
        // be streamed.
        // Do not use `await` here.
        generateStaticFlightDataIfNeeded()

        return await continueFromInitialStream({
          renderStream,
          suffix,
          dataStream: serverComponentsInlinedTransformStream?.readable,
          generateStaticHTML: generateStaticHTML || !hasConcurrentFeatures,
          flushEffectHandler,
        })
      }

      const hasDocumentGetInitialProps = !(
        isServerComponent ||
        process.browser ||
        !Document.getInitialProps
      )

      const documentInitialPropsRes = hasDocumentGetInitialProps
        ? await documentInitialProps()
        : {}
      if (documentInitialPropsRes === null) return null

      const { docProps } = (documentInitialPropsRes as any) || {}
      const documentElement = () => {
        if (isServerComponent || process.browser) {
          return (Document as any)()
        }

        return <Document {...htmlProps} {...docProps} />
      }
      let styles

      if (hasDocumentGetInitialProps) {
        styles = docProps.styles
      } else {
        styles = jsxStyleRegistry.styles()
        jsxStyleRegistry.flush()
      }

      return {
        bodyResult,
        documentElement,
        head,
        headTags: [],
        styles,
      }
    }
  }

  const documentResult = await renderDocument()
  if (!documentResult) {
    return null
  }

  const dynamicImportsIds = new Set<string | number>()
  const dynamicImports = new Set<string>()

  for (const mod of reactLoadableModules) {
    const manifestItem: ManifestItem = reactLoadableManifest[mod]

    if (manifestItem) {
      dynamicImportsIds.add(manifestItem.id)
      manifestItem.files.forEach((item) => {
        dynamicImports.add(item)
      })
    }
  }

  const hybridAmp = ampState.hybrid
  const docComponentsRendered: DocumentProps['docComponentsRendered'] = {}

  const {
    assetPrefix,
    buildId,
    customServer,
    defaultLocale,
    disableOptimizedLoading,
    domainLocales,
    locale,
    locales,
    runtimeConfig,
  } = renderOpts
  const htmlProps: HtmlProps = {
    __NEXT_DATA__: {
      props, // The result of getInitialProps
      page: pathname, // The rendered page
      query, // querystring parsed / passed by the user
      buildId, // buildId is used to facilitate caching of page bundles, we send it to the client so that pageloader knows where to load bundles
      assetPrefix: assetPrefix === '' ? undefined : assetPrefix, // send assetPrefix to the client side when configured, otherwise don't sent in the resulting HTML
      runtimeConfig, // runtimeConfig if provided, otherwise don't sent in the resulting HTML
      nextExport: nextExport === true ? true : undefined, // If this is a page exported by `next export`
      autoExport: isAutoExport === true ? true : undefined, // If this is an auto exported page
      isFallback,
      dynamicIds:
        dynamicImportsIds.size === 0
          ? undefined
          : Array.from(dynamicImportsIds),
      err: renderOpts.err ? serializeError(dev, renderOpts.err) : undefined, // Error if one happened, otherwise don't sent in the resulting HTML
      gsp: !!getStaticProps ? true : undefined, // whether the page is getStaticProps
      gssp: !!getServerSideProps ? true : undefined, // whether the page is getServerSideProps
      rsc: isServerComponent ? true : undefined, // whether the page is a server components page
      customServer, // whether the user is using a custom server
      gip: hasPageGetInitialProps ? true : undefined, // whether the page has getInitialProps
      appGip: !defaultAppGetInitialProps ? true : undefined, // whether the _app has getInitialProps
      locale,
      locales,
      defaultLocale,
      domainLocales,
      isPreview: isPreview === true ? true : undefined,
      notFoundSrcPage: notFoundSrcPage && dev ? notFoundSrcPage : undefined,
    },
    buildManifest: filteredBuildManifest,
    docComponentsRendered,
    dangerousAsPath: router.asPath,
    canonicalBase:
      !renderOpts.ampPath && getRequestMeta(req, '__nextStrippedLocale')
        ? `${renderOpts.canonicalBase || ''}/${renderOpts.locale}`
        : renderOpts.canonicalBase,
    ampPath,
    inAmpMode,
    isDevelopment: !!dev,
    hybridAmp,
    dynamicImports: Array.from(dynamicImports),
    assetPrefix,
    // Only enabled in production as development mode has features relying on HMR (style injection for example)
    unstable_runtimeJS:
      process.env.NODE_ENV === 'production'
        ? pageConfig.unstable_runtimeJS
        : undefined,
    unstable_JsPreload: pageConfig.unstable_JsPreload,
    devOnlyCacheBusterQueryString,
    scriptLoader,
    locale,
    disableOptimizedLoading,
    head: documentResult.head,
    headTags: documentResult.headTags,
    styles: documentResult.styles,
    crossOrigin: renderOpts.crossOrigin,
    optimizeCss: renderOpts.optimizeCss,
    optimizeFonts: renderOpts.optimizeFonts,
    nextScriptWorkers: renderOpts.nextScriptWorkers,
    runtime: globalRuntime,
  }

  const document = (
    <AmpStateContext.Provider value={ampState}>
      <HtmlContext.Provider value={htmlProps}>
        {documentResult.documentElement(htmlProps)}
      </HtmlContext.Provider>
    </AmpStateContext.Provider>
  )

  let documentHTML: string
  if (hasConcurrentFeatures) {
    const documentStream = await renderToStream({
      ReactDOMServer,
      element: document,
      generateStaticHTML: true,
    })
    documentHTML = await streamToString(documentStream)
  } else {
    documentHTML = ReactDOMServer.renderToStaticMarkup(document)
  }

  if (process.env.NODE_ENV !== 'production') {
    const nonRenderedComponents = []
    const expectedDocComponents = ['Main', 'Head', 'NextScript', 'Html']

    for (const comp of expectedDocComponents) {
      if (!(docComponentsRendered as any)[comp]) {
        nonRenderedComponents.push(comp)
      }
    }

    if (nonRenderedComponents.length) {
      const missingComponentList = nonRenderedComponents
        .map((e) => `<${e} />`)
        .join(', ')
      const plural = nonRenderedComponents.length !== 1 ? 's' : ''
      console.warn(
        `Your custom Document (pages/_document) did not render all the required subcomponent${plural}.\n` +
          `Missing component${plural}: ${missingComponentList}\n` +
          'Read how to fix here: https://nextjs.org/docs/messages/missing-document-component'
      )
    }
  }

  const [renderTargetPrefix, renderTargetSuffix] = documentHTML.split(
    '<next-js-internal-body-render-target></next-js-internal-body-render-target>'
  )

  const prefix: Array<string> = []
  if (!documentHTML.startsWith(DOCTYPE)) {
    prefix.push(DOCTYPE)
  }
  prefix.push(renderTargetPrefix)
  if (inAmpMode) {
    prefix.push('<!-- __NEXT_DATA__ -->')
  }

  let streams = [
    streamFromArray(prefix),
    await documentResult.bodyResult(renderTargetSuffix),
  ]

  if (
    serverComponentsPageDataTransformStream &&
    ((isDataReq && !isSSG) || (renderOpts as any).isRedirect)
  ) {
    await streamToString(streams[1])
    return RenderResult.fromStatic((renderOpts as any).pageData)
  }

  const postProcessors: Array<((html: string) => Promise<string>) | null> = (
    generateStaticHTML
      ? [
          inAmpMode
            ? async (html: string) => {
                html = await optimizeAmp(html, renderOpts.ampOptimizerConfig)
                if (!renderOpts.ampSkipValidation && renderOpts.ampValidator) {
                  await renderOpts.ampValidator(html, pathname)
                }
                return html
              }
            : null,
          !process.browser && process.env.__NEXT_OPTIMIZE_FONTS
            ? async (html: string) => {
                return await postProcess(
                  html,
                  { getFontDefinition },
                  {
                    optimizeFonts: renderOpts.optimizeFonts,
                  }
                )
              }
            : null,
          !process.browser && renderOpts.optimizeCss
            ? async (html: string) => {
                // eslint-disable-next-line import/no-extraneous-dependencies
                const Critters = require('critters')
                const cssOptimizer = new Critters({
                  ssrMode: true,
                  reduceInlineStyles: false,
                  path: renderOpts.distDir,
                  publicPath: `${renderOpts.assetPrefix}/_next/`,
                  preload: 'media',
                  fonts: false,
                  ...renderOpts.optimizeCss,
                })
                return await cssOptimizer.process(html)
              }
            : null,
          inAmpMode || hybridAmp
            ? async (html: string) => {
                return html.replace(/&amp;amp=1/g, '&amp=1')
              }
            : null,
        ]
      : []
  ).filter(Boolean)

  if (generateStaticHTML || postProcessors.length > 0) {
    let html = await streamToString(chainStreams(streams))
    for (const postProcessor of postProcessors) {
      if (postProcessor) {
        html = await postProcessor(html)
      }
    }
    return new RenderResult(html)
  }

  return new RenderResult(chainStreams(streams))
}

function errorToJSON(err: Error) {
  return {
    name: err.name,
    message: err.message,
    stack: err.stack,
    middleware: (err as any).middleware,
  }
}

function serializeError(
  dev: boolean | undefined,
  err: Error
): Error & { statusCode?: number } {
  if (dev) {
    return errorToJSON(err)
  }

  return {
    name: 'Internal Server Error.',
    message: '500 - Internal Server Error.',
    statusCode: 500,
  }
}<|MERGE_RESOLUTION|>--- conflicted
+++ resolved
@@ -1219,26 +1219,13 @@
 
   if (renderServerComponentData) {
     return new RenderResult(
-<<<<<<< HEAD
       renderToReadableStream(
-        renderFlight(AppMod, OriginalComponent, {
+        renderFlight(AppMod, ComponentMod, {
           ...props.pageProps,
           ...serverComponentProps,
         }),
         serverComponentManifest
       ).pipeThrough(createBufferedTransformStream())
-=======
-      pipeThrough(
-        renderToReadableStream(
-          renderFlight(AppMod, ComponentMod, {
-            ...props.pageProps,
-            ...serverComponentProps,
-          }),
-          serverComponentManifest
-        ),
-        createBufferedTransformStream()
-      )
->>>>>>> 67d25a58
     )
   }
 
