import { IncomingMessage, ServerResponse } from 'http'
import { ParsedUrlQuery } from 'querystring'
import { PassThrough } from 'stream'
import React from 'react'
import * as ReactDOMServer from 'react-dom/server'
import flush from 'styled-jsx/server'
import { warn } from '../build/output/log'
import { UnwrapPromise } from '../lib/coalesced-function'
import {
  GSP_NO_RETURNED_VALUE,
  GSSP_COMPONENT_MEMBER_ERROR,
  GSSP_NO_RETURNED_VALUE,
  STATIC_STATUS_PAGE_GET_INITIAL_PROPS_ERROR,
  SERVER_PROPS_GET_INIT_PROPS_CONFLICT,
  SERVER_PROPS_SSG_CONFLICT,
  SSG_GET_INITIAL_PROPS_CONFLICT,
  UNSTABLE_REVALIDATE_RENAME_ERROR,
} from '../lib/constants'
import { isSerializableProps } from '../lib/is-serializable-props'
import { GetServerSideProps, GetStaticProps, PreviewData } from '../types'
import { isInAmpMode } from '../shared/lib/amp'
import { AmpStateContext } from '../shared/lib/amp-context'
import {
  BODY_RENDER_TARGET,
  SERVER_PROPS_ID,
  STATIC_PROPS_ID,
  STATIC_STATUS_PAGES,
} from '../shared/lib/constants'
import { defaultHead } from '../shared/lib/head'
import { HeadManagerContext } from '../shared/lib/head-manager-context'
import Loadable from '../shared/lib/loadable'
import { LoadableContext } from '../shared/lib/loadable-context'
import postProcess from '../shared/lib/post-process'
import { RouterContext } from '../shared/lib/router-context'
import { NextRouter } from '../shared/lib/router/router'
import { isDynamicRoute } from '../shared/lib/router/utils/is-dynamic'
import {
  AppType,
  ComponentsEnhancer,
  DocumentInitialProps,
  DocumentProps,
  HtmlContext,
  HtmlProps,
  getDisplayName,
  isResSent,
  loadGetInitialProps,
  NextComponentType,
  RenderPage,
  RenderPageResult,
} from '../shared/lib/utils'
import {
  tryGetPreviewData,
  NextApiRequestCookies,
  __ApiPreviewProps,
} from './api-utils'
import { denormalizePagePath } from './denormalize-page-path'
import { FontManifest, getFontDefinitionFromManifest } from './font-utils'
import { LoadComponentsReturnType, ManifestItem } from './load-components'
import { normalizePagePath } from './normalize-page-path'
import optimizeAmp from './optimize-amp'
import {
  allowedStatusCodes,
  getRedirectStatus,
  Redirect,
} from '../lib/load-custom-routes'
import { DomainLocale } from './config'
import {
  Observer,
  RenderResult,
  resultFromChunks,
  resultToChunks,
} from './utils'

function noRouter() {
  const message =
    'No router instance found. you should only use "next/router" inside the client side of your app. https://nextjs.org/docs/messages/no-router-instance'
  throw new Error(message)
}

class ServerRouter implements NextRouter {
  route: string
  pathname: string
  query: ParsedUrlQuery
  asPath: string
  basePath: string
  events: any
  isFallback: boolean
  locale?: string
  isReady: boolean
  locales?: string[]
  defaultLocale?: string
  domainLocales?: DomainLocale[]
  isPreview: boolean
  isLocaleDomain: boolean

  constructor(
    pathname: string,
    query: ParsedUrlQuery,
    as: string,
    { isFallback }: { isFallback: boolean },
    isReady: boolean,
    basePath: string,
    locale?: string,
    locales?: string[],
    defaultLocale?: string,
    domainLocales?: DomainLocale[],
    isPreview?: boolean,
    isLocaleDomain?: boolean
  ) {
    this.route = pathname.replace(/\/$/, '') || '/'
    this.pathname = pathname
    this.query = query
    this.asPath = as
    this.isFallback = isFallback
    this.basePath = basePath
    this.locale = locale
    this.locales = locales
    this.defaultLocale = defaultLocale
    this.isReady = isReady
    this.domainLocales = domainLocales
    this.isPreview = !!isPreview
    this.isLocaleDomain = !!isLocaleDomain
  }

  push(): any {
    noRouter()
  }
  replace(): any {
    noRouter()
  }
  reload() {
    noRouter()
  }
  back() {
    noRouter()
  }
  prefetch(): any {
    noRouter()
  }
  beforePopState() {
    noRouter()
  }
}

function enhanceComponents(
  options: ComponentsEnhancer,
  App: AppType,
  Component: NextComponentType
): {
  App: AppType
  Component: NextComponentType
} {
  // For backwards compatibility
  if (typeof options === 'function') {
    return {
      App,
      Component: options(Component),
    }
  }

  return {
    App: options.enhanceApp ? options.enhanceApp(App) : App,
    Component: options.enhanceComponent
      ? options.enhanceComponent(Component)
      : Component,
  }
}

export type RenderOptsPartial = {
  buildId: string
  canonicalBase: string
  runtimeConfig?: { [key: string]: any }
  assetPrefix?: string
  err?: Error | null
  nextExport?: boolean
  dev?: boolean
  ampPath?: string
  ErrorDebug?: React.ComponentType<{ error: Error }>
  ampValidator?: (html: string, pathname: string) => Promise<void>
  ampSkipValidation?: boolean
  ampOptimizerConfig?: { [key: string]: any }
  isDataReq?: boolean
  params?: ParsedUrlQuery
  previewProps: __ApiPreviewProps
  basePath: string
  unstable_runtimeJS?: false
  unstable_JsPreload?: false
  optimizeFonts: boolean
  fontManifest?: FontManifest
  optimizeImages: boolean
  optimizeCss: any
  devOnlyCacheBusterQueryString?: string
  resolvedUrl?: string
  resolvedAsPath?: string
  distDir?: string
  locale?: string
  locales?: string[]
  defaultLocale?: string
  domainLocales?: DomainLocale[]
  disableOptimizedLoading?: boolean
  requireStaticHTML?: boolean
  concurrentFeatures?: boolean
  customServer?: boolean
}

export type RenderOpts = LoadComponentsReturnType & RenderOptsPartial

<<<<<<< HEAD
=======
function renderDocument(
  Document: DocumentType,
  {
    buildManifest,
    docComponentsRendered,
    props,
    docProps,
    pathname,
    query,
    buildId,
    canonicalBase,
    assetPrefix,
    runtimeConfig,
    nextExport,
    autoExport,
    isFallback,
    dynamicImportsIds,
    dangerousAsPath,
    err,
    dev,
    ampPath,
    ampState,
    inAmpMode,
    hybridAmp,
    dynamicImports,
    headTags,
    gsp,
    gssp,
    customServer,
    gip,
    appGip,
    unstable_runtimeJS,
    unstable_JsPreload,
    devOnlyCacheBusterQueryString,
    scriptLoader,
    locale,
    locales,
    defaultLocale,
    domainLocales,
    isPreview,
    disableOptimizedLoading,
  }: RenderOpts & {
    props: any
    docComponentsRendered: DocumentProps['docComponentsRendered']
    docProps: DocumentInitialProps
    pathname: string
    query: ParsedUrlQuery
    dangerousAsPath: string
    ampState: any
    ampPath: string
    inAmpMode: boolean
    hybridAmp: boolean
    dynamicImportsIds: (string | number)[]
    dynamicImports: string[]
    headTags: any
    isFallback?: boolean
    gsp?: boolean
    gssp?: boolean
    customServer?: boolean
    gip?: boolean
    appGip?: boolean
    devOnlyCacheBusterQueryString: string
    scriptLoader: any
    isPreview?: boolean
    autoExport?: boolean
  }
): string {
  const htmlProps = {
    __NEXT_DATA__: {
      props, // The result of getInitialProps
      page: pathname, // The rendered page
      query, // querystring parsed / passed by the user
      buildId, // buildId is used to facilitate caching of page bundles, we send it to the client so that pageloader knows where to load bundles
      assetPrefix: assetPrefix === '' ? undefined : assetPrefix, // send assetPrefix to the client side when configured, otherwise don't sent in the resulting HTML
      runtimeConfig, // runtimeConfig if provided, otherwise don't sent in the resulting HTML
      nextExport, // If this is a page exported by `next export`
      autoExport, // If this is an auto exported page
      isFallback,
      dynamicIds:
        dynamicImportsIds.length === 0 ? undefined : dynamicImportsIds,
      err: err ? serializeError(dev, err) : undefined, // Error if one happened, otherwise don't sent in the resulting HTML
      gsp, // whether the page is getStaticProps
      gssp, // whether the page is getServerSideProps
      customServer, // whether the user is using a custom server
      gip, // whether the page has getInitialProps
      appGip, // whether the _app has getInitialProps
      locale,
      locales,
      defaultLocale,
      domainLocales,
      isPreview,
    },
    buildManifest,
    docComponentsRendered,
    dangerousAsPath,
    canonicalBase,
    ampPath,
    inAmpMode,
    isDevelopment: !!dev,
    hybridAmp,
    dynamicImports,
    assetPrefix,
    headTags,
    unstable_runtimeJS,
    unstable_JsPreload,
    devOnlyCacheBusterQueryString,
    scriptLoader,
    locale,
    disableOptimizedLoading,
    styles: docProps.styles,
    head: docProps.head,
  }
  return ReactDOMServer.renderToStaticMarkup(
    <AmpStateContext.Provider value={ampState}>
      <HtmlContext.Provider value={htmlProps}>
        <Document {...htmlProps} {...docProps} />
      </HtmlContext.Provider>
    </AmpStateContext.Provider>
  )
}

>>>>>>> 971b17f1
const invalidKeysMsg = (methodName: string, invalidKeys: string[]) => {
  return (
    `Additional keys were returned from \`${methodName}\`. Properties intended for your component must be nested under the \`props\` key, e.g.:` +
    `\n\n\treturn { props: { title: 'My Title', content: '...' } }` +
    `\n\nKeys that need to be moved: ${invalidKeys.join(', ')}.` +
    `\nRead more: https://nextjs.org/docs/messages/invalid-getstaticprops-value`
  )
}

function checkRedirectValues(
  redirect: Redirect,
  req: IncomingMessage,
  method: 'getStaticProps' | 'getServerSideProps'
) {
  const { destination, permanent, statusCode, basePath } = redirect
  let errors: string[] = []

  const hasStatusCode = typeof statusCode !== 'undefined'
  const hasPermanent = typeof permanent !== 'undefined'

  if (hasPermanent && hasStatusCode) {
    errors.push(`\`permanent\` and \`statusCode\` can not both be provided`)
  } else if (hasPermanent && typeof permanent !== 'boolean') {
    errors.push(`\`permanent\` must be \`true\` or \`false\``)
  } else if (hasStatusCode && !allowedStatusCodes.has(statusCode!)) {
    errors.push(
      `\`statusCode\` must undefined or one of ${[...allowedStatusCodes].join(
        ', '
      )}`
    )
  }
  const destinationType = typeof destination

  if (destinationType !== 'string') {
    errors.push(
      `\`destination\` should be string but received ${destinationType}`
    )
  }

  const basePathType = typeof basePath

  if (basePathType !== 'undefined' && basePathType !== 'boolean') {
    errors.push(
      `\`basePath\` should be undefined or a false, received ${basePathType}`
    )
  }

  if (errors.length > 0) {
    throw new Error(
      `Invalid redirect object returned from ${method} for ${req.url}\n` +
        errors.join(' and ') +
        '\n' +
        `See more info here: https://nextjs.org/docs/messages/invalid-redirect-gssp`
    )
  }
}

type DocumentResult = {
  bodyResult: RenderResult
  documentElement: (htmlProps: HtmlProps) => JSX.Element
  head: unknown
  styles: unknown
}

export async function renderToHTML(
  req: IncomingMessage,
  res: ServerResponse,
  pathname: string,
  query: ParsedUrlQuery,
  renderOpts: RenderOpts
): Promise<RenderResult | null> {
  // In dev we invalidate the cache by appending a timestamp to the resource URL.
  // This is a workaround to fix https://github.com/vercel/next.js/issues/5860
  // TODO: remove this workaround when https://bugs.webkit.org/show_bug.cgi?id=187726 is fixed.
  renderOpts.devOnlyCacheBusterQueryString = renderOpts.dev
    ? renderOpts.devOnlyCacheBusterQueryString || `?ts=${Date.now()}`
    : ''

  // don't modify original query object
  query = Object.assign({}, query)

  const {
    err,
    dev = false,
    ampPath = '',
    App,
    Document,
    pageConfig = {},
    Component,
    buildManifest,
    fontManifest,
    reactLoadableManifest,
    ErrorDebug,
    getStaticProps,
    getStaticPaths,
    getServerSideProps,
    isDataReq,
    params,
    previewProps,
    basePath,
    devOnlyCacheBusterQueryString,
    requireStaticHTML,
    concurrentFeatures,
  } = renderOpts

  const getFontDefinition = (url: string): string => {
    if (fontManifest) {
      return getFontDefinitionFromManifest(url, fontManifest)
    }
    return ''
  }

  const callMiddleware = async (method: string, args: any[], props = false) => {
    let results: any = props ? {} : []

    if ((Document as any)[`${method}Middleware`]) {
      let middlewareFunc = await (Document as any)[`${method}Middleware`]
      middlewareFunc = middlewareFunc.default || middlewareFunc

      const curResults = await middlewareFunc(...args)
      if (props) {
        for (const result of curResults) {
          results = {
            ...results,
            ...result,
          }
        }
      } else {
        results = curResults
      }
    }
    return results
  }

  const headTags = (...args: any) => callMiddleware('headTags', args)

  const isFallback = !!query.__nextFallback
  delete query.__nextFallback
  delete query.__nextLocale
  delete query.__nextDefaultLocale

  const isSSG = !!getStaticProps
  const isBuildTimeSSG = isSSG && renderOpts.nextExport
  const defaultAppGetInitialProps =
    App.getInitialProps === (App as any).origGetInitialProps

  const hasPageGetInitialProps = !!(Component as any).getInitialProps

  const pageIsDynamic = isDynamicRoute(pathname)

  const isAutoExport =
    !hasPageGetInitialProps &&
    defaultAppGetInitialProps &&
    !isSSG &&
    !getServerSideProps

  for (const methodName of [
    'getStaticProps',
    'getServerSideProps',
    'getStaticPaths',
  ]) {
    if ((Component as any)[methodName]) {
      throw new Error(
        `page ${pathname} ${methodName} ${GSSP_COMPONENT_MEMBER_ERROR}`
      )
    }
  }

  if (hasPageGetInitialProps && isSSG) {
    throw new Error(SSG_GET_INITIAL_PROPS_CONFLICT + ` ${pathname}`)
  }

  if (hasPageGetInitialProps && getServerSideProps) {
    throw new Error(SERVER_PROPS_GET_INIT_PROPS_CONFLICT + ` ${pathname}`)
  }

  if (getServerSideProps && isSSG) {
    throw new Error(SERVER_PROPS_SSG_CONFLICT + ` ${pathname}`)
  }

  if (getStaticPaths && !pageIsDynamic) {
    throw new Error(
      `getStaticPaths is only allowed for dynamic SSG pages and was found on '${pathname}'.` +
        `\nRead more: https://nextjs.org/docs/messages/non-dynamic-getstaticpaths-usage`
    )
  }

  if (!!getStaticPaths && !isSSG) {
    throw new Error(
      `getStaticPaths was added without a getStaticProps in ${pathname}. Without getStaticProps, getStaticPaths does nothing`
    )
  }

  if (isSSG && pageIsDynamic && !getStaticPaths) {
    throw new Error(
      `getStaticPaths is required for dynamic SSG pages and is missing for '${pathname}'.` +
        `\nRead more: https://nextjs.org/docs/messages/invalid-getstaticpaths-value`
    )
  }

  let asPath: string = renderOpts.resolvedAsPath || (req.url as string)

  if (dev) {
    const { isValidElementType } = require('react-is')
    if (!isValidElementType(Component)) {
      throw new Error(
        `The default export is not a React Component in page: "${pathname}"`
      )
    }

    if (!isValidElementType(App)) {
      throw new Error(
        `The default export is not a React Component in page: "/_app"`
      )
    }

    if (!isValidElementType(Document)) {
      throw new Error(
        `The default export is not a React Component in page: "/_document"`
      )
    }

    if (isAutoExport || isFallback) {
      // remove query values except ones that will be set during export
      query = {
        ...(query.amp
          ? {
              amp: query.amp,
            }
          : {}),
      }
      asPath = `${pathname}${
        // ensure trailing slash is present for non-dynamic auto-export pages
        req.url!.endsWith('/') && pathname !== '/' && !pageIsDynamic ? '/' : ''
      }`
      req.url = pathname
    }

    if (pathname === '/404' && (hasPageGetInitialProps || getServerSideProps)) {
      throw new Error(
        `\`pages/404\` ${STATIC_STATUS_PAGE_GET_INITIAL_PROPS_ERROR}`
      )
    }
    if (
      STATIC_STATUS_PAGES.includes(pathname) &&
      (hasPageGetInitialProps || getServerSideProps)
    ) {
      throw new Error(
        `\`pages${pathname}\` ${STATIC_STATUS_PAGE_GET_INITIAL_PROPS_ERROR}`
      )
    }
  }

  await Loadable.preloadAll() // Make sure all dynamic imports are loaded

  let isPreview
  let previewData: PreviewData

  if ((isSSG || getServerSideProps) && !isFallback) {
    // Reads of this are cached on the `req` object, so this should resolve
    // instantly. There's no need to pass this data down from a previous
    // invoke, where we'd have to consider server & serverless.
    previewData = tryGetPreviewData(req, res, previewProps)
    isPreview = previewData !== false
  }

  // url will always be set
  const routerIsReady = !!(
    getServerSideProps ||
    hasPageGetInitialProps ||
    (!defaultAppGetInitialProps && !isSSG)
  )
  const router = new ServerRouter(
    pathname,
    query,
    asPath,
    {
      isFallback: isFallback,
    },
    routerIsReady,
    basePath,
    renderOpts.locale,
    renderOpts.locales,
    renderOpts.defaultLocale,
    renderOpts.domainLocales,
    isPreview,
    (req as any).__nextIsLocaleDomain
  )
  const ctx = {
    err,
    req: isAutoExport ? undefined : req,
    res: isAutoExport ? undefined : res,
    pathname,
    query,
    asPath,
    locale: renderOpts.locale,
    locales: renderOpts.locales,
    defaultLocale: renderOpts.defaultLocale,
    AppTree: (props: any) => {
      return (
        <AppContainer>
          <App {...props} Component={Component} router={router} />
        </AppContainer>
      )
    },
  }
  let props: any

  const ampState = {
    ampFirst: pageConfig.amp === true,
    hasQuery: Boolean(query.amp),
    hybrid: pageConfig.amp === 'hybrid',
  }

  const inAmpMode = isInAmpMode(ampState)

  const reactLoadableModules: string[] = []

  let head: JSX.Element[] = defaultHead(inAmpMode)

  let scriptLoader: any = {}
  const nextExport =
    !isSSG && (renderOpts.nextExport || (dev && (isAutoExport || isFallback)))

  const AppContainer = ({ children }: any) => (
    <RouterContext.Provider value={router}>
      <AmpStateContext.Provider value={ampState}>
        <HeadManagerContext.Provider
          value={{
            updateHead: (state) => {
              head = state
            },
            updateScripts: (scripts) => {
              scriptLoader = scripts
            },
            scripts: {},
            mountedInstances: new Set(),
          }}
        >
          <LoadableContext.Provider
            value={(moduleName) => reactLoadableModules.push(moduleName)}
          >
            {children}
          </LoadableContext.Provider>
        </HeadManagerContext.Provider>
      </AmpStateContext.Provider>
    </RouterContext.Provider>
  )

  try {
    props = await loadGetInitialProps(App, {
      AppTree: ctx.AppTree,
      Component,
      router,
      ctx,
    })

    if ((isSSG || getServerSideProps) && isPreview) {
      props.__N_PREVIEW = true
    }

    if (isSSG) {
      props[STATIC_PROPS_ID] = true
    }

    if (isSSG && !isFallback) {
      let data: UnwrapPromise<ReturnType<GetStaticProps>>

      try {
        data = await getStaticProps!({
          ...(pageIsDynamic ? { params: query as ParsedUrlQuery } : undefined),
          ...(isPreview
            ? { preview: true, previewData: previewData }
            : undefined),
          locales: renderOpts.locales,
          locale: renderOpts.locale,
          defaultLocale: renderOpts.defaultLocale,
        })
      } catch (staticPropsError) {
        // remove not found error code to prevent triggering legacy
        // 404 rendering
        if (staticPropsError.code === 'ENOENT') {
          delete staticPropsError.code
        }
        throw staticPropsError
      }

      if (data == null) {
        throw new Error(GSP_NO_RETURNED_VALUE)
      }

      const invalidKeys = Object.keys(data).filter(
        (key) =>
          key !== 'revalidate' &&
          key !== 'props' &&
          key !== 'redirect' &&
          key !== 'notFound'
      )

      if (invalidKeys.includes('unstable_revalidate')) {
        throw new Error(UNSTABLE_REVALIDATE_RENAME_ERROR)
      }

      if (invalidKeys.length) {
        throw new Error(invalidKeysMsg('getStaticProps', invalidKeys))
      }

      if (process.env.NODE_ENV !== 'production') {
        if (
          typeof (data as any).notFound !== 'undefined' &&
          typeof (data as any).redirect !== 'undefined'
        ) {
          throw new Error(
            `\`redirect\` and \`notFound\` can not both be returned from ${
              isSSG ? 'getStaticProps' : 'getServerSideProps'
            } at the same time. Page: ${pathname}\nSee more info here: https://nextjs.org/docs/messages/gssp-mixed-not-found-redirect`
          )
        }
      }

      if ('notFound' in data && data.notFound) {
        if (pathname === '/404') {
          throw new Error(
            `The /404 page can not return notFound in "getStaticProps", please remove it to continue!`
          )
        }

        ;(renderOpts as any).isNotFound = true
      }

      if (
        'redirect' in data &&
        data.redirect &&
        typeof data.redirect === 'object'
      ) {
        checkRedirectValues(data.redirect as Redirect, req, 'getStaticProps')

        if (isBuildTimeSSG) {
          throw new Error(
            `\`redirect\` can not be returned from getStaticProps during prerendering (${req.url})\n` +
              `See more info here: https://nextjs.org/docs/messages/gsp-redirect-during-prerender`
          )
        }

        ;(data as any).props = {
          __N_REDIRECT: data.redirect.destination,
          __N_REDIRECT_STATUS: getRedirectStatus(data.redirect),
        }
        if (typeof data.redirect.basePath !== 'undefined') {
          ;(data as any).props.__N_REDIRECT_BASE_PATH = data.redirect.basePath
        }
        ;(renderOpts as any).isRedirect = true
      }

      if (
        (dev || isBuildTimeSSG) &&
        !(renderOpts as any).isNotFound &&
        !isSerializableProps(pathname, 'getStaticProps', (data as any).props)
      ) {
        // this fn should throw an error instead of ever returning `false`
        throw new Error(
          'invariant: getStaticProps did not return valid props. Please report this.'
        )
      }

      if ('revalidate' in data) {
        if (typeof data.revalidate === 'number') {
          if (!Number.isInteger(data.revalidate)) {
            throw new Error(
              `A page's revalidate option must be seconds expressed as a natural number for ${req.url}. Mixed numbers, such as '${data.revalidate}', cannot be used.` +
                `\nTry changing the value to '${Math.ceil(
                  data.revalidate
                )}' or using \`Math.ceil()\` if you're computing the value.`
            )
          } else if (data.revalidate <= 0) {
            throw new Error(
              `A page's revalidate option can not be less than or equal to zero for ${req.url}. A revalidate option of zero means to revalidate after _every_ request, and implies stale data cannot be tolerated.` +
                `\n\nTo never revalidate, you can set revalidate to \`false\` (only ran once at build-time).` +
                `\nTo revalidate as soon as possible, you can set the value to \`1\`.`
            )
          } else if (data.revalidate > 31536000) {
            // if it's greater than a year for some reason error
            console.warn(
              `Warning: A page's revalidate option was set to more than a year for ${req.url}. This may have been done in error.` +
                `\nTo only run getStaticProps at build-time and not revalidate at runtime, you can set \`revalidate\` to \`false\`!`
            )
          }
        } else if (data.revalidate === true) {
          // When enabled, revalidate after 1 second. This value is optimal for
          // the most up-to-date page possible, but without a 1-to-1
          // request-refresh ratio.
          data.revalidate = 1
        } else if (
          data.revalidate === false ||
          typeof data.revalidate === 'undefined'
        ) {
          // By default, we never revalidate.
          data.revalidate = false
        } else {
          throw new Error(
            `A page's revalidate option must be seconds expressed as a natural number. Mixed numbers and strings cannot be used. Received '${JSON.stringify(
              data.revalidate
            )}' for ${req.url}`
          )
        }
      } else {
        // By default, we never revalidate.
        ;(data as any).revalidate = false
      }

      props.pageProps = Object.assign(
        {},
        props.pageProps,
        'props' in data ? data.props : undefined
      )

      // pass up revalidate and props for export
      // TODO: change this to a different passing mechanism
      ;(renderOpts as any).revalidate =
        'revalidate' in data ? data.revalidate : undefined
      ;(renderOpts as any).pageData = props

      // this must come after revalidate is added to renderOpts
      if ((renderOpts as any).isNotFound) {
        return null
      }
    }

    if (getServerSideProps) {
      props[SERVER_PROPS_ID] = true
    }

    if (getServerSideProps && !isFallback) {
      let data: UnwrapPromise<ReturnType<GetServerSideProps>>

      try {
        data = await getServerSideProps({
          req: req as IncomingMessage & {
            cookies: NextApiRequestCookies
          },
          res,
          query,
          resolvedUrl: renderOpts.resolvedUrl as string,
          ...(pageIsDynamic ? { params: params as ParsedUrlQuery } : undefined),
          ...(previewData !== false
            ? { preview: true, previewData: previewData }
            : undefined),
          locales: renderOpts.locales,
          locale: renderOpts.locale,
          defaultLocale: renderOpts.defaultLocale,
        })
      } catch (serverSidePropsError) {
        // remove not found error code to prevent triggering legacy
        // 404 rendering
        if (serverSidePropsError.code === 'ENOENT') {
          delete serverSidePropsError.code
        }
        throw serverSidePropsError
      }

      if (data == null) {
        throw new Error(GSSP_NO_RETURNED_VALUE)
      }

      const invalidKeys = Object.keys(data).filter(
        (key) => key !== 'props' && key !== 'redirect' && key !== 'notFound'
      )

      if ((data as any).unstable_notFound) {
        throw new Error(
          `unstable_notFound has been renamed to notFound, please update the field to continue. Page: ${pathname}`
        )
      }
      if ((data as any).unstable_redirect) {
        throw new Error(
          `unstable_redirect has been renamed to redirect, please update the field to continue. Page: ${pathname}`
        )
      }

      if (invalidKeys.length) {
        throw new Error(invalidKeysMsg('getServerSideProps', invalidKeys))
      }

      if ('notFound' in data && data.notFound) {
        if (pathname === '/404') {
          throw new Error(
            `The /404 page can not return notFound in "getStaticProps", please remove it to continue!`
          )
        }

        ;(renderOpts as any).isNotFound = true
        return null
      }

      if ('redirect' in data && typeof data.redirect === 'object') {
        checkRedirectValues(
          data.redirect as Redirect,
          req,
          'getServerSideProps'
        )
        ;(data as any).props = {
          __N_REDIRECT: data.redirect.destination,
          __N_REDIRECT_STATUS: getRedirectStatus(data.redirect),
        }
        if (typeof data.redirect.basePath !== 'undefined') {
          ;(data as any).props.__N_REDIRECT_BASE_PATH = data.redirect.basePath
        }
        ;(renderOpts as any).isRedirect = true
      }

      if (
        (dev || isBuildTimeSSG) &&
        !isSerializableProps(
          pathname,
          'getServerSideProps',
          (data as any).props
        )
      ) {
        // this fn should throw an error instead of ever returning `false`
        throw new Error(
          'invariant: getServerSideProps did not return valid props. Please report this.'
        )
      }

      props.pageProps = Object.assign({}, props.pageProps, (data as any).props)
      ;(renderOpts as any).pageData = props
    }
  } catch (dataFetchError) {
    if (isDataReq || !dev || !dataFetchError) throw dataFetchError
    ctx.err = dataFetchError
    renderOpts.err = dataFetchError
    console.error(dataFetchError)
  }

  if (
    !isSSG && // we only show this warning for legacy pages
    !getServerSideProps &&
    process.env.NODE_ENV !== 'production' &&
    Object.keys(props?.pageProps || {}).includes('url')
  ) {
    console.warn(
      `The prop \`url\` is a reserved prop in Next.js for legacy reasons and will be overridden on page ${pathname}\n` +
        `See more info here: https://nextjs.org/docs/messages/reserved-page-prop`
    )
  }

  // Avoid rendering page un-necessarily for getServerSideProps data request
  // and getServerSideProps/getStaticProps redirects
  if ((isDataReq && !isSSG) || (renderOpts as any).isRedirect) {
    return resultFromChunks([JSON.stringify(props)])
  }

  // We don't call getStaticProps or getServerSideProps while generating
  // the fallback so make sure to set pageProps to an empty object
  if (isFallback) {
    props.pageProps = {}
  }

  // the response might be finished on the getInitialProps call
  if (isResSent(res) && !isSSG) return null

  // we preload the buildManifest for auto-export dynamic pages
  // to speed up hydrating query values
  let filteredBuildManifest = buildManifest
  if (isAutoExport && pageIsDynamic) {
    const page = denormalizePagePath(normalizePagePath(pathname))
    // This code would be much cleaner using `immer` and directly pushing into
    // the result from `getPageFiles`, we could maybe consider that in the
    // future.
    if (page in filteredBuildManifest.pages) {
      filteredBuildManifest = {
        ...filteredBuildManifest,
        pages: {
          ...filteredBuildManifest.pages,
          [page]: [
            ...filteredBuildManifest.pages[page],
            ...filteredBuildManifest.lowPriorityFiles.filter((f) =>
              f.includes('_buildManifest')
            ),
          ],
        },
        lowPriorityFiles: filteredBuildManifest.lowPriorityFiles.filter(
          (f) => !f.includes('_buildManifest')
        ),
      }
    }
  }

  const generateStaticHTML = requireStaticHTML || inAmpMode
  const renderToStream = (element: React.ReactElement) =>
    new Promise<RenderResult>((resolve, reject) => {
      const stream = new PassThrough()
      let resolved = false
      const doResolve = () => {
        if (!resolved) {
          resolved = true
          resolve(({ complete, next }) => {
            stream.on('data', (chunk) => {
              next(chunk.toString('utf-8'))
            })
            stream.once('end', () => {
              complete()
            })

            startWriting()
            return () => {
              abort()
            }
          })
        }
      }

      const {
        abort,
        startWriting,
      } = (ReactDOMServer as any).pipeToNodeWritable(element, stream, {
        onError(error: Error) {
          if (!resolved) {
            resolved = true
            reject(error)
          }
          abort()
        },
        onReadyToStream() {
          if (!generateStaticHTML) {
            doResolve()
          }
        },
        onCompleteAll() {
          doResolve()
        },
      })
    }).then(multiplexResult)

  const renderDocument: () => Promise<DocumentResult | null> = async () => {
    const renderPage: RenderPage = (
      options: ComponentsEnhancer = {}
    ): RenderPageResult | Promise<RenderPageResult> => {
      if (ctx.err && ErrorDebug) {
        return {
          html: ReactDOMServer.renderToString(<ErrorDebug error={ctx.err} />),
          head,
        }
      }

      if (dev && (props.router || props.Component)) {
        throw new Error(
          `'router' and 'Component' can not be returned in getInitialProps from _app.js https://nextjs.org/docs/messages/cant-override-next-props`
        )
      }

      const {
        App: EnhancedApp,
        Component: EnhancedComponent,
      } = enhanceComponents(options, App, Component)

      return {
        html: ReactDOMServer.renderToString(
          <AppContainer>
            <EnhancedApp
              Component={EnhancedComponent}
              router={router}
              {...props}
            />
          </AppContainer>
        ),
        head,
      }
    }
    const documentCtx = { ...ctx, renderPage }
    const docProps: DocumentInitialProps = await loadGetInitialProps(
      Document,
      documentCtx
    )
    // the response might be finished on the getInitialProps call
    if (isResSent(res) && !isSSG) return null

    if (!docProps || typeof docProps.html !== 'string') {
      const message = `"${getDisplayName(
        Document
      )}.getInitialProps()" should resolve to an object with a "html" prop set with a valid html string`
      throw new Error(message)
    }

    const allHeadTags = await headTags(documentCtx)

    return {
      bodyResult: resultFromChunks([docProps.html]),
      documentElement: (htmlProps) => <Document {...htmlProps} {...docProps} />,
      head: allHeadTags,
      styles: docProps.styles,
    }
  }

  const documentResult = await renderDocument()
  if (!documentResult) {
    return null
  }

  const dynamicImportsIds = new Set<string | number>()
  const dynamicImports = new Set<string>()
  const hybridAmp = ampState.hybrid
  const docComponentsRendered: DocumentProps['docComponentsRendered'] = {}
  const {
    assetPrefix,
    buildId,
    customServer,
    defaultLocale,
    disableOptimizedLoading,
    domainLocales,
    locale,
    locales,
    runtimeConfig,
  } = renderOpts
  const htmlProps: any = {
    __NEXT_DATA__: {
      props, // The result of getInitialProps
      page: pathname, // The rendered page
      query, // querystring parsed / passed by the user
      buildId, // buildId is used to facilitate caching of page bundles, we send it to the client so that pageloader knows where to load bundles
      assetPrefix: assetPrefix === '' ? undefined : assetPrefix, // send assetPrefix to the client side when configured, otherwise don't sent in the resulting HTML
      runtimeConfig, // runtimeConfig if provided, otherwise don't sent in the resulting HTML
      nextExport: nextExport === true ? true : undefined, // If this is a page exported by `next export`
      autoExport: isAutoExport === true ? true : undefined, // If this is an auto exported page
      isFallback,
      dynamicIds:
        dynamicImportsIds.size === 0
          ? undefined
          : Array.from(dynamicImportsIds),
      err: renderOpts.err ? serializeError(dev, renderOpts.err) : undefined, // Error if one happened, otherwise don't sent in the resulting HTML
      gsp: !!getStaticProps ? true : undefined, // whether the page is getStaticProps
      gssp: !!getServerSideProps ? true : undefined, // whether the page is getServerSideProps
      customServer, // whether the user is using a custom server
      gip: hasPageGetInitialProps ? true : undefined, // whether the page has getInitialProps
      appGip: !defaultAppGetInitialProps ? true : undefined, // whether the _app has getInitialProps
      locale,
      locales,
      defaultLocale,
      domainLocales,
      isPreview: isPreview === true ? true : undefined,
    },
    buildManifest: filteredBuildManifest,
    docComponentsRendered,
    dangerousAsPath: router.asPath,
    canonicalBase:
      !renderOpts.ampPath && (req as any).__nextStrippedLocale
        ? `${renderOpts.canonicalBase || ''}/${renderOpts.locale}`
        : renderOpts.canonicalBase,
    ampPath,
    inAmpMode,
    isDevelopment: !!dev,
    hybridAmp,
    dynamicImports: Array.from(dynamicImports),
    assetPrefix,
    // Only enabled in production as development mode has features relying on HMR (style injection for example)
    unstable_runtimeJS:
      process.env.NODE_ENV === 'production'
        ? pageConfig.unstable_runtimeJS
        : undefined,
    unstable_JsPreload: pageConfig.unstable_JsPreload,
    devOnlyCacheBusterQueryString,
    scriptLoader,
    locale,
    disableOptimizedLoading,
    head: documentResult.head,
    styles: documentResult.styles,
  }

  for (const mod of reactLoadableModules) {
    const manifestItem: ManifestItem = reactLoadableManifest[mod]

    if (manifestItem) {
      dynamicImportsIds.add(manifestItem.id)
      manifestItem.files.forEach((item) => {
        dynamicImports.add(item)
      })
    }
  }

  const documentElement = documentResult.documentElement(htmlProps)
  const documentHTML = ReactDOMServer.renderToStaticMarkup(
    <AmpStateContext.Provider value={ampState}>
      <HtmlContext.Provider value={htmlProps}>
        {documentElement}
      </HtmlContext.Provider>
    </AmpStateContext.Provider>
  )

  if (process.env.NODE_ENV !== 'production') {
    const nonRenderedComponents = []
    const expectedDocComponents = ['Main', 'Head', 'NextScript', 'Html']

    for (const comp of expectedDocComponents) {
      if (!(docComponentsRendered as any)[comp]) {
        nonRenderedComponents.push(comp)
      }
    }
    const plural = nonRenderedComponents.length !== 1 ? 's' : ''

    if (nonRenderedComponents.length) {
      const missingComponentList = nonRenderedComponents
        .map((e) => `<${e} />`)
        .join(', ')
      warn(
        `Your custom Document (pages/_document) did not render all the required subcomponent${plural}.\n` +
          `Missing component${plural}: ${missingComponentList}\n` +
          'Read how to fix here: https://nextjs.org/docs/messages/missing-document-component'
      )
    }
  }

  let results: Array<RenderResult> = []
  const renderTargetIdx = documentHTML.indexOf(BODY_RENDER_TARGET)
  results.push(
    resultFromChunks([
      '<!DOCTYPE html>' + documentHTML.substring(0, renderTargetIdx),
    ])
  )
  if (inAmpMode) {
    results.push(resultFromChunks(['<!-- __NEXT_DATA__ -->']))
  }
  results.push(documentResult.bodyResult)
  results.push(
    resultFromChunks([
      documentHTML.substring(renderTargetIdx + BODY_RENDER_TARGET.length),
    ])
  )

  const postProcessors: Array<((html: string) => Promise<string>) | null> = [
    inAmpMode
      ? async (html: string) => {
          html = await optimizeAmp(html, renderOpts.ampOptimizerConfig)
          if (!renderOpts.ampSkipValidation && renderOpts.ampValidator) {
            await renderOpts.ampValidator(html, pathname)
          }
          return html
        }
      : null,
    process.env.__NEXT_OPTIMIZE_FONTS || process.env.__NEXT_OPTIMIZE_IMAGES
      ? async (html: string) => {
          return await postProcess(
            html,
            { getFontDefinition },
            {
              optimizeFonts: renderOpts.optimizeFonts,
              optimizeImages: renderOpts.optimizeImages,
            }
          )
        }
      : null,
    renderOpts.optimizeCss
      ? async (html: string) => {
          // eslint-disable-next-line import/no-extraneous-dependencies
          const Critters = require('critters')
          const cssOptimizer = new Critters({
            ssrMode: true,
            reduceInlineStyles: false,
            path: renderOpts.distDir,
            publicPath: `${renderOpts.assetPrefix}/_next/`,
            preload: 'media',
            fonts: false,
            ...renderOpts.optimizeCss,
          })
          return await cssOptimizer.process(html)
        }
      : null,
    inAmpMode || hybridAmp
      ? async (html: string) => {
          return html.replace(/&amp;amp=1/g, '&amp=1')
        }
      : null,
  ].filter(Boolean)

  if (postProcessors.length > 0) {
    let html = await resultsToString(results)
    for (const postProcessor of postProcessors) {
      if (postProcessor) {
        html = await postProcessor(html)
      }
    }
    results = [resultFromChunks([html])]
  }

  return mergeResults(results)
}

async function resultsToString(chunks: Array<RenderResult>): Promise<string> {
  const result = await resultToChunks(mergeResults(chunks))
  return result.join('')
}

function mergeResults(chunks: Array<RenderResult>): RenderResult {
  return ({ next, complete, error }) => {
    let idx = 0
    let canceled = false
    let unsubscribe = () => {}

    const subscribeNext = () => {
      if (canceled) {
        return
      }

      if (idx < chunks.length) {
        const result = chunks[idx++]
        unsubscribe = result({
          next,
          complete() {
            unsubscribe()
            subscribeNext()
          },
          error(err) {
            unsubscribe()
            if (!canceled) {
              canceled = true
              error(err)
            }
          },
        })
      } else {
        if (!canceled) {
          canceled = true
          complete()
        }
      }
    }
    subscribeNext()

    return () => {
      if (!canceled) {
        canceled = true
        unsubscribe()
      }
    }
  }
}

function multiplexResult(result: RenderResult): RenderResult {
  const chunks: Array<string> = []
  const subscribers: Set<Observer<string>> = new Set()
  let terminator: ((subscriber: Observer<string>) => void) | null = null

  result({
    next(chunk) {
      chunks.push(chunk)
      subscribers.forEach((subscriber) => subscriber.next(chunk))
    },
    error(error) {
      if (!terminator) {
        terminator = (subscriber) => subscriber.error(error)
        subscribers.forEach(terminator)
        subscribers.clear()
      }
    },
    complete() {
      if (!terminator) {
        terminator = (subscriber) => subscriber.complete()
        subscribers.forEach(terminator)
        subscribers.clear()
      }
    },
  })

  return (innerSubscriber) => {
    let completed = false
    let cleanup = () => {}
    const subscriber: Observer<string> = {
      next(chunk) {
        if (!completed) {
          try {
            innerSubscriber.next(chunk)
          } catch (err) {
            subscriber.error(err)
          }
        }
      },
      complete() {
        if (!completed) {
          cleanup()
          try {
            innerSubscriber.complete()
          } catch {}
        }
      },
      error(err) {
        if (!completed) {
          cleanup()
          try {
            innerSubscriber.error(err)
          } catch {}
        }
      },
    }
    cleanup = () => {
      completed = true
      subscribers.delete(subscriber)
    }

    process.nextTick(() => {
      for (const chunk of chunks) {
        if (completed) {
          return
        }
        subscriber.next(chunk)
      }

      if (!completed) {
        if (!terminator) {
          subscribers.add(subscriber)
        } else {
          terminator(subscriber)
        }
      }
    })
    return () => cleanup()
  }
}

let prevPromise = Promise.resolve()
function mutex<T>(fn: () => Promise<T>): Promise<T> {
  const toAwait = prevPromise
  const toReturn = toAwait.then(() => fn())
  prevPromise = toReturn.finally().then()
  return toReturn
}

function errorToJSON(err: Error): Error {
  const { name, message, stack } = err
  return { name, message, stack }
}

function serializeError(
  dev: boolean | undefined,
  err: Error
): Error & { statusCode?: number } {
  if (dev) {
    return errorToJSON(err)
  }

  return {
    name: 'Internal Server Error.',
    message: '500 - Internal Server Error.',
    statusCode: 500,
  }
}<|MERGE_RESOLUTION|>--- conflicted
+++ resolved
@@ -205,130 +205,6 @@
 
 export type RenderOpts = LoadComponentsReturnType & RenderOptsPartial
 
-<<<<<<< HEAD
-=======
-function renderDocument(
-  Document: DocumentType,
-  {
-    buildManifest,
-    docComponentsRendered,
-    props,
-    docProps,
-    pathname,
-    query,
-    buildId,
-    canonicalBase,
-    assetPrefix,
-    runtimeConfig,
-    nextExport,
-    autoExport,
-    isFallback,
-    dynamicImportsIds,
-    dangerousAsPath,
-    err,
-    dev,
-    ampPath,
-    ampState,
-    inAmpMode,
-    hybridAmp,
-    dynamicImports,
-    headTags,
-    gsp,
-    gssp,
-    customServer,
-    gip,
-    appGip,
-    unstable_runtimeJS,
-    unstable_JsPreload,
-    devOnlyCacheBusterQueryString,
-    scriptLoader,
-    locale,
-    locales,
-    defaultLocale,
-    domainLocales,
-    isPreview,
-    disableOptimizedLoading,
-  }: RenderOpts & {
-    props: any
-    docComponentsRendered: DocumentProps['docComponentsRendered']
-    docProps: DocumentInitialProps
-    pathname: string
-    query: ParsedUrlQuery
-    dangerousAsPath: string
-    ampState: any
-    ampPath: string
-    inAmpMode: boolean
-    hybridAmp: boolean
-    dynamicImportsIds: (string | number)[]
-    dynamicImports: string[]
-    headTags: any
-    isFallback?: boolean
-    gsp?: boolean
-    gssp?: boolean
-    customServer?: boolean
-    gip?: boolean
-    appGip?: boolean
-    devOnlyCacheBusterQueryString: string
-    scriptLoader: any
-    isPreview?: boolean
-    autoExport?: boolean
-  }
-): string {
-  const htmlProps = {
-    __NEXT_DATA__: {
-      props, // The result of getInitialProps
-      page: pathname, // The rendered page
-      query, // querystring parsed / passed by the user
-      buildId, // buildId is used to facilitate caching of page bundles, we send it to the client so that pageloader knows where to load bundles
-      assetPrefix: assetPrefix === '' ? undefined : assetPrefix, // send assetPrefix to the client side when configured, otherwise don't sent in the resulting HTML
-      runtimeConfig, // runtimeConfig if provided, otherwise don't sent in the resulting HTML
-      nextExport, // If this is a page exported by `next export`
-      autoExport, // If this is an auto exported page
-      isFallback,
-      dynamicIds:
-        dynamicImportsIds.length === 0 ? undefined : dynamicImportsIds,
-      err: err ? serializeError(dev, err) : undefined, // Error if one happened, otherwise don't sent in the resulting HTML
-      gsp, // whether the page is getStaticProps
-      gssp, // whether the page is getServerSideProps
-      customServer, // whether the user is using a custom server
-      gip, // whether the page has getInitialProps
-      appGip, // whether the _app has getInitialProps
-      locale,
-      locales,
-      defaultLocale,
-      domainLocales,
-      isPreview,
-    },
-    buildManifest,
-    docComponentsRendered,
-    dangerousAsPath,
-    canonicalBase,
-    ampPath,
-    inAmpMode,
-    isDevelopment: !!dev,
-    hybridAmp,
-    dynamicImports,
-    assetPrefix,
-    headTags,
-    unstable_runtimeJS,
-    unstable_JsPreload,
-    devOnlyCacheBusterQueryString,
-    scriptLoader,
-    locale,
-    disableOptimizedLoading,
-    styles: docProps.styles,
-    head: docProps.head,
-  }
-  return ReactDOMServer.renderToStaticMarkup(
-    <AmpStateContext.Provider value={ampState}>
-      <HtmlContext.Provider value={htmlProps}>
-        <Document {...htmlProps} {...docProps} />
-      </HtmlContext.Provider>
-    </AmpStateContext.Provider>
-  )
-}
-
->>>>>>> 971b17f1
 const invalidKeysMsg = (methodName: string, invalidKeys: string[]) => {
   return (
     `Additional keys were returned from \`${methodName}\`. Properties intended for your component must be nested under the \`props\` key, e.g.:` +
