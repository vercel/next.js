--- conflicted
+++ resolved
@@ -22,7 +22,6 @@
   distDir: string,
   locales?: string[],
   appDirEnabled?: boolean
-<<<<<<< HEAD
 ): string | null {
   const cacheKey = `${page}:${locales}`
 
@@ -30,14 +29,7 @@
     return pagePathCache.get(cacheKey) as string | null
   }
 
-  const serverBuildPath = join(
-    distDir,
-    serverless && !dev ? SERVERLESS_DIRECTORY : SERVER_DIRECTORY
-  )
-=======
-): string {
   const serverBuildPath = join(distDir, SERVER_DIRECTORY)
->>>>>>> d27185bb
   let appPathsManifest: undefined | PagesManifest
 
   if (appDirEnabled) {
@@ -93,19 +85,10 @@
 export function getPagePath(
   page: string,
   distDir: string,
-  serverless: boolean,
-  dev?: boolean,
   locales?: string[],
   appDirEnabled?: boolean
 ): string {
-  const pagePath = getMaybePagePath(
-    page,
-    distDir,
-    serverless,
-    dev,
-    locales,
-    appDirEnabled
-  )
+  const pagePath = getMaybePagePath(page, distDir, locales, appDirEnabled)
 
   if (!pagePath) {
     throw new PageNotFoundError(page)
@@ -119,19 +102,7 @@
   distDir: string,
   appDirEnabled?: boolean
 ): any {
-<<<<<<< HEAD
-  const pagePath = getPagePath(
-    page,
-    distDir,
-    serverless,
-    false,
-    undefined,
-    appDirEnabled
-  )
-
-=======
   const pagePath = getPagePath(page, distDir, undefined, appDirEnabled)
->>>>>>> d27185bb
   if (pagePath.endsWith('.html')) {
     return promises.readFile(pagePath, 'utf8').catch((err) => {
       throw new MissingStaticPage(page, err.message)
