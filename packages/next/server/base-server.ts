import type { __ApiPreviewProps } from './api-utils'
import type { CustomRoutes } from '../lib/load-custom-routes'
import type { DomainLocale } from './config'
import type { DynamicRoutes, PageChecker, Params, Route } from './router'
import type { FontManifest } from './font-utils'
import type { LoadComponentsReturnType } from './load-components'
import type { MiddlewareManifest } from '../build/webpack/plugins/middleware-plugin'
import type { NextConfig, NextConfigComplete } from './config-shared'
import type { NextParsedUrlQuery, NextUrlWithParsedQuery } from './request-meta'
import type { ParsedUrlQuery } from 'querystring'
import type { Rewrite } from '../lib/load-custom-routes'
import type { RenderOpts, RenderOptsPartial } from './render'
import type { ResponseCacheEntry, ResponseCacheValue } from './response-cache'
import type { UrlWithParsedQuery } from 'url'
import type { CacheFs } from '../shared/lib/utils'
import type { PreviewData } from 'next/types'
import type { PagesManifest } from '../build/webpack/plugins/pages-manifest-plugin'
import type { BaseNextRequest, BaseNextResponse } from './base-http'

import { join, resolve } from 'path'
import { parse as parseQs } from 'querystring'
import { format as formatUrl, parse as parseUrl } from 'url'
import { getRedirectStatus } from '../lib/load-custom-routes'
import {
  SERVERLESS_DIRECTORY,
  SERVER_DIRECTORY,
  STATIC_STATUS_PAGES,
  TEMPORARY_REDIRECT_STATUS,
} from '../shared/lib/constants'
import {
  getRouteMatcher,
  getRouteRegex,
  getSortedRoutes,
  isDynamicRoute,
} from '../shared/lib/router/utils'
import * as envConfig from '../shared/lib/runtime-config'
import { DecodeError, normalizeRepeatedSlashes } from '../shared/lib/utils'
import { setLazyProp, getCookieParser, tryGetPreviewData } from './api-utils'
import { isTargetLikeServerless } from './utils'
import Router, { replaceBasePath, route } from './router'
import { PayloadOptions, setRevalidateHeaders } from './send-payload'
import { IncrementalCache } from './incremental-cache'
import { execOnce } from '../shared/lib/utils'
import { isBlockedPage, isBot } from './utils'
import RenderResult from './render-result'
import { removePathTrailingSlash } from '../client/normalize-trailing-slash'
import getRouteFromAssetPath from '../shared/lib/router/utils/get-route-from-asset-path'
import { denormalizePagePath } from './denormalize-page-path'
import { normalizeLocalePath } from '../shared/lib/i18n/normalize-locale-path'
import * as Log from '../build/output/log'
import { detectDomainLocale } from '../shared/lib/i18n/detect-domain-locale'
import escapePathDelimiters from '../shared/lib/router/utils/escape-path-delimiters'
import { getUtils } from '../build/webpack/loaders/next-serverless-loader/utils'
import ResponseCache from './response-cache'
import { parseNextUrl } from '../shared/lib/router/utils/parse-next-url'
import isError, { getProperError } from '../lib/is-error'
import { MIDDLEWARE_ROUTE } from '../lib/constants'
import { addRequestMeta, getRequestMeta } from './request-meta'
import { createHeaderRoute, createRedirectRoute } from './server-route-utils'
import { PrerenderManifest } from '../build'
<<<<<<< HEAD
import { ImageConfigComplete } from './image-config'
=======
import { checkIsManualRevalidate } from '../server/api-utils'
>>>>>>> 1efa892e

export type FindComponentsResult = {
  components: LoadComponentsReturnType
  query: NextParsedUrlQuery
}

interface RoutingItem {
  page: string
  match: ReturnType<typeof getRouteMatcher>
  ssr?: boolean
}

export interface Options {
  /**
   * Object containing the configuration next.config.js
   */
  conf: NextConfig
  /**
   * Set to false when the server was created by Next.js
   */
  customServer?: boolean
  /**
   * Tells if Next.js is running in dev mode
   */
  dev?: boolean
  /**
   * Where the Next project is located
   */
  dir?: string
  /**
   * Tells if Next.js is running in a Serverless platform
   */
  minimalMode?: boolean
  /**
   * Hide error messages containing server information
   */
  quiet?: boolean
  /**
   * The hostname the server is running behind
   */
  hostname?: string
  /**
   * The port the server is running behind
   */
  port?: number
}

export interface BaseRequestHandler {
  (
    req: BaseNextRequest,
    res: BaseNextResponse,
    parsedUrl?: NextUrlWithParsedQuery | undefined
  ): Promise<void>
}

type RequestContext = {
  req: BaseNextRequest
  res: BaseNextResponse
  pathname: string
  query: NextParsedUrlQuery
  renderOpts: RenderOptsPartial
}

export default abstract class Server {
  protected dir: string
  protected quiet: boolean
  protected nextConfig: NextConfigComplete
  protected distDir: string
  protected pagesDir?: string
  protected publicDir: string
  protected hasStaticDir: boolean
  protected pagesManifest?: PagesManifest
  protected buildId: string
  protected minimalMode: boolean
  protected renderOpts: {
    poweredByHeader: boolean
    buildId: string
    generateEtags: boolean
    runtimeConfig?: { [key: string]: any }
    assetPrefix?: string
    canonicalBase: string
    dev?: boolean
    previewProps: __ApiPreviewProps
    customServer?: boolean
    ampOptimizerConfig?: { [key: string]: any }
    basePath: string
    optimizeFonts: boolean
    images: ImageConfigComplete
    fontManifest?: FontManifest
    optimizeImages: boolean
    disableOptimizedLoading?: boolean
    optimizeCss: any
    locale?: string
    locales?: string[]
    defaultLocale?: string
    domainLocales?: DomainLocale[]
    distDir: string
    runtime?: 'nodejs' | 'edge'
    serverComponents?: boolean
    crossOrigin?: string
    supportsDynamicHTML?: boolean
    serverComponentManifest?: any
    renderServerComponentData?: boolean
    serverComponentProps?: any
    reactRoot: boolean
  }
  private incrementalCache: IncrementalCache
  private responseCache: ResponseCache
  protected router: Router
  protected dynamicRoutes?: DynamicRoutes
  protected customRoutes: CustomRoutes
  protected middlewareManifest?: MiddlewareManifest
  protected middleware?: RoutingItem[]
  protected serverComponentManifest?: any
  public readonly hostname?: string
  public readonly port?: number

  protected abstract getPublicDir(): string
  protected abstract getHasStaticDir(): boolean
  protected abstract getPagesManifest(): PagesManifest | undefined
  protected abstract getBuildId(): string
  protected abstract generatePublicRoutes(): Route[]
  protected abstract generateImageRoutes(): Route[]
  protected abstract generateStaticRoutes(): Route[]
  protected abstract generateFsStaticRoutes(): Route[]
  protected abstract generateCatchAllMiddlewareRoute(): Route | undefined
  protected abstract generateRewrites({
    restrictedRedirectPaths,
  }: {
    restrictedRedirectPaths: string[]
  }): {
    beforeFiles: Route[]
    afterFiles: Route[]
    fallback: Route[]
  }
  protected abstract getFilesystemPaths(): Set<string>
  protected abstract getMiddleware(): {
    match: (pathname: string | null | undefined) =>
      | false
      | {
          [paramName: string]: string | string[]
        }
    page: string
  }[]
  protected abstract findPageComponents(
    pathname: string,
    query?: NextParsedUrlQuery,
    params?: Params | null
  ): Promise<FindComponentsResult | null>
  protected abstract hasMiddleware(
    pathname: string,
    _isSSR?: boolean
  ): Promise<boolean>
  protected abstract getPagePath(pathname: string, locales?: string[]): string
  protected abstract getFontManifest(): FontManifest | undefined
  protected abstract getMiddlewareManifest(): MiddlewareManifest | undefined
  protected abstract getRoutesManifest(): CustomRoutes
  protected abstract getPrerenderManifest(): PrerenderManifest
  protected abstract getServerComponentManifest(): any

  protected abstract sendRenderResult(
    req: BaseNextRequest,
    res: BaseNextResponse,
    options: {
      result: RenderResult
      type: 'html' | 'json'
      generateEtags: boolean
      poweredByHeader: boolean
      options?: PayloadOptions
    }
  ): Promise<void>

  protected abstract runApi(
    req: BaseNextRequest,
    res: BaseNextResponse,
    query: ParsedUrlQuery,
    params: Params | boolean,
    page: string,
    builtPagePath: string
  ): Promise<boolean>

  protected abstract renderHTML(
    req: BaseNextRequest,
    res: BaseNextResponse,
    pathname: string,
    query: NextParsedUrlQuery,
    renderOpts: RenderOpts
  ): Promise<RenderResult | null>

  protected abstract handleCompression(
    req: BaseNextRequest,
    res: BaseNextResponse
  ): void

  protected abstract loadEnvConfig(params: { dev: boolean }): void

  public constructor({
    dir = '.',
    quiet = false,
    conf,
    dev = false,
    minimalMode = false,
    customServer = true,
    hostname,
    port,
  }: Options) {
    this.dir = resolve(dir)
    this.quiet = quiet
    this.loadEnvConfig({ dev })

    // TODO: should conf be normalized to prevent missing
    // values from causing issues as this can be user provided
    this.nextConfig = conf as NextConfigComplete
    this.hostname = hostname
    this.port = port
    this.distDir = join(this.dir, this.nextConfig.distDir)
    this.publicDir = this.getPublicDir()
    this.hasStaticDir = !minimalMode && this.getHasStaticDir()

    // Only serverRuntimeConfig needs the default
    // publicRuntimeConfig gets it's default in client/index.js
    const {
      serverRuntimeConfig = {},
      publicRuntimeConfig,
      assetPrefix,
      generateEtags,
    } = this.nextConfig

    this.buildId = this.getBuildId()
    this.minimalMode = minimalMode

    const serverComponents = this.nextConfig.experimental.serverComponents
    this.serverComponentManifest = serverComponents
      ? this.getServerComponentManifest()
      : undefined

    this.renderOpts = {
      poweredByHeader: this.nextConfig.poweredByHeader,
      canonicalBase: this.nextConfig.amp.canonicalBase || '',
      buildId: this.buildId,
      generateEtags,
      previewProps: this.getPreviewProps(),
      customServer: customServer === true ? true : undefined,
      ampOptimizerConfig: this.nextConfig.experimental.amp?.optimizer,
      basePath: this.nextConfig.basePath,
      images: this.nextConfig.images,
      optimizeFonts: !!this.nextConfig.optimizeFonts && !dev,
      fontManifest:
        this.nextConfig.optimizeFonts && !dev
          ? this.getFontManifest()
          : undefined,
      optimizeImages: !!this.nextConfig.experimental.optimizeImages,
      optimizeCss: this.nextConfig.experimental.optimizeCss,
      disableOptimizedLoading: this.nextConfig.experimental.runtime
        ? true
        : this.nextConfig.experimental.disableOptimizedLoading,
      domainLocales: this.nextConfig.i18n?.domains,
      distDir: this.distDir,
      runtime: this.nextConfig.experimental.runtime,
      serverComponents,
      crossOrigin: this.nextConfig.crossOrigin
        ? this.nextConfig.crossOrigin
        : undefined,
      reactRoot: this.nextConfig.experimental.reactRoot === true,
    }

    // Only the `publicRuntimeConfig` key is exposed to the client side
    // It'll be rendered as part of __NEXT_DATA__ on the client side
    if (Object.keys(publicRuntimeConfig).length > 0) {
      this.renderOpts.runtimeConfig = publicRuntimeConfig
    }

    // Initialize next/config with the environment configuration
    envConfig.setConfig({
      serverRuntimeConfig,
      publicRuntimeConfig,
    })

    this.pagesManifest = this.getPagesManifest()
    this.middlewareManifest = this.getMiddlewareManifest()

    this.customRoutes = this.getCustomRoutes()
    this.router = new Router(this.generateRoutes())
    this.setAssetPrefix(assetPrefix)

    this.incrementalCache = new IncrementalCache({
      fs: this.getCacheFilesystem(),
      dev,
      distDir: this.distDir,
      pagesDir: join(
        this.distDir,
        this._isLikeServerless ? SERVERLESS_DIRECTORY : SERVER_DIRECTORY,
        'pages'
      ),
      locales: this.nextConfig.i18n?.locales,
      max: this.nextConfig.experimental.isrMemoryCacheSize,
      flushToDisk: !minimalMode && this.nextConfig.experimental.isrFlushToDisk,
      getPrerenderManifest: () => {
        if (dev) {
          return {
            version: -1 as any, // letting us know this doesn't conform to spec
            routes: {},
            dynamicRoutes: {},
            notFoundRoutes: [],
            preview: null as any, // `preview` is special case read in next-dev-server
          }
        } else {
          return this.getPrerenderManifest()
        }
      },
    })
    this.responseCache = new ResponseCache(this.incrementalCache)
  }

  public logError(err: Error): void {
    if (this.quiet) return
    console.error(err)
  }

  private async handleRequest(
    req: BaseNextRequest,
    res: BaseNextResponse,
    parsedUrl?: NextUrlWithParsedQuery
  ): Promise<void> {
    try {
      const urlParts = (req.url || '').split('?')
      const urlNoQuery = urlParts[0]

      if (urlNoQuery?.match(/(\\|\/\/)/)) {
        const cleanUrl = normalizeRepeatedSlashes(req.url!)
        res.redirect(cleanUrl, 308).body(cleanUrl).send()
        return
      }

      setLazyProp({ req: req as any }, 'cookies', getCookieParser(req.headers))

      // Parse url if parsedUrl not provided
      if (!parsedUrl || typeof parsedUrl !== 'object') {
        parsedUrl = parseUrl(req.url!, true)
      }

      // Parse the querystring ourselves if the user doesn't handle querystring parsing
      if (typeof parsedUrl.query === 'string') {
        parsedUrl.query = parseQs(parsedUrl.query)
      }

      // When there are hostname and port we build an absolute URL
      const initUrl =
        this.hostname && this.port
          ? `http://${this.hostname}:${this.port}${req.url}`
          : req.url

      addRequestMeta(req, '__NEXT_INIT_URL', initUrl)
      addRequestMeta(req, '__NEXT_INIT_QUERY', { ...parsedUrl.query })

      const url = parseNextUrl({
        headers: req.headers,
        nextConfig: this.nextConfig,
        url: req.url?.replace(/^\/+/, '/'),
      })

      if (url.basePath) {
        req.url = replaceBasePath(req.url!, this.nextConfig.basePath)
        addRequestMeta(req, '_nextHadBasePath', true)
      }

      if (
        this.minimalMode &&
        req.headers['x-matched-path'] &&
        typeof req.headers['x-matched-path'] === 'string'
      ) {
        const reqUrlIsDataUrl = req.url?.includes('/_next/data')
        const matchedPathIsDataUrl =
          req.headers['x-matched-path']?.includes('/_next/data')
        const isDataUrl = reqUrlIsDataUrl || matchedPathIsDataUrl

        let parsedPath = parseUrl(
          isDataUrl ? req.url! : (req.headers['x-matched-path'] as string),
          true
        )

        let matchedPathname = parsedPath.pathname!

        let matchedPathnameNoExt = isDataUrl
          ? matchedPathname.replace(/\.json$/, '')
          : matchedPathname

        if (this.nextConfig.i18n) {
          const localePathResult = normalizeLocalePath(
            matchedPathname || '/',
            this.nextConfig.i18n.locales
          )

          if (localePathResult.detectedLocale) {
            parsedUrl.query.__nextLocale = localePathResult.detectedLocale
          }
        }

        if (isDataUrl) {
          matchedPathname = denormalizePagePath(matchedPathname)
          matchedPathnameNoExt = denormalizePagePath(matchedPathnameNoExt)
        }

        const pageIsDynamic = isDynamicRoute(matchedPathnameNoExt)
        const combinedRewrites: Rewrite[] = []

        combinedRewrites.push(...this.customRoutes.rewrites.beforeFiles)
        combinedRewrites.push(...this.customRoutes.rewrites.afterFiles)
        combinedRewrites.push(...this.customRoutes.rewrites.fallback)

        const utils = getUtils({
          pageIsDynamic,
          page: matchedPathnameNoExt,
          i18n: this.nextConfig.i18n,
          basePath: this.nextConfig.basePath,
          rewrites: combinedRewrites,
        })

        try {
          // ensure parsedUrl.pathname includes URL before processing
          // rewrites or they won't match correctly
          if (this.nextConfig.i18n && !url.locale?.path.detectedLocale) {
            parsedUrl.pathname = `/${url.locale?.locale}${parsedUrl.pathname}`
          }
          utils.handleRewrites(req, parsedUrl)

          // interpolate dynamic params and normalize URL if needed
          if (pageIsDynamic) {
            let params: ParsedUrlQuery | false = {}

            Object.assign(parsedUrl.query, parsedPath.query)
            const paramsResult = utils.normalizeDynamicRouteParams(
              parsedUrl.query
            )

            if (paramsResult.hasValidParams) {
              params = paramsResult.params
            } else if (req.headers['x-now-route-matches']) {
              const opts: Record<string, string> = {}
              params = utils.getParamsFromRouteMatches(
                req,
                opts,
                parsedUrl.query.__nextLocale || ''
              )

              if (opts.locale) {
                parsedUrl.query.__nextLocale = opts.locale
              }
            } else {
              params = utils.dynamicRouteMatcher!(matchedPathnameNoExt)
            }

            if (params) {
              if (!paramsResult.hasValidParams) {
                params = utils.normalizeDynamicRouteParams(params).params
              }

              matchedPathname = utils.interpolateDynamicPath(
                matchedPathname,
                params
              )
              req.url = utils.interpolateDynamicPath(req.url!, params)
            }

            if (reqUrlIsDataUrl && matchedPathIsDataUrl) {
              req.url = formatUrl({
                ...parsedPath,
                pathname: matchedPathname,
              })
            }

            Object.assign(parsedUrl.query, params)
            utils.normalizeVercelUrl(req, true)
          }
        } catch (err) {
          if (err instanceof DecodeError) {
            res.statusCode = 400
            return this.renderError(null, req, res, '/_error', {})
          }
          throw err
        }

        parsedUrl.pathname = `${this.nextConfig.basePath || ''}${
          matchedPathname === '/' && this.nextConfig.basePath
            ? ''
            : matchedPathname
        }`
        url.pathname = parsedUrl.pathname
      }

      addRequestMeta(req, '__nextHadTrailingSlash', url.locale?.trailingSlash)
      if (url.locale?.domain) {
        addRequestMeta(req, '__nextIsLocaleDomain', true)
      }

      if (url.locale?.path.detectedLocale) {
        req.url = formatUrl(url)
        addRequestMeta(req, '__nextStrippedLocale', true)
        if (url.pathname === '/api' || url.pathname.startsWith('/api/')) {
          return this.render404(req, res, parsedUrl)
        }
      }

      if (!this.minimalMode || !parsedUrl.query.__nextLocale) {
        if (url?.locale?.locale) {
          parsedUrl.query.__nextLocale = url.locale.locale
        }
      }

      if (url?.locale?.defaultLocale) {
        parsedUrl.query.__nextDefaultLocale = url.locale.defaultLocale
      }

      if (url.locale?.redirect) {
        res
          .redirect(url.locale.redirect, TEMPORARY_REDIRECT_STATUS)
          .body(url.locale.redirect)
          .send()
        return
      }

      res.statusCode = 200
      return await this.run(req, res, parsedUrl)
    } catch (err: any) {
      if (
        (err && typeof err === 'object' && err.code === 'ERR_INVALID_URL') ||
        err instanceof DecodeError
      ) {
        res.statusCode = 400
        return this.renderError(null, req, res, '/_error', {})
      }

      if (this.minimalMode || this.renderOpts.dev) {
        throw err
      }
      this.logError(getProperError(err))
      res.statusCode = 500
      res.body('Internal Server Error').send()
    }
  }

  public getRequestHandler(): BaseRequestHandler {
    return this.handleRequest.bind(this)
  }

  public setAssetPrefix(prefix?: string): void {
    this.renderOpts.assetPrefix = prefix ? prefix.replace(/\/$/, '') : ''
  }

  // Backwards compatibility
  public async prepare(): Promise<void> {}

  // Backwards compatibility
  protected async close(): Promise<void> {}

  protected getCustomRoutes(): CustomRoutes {
    const customRoutes = this.getRoutesManifest()
    let rewrites: CustomRoutes['rewrites']

    // rewrites can be stored as an array when an array is
    // returned in next.config.js so massage them into
    // the expected object format
    if (Array.isArray(customRoutes.rewrites)) {
      rewrites = {
        beforeFiles: [],
        afterFiles: customRoutes.rewrites,
        fallback: [],
      }
    } else {
      rewrites = customRoutes.rewrites
    }
    return Object.assign(customRoutes, { rewrites })
  }

  protected getPreviewProps(): __ApiPreviewProps {
    return this.getPrerenderManifest().preview
  }

  protected async ensureMiddleware(_pathname: string, _isSSR?: boolean) {}

  protected generateRoutes(): {
    basePath: string
    headers: Route[]
    rewrites: {
      beforeFiles: Route[]
      afterFiles: Route[]
      fallback: Route[]
    }
    fsRoutes: Route[]
    redirects: Route[]
    catchAllRoute: Route
    catchAllMiddleware?: Route
    pageChecker: PageChecker
    useFileSystemPublicRoutes: boolean
    dynamicRoutes: DynamicRoutes | undefined
    locales: string[]
  } {
    const publicRoutes = this.generatePublicRoutes()
    const imageRoutes = this.generateImageRoutes()
    const staticFilesRoutes = this.generateStaticRoutes()

    const fsRoutes: Route[] = [
      ...this.generateFsStaticRoutes(),
      {
        match: route('/_next/data/:path*'),
        type: 'route',
        name: '_next/data catchall',
        fn: async (req, res, params, _parsedUrl) => {
          // Make sure to 404 for /_next/data/ itself and
          // we also want to 404 if the buildId isn't correct
          if (!params.path || params.path[0] !== this.buildId) {
            await this.render404(req, res, _parsedUrl)
            return {
              finished: true,
            }
          }
          // remove buildId from URL
          params.path.shift()

          const lastParam = params.path[params.path.length - 1]

          // show 404 if it doesn't end with .json
          if (typeof lastParam !== 'string' || !lastParam.endsWith('.json')) {
            await this.render404(req, res, _parsedUrl)
            return {
              finished: true,
            }
          }

          // re-create page's pathname
          let pathname = `/${params.path.join('/')}`
          pathname = getRouteFromAssetPath(pathname, '.json')

          if (this.nextConfig.i18n) {
            const { host } = req?.headers || {}
            // remove port from host and remove port if present
            const hostname = host?.split(':')[0].toLowerCase()
            const localePathResult = normalizeLocalePath(
              pathname,
              this.nextConfig.i18n.locales
            )
            const { defaultLocale } =
              detectDomainLocale(this.nextConfig.i18n.domains, hostname) || {}

            let detectedLocale = ''

            if (localePathResult.detectedLocale) {
              pathname = localePathResult.pathname
              detectedLocale = localePathResult.detectedLocale
            }

            _parsedUrl.query.__nextLocale = detectedLocale
            _parsedUrl.query.__nextDefaultLocale =
              defaultLocale || this.nextConfig.i18n.defaultLocale

            if (!detectedLocale) {
              _parsedUrl.query.__nextLocale =
                _parsedUrl.query.__nextDefaultLocale
              await this.render404(req, res, _parsedUrl)
              return { finished: true }
            }
          }

          const parsedUrl = parseUrl(pathname, true)

          await this.render(
            req,
            res,
            pathname,
            { ..._parsedUrl.query, _nextDataReq: '1' },
            parsedUrl,
            true
          )
          return {
            finished: true,
          }
        },
      },
      ...imageRoutes,
      {
        match: route('/_next/:path*'),
        type: 'route',
        name: '_next catchall',
        // This path is needed because `render()` does a check for `/_next` and the calls the routing again
        fn: async (req, res, _params, parsedUrl) => {
          await this.render404(req, res, parsedUrl)
          return {
            finished: true,
          }
        },
      },
      ...publicRoutes,
      ...staticFilesRoutes,
    ]

    const restrictedRedirectPaths = this.nextConfig.basePath
      ? [`${this.nextConfig.basePath}/_next`]
      : ['/_next']

    // Headers come very first
    const headers = this.minimalMode
      ? []
      : this.customRoutes.headers.map((rule) =>
          createHeaderRoute({ rule, restrictedRedirectPaths })
        )

    const redirects = this.minimalMode
      ? []
      : this.customRoutes.redirects.map((rule) =>
          createRedirectRoute({ rule, restrictedRedirectPaths })
        )

    const rewrites = this.generateRewrites({ restrictedRedirectPaths })
    const catchAllMiddleware = this.generateCatchAllMiddlewareRoute()

    const catchAllRoute: Route = {
      match: route('/:path*'),
      type: 'route',
      name: 'Catchall render',
      fn: async (req, res, _params, parsedUrl) => {
        let { pathname, query } = parsedUrl
        if (!pathname) {
          throw new Error('pathname is undefined')
        }

        // next.js core assumes page path without trailing slash
        pathname = removePathTrailingSlash(pathname)

        if (this.nextConfig.i18n) {
          const localePathResult = normalizeLocalePath(
            pathname,
            this.nextConfig.i18n?.locales
          )

          if (localePathResult.detectedLocale) {
            pathname = localePathResult.pathname
            parsedUrl.query.__nextLocale = localePathResult.detectedLocale
          }
        }
        const bubbleNoFallback = !!query._nextBubbleNoFallback

        if (pathname.match(MIDDLEWARE_ROUTE)) {
          await this.render404(req, res, parsedUrl)
          return {
            finished: true,
          }
        }

        if (pathname === '/api' || pathname.startsWith('/api/')) {
          delete query._nextBubbleNoFallback

          const handled = await this.handleApiRequest(req, res, pathname, query)
          if (handled) {
            return { finished: true }
          }
        }

        try {
          await this.render(req, res, pathname, query, parsedUrl, true)

          return {
            finished: true,
          }
        } catch (err) {
          if (err instanceof NoFallbackError && bubbleNoFallback) {
            return {
              finished: false,
            }
          }
          throw err
        }
      },
    }

    const { useFileSystemPublicRoutes } = this.nextConfig

    if (useFileSystemPublicRoutes) {
      this.dynamicRoutes = this.getDynamicRoutes()
      if (!this.minimalMode) {
        this.middleware = this.getMiddleware()
      }
    }

    return {
      headers,
      fsRoutes,
      rewrites,
      redirects,
      catchAllRoute,
      catchAllMiddleware,
      useFileSystemPublicRoutes,
      dynamicRoutes: this.dynamicRoutes,
      basePath: this.nextConfig.basePath,
      pageChecker: this.hasPage.bind(this),
      locales: this.nextConfig.i18n?.locales || [],
    }
  }

  protected async hasPage(pathname: string): Promise<boolean> {
    let found = false
    try {
      found = !!this.getPagePath(pathname, this.nextConfig.i18n?.locales)
    } catch (_) {}

    return found
  }

  protected async _beforeCatchAllRender(
    _req: BaseNextRequest,
    _res: BaseNextResponse,
    _params: Params,
    _parsedUrl: UrlWithParsedQuery
  ): Promise<boolean> {
    return false
  }

  // Used to build API page in development
  protected async ensureApiPage(_pathname: string): Promise<void> {}

  /**
   * Resolves `API` request, in development builds on demand
   * @param req http request
   * @param res http response
   * @param pathname path of request
   */
  private async handleApiRequest(
    req: BaseNextRequest,
    res: BaseNextResponse,
    pathname: string,
    query: ParsedUrlQuery
  ): Promise<boolean> {
    let page = pathname
    let params: Params | false = false
    let pageFound = !isDynamicRoute(page) && (await this.hasPage(page))

    if (!pageFound && this.dynamicRoutes) {
      for (const dynamicRoute of this.dynamicRoutes) {
        params = dynamicRoute.match(pathname)
        if (dynamicRoute.page.startsWith('/api') && params) {
          page = dynamicRoute.page
          pageFound = true
          break
        }
      }
    }

    if (!pageFound) {
      return false
    }
    // Make sure the page is built before getting the path
    // or else it won't be in the manifest yet
    await this.ensureApiPage(page)

    let builtPagePath
    try {
      builtPagePath = this.getPagePath(page)
    } catch (err) {
      if (isError(err) && err.code === 'ENOENT') {
        return false
      }
      throw err
    }

    return this.runApi(req, res, query, params, page, builtPagePath)
  }

  protected getDynamicRoutes(): Array<RoutingItem> {
    const addedPages = new Set<string>()

    return getSortedRoutes(
      Object.keys(this.pagesManifest!).map(
        (page) =>
          normalizeLocalePath(page, this.nextConfig.i18n?.locales).pathname
      )
    )
      .map((page) => {
        if (addedPages.has(page) || !isDynamicRoute(page)) return null
        addedPages.add(page)
        return {
          page,
          match: getRouteMatcher(getRouteRegex(page)),
        }
      })
      .filter((item): item is RoutingItem => Boolean(item))
  }

  protected async run(
    req: BaseNextRequest,
    res: BaseNextResponse,
    parsedUrl: UrlWithParsedQuery
  ): Promise<void> {
    this.handleCompression(req, res)

    try {
      const matched = await this.router.execute(req, res, parsedUrl)
      if (matched) {
        return
      }
    } catch (err) {
      if (err instanceof DecodeError) {
        res.statusCode = 400
        return this.renderError(null, req, res, '/_error', {})
      }
      throw err
    }

    await this.render404(req, res, parsedUrl)
  }

  private async pipe(
    fn: (ctx: RequestContext) => Promise<ResponsePayload | null>,
    partialContext: {
      req: BaseNextRequest
      res: BaseNextResponse
      pathname: string
      query: NextParsedUrlQuery
    }
  ): Promise<void> {
    const userAgent = partialContext.req.headers['user-agent']
    const ctx = {
      ...partialContext,
      renderOpts: {
        ...this.renderOpts,
        supportsDynamicHTML: userAgent ? !isBot(userAgent) : false,
      },
    } as const
    const payload = await fn(ctx)
    if (payload === null) {
      return
    }
    const { req, res } = ctx
    const { body, type, revalidateOptions } = payload
    if (!res.sent) {
      const { generateEtags, poweredByHeader, dev } = this.renderOpts
      if (dev) {
        // In dev, we should not cache pages for any reason.
        res.setHeader('Cache-Control', 'no-store, must-revalidate')
      }
      return this.sendRenderResult(req, res, {
        result: body,
        type,
        generateEtags,
        poweredByHeader,
        options: revalidateOptions,
      })
    }
  }

  private async getStaticHTML(
    fn: (ctx: RequestContext) => Promise<ResponsePayload | null>,
    partialContext: {
      req: BaseNextRequest
      res: BaseNextResponse
      pathname: string
      query: ParsedUrlQuery
    }
  ): Promise<string | null> {
    const payload = await fn({
      ...partialContext,
      renderOpts: {
        ...this.renderOpts,
        supportsDynamicHTML: false,
      },
    })
    if (payload === null) {
      return null
    }
    return payload.body.toUnchunkedString()
  }

  public async render(
    req: BaseNextRequest,
    res: BaseNextResponse,
    pathname: string,
    query: NextParsedUrlQuery = {},
    parsedUrl?: NextUrlWithParsedQuery,
    internalRender = false
  ): Promise<void> {
    if (!pathname.startsWith('/')) {
      console.warn(
        `Cannot render page with path "${pathname}", did you mean "/${pathname}"?. See more info here: https://nextjs.org/docs/messages/render-no-starting-slash`
      )
    }

    if (
      this.renderOpts.customServer &&
      pathname === '/index' &&
      !(await this.hasPage('/index'))
    ) {
      // maintain backwards compatibility for custom server
      // (see custom-server integration tests)
      pathname = '/'
    }

    // we allow custom servers to call render for all URLs
    // so check if we need to serve a static _next file or not.
    // we don't modify the URL for _next/data request but still
    // call render so we special case this to prevent an infinite loop
    if (
      !internalRender &&
      !this.minimalMode &&
      !query._nextDataReq &&
      (req.url?.match(/^\/_next\//) ||
        (this.hasStaticDir && req.url!.match(/^\/static\//)))
    ) {
      return this.handleRequest(req, res, parsedUrl)
    }

    // Custom server users can run `app.render()` which needs compression.
    if (this.renderOpts.customServer) {
      this.handleCompression(req, res)
    }

    if (isBlockedPage(pathname)) {
      return this.render404(req, res, parsedUrl)
    }

    return this.pipe((ctx) => this.renderToResponse(ctx), {
      req,
      res,
      pathname,
      query,
    })
  }

  protected async getStaticPaths(pathname: string): Promise<{
    staticPaths: string[] | undefined
    fallbackMode: 'static' | 'blocking' | false
  }> {
    // `staticPaths` is intentionally set to `undefined` as it should've
    // been caught when checking disk data.
    const staticPaths = undefined

    // Read whether or not fallback should exist from the manifest.
    const fallbackField =
      this.getPrerenderManifest().dynamicRoutes[pathname].fallback

    return {
      staticPaths,
      fallbackMode:
        typeof fallbackField === 'string'
          ? 'static'
          : fallbackField === null
          ? 'blocking'
          : false,
    }
  }

  private async renderToResponseWithComponents(
    { req, res, pathname, renderOpts: opts }: RequestContext,
    { components, query }: FindComponentsResult
  ): Promise<ResponsePayload | null> {
    const is404Page = pathname === '/404'
    const is500Page = pathname === '/500'

    const isLikeServerless =
      typeof components.ComponentMod === 'object' &&
      typeof (components.ComponentMod as any).renderReqToHTML === 'function'
    const isSSG = !!components.getStaticProps
    const hasServerProps = !!components.getServerSideProps
    const hasStaticPaths = !!components.getStaticPaths
    const hasGetInitialProps = !!(components.Component as any).getInitialProps

    // Toggle whether or not this is a Data request
    const isDataReq = !!query._nextDataReq && (isSSG || hasServerProps)
    delete query._nextDataReq

    // we need to ensure the status code if /404 is visited directly
    if (is404Page && !isDataReq) {
      res.statusCode = 404
    }

    // ensure correct status is set when visiting a status page
    // directly e.g. /500
    if (STATIC_STATUS_PAGES.includes(pathname)) {
      res.statusCode = parseInt(pathname.substr(1), 10)
    }

    // handle static page
    if (typeof components.Component === 'string') {
      return {
        type: 'html',
        // TODO: Static pages should be serialized as RenderResult
        body: RenderResult.fromStatic(components.Component),
      }
    }

    if (!query.amp) {
      delete query.amp
    }

    if (opts.supportsDynamicHTML === true) {
      // Disable dynamic HTML in cases that we know it won't be generated,
      // so that we can continue generating a cache key when possible.
      opts.supportsDynamicHTML =
        !isSSG &&
        !isLikeServerless &&
        !query.amp &&
        !this.minimalMode &&
        typeof components.Document?.getInitialProps !== 'function'
    }

    const defaultLocale = isSSG
      ? this.nextConfig.i18n?.defaultLocale
      : query.__nextDefaultLocale

    const locale = query.__nextLocale
    const locales = this.nextConfig.i18n?.locales

    let previewData: PreviewData
    let isPreviewMode = false

    if (hasServerProps || isSSG) {
      previewData = tryGetPreviewData(req, res, this.renderOpts.previewProps)
      isPreviewMode = previewData !== false
    }

    let isManualRevalidate = false

    if (isSSG) {
      isManualRevalidate = checkIsManualRevalidate(
        req,
        this.renderOpts.previewProps
      )
    }

    // Compute the iSSG cache key. We use the rewroteUrl since
    // pages with fallback: false are allowed to be rewritten to
    // and we need to look up the path by the rewritten path
    let urlPathname = parseUrl(req.url || '').pathname || '/'

    let resolvedUrlPathname =
      getRequestMeta(req, '_nextRewroteUrl') || urlPathname

    urlPathname = removePathTrailingSlash(urlPathname)
    resolvedUrlPathname = normalizeLocalePath(
      removePathTrailingSlash(resolvedUrlPathname),
      this.nextConfig.i18n?.locales
    ).pathname

    const stripNextDataPath = (path: string) => {
      if (path.includes(this.buildId)) {
        const splitPath = path.substring(
          path.indexOf(this.buildId) + this.buildId.length
        )

        path = denormalizePagePath(splitPath.replace(/\.json$/, ''))
      }

      if (this.nextConfig.i18n) {
        return normalizeLocalePath(path, locales).pathname
      }
      return path
    }

    const handleRedirect = (pageData: any) => {
      const redirect = {
        destination: pageData.pageProps.__N_REDIRECT,
        statusCode: pageData.pageProps.__N_REDIRECT_STATUS,
        basePath: pageData.pageProps.__N_REDIRECT_BASE_PATH,
      }
      const statusCode = getRedirectStatus(redirect)
      const { basePath } = this.nextConfig

      if (
        basePath &&
        redirect.basePath !== false &&
        redirect.destination.startsWith('/')
      ) {
        redirect.destination = `${basePath}${redirect.destination}`
      }

      if (redirect.destination.startsWith('/')) {
        redirect.destination = normalizeRepeatedSlashes(redirect.destination)
      }

      res
        .redirect(redirect.destination, statusCode)
        .body(redirect.destination)
        .send()
    }

    // remove /_next/data prefix from urlPathname so it matches
    // for direct page visit and /_next/data visit
    if (isDataReq) {
      resolvedUrlPathname = stripNextDataPath(resolvedUrlPathname)
      urlPathname = stripNextDataPath(urlPathname)
    }

    let ssgCacheKey =
      isPreviewMode || !isSSG || this.minimalMode || opts.supportsDynamicHTML
        ? null // Preview mode and manual revalidate bypasses the cache
        : `${locale ? `/${locale}` : ''}${
            (pathname === '/' || resolvedUrlPathname === '/') && locale
              ? ''
              : resolvedUrlPathname
          }${query.amp ? '.amp' : ''}`

    if ((is404Page || is500Page) && isSSG) {
      ssgCacheKey = `${locale ? `/${locale}` : ''}${pathname}${
        query.amp ? '.amp' : ''
      }`
    }

    if (ssgCacheKey) {
      // we only encode path delimiters for path segments from
      // getStaticPaths so we need to attempt decoding the URL
      // to match against and only escape the path delimiters
      // this allows non-ascii values to be handled e.g. Japanese characters

      // TODO: investigate adding this handling for non-SSG pages so
      // non-ascii names work there also
      ssgCacheKey = ssgCacheKey
        .split('/')
        .map((seg) => {
          try {
            seg = escapePathDelimiters(decodeURIComponent(seg), true)
          } catch (_) {
            // An improperly encoded URL was provided
            throw new DecodeError('failed to decode param')
          }
          return seg
        })
        .join('/')
    }

    const doRender: () => Promise<ResponseCacheEntry | null> = async () => {
      let pageData: any
      let body: RenderResult | null
      let sprRevalidate: number | false
      let isNotFound: boolean | undefined
      let isRedirect: boolean | undefined

      // handle serverless
      if (isLikeServerless) {
        const renderResult = await (
          components.ComponentMod as any
        ).renderReqToHTML(req, res, 'passthrough', {
          locale,
          locales,
          defaultLocale,
          optimizeCss: this.renderOpts.optimizeCss,
          distDir: this.distDir,
          fontManifest: this.renderOpts.fontManifest,
          domainLocales: this.renderOpts.domainLocales,
        })

        body = renderResult.html
        pageData = renderResult.renderOpts.pageData
        sprRevalidate = renderResult.renderOpts.revalidate
        isNotFound = renderResult.renderOpts.isNotFound
        isRedirect = renderResult.renderOpts.isRedirect
      } else {
        const origQuery = parseUrl(req.url || '', true).query
        const hadTrailingSlash =
          urlPathname !== '/' && this.nextConfig.trailingSlash

        const resolvedUrl = formatUrl({
          pathname: `${resolvedUrlPathname}${hadTrailingSlash ? '/' : ''}`,
          // make sure to only add query values from original URL
          query: origQuery,
        })

        const renderOpts: RenderOpts = {
          ...components,
          ...opts,
          isDataReq,
          resolvedUrl,
          locale,
          locales,
          defaultLocale,
          // For getServerSideProps and getInitialProps we need to ensure we use the original URL
          // and not the resolved URL to prevent a hydration mismatch on
          // asPath
          resolvedAsPath:
            hasServerProps || hasGetInitialProps
              ? formatUrl({
                  // we use the original URL pathname less the _next/data prefix if
                  // present
                  pathname: `${urlPathname}${hadTrailingSlash ? '/' : ''}`,
                  query: origQuery,
                })
              : resolvedUrl,
        }

        const renderResult = await this.renderHTML(
          req,
          res,
          pathname,
          query,
          renderOpts
        )

        body = renderResult
        // TODO: change this to a different passing mechanism
        pageData = (renderOpts as any).pageData
        sprRevalidate = (renderOpts as any).revalidate
        isNotFound = (renderOpts as any).isNotFound
        isRedirect = (renderOpts as any).isRedirect
      }

      let value: ResponseCacheValue | null
      if (isNotFound) {
        value = null
      } else if (isRedirect) {
        value = { kind: 'REDIRECT', props: pageData }
      } else {
        if (!body) {
          return null
        }
        value = { kind: 'PAGE', html: body, pageData }
      }
      return { revalidate: sprRevalidate, value }
    }

    const cacheEntry = await this.responseCache.get(
      ssgCacheKey,
      async (hasResolved, hadCache) => {
        const isProduction = !this.renderOpts.dev
        const isDynamicPathname = isDynamicRoute(pathname)
        const didRespond = hasResolved || res.sent

        let { staticPaths, fallbackMode } = hasStaticPaths
          ? await this.getStaticPaths(pathname)
          : { staticPaths: undefined, fallbackMode: false }

        if (
          fallbackMode === 'static' &&
          isBot(req.headers['user-agent'] || '')
        ) {
          fallbackMode = 'blocking'
        }

        // only allow manual revalidate for fallback: true/blocking
        // or for prerendered fallback: false paths
        if (isManualRevalidate && (fallbackMode !== false || hadCache)) {
          fallbackMode = 'blocking'
        }

        // When we did not respond from cache, we need to choose to block on
        // rendering or return a skeleton.
        //
        // * Data requests always block.
        //
        // * Blocking mode fallback always blocks.
        //
        // * Preview mode toggles all pages to be resolved in a blocking manner.
        //
        // * Non-dynamic pages should block (though this is an impossible
        //   case in production).
        //
        // * Dynamic pages should return their skeleton if not defined in
        //   getStaticPaths, then finish the data request on the client-side.
        //
        if (
          this.minimalMode !== true &&
          fallbackMode !== 'blocking' &&
          ssgCacheKey &&
          !didRespond &&
          !isPreviewMode &&
          isDynamicPathname &&
          // Development should trigger fallback when the path is not in
          // `getStaticPaths`
          (isProduction ||
            !staticPaths ||
            !staticPaths.includes(
              // we use ssgCacheKey here as it is normalized to match the
              // encoding from getStaticPaths along with including the locale
              query.amp ? ssgCacheKey.replace(/\.amp$/, '') : ssgCacheKey
            ))
        ) {
          if (
            // In development, fall through to render to handle missing
            // getStaticPaths.
            (isProduction || staticPaths) &&
            // When fallback isn't present, abort this render so we 404
            fallbackMode !== 'static'
          ) {
            throw new NoFallbackError()
          }

          if (!isDataReq) {
            // Production already emitted the fallback as static HTML.
            if (isProduction) {
              const html = await this.incrementalCache.getFallback(
                locale ? `/${locale}${pathname}` : pathname
              )
              return {
                value: {
                  kind: 'PAGE',
                  html: RenderResult.fromStatic(html),
                  pageData: {},
                },
              }
            }
            // We need to generate the fallback on-demand for development.
            else {
              query.__nextFallback = 'true'
              if (isLikeServerless) {
                prepareServerlessUrl(req, query)
              }
              const result = await doRender()
              if (!result) {
                return null
              }
              // Prevent caching this result
              delete result.revalidate
              return result
            }
          }
        }

        const result = await doRender()
        if (!result) {
          return null
        }
        return {
          ...result,
          revalidate:
            result.revalidate !== undefined
              ? result.revalidate
              : /* default to minimum revalidate (this should be an invariant) */ 1,
        }
      },
      {
        isManualRevalidate,
      }
    )

    if (!cacheEntry) {
      if (ssgCacheKey) {
        // A cache entry might not be generated if a response is written
        // in `getInitialProps` or `getServerSideProps`, but those shouldn't
        // have a cache key. If we do have a cache key but we don't end up
        // with a cache entry, then either Next.js or the application has a
        // bug that needs fixing.
        throw new Error('invariant: cache entry required but not generated')
      }
      return null
    }

    const { revalidate, value: cachedData } = cacheEntry
    const revalidateOptions: any =
      typeof revalidate !== 'undefined' &&
      (!this.renderOpts.dev || (hasServerProps && !isDataReq))
        ? {
            // When the page is 404 cache-control should not be added unless
            // we are rendering the 404 page for notFound: true which should
            // cache according to revalidate correctly
            private: isPreviewMode || (is404Page && cachedData),
            stateful: !isSSG,
            revalidate,
          }
        : undefined

    if (!cachedData) {
      if (revalidateOptions) {
        setRevalidateHeaders(res, revalidateOptions)
      }
      if (isDataReq) {
        res.statusCode = 404
        res.body('{"notFound":true}').send()
        return null
      } else {
        await this.render404(
          req,
          res,
          {
            pathname,
            query,
          } as UrlWithParsedQuery,
          false
        )
        return null
      }
    } else if (cachedData.kind === 'REDIRECT') {
      if (isDataReq) {
        return {
          type: 'json',
          body: RenderResult.fromStatic(JSON.stringify(cachedData.props)),
          revalidateOptions,
        }
      } else {
        await handleRedirect(cachedData.props)
        return null
      }
    } else {
      return {
        type: isDataReq ? 'json' : 'html',
        body: isDataReq
          ? RenderResult.fromStatic(JSON.stringify(cachedData.pageData))
          : cachedData.html,
        revalidateOptions,
      }
    }
  }

  private async renderToResponse(
    ctx: RequestContext
  ): Promise<ResponsePayload | null> {
    const { res, query, pathname } = ctx
    let page = pathname
    const bubbleNoFallback = !!query._nextBubbleNoFallback
    delete query._nextBubbleNoFallback

    try {
      // Ensure a request to the URL /accounts/[id] will be treated as a dynamic
      // route correctly and not loaded immediately without parsing params.
      if (!isDynamicRoute(pathname)) {
        const result = await this.findPageComponents(pathname, query)
        if (result) {
          try {
            return await this.renderToResponseWithComponents(ctx, result)
          } catch (err) {
            const isNoFallbackError = err instanceof NoFallbackError

            if (!isNoFallbackError || (isNoFallbackError && bubbleNoFallback)) {
              throw err
            }
          }
        }
      }

      if (this.dynamicRoutes) {
        for (const dynamicRoute of this.dynamicRoutes) {
          const params = dynamicRoute.match(pathname)
          if (!params) {
            continue
          }

          const dynamicRouteResult = await this.findPageComponents(
            dynamicRoute.page,
            query,
            params
          )
          if (dynamicRouteResult) {
            try {
              page = dynamicRoute.page
              return await this.renderToResponseWithComponents(
                {
                  ...ctx,
                  pathname: dynamicRoute.page,
                  renderOpts: {
                    ...ctx.renderOpts,
                    params,
                  },
                },
                dynamicRouteResult
              )
            } catch (err) {
              const isNoFallbackError = err instanceof NoFallbackError

              if (
                !isNoFallbackError ||
                (isNoFallbackError && bubbleNoFallback)
              ) {
                throw err
              }
            }
          }
        }
      }
    } catch (error) {
      const err = getProperError(error)
      if (err instanceof NoFallbackError && bubbleNoFallback) {
        throw err
      }
      if (err instanceof DecodeError) {
        res.statusCode = 400
        return await this.renderErrorToResponse(ctx, err)
      }

      res.statusCode = 500
      const isWrappedError = err instanceof WrappedBuildError
      const response = await this.renderErrorToResponse(
        ctx,
        isWrappedError ? (err as WrappedBuildError).innerError : err
      )

      if (!isWrappedError) {
        if ((this.minimalMode && !process.browser) || this.renderOpts.dev) {
          if (isError(err)) err.page = page
          throw err
        }
        this.logError(getProperError(err))
      }
      return response
    }
    res.statusCode = 404
    return this.renderErrorToResponse(ctx, null)
  }

  public async renderToHTML(
    req: BaseNextRequest,
    res: BaseNextResponse,
    pathname: string,
    query: ParsedUrlQuery = {}
  ): Promise<string | null> {
    return this.getStaticHTML((ctx) => this.renderToResponse(ctx), {
      req,
      res,
      pathname,
      query,
    })
  }

  public async renderError(
    err: Error | null,
    req: BaseNextRequest,
    res: BaseNextResponse,
    pathname: string,
    query: NextParsedUrlQuery = {},
    setHeaders = true
  ): Promise<void> {
    if (setHeaders) {
      res.setHeader(
        'Cache-Control',
        'no-cache, no-store, max-age=0, must-revalidate'
      )
    }

    return this.pipe(
      async (ctx) => {
        const response = await this.renderErrorToResponse(ctx, err)
        if (this.minimalMode && res.statusCode === 500) {
          throw err
        }
        return response
      },
      { req, res, pathname, query }
    )
  }

  private customErrorNo404Warn = execOnce(() => {
    Log.warn(
      `You have added a custom /_error page without a custom /404 page. This prevents the 404 page from being auto statically optimized.\nSee here for info: https://nextjs.org/docs/messages/custom-error-no-custom-404`
    )
  })

  private async renderErrorToResponse(
    ctx: RequestContext,
    err: Error | null
  ): Promise<ResponsePayload | null> {
    const { res, query } = ctx
    try {
      let result: null | FindComponentsResult = null

      const is404 = res.statusCode === 404
      let using404Page = false

      // use static 404 page if available and is 404 response
      if (is404) {
        result = await this.findPageComponents('/404', query)
        using404Page = result !== null
      }
      let statusPage = `/${res.statusCode}`

      if (!result && STATIC_STATUS_PAGES.includes(statusPage)) {
        result = await this.findPageComponents(statusPage, query)
      }

      if (!result) {
        result = await this.findPageComponents('/_error', query)
        statusPage = '/_error'
      }

      if (
        process.env.NODE_ENV !== 'production' &&
        !using404Page &&
        (await this.hasPage('/_error')) &&
        !(await this.hasPage('/404'))
      ) {
        this.customErrorNo404Warn()
      }

      try {
        return await this.renderToResponseWithComponents(
          {
            ...ctx,
            pathname: statusPage,
            renderOpts: {
              ...ctx.renderOpts,
              err,
            },
          },
          result!
        )
      } catch (maybeFallbackError) {
        if (maybeFallbackError instanceof NoFallbackError) {
          throw new Error('invariant: failed to render error page')
        }
        throw maybeFallbackError
      }
    } catch (error) {
      const renderToHtmlError = getProperError(error)
      const isWrappedError = renderToHtmlError instanceof WrappedBuildError
      if (!isWrappedError) {
        this.logError(renderToHtmlError)
      }
      res.statusCode = 500
      const fallbackComponents = await this.getFallbackErrorComponents()

      if (fallbackComponents) {
        return this.renderToResponseWithComponents(
          {
            ...ctx,
            pathname: '/_error',
            renderOpts: {
              ...ctx.renderOpts,
              // We render `renderToHtmlError` here because `err` is
              // already captured in the stacktrace.
              err: isWrappedError
                ? renderToHtmlError.innerError
                : renderToHtmlError,
            },
          },
          {
            query,
            components: fallbackComponents,
          }
        )
      }
      return {
        type: 'html',
        body: RenderResult.fromStatic('Internal Server Error'),
      }
    }
  }

  public async renderErrorToHTML(
    err: Error | null,
    req: BaseNextRequest,
    res: BaseNextResponse,
    pathname: string,
    query: ParsedUrlQuery = {}
  ): Promise<string | null> {
    return this.getStaticHTML((ctx) => this.renderErrorToResponse(ctx, err), {
      req,
      res,
      pathname,
      query,
    })
  }

  protected getCacheFilesystem(): CacheFs {
    return {
      readFile: () => Promise.resolve(''),
      readFileSync: () => '',
      writeFile: () => Promise.resolve(),
      mkdir: () => Promise.resolve(),
      stat: () => Promise.resolve({ mtime: new Date() }),
    }
  }

  protected async getFallbackErrorComponents(): Promise<LoadComponentsReturnType | null> {
    // The development server will provide an implementation for this
    return null
  }

  public async render404(
    req: BaseNextRequest,
    res: BaseNextResponse,
    parsedUrl?: NextUrlWithParsedQuery,
    setHeaders = true
  ): Promise<void> {
    const { pathname, query }: NextUrlWithParsedQuery = parsedUrl
      ? parsedUrl
      : parseUrl(req.url!, true)

    if (this.nextConfig.i18n) {
      query.__nextLocale =
        query.__nextLocale || this.nextConfig.i18n.defaultLocale
      query.__nextDefaultLocale =
        query.__nextDefaultLocale || this.nextConfig.i18n.defaultLocale
    }

    res.statusCode = 404
    return this.renderError(null, req, res, pathname!, query, setHeaders)
  }

  protected get _isLikeServerless(): boolean {
    return isTargetLikeServerless(this.nextConfig.target)
  }
}

export function prepareServerlessUrl(
  req: BaseNextRequest,
  query: ParsedUrlQuery
): void {
  const curUrl = parseUrl(req.url!, true)
  req.url = formatUrl({
    ...curUrl,
    search: undefined,
    query: {
      ...curUrl.query,
      ...query,
    },
  })
}

export { stringifyQuery } from './server-route-utils'

class NoFallbackError extends Error {}

// Internal wrapper around build errors at development
// time, to prevent us from propagating or logging them
export class WrappedBuildError extends Error {
  innerError: Error

  constructor(innerError: Error) {
    super()
    this.innerError = innerError
  }
}

type ResponsePayload = {
  type: 'html' | 'json'
  body: RenderResult
  revalidateOptions?: any
}<|MERGE_RESOLUTION|>--- conflicted
+++ resolved
@@ -58,11 +58,8 @@
 import { addRequestMeta, getRequestMeta } from './request-meta'
 import { createHeaderRoute, createRedirectRoute } from './server-route-utils'
 import { PrerenderManifest } from '../build'
-<<<<<<< HEAD
 import { ImageConfigComplete } from './image-config'
-=======
 import { checkIsManualRevalidate } from '../server/api-utils'
->>>>>>> 1efa892e
 
 export type FindComponentsResult = {
   components: LoadComponentsReturnType
