--- conflicted
+++ resolved
@@ -18,11 +18,7 @@
 import type { BaseNextRequest, BaseNextResponse } from './base-http'
 import type { PayloadOptions } from './send-payload'
 
-<<<<<<< HEAD
-import isomorphicPath from '../shared/lib/isomorphic/path'
-=======
 import pathMod from '../shared/lib/isomorphic/path'
->>>>>>> e8320075
 import { parse as parseQs } from 'querystring'
 import { format as formatUrl, parse as parseUrl } from 'url'
 import { getRedirectStatus } from '../lib/load-custom-routes'
@@ -70,11 +66,7 @@
 import { ImageConfigComplete } from '../shared/lib/image-config'
 import { replaceBasePath } from './router-utils'
 
-<<<<<<< HEAD
-const { join, resolve } = isomorphicPath
-=======
 const { join, resolve } = pathMod
->>>>>>> e8320075
 
 export type FindComponentsResult = {
   components: LoadComponentsReturnType
