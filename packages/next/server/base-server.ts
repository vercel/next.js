--- conflicted
+++ resolved
@@ -40,12 +40,7 @@
 } from './api-utils'
 import * as envConfig from '../shared/lib/runtime-config'
 import { DecodeError, normalizeRepeatedSlashes } from '../shared/lib/utils'
-<<<<<<< HEAD
-import Router, { replaceBasePath, route } from './router'
-=======
-import { isTargetLikeServerless } from './utils'
 import Router, { route } from './router'
->>>>>>> 72478c5c
 import { setRevalidateHeaders } from './send-payload/revalidate-headers'
 import { IncrementalCache } from './incremental-cache'
 import { execOnce } from '../shared/lib/utils'
@@ -67,11 +62,8 @@
 import { createHeaderRoute, createRedirectRoute } from './server-route-utils'
 import { PrerenderManifest } from '../build'
 import { ImageConfigComplete } from '../shared/lib/image-config'
-<<<<<<< HEAD
 import { normalizeRootPath } from '../shared/lib/router/utils/root-paths'
-=======
 import { replaceBasePath } from './router-utils'
->>>>>>> 72478c5c
 
 export type FindComponentsResult = {
   components: LoadComponentsReturnType
