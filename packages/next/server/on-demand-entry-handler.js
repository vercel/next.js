--- conflicted
+++ resolved
@@ -219,13 +219,8 @@
       let pagePath = await findPageFile(pagesDir, normalizedPagePath, pageExtensions)
 
       // Default the /_error route to the Next.js provided default page
-<<<<<<< HEAD
-      if (normalizedPage === '/_error' && paths.length === 0) {
-        paths = ['next/dist/pages/_error']
-=======
-      if (page === '/_error' && pagePath === null) {
+      if (normalizedPage === '/_error' && pagePath === null) {
         pagePath = 'next/dist/pages/_error'
->>>>>>> 5514949d
       }
 
       if (pagePath === null) {
