import type { AdjustFontFallback, FontLoader } from 'next/font'
// @ts-ignore
import * as Log from 'next/dist/build/output/log'
import { validateGoogleFontFunctionCall } from './validate-google-font-function-call'
import { getFontAxes } from './get-font-axes'
import { getGoogleFontsUrl } from './get-google-fonts-url'
import { nextFontError } from '../next-font-error'
import { findFontFilesInCss } from './find-font-files-in-css'
import { getFallbackFontOverrideMetrics } from './get-fallback-font-override-metrics'
import { fetchCSSFromGoogleFonts } from './fetch-css-from-google-fonts'
import { fetchFontFile } from './fetch-font-file'

const cssCache = new Map<string, string | null>()
const fontCache = new Map<string, Buffer | null>()

// regexp is based on https://github.com/sindresorhus/escape-string-regexp
const reHasRegExp = /[|\\{}()[\]^$+*?.-]/
const reReplaceRegExp = /[|\\{}()[\]^$+*?.-]/g

function escapeStringRegexp(str: string) {
  // see also: https://github.com/lodash/lodash/blob/2da024c3b4f9947a48517639de7560457cd4ec6c/escapeRegExp.js#L23
  if (reHasRegExp.test(str)) {
    return str.replace(reReplaceRegExp, '\\$&')
  }
  return str
}

const nextFontGoogleFontLoader: FontLoader = async ({
  functionName,
  data,
  config,
  emitFontFile,
  isDev,
  isServer,
}) => {
  const {
    fontFamily,
    weights,
    styles,
    display,
    preload,
    selectedVariableAxes,
    fallback,
    adjustFontFallback,
    variable,
    subsets,
  } = validateGoogleFontFunctionCall(functionName, data[0], config)

  // Validate and get the font axes required to generated the URL
  const fontAxes = getFontAxes(
    fontFamily,
    weights,
    styles,
    selectedVariableAxes
  )

  // Generate the Google Fonts URL from the font family, axes and display value
  const url = getGoogleFontsUrl(fontFamily, fontAxes, display)

  // Get precalculated fallback font metrics, used to generate the fallback font CSS
  const adjustFontFallbackMetrics: AdjustFontFallback | undefined =
    adjustFontFallback ? getFallbackFontOverrideMetrics(fontFamily) : undefined

  const result = {
    fallbackFonts: fallback,
    weight:
      weights.length === 1 && weights[0] !== 'variable'
        ? weights[0]
        : undefined,
    style: styles.length === 1 ? styles[0] : undefined,
    variable,
    adjustFontFallback: adjustFontFallbackMetrics,
  }

  try {
    /**
     * Hacky way to make sure the fetch is only done once.
     * Otherwise both the client and server compiler would fetch the CSS.
     * The reason we need to return the actual CSS from both the server and client is because a hash is generated based on the CSS content.
     */
    const hasCachedCSS = cssCache.has(url)
    // Fetch CSS from Google Fonts or get it from the cache
    let fontFaceDeclarations = hasCachedCSS
      ? cssCache.get(url)
<<<<<<< HEAD
      : await fetchCSSFromGoogleFonts(url, fontFamily).catch((err) => {
          console.error(err)
          return null
        })
=======
      : await fetchCSSFromGoogleFonts(url, fontFamily, isDev).catch(() => null)
>>>>>>> 14bfe871
    if (!hasCachedCSS) {
      cssCache.set(url, fontFaceDeclarations ?? null)
    } else {
      cssCache.delete(url)
    }
    if (fontFaceDeclarations == null) {
      nextFontError(`Failed to fetch \`${fontFamily}\` from Google Fonts.`)
    }

    // CSS Variables may be set on a body tag, ignore them to keep the CSS module pure
    fontFaceDeclarations = fontFaceDeclarations.split('body {')[0]

    // Find font files to download, provide the array of subsets we want to preload if preloading is enabled
    const fontFiles = findFontFilesInCss(
      fontFaceDeclarations,
      preload ? subsets : undefined
    )

    // Download the font files extracted from the CSS
    const downloadedFiles = await Promise.all(
      fontFiles.map(async ({ googleFontFileUrl, preloadFontFile }) => {
        const hasCachedFont = fontCache.has(googleFontFileUrl)
        // Download the font file or get it from cache
        const fontFileBuffer = hasCachedFont
          ? fontCache.get(googleFontFileUrl)
<<<<<<< HEAD
          : await fetchFontFile(googleFontFileUrl).catch((err) => {
              console.error(err)
              return null
            })
=======
          : await fetchFontFile(googleFontFileUrl, isDev).catch(() => null)
>>>>>>> 14bfe871
        if (!hasCachedFont) {
          fontCache.set(googleFontFileUrl, fontFileBuffer ?? null)
        } else {
          fontCache.delete(googleFontFileUrl)
        }
        if (fontFileBuffer == null) {
          nextFontError(`Failed to fetch \`${fontFamily}\` from Google Fonts.`)
        }

        const ext = /\.(woff|woff2|eot|ttf|otf)$/.exec(googleFontFileUrl)![1]
        // Emit font file to .next/static/media
        const selfHostedFileUrl = emitFontFile(
          fontFileBuffer,
          ext,
          preloadFontFile,
          !!adjustFontFallbackMetrics
        )

        return {
          googleFontFileUrl,
          selfHostedFileUrl,
        }
      })
    )

    /**
     * Replace the @font-face sources with the self-hosted files we just downloaded to .next/static/media
     *
     * E.g.
     * @font-face {
     *   font-family: 'Inter';
     *   src: url(https://fonts.gstatic.com/...) -> url(/_next/static/media/_.woff2)
     * }
     */
    let updatedCssResponse = fontFaceDeclarations
    for (const { googleFontFileUrl, selfHostedFileUrl } of downloadedFiles) {
      updatedCssResponse = updatedCssResponse.replace(
        new RegExp(escapeStringRegexp(googleFontFileUrl), 'g'),
        selfHostedFileUrl
      )
    }

    return {
      ...result,
      css: updatedCssResponse,
    }
  } catch (err) {
    if (isDev) {
      if (isServer) {
        Log.error(
          `Failed to download \`${fontFamily}\` from Google Fonts. Using fallback font instead.`
        )
      }

      // In dev we should return the fallback font instead of throwing an error
      let css = `@font-face {
  font-family: '${fontFamily} Fallback';
  src: local("${adjustFontFallbackMetrics?.fallbackFont ?? 'Arial'}");`
      if (adjustFontFallbackMetrics) {
        css += `
  ascent-override:${adjustFontFallbackMetrics.ascentOverride};
  descent-override:${adjustFontFallbackMetrics.descentOverride};
  line-gap-override:${adjustFontFallbackMetrics.lineGapOverride};
  size-adjust:${adjustFontFallbackMetrics.sizeAdjust};`
      }
      css += '\n}'

      return {
        ...result,
        css,
      }
    } else {
      throw err
    }
  }
}

export default nextFontGoogleFontLoader<|MERGE_RESOLUTION|>--- conflicted
+++ resolved
@@ -82,14 +82,10 @@
     // Fetch CSS from Google Fonts or get it from the cache
     let fontFaceDeclarations = hasCachedCSS
       ? cssCache.get(url)
-<<<<<<< HEAD
-      : await fetchCSSFromGoogleFonts(url, fontFamily).catch((err) => {
+      : await fetchCSSFromGoogleFonts(url, fontFamily, isDev).catch((err) => {
           console.error(err)
           return null
         })
-=======
-      : await fetchCSSFromGoogleFonts(url, fontFamily, isDev).catch(() => null)
->>>>>>> 14bfe871
     if (!hasCachedCSS) {
       cssCache.set(url, fontFaceDeclarations ?? null)
     } else {
@@ -115,14 +111,10 @@
         // Download the font file or get it from cache
         const fontFileBuffer = hasCachedFont
           ? fontCache.get(googleFontFileUrl)
-<<<<<<< HEAD
-          : await fetchFontFile(googleFontFileUrl).catch((err) => {
+          : await fetchFontFile(googleFontFileUrl, isDev).catch((err) => {
               console.error(err)
               return null
             })
-=======
-          : await fetchFontFile(googleFontFileUrl, isDev).catch(() => null)
->>>>>>> 14bfe871
         if (!hasCachedFont) {
           fontCache.set(googleFontFileUrl, fontFileBuffer ?? null)
         } else {
