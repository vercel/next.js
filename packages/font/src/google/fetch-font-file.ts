--- conflicted
+++ resolved
@@ -16,14 +16,10 @@
     return Buffer.from(url)
   }
 
-<<<<<<< HEAD
-  const arrayBuffer = await fetch(url, { agent: getProxyAgent() }).then(
-    (r: any) => r.arrayBuffer()
-  )
-=======
   const controller = new AbortController()
   const timeoutId = setTimeout(() => controller.abort(), 3000)
   const arrayBuffer = await fetch(url, {
+    agent: getProxyAgent(),
     // Add a timeout in dev
     signal: isDev ? controller.signal : undefined,
   })
@@ -31,6 +27,5 @@
     .finally(() => {
       clearTimeout(timeoutId)
     })
->>>>>>> 14bfe871
   return Buffer.from(arrayBuffer)
 }