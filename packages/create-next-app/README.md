# Create Next App

The easiest way to get started with Next.js is by using `create-next-app`. This simple CLI tool enables you to quickly start building a new Next.js application, with everything set up for you. You can create a new app using the default Next.js template, or by using one of the [official Next.js examples](https://github.com/vercel/next.js/tree/canary/examples). To get started, use the following command:

```bash
npx create-next-app
```

To create a new app in a specific folder, you can send a name as an argument. For example, the following command will create a new Next.js app called `blog-app` in a folder with the same name:

```bash
npx create-next-app blog-app
```

## Options

`create-next-app` comes with the following options:

<<<<<<< HEAD
* **-e, --example [name]|[github-url]** - An example to bootstrap the app with. You can use an example name from the [Next.js repo](https://github.com/vercel/next.js/tree/master/examples) or a GitHub URL. The URL can use any branch and/or subdirectory.
* **--example-path &lt;path-to-example&gt;** - In a rare case, your GitHub URL might contain a branch name with a slash (e.g. bug/fix-1) and the path to the example (e.g. foo/bar). In this case, you must specify the path to the example separately: `--example-path foo/bar`
=======
- **-e, --example [name]|[github-url]** - An example to bootstrap the app with. You can use an example name from the [Next.js repo](https://github.com/vercel/next.js/tree/master/examples) or a GitHub URL. The URL can use any branch and/or subdirectory.
- **--example-path &lt;path-to-example&gt;** - In a rare case, your GitHub URL might contain a branch name with a slash (e.g. bug/fix-1) and the path to the example (e.g. foo/bar). In this case, you must specify the path to the example separately: `--example-path foo/bar`
>>>>>>> 681ebfa5

## Why use Create Next App?

`create-next-app` allows you to create a new Next.js app within seconds. It is officially maintained by the creators of Next.js, and includes a number of benefits:

<<<<<<< HEAD
* **Interactive Experience**: Running `npx create-next-app` (with no arguments) launches an interactive experience that guides you through setting up a project.
* **Zero Dependencies**: Initializing a project is as quick as one second. Create Next App has zero dependencies. 
* **Offline Support**: Create Next App will automatically detect if you're offline and bootstrap your project using your local package cache.
* **Support for Examples**: Create Next App can bootstrap your application using an example from the Next.js examples collection (e.g. `npx create-next-app --example api-routes`).
* **Tested**: The package is part of the Next.js monorepo and tested using the same integration test suite as Next.js itself, ensuring it works as expected with every release.
=======
- **Interactive Experience**: Running `npx create-next-app` (with no arguments) launches an interactive experience that guides you through setting up a project.
- **Zero Dependencies**: Initializing a project is as quick as one second. Create Next App has zero dependencies.
- **Offline Support**: Create Next App will automatically detect if you're offline and bootstrap your project using your local package cache.
- **Support for Examples**: Create Next App can bootstrap your application using an example from the Next.js examples collection (e.g. `npx create-next-app --example api-routes`).
- **Tested**: The package is part of the Next.js monorepo and tested using the same integration test suite as Next.js itself, ensuring it works as expected with every release.
>>>>>>> 681ebfa5
<|MERGE_RESOLUTION|>--- conflicted
+++ resolved
@@ -16,28 +16,15 @@
 
 `create-next-app` comes with the following options:
 
-<<<<<<< HEAD
-* **-e, --example [name]|[github-url]** - An example to bootstrap the app with. You can use an example name from the [Next.js repo](https://github.com/vercel/next.js/tree/master/examples) or a GitHub URL. The URL can use any branch and/or subdirectory.
-* **--example-path &lt;path-to-example&gt;** - In a rare case, your GitHub URL might contain a branch name with a slash (e.g. bug/fix-1) and the path to the example (e.g. foo/bar). In this case, you must specify the path to the example separately: `--example-path foo/bar`
-=======
 - **-e, --example [name]|[github-url]** - An example to bootstrap the app with. You can use an example name from the [Next.js repo](https://github.com/vercel/next.js/tree/master/examples) or a GitHub URL. The URL can use any branch and/or subdirectory.
 - **--example-path &lt;path-to-example&gt;** - In a rare case, your GitHub URL might contain a branch name with a slash (e.g. bug/fix-1) and the path to the example (e.g. foo/bar). In this case, you must specify the path to the example separately: `--example-path foo/bar`
->>>>>>> 681ebfa5
 
 ## Why use Create Next App?
 
 `create-next-app` allows you to create a new Next.js app within seconds. It is officially maintained by the creators of Next.js, and includes a number of benefits:
 
-<<<<<<< HEAD
-* **Interactive Experience**: Running `npx create-next-app` (with no arguments) launches an interactive experience that guides you through setting up a project.
-* **Zero Dependencies**: Initializing a project is as quick as one second. Create Next App has zero dependencies. 
-* **Offline Support**: Create Next App will automatically detect if you're offline and bootstrap your project using your local package cache.
-* **Support for Examples**: Create Next App can bootstrap your application using an example from the Next.js examples collection (e.g. `npx create-next-app --example api-routes`).
-* **Tested**: The package is part of the Next.js monorepo and tested using the same integration test suite as Next.js itself, ensuring it works as expected with every release.
-=======
 - **Interactive Experience**: Running `npx create-next-app` (with no arguments) launches an interactive experience that guides you through setting up a project.
 - **Zero Dependencies**: Initializing a project is as quick as one second. Create Next App has zero dependencies.
 - **Offline Support**: Create Next App will automatically detect if you're offline and bootstrap your project using your local package cache.
 - **Support for Examples**: Create Next App can bootstrap your application using an example from the Next.js examples collection (e.g. `npx create-next-app --example api-routes`).
-- **Tested**: The package is part of the Next.js monorepo and tested using the same integration test suite as Next.js itself, ensuring it works as expected with every release.
->>>>>>> 681ebfa5
+- **Tested**: The package is part of the Next.js monorepo and tested using the same integration test suite as Next.js itself, ensuring it works as expected with every release.