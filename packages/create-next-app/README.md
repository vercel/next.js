--- conflicted
+++ resolved
@@ -38,11 +38,8 @@
 - **-e, --example [name]|[github-url]** - An example to bootstrap the app with. You can use an example name from the [Next.js repo](https://github.com/vercel/next.js/tree/canary/examples) or a GitHub URL. The URL can use any branch and/or subdirectory.
 - **--example-path &lt;path-to-example&gt;** - In a rare case, your GitHub URL might contain a branch name with a slash (e.g. bug/fix-1) and the path to the example (e.g. foo/bar). In this case, you must specify the path to the example separately: `--example-path foo/bar`
 - **--use-npm** - Explicitly tell the CLI to bootstrap the app using npm. To bootstrap using yarn we recommend to run `yarn create next-app`
-<<<<<<< HEAD
+- **--use-pnpm** - Explicitly tell the CLI to bootstrap the app using pnpm. To bootstrap using yarn we recommend running `yarn create next-app`
 - **--skip-install** - Skips dependency installation step. You can use your favorite package manager.
-=======
-- **--use-pnpm** - Explicitly tell the CLI to bootstrap the app using pnpm. To bootstrap using yarn we recommend running `yarn create next-app`
->>>>>>> 23c82e42
 
 ## Why use Create Next App?
 
