--- conflicted
+++ resolved
@@ -2,13 +2,8 @@
 
 export default function Home() {
   return (
-<<<<<<< HEAD
-    <div className="grid grid-rows-[20px_1fr_20px] items-center justify-items-center min-h-screen p-8 pb-20 gap-16 sm:p-20 font-[family-name:var(--font-geist-sans)] font-[325]">
-      <main className="flex flex-col gap-8 row-start-2 items-center sm:items-start">
-=======
     <div className="font-sans grid grid-rows-[20px_1fr_20px] items-center justify-items-center min-h-screen p-8 pb-20 gap-16 sm:p-20">
       <main className="flex flex-col gap-[32px] row-start-2 items-center sm:items-start">
->>>>>>> 9bf6e364
         <Image
           className="dark:invert"
           src="/next.svg"
