--- conflicted
+++ resolved
@@ -14,11 +14,7 @@
 export default function Home() {
   return (
     <div
-<<<<<<< HEAD
-      className={`${geistSans.variable} ${geistMono.variable} grid grid-rows-[20px_1fr_20px] items-center justify-items-center min-h-screen p-8 pb-20 gap-16 sm:p-20 font-[family-name:var(--font-geist-sans)] font-[325]`}
-=======
       className={`${geistSans.className} ${geistMono.className} font-sans grid grid-rows-[20px_1fr_20px] items-center justify-items-center min-h-screen p-8 pb-20 gap-16 sm:p-20`}
->>>>>>> 9bf6e364
     >
       <main className="flex flex-col gap-[32px] row-start-2 items-center sm:items-start">
         <Image
