{
  "name": "create-next-app",
<<<<<<< HEAD
  "version": "14.2.0-canary.47",
  "description": "The easiest way to get started with Next.js.",
=======
  "version": "14.2.0-canary.52",
  "keywords": [
    "react",
    "next",
    "next.js"
  ],
  "description": "Create Next.js-powered React apps with one command",
  "repository": {
    "type": "git",
    "url": "https://github.com/vercel/next.js",
    "directory": "packages/create-next-app"
  },
  "author": "Next.js Team <support@vercel.com>",
>>>>>>> 86cbc1f5
  "license": "MIT",
  "bin": {
    "create-next-app": "./dist/index.js"
  },
  "scripts": {
    "dev": "ncc build ./index.ts -w",
    "build": "pnpm release",
    "release": "ncc build ./index.ts --minify --no-cache --no-source-map-register",
    "prerelease": "node ../../scripts/rm.mjs dist",
    "prepublishOnly": "cd ../../ && turbo run build",
    "lint-fix": "pnpm prettier -w --plugin prettier-plugin-tailwindcss 'templates/*-tw/{ts,js}/{app,pages}/**/*.{js,ts,tsx}'"
  },
  "devDependencies": {
    "@types/async-retry": "1.4.2",
    "@types/ci-info": "2.0.0",
    "@types/cross-spawn": "6.0.0",
    "@types/node": "^20.2.5",
    "@types/prompts": "2.4.2",
    "@types/tar": "6.1.5",
    "@types/validate-npm-package-name": "3.0.0",
    "@vercel/ncc": "0.34.0",
    "async-retry": "1.3.1",
    "ci-info": "watson/ci-info#f43f6a1cefff47fb361c88cf4b943fdbcaafe540",
    "commander": "12.0.0",
    "conf": "10.2.0",
    "cross-spawn": "7.0.3",
    "fast-glob": "3.3.1",
    "picocolors": "1.0.0",
    "prettier-plugin-tailwindcss": "0.3.0",
    "prompts": "2.4.2",
    "tar": "6.1.15",
    "update-check": "1.5.4",
    "validate-npm-package-name": "3.0.0"
  },
  "engines": {
    "node": ">=18.17.0"
  },
  "repository": {
    "type": "git",
    "url": "https://github.com/vercel/next.js",
    "directory": "packages/create-next-app"
  },
  "author": "Next.js Team <support@vercel.com>",
  "files": [
    "dist"
  ],
  "keywords": [
    "react",
    "next",
    "nextjs",
    "next.js",
    "node",
    "jsx",
    "vercel",
    "cli",
    "front-end",
    "framework"
  ]
}<|MERGE_RESOLUTION|>--- conflicted
+++ resolved
@@ -1,23 +1,7 @@
 {
   "name": "create-next-app",
-<<<<<<< HEAD
-  "version": "14.2.0-canary.47",
+  "version": "14.2.0-canary.52",
   "description": "The easiest way to get started with Next.js.",
-=======
-  "version": "14.2.0-canary.52",
-  "keywords": [
-    "react",
-    "next",
-    "next.js"
-  ],
-  "description": "Create Next.js-powered React apps with one command",
-  "repository": {
-    "type": "git",
-    "url": "https://github.com/vercel/next.js",
-    "directory": "packages/create-next-app"
-  },
-  "author": "Next.js Team <support@vercel.com>",
->>>>>>> 86cbc1f5
   "license": "MIT",
   "bin": {
     "create-next-app": "./dist/index.js"
