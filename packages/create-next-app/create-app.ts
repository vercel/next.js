/* eslint-disable import/no-extraneous-dependencies */
import retry from 'async-retry'
import chalk from 'chalk'
import cpy from 'cpy'
import fs from 'fs'
import os from 'os'
import path from 'path'
import {
  downloadAndExtractExample,
  downloadAndExtractRepo,
  getRepoInfo,
  hasExample,
  hasRepo,
  RepoInfo,
} from './helpers/examples'
import { makeDir } from './helpers/make-dir'
import { tryGitInit } from './helpers/git'
import { install } from './helpers/install'
import { isFolderEmpty } from './helpers/is-folder-empty'
import { getOnline } from './helpers/is-online'
import { shouldUseYarn } from './helpers/should-use-yarn'
<<<<<<< HEAD
import { checkNpmVersion, checkYarnVersion } from './helpers/check-version'
=======
import { isWriteable } from './helpers/is-writeable'
>>>>>>> 57ed93bc

export class DownloadError extends Error {}

export async function createApp({
  appPath,
  useNpm,
  example,
  examplePath,
}: {
  appPath: string
  useNpm: boolean
  example?: string
  examplePath?: string
}): Promise<void> {
  let repoInfo: RepoInfo | undefined

  if (example) {
    let repoUrl: URL | undefined

    try {
      repoUrl = new URL(example)
    } catch (error) {
      if (error.code !== 'ERR_INVALID_URL') {
        console.error(error)
        process.exit(1)
      }
    }

    if (repoUrl) {
      if (repoUrl.origin !== 'https://github.com') {
        console.error(
          `Invalid URL: ${chalk.red(
            `"${example}"`
          )}. Only GitHub repositories are supported. Please use a GitHub URL and try again.`
        )
        process.exit(1)
      }

      repoInfo = await getRepoInfo(repoUrl, examplePath)

      if (!repoInfo) {
        console.error(
          `Found invalid GitHub URL: ${chalk.red(
            `"${example}"`
          )}. Please fix the URL and try again.`
        )
        process.exit(1)
      }

      const found = await hasRepo(repoInfo)

      if (!found) {
        console.error(
          `Could not locate the repository for ${chalk.red(
            `"${example}"`
          )}. Please check that the repository exists and try again.`
        )
        process.exit(1)
      }
    } else if (example !== '__internal-testing-retry') {
      const found = await hasExample(example)

      if (!found) {
        console.error(
          `Could not locate an example named ${chalk.red(
            `"${example}"`
          )}. Please check your spelling and try again.`
        )
        process.exit(1)
      }
    }
  }

  const root = path.resolve(appPath)

  if (!(await isWriteable(path.dirname(root)))) {
    console.error(
      'The application path is not writable, please check folder permissions and try again.'
    )
    console.error(
      'It is likely you do not have write permissions for this folder.'
    )
    process.exit(1)
  }

  const appName = path.basename(root)

  await makeDir(root)
  if (!isFolderEmpty(root, appName)) {
    process.exit(1)
  }

  const useYarn = useNpm ? false : shouldUseYarn()
  const isOnline = !useYarn || (await getOnline())
  const originalDirectory = process.cwd()

  if (useNpm) {
    const npmInfo = checkNpmVersion()
    if (!npmInfo.hasMinNpm) {
      if (npmInfo.npmVersion) {
        console.log(
          chalk.yellow(
            `You are using npm ${npmInfo.npmVersion} so the project will be bootstrapped with an old unsupported version of tools.\n\n` +
              `Please update to npm 6 or higher for a better, fully supported experience.\n`
          )
        )
      }
    }
  } else if (useYarn) {
    const yarnInfo = checkYarnVersion()
    if (yarnInfo.yarnVersion) {
      if (!yarnInfo.hasMinYarn) {
        console.log(
          chalk.yellow(
            `You are using Yarn ${yarnInfo.yarnVersion} together with the --use-pnp flag, but Plug'n'Play is only supported starting from the 1.12 release.\n\n` +
              `Please update to Yarn 1.12 or higher for a better, fully supported experience.\n`
          )
        )
      }
    }
  }

  const displayedCommand = useYarn ? 'yarn' : 'npm'
  console.log(`Creating a new Next.js app in ${chalk.green(root)}.`)
  console.log()

  await makeDir(root)
  process.chdir(root)

  if (example) {
    try {
      if (repoInfo) {
        const repoInfo2 = repoInfo
        console.log(
          `Downloading files from repo ${chalk.cyan(
            example
          )}. This might take a moment.`
        )
        console.log()
        await retry(() => downloadAndExtractRepo(root, repoInfo2), {
          retries: 3,
        })
      } else {
        console.log(
          `Downloading files for example ${chalk.cyan(
            example
          )}. This might take a moment.`
        )
        console.log()
        await retry(() => downloadAndExtractExample(root, example), {
          retries: 3,
        })
      }
    } catch (reason) {
      throw new DownloadError(reason)
    }
    // Copy our default `.gitignore` if the application did not provide one
    const ignorePath = path.join(root, '.gitignore')
    if (!fs.existsSync(ignorePath)) {
      fs.copyFileSync(
        path.join(__dirname, 'templates', 'default', 'gitignore'),
        ignorePath
      )
    }

    console.log('Installing packages. This might take a couple of minutes.')
    console.log()

    await install(root, null, { useYarn, isOnline })
    console.log()
  } else {
    const packageJson = {
      name: appName,
      version: '0.1.0',
      private: true,
      scripts: { dev: 'next dev', build: 'next build', start: 'next start' },
    }
    fs.writeFileSync(
      path.join(root, 'package.json'),
      JSON.stringify(packageJson, null, 2) + os.EOL
    )

    console.log(
      `Installing ${chalk.cyan('react')}, ${chalk.cyan(
        'react-dom'
      )}, and ${chalk.cyan('next')} using ${displayedCommand}...`
    )
    console.log()

    await install(root, ['react', 'react-dom', 'next'], { useYarn, isOnline })
    console.log()

    await cpy('**', root, {
      parents: true,
      cwd: path.join(__dirname, 'templates', 'default'),
      rename: (name) => {
        switch (name) {
          case 'gitignore': {
            return '.'.concat(name)
          }
          // README.md is ignored by webpack-asset-relocator-loader used by ncc:
          // https://github.com/zeit/webpack-asset-relocator-loader/blob/e9308683d47ff507253e37c9bcbb99474603192b/src/asset-relocator.js#L227
          case 'README-template.md': {
            return 'README.md'
          }
          default: {
            return name
          }
        }
      },
    })
  }

  if (tryGitInit(root)) {
    console.log('Initialized a git repository.')
    console.log()
  }

  let cdpath: string
  if (path.join(originalDirectory, appName) === appPath) {
    cdpath = appName
  } else {
    cdpath = appPath
  }

  console.log(`${chalk.green('Success!')} Created ${appName} at ${appPath}`)
  console.log('Inside that directory, you can run several commands:')
  console.log()
  console.log(chalk.cyan(`  ${displayedCommand} ${useYarn ? '' : 'run '}dev`))
  console.log('    Starts the development server.')
  console.log()
  console.log(chalk.cyan(`  ${displayedCommand} ${useYarn ? '' : 'run '}build`))
  console.log('    Builds the app for production.')
  console.log()
  console.log(chalk.cyan(`  ${displayedCommand} start`))
  console.log('    Runs the built app in production mode.')
  console.log()
  console.log('We suggest that you begin by typing:')
  console.log()
  console.log(chalk.cyan('  cd'), cdpath)
  console.log(
    `  ${chalk.cyan(`${displayedCommand} ${useYarn ? '' : 'run '}dev`)}`
  )
  console.log()
}<|MERGE_RESOLUTION|>--- conflicted
+++ resolved
@@ -19,11 +19,8 @@
 import { isFolderEmpty } from './helpers/is-folder-empty'
 import { getOnline } from './helpers/is-online'
 import { shouldUseYarn } from './helpers/should-use-yarn'
-<<<<<<< HEAD
 import { checkNpmVersion, checkYarnVersion } from './helpers/check-version'
-=======
 import { isWriteable } from './helpers/is-writeable'
->>>>>>> 57ed93bc
 
 export class DownloadError extends Error {}
 
