--- conflicted
+++ resolved
@@ -4,11 +4,8 @@
 import webpack from './webpack'
 import clean from './clean'
 import gzipAssets from './gzip'
-<<<<<<< HEAD
 import createStaticBundle from './static-bundle'
-=======
 import replaceCurrentBuild from './replace'
->>>>>>> 14c86bef
 
 export default async function build (dir) {
   const distFolder = '.next'
@@ -16,17 +13,12 @@
   const compiler = await webpack(dir, buildFolder)
 
   await runCompiler(compiler)
-<<<<<<< HEAD
-  await createStaticBundle(dir)
-  await gzipAssets(dir)
-  await writeBuildId(dir)
-=======
+  await createStaticBundle(dir, buildFolder)
   const oldFolder = await replaceCurrentBuild(dir, buildFolder, distFolder)
   await gzipAssets(dir, distFolder)
   await writeBuildId(dir, distFolder)
 
   clean(dir, oldFolder)
->>>>>>> 14c86bef
 }
 
 export function runCompiler (compiler) {
