import { ConcatSource } from 'webpack-sources'

// This plugin combines a set of assets into a single asset
// This should be only used with text assets,
// otherwise the result is unpredictable.
export default class CombineAssetsPlugin {
  constructor ({ input, output }) {
    this.input = input
    this.output = output
  }

  apply (compiler) {
    compiler.plugin('compilation', (compilation) => {
      compilation.plugin('after-optimize-chunk-assets', (chunks) => {
        const concat = new ConcatSource()

        this.input.forEach((name) => {
          const asset = compilation.assets[name]
          if (!asset) return

          concat.add(asset)
          // We keep existing assets since that helps when analyzing the bundle
        })

        // Creates a new asset holding the concatted source
        compilation.assets[this.output] = concat
<<<<<<< HEAD

        // Register the combined file as an output of the associated chunks
        // chunks.forEach((chunk) => {
          

        //   chunk.files.forEach((file) => {
        //     if(!this.input.includes(file)) {
        //       return
        //     }

        //     const index = chunk.files.indexOf(file)
        //     chunk.files.splice(index, 1)
        //   })

        //   if(chunk.files.length === 0) {
        //     const index = compilation.chunks.indexOf(chunk)
        //     compilation.chunks.splice(index, 1)
        //   }
          
        //   chunk.files.reduce((prev, file) => prev || this.input.includes(file), false)
        // })
=======
>>>>>>> 0aacb176
      })
    })
  }
}<|MERGE_RESOLUTION|>--- conflicted
+++ resolved
@@ -24,30 +24,6 @@
 
         // Creates a new asset holding the concatted source
         compilation.assets[this.output] = concat
-<<<<<<< HEAD
-
-        // Register the combined file as an output of the associated chunks
-        // chunks.forEach((chunk) => {
-          
-
-        //   chunk.files.forEach((file) => {
-        //     if(!this.input.includes(file)) {
-        //       return
-        //     }
-
-        //     const index = chunk.files.indexOf(file)
-        //     chunk.files.splice(index, 1)
-        //   })
-
-        //   if(chunk.files.length === 0) {
-        //     const index = compilation.chunks.indexOf(chunk)
-        //     compilation.chunks.splice(index, 1)
-        //   }
-          
-        //   chunk.files.reduce((prev, file) => prev || this.input.includes(file), false)
-        // })
-=======
->>>>>>> 0aacb176
       })
     })
   }
