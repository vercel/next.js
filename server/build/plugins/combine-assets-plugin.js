import { ConcatSource } from 'webpack-sources'

// This plugin combines a set of assets into a single asset
// This should be only used with text assets,
// otherwise the result is unpredictable.
export default class CombineAssetsPlugin {
  constructor ({ input, output }) {
    this.input = input
    this.output = output
  }

  apply (compiler) {
    compiler.plugin('compilation', (compilation) => {
<<<<<<< HEAD
=======
      // This is triggered after uglify and other optimizers have ran.
>>>>>>> c23046dc
      compilation.plugin('after-optimize-chunk-assets', (chunks) => {
        const concat = new ConcatSource()

        this.input.forEach((name) => {
          const asset = compilation.assets[name]
          if (!asset) return

          // We add each matched asset from this.input to a new bundle
          concat.add(asset)
<<<<<<< HEAD
          // We keep existing assets since that helps when analyzing the bundle
=======

          // The original assets are kept because they show up when analyzing the bundle using webpack-bundle-analyzer
          // See https://github.com/zeit/next.js/tree/canary/examples/with-webpack-bundle-analyzer
>>>>>>> c23046dc
        })

        // Creates a new asset holding the concatted source
        compilation.assets[this.output] = concat
      })
    })
  }
}<|MERGE_RESOLUTION|>--- conflicted
+++ resolved
@@ -11,10 +11,7 @@
 
   apply (compiler) {
     compiler.plugin('compilation', (compilation) => {
-<<<<<<< HEAD
-=======
       // This is triggered after uglify and other optimizers have ran.
->>>>>>> c23046dc
       compilation.plugin('after-optimize-chunk-assets', (chunks) => {
         const concat = new ConcatSource()
 
@@ -24,13 +21,8 @@
 
           // We add each matched asset from this.input to a new bundle
           concat.add(asset)
-<<<<<<< HEAD
-          // We keep existing assets since that helps when analyzing the bundle
-=======
-
           // The original assets are kept because they show up when analyzing the bundle using webpack-bundle-analyzer
           // See https://github.com/zeit/next.js/tree/canary/examples/with-webpack-bundle-analyzer
->>>>>>> c23046dc
         })
 
         // Creates a new asset holding the concatted source
