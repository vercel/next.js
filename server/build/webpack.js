--- conflicted
+++ resolved
@@ -151,14 +151,8 @@
         input: ['manifest.js', 'commons.js', 'main.js'],
         output: 'app.js'
       }),
-<<<<<<< HEAD
       new UglifyJSPlugin({
         parallel: true,
-=======
-      new webpack.optimize.UglifyJsPlugin({
-        exclude: ['manifest.js', 'commons.js', 'main.js'],
-        compress: { warnings: false },
->>>>>>> 3eac0bc3
         sourceMap: false
       })
     )
