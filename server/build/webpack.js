import { resolve, join } from 'path'
import { createHash } from 'crypto'
import { existsSync } from 'fs'
import webpack from 'webpack'
import glob from 'glob-promise'
import WriteFilePlugin from 'write-file-webpack-plugin'
import FriendlyErrorsWebpackPlugin from 'friendly-errors-webpack-plugin'
import UnlinkFilePlugin from './plugins/unlink-file-plugin'
import WatchPagesPlugin from './plugins/watch-pages-plugin'
import WatchRemoveEventPlugin from './plugins/watch-remove-event-plugin'
import DynamicEntryPlugin from './plugins/dynamic-entry-plugin'
import DetachPlugin from './plugins/detach-plugin'
import getConfig from '../config'

const documentPage = join('pages', '_document.js')
const defaultPages = [
  '_error.js',
  '_error-debug.js',
  '_document.js'
]

export default async function createCompiler (dir, { dev = false, quiet = false } = {}) {
  dir = resolve(dir)
  const config = getConfig(dir)

  const pages = await glob('pages/**/*.js', { cwd: dir })

  const entry = {
    'main.js': dev ? require.resolve('../../client/next-dev') : require.resolve('../../client/next')
  }

  const defaultEntries = dev
    ? [join(__dirname, '..', '..', 'client/webpack-hot-middleware-client')] : []
  for (const p of pages) {
    entry[join('bundles', p)] = defaultEntries.concat([`./${p}?entry`])
  }

  const nextPagesDir = join(__dirname, '..', '..', 'pages')
  const interpolateNames = new Map()

  for (const p of defaultPages) {
    const entryName = join('bundles', 'pages', p)
    const path = join(nextPagesDir, p)
    if (!entry[entryName]) {
      entry[entryName] = defaultEntries.concat([path + '?entry'])
    }
    interpolateNames.set(path, `dist/pages/${p}`)
  }

  const nodeModulesDir = join(__dirname, '..', '..', '..', 'node_modules')
  const minChunks = pages.filter((p) => p !== documentPage).length

  const plugins = [
    new webpack.LoaderOptionsPlugin({
      options: {
        context: dir,
        customInterpolateName (url, name, opts) {
          return interpolateNames.get(this.resourcePath) || url
        }
      }
    }),
    new WriteFilePlugin({
      exitOnErrors: false,
      log: false,
      // required not to cache removed files
      useHashIndex: false
    }),
    new webpack.optimize.CommonsChunkPlugin({
      name: 'commons',
      filename: 'commons.js',
      minChunks: Math.max(2, minChunks)
    })
  ]

  if (dev) {
    plugins.push(
      new webpack.HotModuleReplacementPlugin(),
      new webpack.NoErrorsPlugin(),
      new DetachPlugin(),
      new DynamicEntryPlugin(),
      new UnlinkFilePlugin(),
      new WatchRemoveEventPlugin(),
      new WatchPagesPlugin(dir)
    )
    if (!quiet) {
      plugins.push(new FriendlyErrorsWebpackPlugin())
    }
  } else {
    plugins.push(
      new webpack.DefinePlugin({
        'process.env.NODE_ENV': JSON.stringify('production')
      }),
      new webpack.optimize.UglifyJsPlugin({
        compress: { warnings: false },
        sourceMap: false
      })
    )
  }

<<<<<<< HEAD
  const rules = (dev ? [{
=======
  const mainBabelOptions = {
    babelrc: true,
    cacheDirectory: true,
    sourceMaps: dev ? 'both' : false,
    presets: []
  }

  const hasBabelRc = existsSync(join(dir, '.babelrc'))
  if (hasBabelRc) {
    console.log('> Using .babelrc defined in your app root')
  } else {
    mainBabelOptions.presets.push(require.resolve('./babel/preset'))
  }

  const loaders = (dev ? [{
>>>>>>> b0eb0ea3
    test: /\.js(\?[^?]*)?$/,
    loader: 'hot-self-accept-loader',
    include: [
      join(dir, 'pages'),
      nextPagesDir
    ]
  }, {
    test: /\.js(\?[^?]*)?$/,
    loader: 'react-hot-loader/webpack',
    exclude: /node_modules/
  }] : [])
  .concat([{
    test: /\.json$/,
    loader: 'json-loader'
  }, {
    test: /\.(js|json)(\?[^?]*)?$/,
    loader: 'emit-file-loader',
    include: [dir, nextPagesDir],
    exclude (str) {
      return /node_modules/.test(str) && str.indexOf(nextPagesDir) !== 0
    },
    options: {
      name: 'dist/[path][name].[ext]'
    }
  }, {
    loader: 'babel-loader',
    include: nextPagesDir,
    options: {
      babelrc: false,
      cacheDirectory: true,
      sourceMaps: dev ? 'both' : false,
      plugins: [
        [
          require.resolve('babel-plugin-module-resolver'),
          {
            alias: {
              'ansi-html': require.resolve('ansi-html'),
              'styled-jsx/style': require.resolve('styled-jsx/style')
            }
          }
        ]
      ]
    }
  }, {
    test: /\.js(\?[^?]*)?$/,
    loader: 'babel-loader',
    include: [dir, nextPagesDir],
    exclude (str) {
      return /node_modules/.test(str) && str.indexOf(nextPagesDir) !== 0
    },
<<<<<<< HEAD
    options: {
      babelrc: false,
      sourceMaps: dev ? 'both' : false,
      presets: [
        require.resolve('./babel/preset')
      ]
    }
=======
    query: mainBabelOptions
>>>>>>> b0eb0ea3
  }])

  let webpackConfig = {
    context: dir,
    entry,
    output: {
      path: join(dir, '.next'),
      filename: '[name]',
      libraryTarget: 'commonjs2',
      publicPath: '/_webpack/',
      devtoolModuleFilenameTemplate ({ resourcePath }) {
        const hash = createHash('sha1')
        hash.update(Date.now() + '')
        const id = hash.digest('hex').slice(0, 7)

        // append hash id for cache busting
        return `webpack:///${resourcePath}?${id}`
      }
    },
    resolve: {
      modules: [
        nodeModulesDir,
        join(dir, 'node_modules')
      ].concat(
        (process.env.NODE_PATH || '')
        .split(process.platform === 'win32' ? ';' : ':')
        .filter((p) => !!p)
      )
    },
    resolveLoader: {
      modules: [
        nodeModulesDir,
        join(__dirname, 'loaders')
      ]
    },
    plugins,
    module: {
      rules
    },
    devtool: dev ? 'inline-source-map' : false,
    performance: { hints: false }
  }

  if (config.webpack) {
    console.log('> Using "webpack" config function defined in next.config.js.')
    webpackConfig = await config.webpack(webpackConfig, { dev })
  }
  return webpack(webpackConfig)
}<|MERGE_RESOLUTION|>--- conflicted
+++ resolved
@@ -97,9 +97,6 @@
     )
   }
 
-<<<<<<< HEAD
-  const rules = (dev ? [{
-=======
   const mainBabelOptions = {
     babelrc: true,
     cacheDirectory: true,
@@ -114,8 +111,7 @@
     mainBabelOptions.presets.push(require.resolve('./babel/preset'))
   }
 
-  const loaders = (dev ? [{
->>>>>>> b0eb0ea3
+  const rules = (dev ? [{
     test: /\.js(\?[^?]*)?$/,
     loader: 'hot-self-accept-loader',
     include: [
@@ -166,17 +162,7 @@
     exclude (str) {
       return /node_modules/.test(str) && str.indexOf(nextPagesDir) !== 0
     },
-<<<<<<< HEAD
-    options: {
-      babelrc: false,
-      sourceMaps: dev ? 'both' : false,
-      presets: [
-        require.resolve('./babel/preset')
-      ]
-    }
-=======
     query: mainBabelOptions
->>>>>>> b0eb0ea3
   }])
 
   let webpackConfig = {
