import { join } from 'path'
import { createElement } from 'react'
import { renderToString, renderToStaticMarkup } from 'react-dom/server'
import send from 'send'
import fs from 'mz/fs'
import accepts from 'accepts'
import mime from 'mime-types'
import requireModule from './require'
import resolvePath from './resolve'
import readPage from './read-page'
import { Router } from '../lib/router'
import Head, { defaultHead } from '../lib/head'
import App from '../lib/app'

export async function render (req, res, pathname, query, opts) {
  const html = await renderToHTML(req, res, pathname, opts)
  sendHTML(res, html)
}

export function renderToHTML (req, res, pathname, query, opts) {
  return doRender(req, res, pathname, query, opts)
}

export async function renderError (err, req, res, pathname, query, opts) {
  const html = await renderErrorToHTML(err, req, res, query, opts)
  sendHTML(res, html)
}

export function renderErrorToHTML (err, req, res, pathname, query, opts = {}) {
  const page = err && opts.dev ? '/_error-debug' : '/_error'
  return doRender(req, res, pathname, query, { ...opts, err, page })
}

async function doRender (req, res, pathname, query, {
  err,
  page,
  dir = process.cwd(),
  dev = false,
  staticMarkup = false
} = {}) {
  page = page || pathname
  let [Component, Document] = await Promise.all([
    requireModule(join(dir, '.next', 'dist', 'pages', page)),
    requireModule(join(dir, '.next', 'dist', 'pages', '_document'))
  ])
  Component = Component.default || Component
  Document = Document.default || Document
  const ctx = { err, req, res, pathname, query }

  const [
    props,
    component,
    errorComponent
  ] = await Promise.all([
    Component.getInitialProps ? Component.getInitialProps(ctx) : {},
    readPage(join(dir, '.next', 'bundles', 'pages', page)),
    readPage(join(dir, '.next', 'bundles', 'pages', dev ? '_error-debug' : '_error'))
  ])

  // the response might be finshed on the getinitialprops call
  if (res.finished) return

  const renderPage = () => {
    const app = createElement(App, {
      Component,
      props,
      router: new Router(pathname, query)
    })

    const render = staticMarkup ? renderToStaticMarkup : renderToString

    let html
    let head
    try {
      html = render(app)
    } finally {
      head = Head.rewind() || defaultHead()
    }
    return { html, head }
  }

  const docProps = await Document.getInitialProps({ ...ctx, renderPage })

  const doc = createElement(Document, {
    __NEXT_DATA__: {
      component,
      errorComponent,
      props,
      pathname,
      query,
      err: (err && dev) ? errorToJSON(err) : null
    },
    dev,
    staticMarkup,
    ...docProps
  })

  return '<!DOCTYPE html>' + renderToStaticMarkup(doc)
}

export async function renderJSON (req, res, page, { dir = process.cwd() } = {}) {
  const pagePath = await resolvePath(join(dir, '.next', 'bundles', 'pages', page))
  return serveStaticWithGzip(req, res, pagePath)
}

export async function renderErrorJSON (err, req, res, { dir = process.cwd(), dev = false } = {}) {
  const page = err && dev ? '/_error-debug' : '/_error'
  const component = await readPage(join(dir, '.next', 'bundles', 'pages', page))

  sendJSON(res, {
    component,
    err: err && dev ? errorToJSON(err) : null
  })
}

export function sendHTML (res, html) {
  if (res.finished) return

  res.setHeader('Content-Type', 'text/html')
  res.setHeader('Content-Length', Buffer.byteLength(html))
  res.end(html)
}

export function sendJSON (res, obj) {
  if (res.finished) return

  const json = JSON.stringify(obj)
  res.setHeader('Content-Type', 'application/json')
  res.setHeader('Content-Length', Buffer.byteLength(json))
  res.end(json)
}

function errorToJSON (err) {
  const { name, message, stack } = err
  const json = { name, message, stack }

  if (name === 'ModuleBuildError') {
    // webpack compilation error
    const { module: { rawRequest } } = err
    json.module = { rawRequest }
  }

  return json
}

export async function serveStaticWithGzip (req, res, path) {
  const encoding = accepts(req).encodings(['gzip'])
  if (encoding !== 'gzip') {
    return serveStatic(req, res, path)
  }

  const gzipPath = `${path}.gz`

  try {
<<<<<<< HEAD
    const gzipPath = `${path}.gz`

    // Check the existance of the gzipPath before serving it
    await fs.stat(gzipPath)

    const contentType = mime.lookup(path) || 'application/octet-stream'
    res.setHeader('Content-Type', contentType)
    res.setHeader('Content-Encoding', 'gzip')
    await serveStatic(req, res, gzipPath)
=======
    // We need to check the existance of the gzipPath.
    // Getting `ENOENT` error from the `serveStatic` is inconsistent and
    // didn't work on all the cases.
    //
    // And this won't give us a race condition because we know that
    // we don't add gzipped files at runtime.
    await fs.stat(gzipPath)
>>>>>>> d7eac7fa
  } catch (ex) {
    // Handles the error thrown by fs.stat
    if (ex.code === 'ENOENT') {
      // Seems like there's no gzipped file. Let's serve the uncompressed file.
      return serveStatic(req, res, path)
    }

    throw ex
  }

  const contentType = mime.lookup(path) || 'application/octet-stream'
  res.setHeader('Content-Type', contentType)
  res.setHeader('Content-Encoding', 'gzip')
  return serveStatic(req, res, gzipPath)
}

export function serveStatic (req, res, path) {
  return new Promise((resolve, reject) => {
    send(req, path)
    .on('error', reject)
    .pipe(res)
    .on('finish', resolve)
  })
}<|MERGE_RESOLUTION|>--- conflicted
+++ resolved
@@ -152,17 +152,6 @@
   const gzipPath = `${path}.gz`
 
   try {
-<<<<<<< HEAD
-    const gzipPath = `${path}.gz`
-
-    // Check the existance of the gzipPath before serving it
-    await fs.stat(gzipPath)
-
-    const contentType = mime.lookup(path) || 'application/octet-stream'
-    res.setHeader('Content-Type', contentType)
-    res.setHeader('Content-Encoding', 'gzip')
-    await serveStatic(req, res, gzipPath)
-=======
     // We need to check the existance of the gzipPath.
     // Getting `ENOENT` error from the `serveStatic` is inconsistent and
     // didn't work on all the cases.
@@ -170,7 +159,6 @@
     // And this won't give us a race condition because we know that
     // we don't add gzipped files at runtime.
     await fs.stat(gzipPath)
->>>>>>> d7eac7fa
   } catch (ex) {
     // Handles the error thrown by fs.stat
     if (ex.code === 'ENOENT') {
