--- conflicted
+++ resolved
@@ -38,17 +38,10 @@
   const head = Head.rewind() || []
 
   const doc = createElement(Document, {
-<<<<<<< HEAD
     head: [],
     html: html,
     css: css,
     data: { component, classNames: css.renderedClassNames },
-=======
-    html,
-    head,
-    css,
-    data: { component },
->>>>>>> 89f96cc1
     hotReload: false,
     dev
   })
