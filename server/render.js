import { join } from 'path'
import { createElement } from 'react'
import { renderToString, renderToStaticMarkup } from 'react-dom/server'
import send from 'send'
import fs from 'mz/fs'
import accepts from 'accepts'
import mime from 'mime-types'
import requireModule from './require'
import resolvePath from './resolve'
import readPage from './read-page'
import { Router } from '../lib/router'
import Head, { defaultHead } from '../lib/head'
import App from '../lib/app'

export async function render (req, res, pathname, query, opts) {
  const html = await renderToHTML(req, res, pathname, opts)
  sendHTML(res, html)
}

export function renderToHTML (req, res, pathname, query, opts) {
  return doRender(req, res, pathname, query, opts)
}

export async function renderError (err, req, res, pathname, query, opts) {
  const html = await renderErrorToHTML(err, req, res, query, opts)
  sendHTML(res, html)
}

export function renderErrorToHTML (err, req, res, pathname, query, opts = {}) {
  const page = err && opts.dev ? '/_error-debug' : '/_error'
  return doRender(req, res, pathname, query, { ...opts, err, page })
}

async function doRender (req, res, pathname, query, {
  err,
  page,
  dir = process.cwd(),
  dev = false,
  staticMarkup = false
} = {}) {
  page = page || pathname
  let [Component, Document] = await Promise.all([
    requireModule(join(dir, '.next', 'dist', 'pages', page)),
    requireModule(join(dir, '.next', 'dist', 'pages', '_document'))
  ])
  Component = Component.default || Component
  Document = Document.default || Document
  const ctx = { err, req, res, pathname, query }

  const [
    props,
    component,
    errorComponent
  ] = await Promise.all([
    Component.getInitialProps ? Component.getInitialProps(ctx) : {},
    readPage(join(dir, '.next', 'bundles', 'pages', page)),
    readPage(join(dir, '.next', 'bundles', 'pages', dev ? '_error-debug' : '_error'))
  ])

  // the response might be finshed on the getinitialprops call
  if (res.finished) return

  const renderPage = () => {
    const app = createElement(App, {
      Component,
      props,
      router: new Router(pathname, query)
    })

    const render = staticMarkup ? renderToStaticMarkup : renderToString

    let html
    let head
    try {
      html = render(app)
    } finally {
      head = Head.rewind() || defaultHead()
    }
    return { html, head }
  }

  const docProps = await Document.getInitialProps({ ...ctx, renderPage })

  const doc = createElement(Document, {
    __NEXT_DATA__: {
      component,
      errorComponent,
      props,
      pathname,
      query,
      err: (err && dev) ? errorToJSON(err) : null
    },
    dev,
    staticMarkup,
    ...docProps
  })

  return '<!DOCTYPE html>' + renderToStaticMarkup(doc)
}

export async function renderJSON (req, res, page, { dir = process.cwd() } = {}) {
  const pagePath = await resolvePath(join(dir, '.next', 'bundles', 'pages', page))
  return serveStaticWithGzip(req, res, pagePath)
}

export async function renderErrorJSON (err, req, res, { dir = process.cwd(), dev = false } = {}) {
  const page = err && dev ? '/_error-debug' : '/_error'
  const component = await readPage(join(dir, '.next', 'bundles', 'pages', page))

  sendJSON(res, {
    component,
    err: err && dev ? errorToJSON(err) : null
  })
}

export function sendHTML (res, html) {
  if (res.finished) return

  res.setHeader('Content-Type', 'text/html')
  res.setHeader('Content-Length', Buffer.byteLength(html))
  res.end(html)
}

export function sendJSON (res, obj) {
  if (res.finished) return

  const json = JSON.stringify(obj)
  res.setHeader('Content-Type', 'application/json')
  res.setHeader('Content-Length', Buffer.byteLength(json))
  res.end(json)
}

function errorToJSON (err) {
  const { name, message, stack } = err
  const json = { name, message, stack }

  if (name === 'ModuleBuildError') {
    // webpack compilation error
    const { module: { rawRequest } } = err
    json.module = { rawRequest }
  }

  return json
}

export async function serveStaticWithGzip (req, res, path) {
  const encoding = accepts(req).encodings(['gzip'])
  if (encoding !== 'gzip') {
    return serveStatic(req, res, path)
  }

  const gzipPath = `${path}.gz`

  try {
<<<<<<< HEAD
    // We need to check the existance of the gzipPath.
    // Getting `ENOENT` error from the `serveStatic` is inconsistance and
    // didn't work on all the cases.
    //
    // And this won't give us a race condition because we know that
    // we don't add gzipped files at runtime.
    await fs.stat(gzipPath)
=======
    const gzipPath = `${path}.gz`
    const contentType = mime.lookup(path) || 'application/octet-stream'
    res.setHeader('Content-Type', contentType)
    res.setHeader('Content-Encoding', 'gzip')
    await serveStatic(req, res, gzipPath)
>>>>>>> 88e4adfc
  } catch (ex) {
    if (ex.code === 'ENOENT') {
      // Seems like there's no gzipped file. Let's serve the uncompressed file.
      return serveStatic(req, res, path)
    }

    throw ex
  }

  res.setHeader('Content-Encoding', 'gzip')
  return serveStatic(req, res, gzipPath)
}

export function serveStatic (req, res, path) {
  return new Promise((resolve, reject) => {
    send(req, path)
    .on('error', reject)
    .pipe(res)
    .on('finish', resolve)
  })
}<|MERGE_RESOLUTION|>--- conflicted
+++ resolved
@@ -152,7 +152,6 @@
   const gzipPath = `${path}.gz`
 
   try {
-<<<<<<< HEAD
     // We need to check the existance of the gzipPath.
     // Getting `ENOENT` error from the `serveStatic` is inconsistance and
     // didn't work on all the cases.
@@ -160,13 +159,6 @@
     // And this won't give us a race condition because we know that
     // we don't add gzipped files at runtime.
     await fs.stat(gzipPath)
-=======
-    const gzipPath = `${path}.gz`
-    const contentType = mime.lookup(path) || 'application/octet-stream'
-    res.setHeader('Content-Type', contentType)
-    res.setHeader('Content-Encoding', 'gzip')
-    await serveStatic(req, res, gzipPath)
->>>>>>> 88e4adfc
   } catch (ex) {
     if (ex.code === 'ENOENT') {
       // Seems like there's no gzipped file. Let's serve the uncompressed file.
@@ -176,6 +168,8 @@
     throw ex
   }
 
+  const contentType = mime.lookup(path) || 'application/octet-stream'
+  res.setHeader('Content-Type', contentType)
   res.setHeader('Content-Encoding', 'gzip')
   return serveStatic(req, res, gzipPath)
 }
