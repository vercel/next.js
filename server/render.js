import { join } from 'path'
import { createElement } from 'react'
import { renderToString, renderToStaticMarkup } from 'react-dom/server'
import send from 'send'
import generateETag from 'etag'
import fresh from 'fresh'
import requirePage from './require'
import { Router } from '../lib/router'
import { loadGetInitialProps, isResSent } from '../lib/utils'
import { getAvailableChunks } from './utils'
import Head, { defaultHead } from '../lib/head'
import ErrorDebug from '../lib/error-debug'
import { flushChunks } from '../lib/dynamic'
import { BUILD_MANIFEST } from '../lib/constants'

const logger = console

export async function render (req, res, pathname, query, opts) {
  const html = await renderToHTML(req, res, pathname, query, opts)
  sendHTML(req, res, html, req.method, opts)
}

export function renderToHTML (req, res, pathname, query, opts) {
  return doRender(req, res, pathname, query, opts)
}

export async function renderError (err, req, res, pathname, query, opts) {
  const html = await renderErrorToHTML(err, req, res, query, opts)
  sendHTML(req, res, html, req.method, opts)
}

export function renderErrorToHTML (err, req, res, pathname, query, opts = {}) {
  return doRender(req, res, pathname, query, { ...opts, err, page: '/_error' })
}

async function doRender (req, res, pathname, query, {
  err,
  page,
  buildId,
  hotReloader,
  assetPrefix,
  runtimeConfig,
  availableChunks,
  dist,
  dir = process.cwd(),
  dev = false,
  staticMarkup = false,
  nextExport = false
} = {}) {
  page = page || pathname

  if (hotReloader) { // In dev mode we use on demand entries to compile the page before rendering
    await ensurePage(page, { dir, hotReloader })
  }

  const documentPath = join(dir, dist, 'dist', 'bundles', 'pages', '_document')
<<<<<<< HEAD
  const appPath = join(dir, dist, 'dist', 'bundles', 'pages', '_app')
=======
  const buildManifest = require(join(dir, dist, BUILD_MANIFEST))
>>>>>>> 15dde337

  let [Component, Document, App] = await Promise.all([
    requirePage(page, {dir, dist}),
    require(documentPath),
    require(appPath)
  ])

  Component = Component.default || Component

  if (typeof Component !== 'function') {
    throw new Error(`The default export is not a React Component in page: "${pathname}"`)
  }

  App = App.default || App
  Document = Document.default || Document
  const asPath = req.url
  const ctx = { err, req, res, pathname, query, asPath }
  const router = new Router(pathname, query, asPath)
  const props = await loadGetInitialProps(App, {Component, router, ctx})

  // the response might be finshed on the getinitialprops call
  if (isResSent(res)) return

  const renderPage = (enhancer = Page => Page) => {
    const app = createElement(App, {
      Component: enhancer(Component),
      router,
      ...props
    })

    const render = staticMarkup ? renderToStaticMarkup : renderToString

    let html
    let head
    let errorHtml = ''

    try {
      if (err && dev) {
        errorHtml = render(createElement(ErrorDebug, { error: err }))
      } else if (err) {
        errorHtml = render(app)
      } else {
        html = render(app)
      }
    } finally {
      head = Head.rewind() || defaultHead()
    }
    const chunks = loadChunks({ dev, dir, dist, availableChunks })

    return { html, head, errorHtml, chunks, buildManifest }
  }

  const docProps = await loadGetInitialProps(Document, { ...ctx, renderPage })

  if (isResSent(res)) return

  if (!Document.prototype || !Document.prototype.isReactComponent) throw new Error('_document.js is not exporting a React element')
  const doc = createElement(Document, {
    __NEXT_DATA__: {
      props,
      page, // the rendered page
      pathname, // the requested path
      query,
      buildId,
      assetPrefix,
      runtimeConfig,
      nextExport,
      err: (err) ? serializeError(dev, err) : null
    },
    dev,
    dir,
    staticMarkup,
    buildManifest,
    ...docProps
  })

  return '<!DOCTYPE html>' + renderToStaticMarkup(doc)
}

export async function renderScriptError (req, res, page, error) {
  // Asks CDNs and others to not to cache the errored page
  res.setHeader('Cache-Control', 'no-store, must-revalidate')

  if (error.code === 'ENOENT' || error.message === 'INVALID_BUILD_ID') {
    res.statusCode = 404
    res.end('404 - Not Found')
    return
  }

  logger.error(error.stack)
  res.statusCode = 500
  res.end('500 - Internal Error')
}

export function sendHTML (req, res, html, method, { dev, generateEtags }) {
  if (isResSent(res)) return
  const etag = generateEtags && generateETag(html)

  if (fresh(req.headers, { etag })) {
    res.statusCode = 304
    res.end()
    return
  }

  if (dev) {
    // In dev, we should not cache pages for any reason.
    // That's why we do this.
    res.setHeader('Cache-Control', 'no-store, must-revalidate')
  }

  if (etag) {
    res.setHeader('ETag', etag)
  }

  if (!res.getHeader('Content-Type')) {
    res.setHeader('Content-Type', 'text/html; charset=utf-8')
  }
  res.setHeader('Content-Length', Buffer.byteLength(html))
  res.end(method === 'HEAD' ? null : html)
}

export function sendJSON (res, obj, method) {
  if (isResSent(res)) return

  const json = JSON.stringify(obj)
  res.setHeader('Content-Type', 'application/json')
  res.setHeader('Content-Length', Buffer.byteLength(json))
  res.end(method === 'HEAD' ? null : json)
}

function errorToJSON (err) {
  const { name, message, stack } = err
  const json = { name, message, stack }

  if (err.module) {
    // rawRequest contains the filename of the module which has the error.
    const { rawRequest } = err.module
    json.module = { rawRequest }
  }

  return json
}

function serializeError (dev, err) {
  if (dev) {
    return errorToJSON(err)
  }

  return { message: '500 - Internal Server Error.' }
}

export function serveStatic (req, res, path) {
  return new Promise((resolve, reject) => {
    send(req, path)
      .on('directory', () => {
      // We don't allow directories to be read.
        const err = new Error('No directory access')
        err.code = 'ENOENT'
        reject(err)
      })
      .on('error', reject)
      .pipe(res)
      .on('finish', resolve)
  })
}

async function ensurePage (page, { dir, hotReloader }) {
  if (page === '/_error') return

  await hotReloader.ensurePage(page)
}

function loadChunks ({ dev, dir, dist, availableChunks }) {
  const flushedChunks = flushChunks()
  const response = {
    names: [],
    filenames: []
  }

  if (dev) {
    availableChunks = getAvailableChunks(dir, dist)
  }

  for (var chunk of flushedChunks) {
    const filename = availableChunks[chunk]
    if (filename) {
      response.names.push(chunk)
      response.filenames.push(filename)
    }
  }

  return response
}<|MERGE_RESOLUTION|>--- conflicted
+++ resolved
@@ -54,12 +54,8 @@
   }
 
   const documentPath = join(dir, dist, 'dist', 'bundles', 'pages', '_document')
-<<<<<<< HEAD
   const appPath = join(dir, dist, 'dist', 'bundles', 'pages', '_app')
-=======
   const buildManifest = require(join(dir, dist, BUILD_MANIFEST))
->>>>>>> 15dde337
-
   let [Component, Document, App] = await Promise.all([
     requirePage(page, {dir, dist}),
     require(documentPath),
