--- conflicted
+++ resolved
@@ -34,20 +34,14 @@
   dev = false,
   staticMarkup = false
 } = {}) {
-<<<<<<< HEAD
   page = page || pathname
-  const mod = await requireModule(join(dir, '.next', 'dist', 'pages', page))
-  const Component = mod.default || mod
-  const ctx = { err, req, res, pathname, query }
-=======
-  const path = getPath(url)
   let [Component, Document] = await Promise.all([
-    requireModule(join(dir, '.next', 'dist', 'pages', path)),
+    requireModule(join(dir, '.next', 'dist', 'pages', page)),
     requireModule(join(dir, '.next', 'dist', 'pages', '_document'))
   ])
   Component = Component.default || Component
   Document = Document.default || Document
->>>>>>> 8ddafaea
+  const ctx = { err, req, res, pathname, query }
 
   const [
     props,
@@ -59,14 +53,10 @@
     read(join(dir, '.next', 'bundles', 'pages', dev ? '_error-debug' : '_error'))
   ])
 
-<<<<<<< HEAD
   // the response might be finshed on the getinitialprops call
   if (res.finished) return
 
-  const { html, css, ids } = renderStatic(() => {
-=======
   const renderPage = () => {
->>>>>>> 8ddafaea
     const app = createElement(App, {
       Component,
       props,
@@ -86,14 +76,9 @@
       component,
       errorComponent,
       props,
-<<<<<<< HEAD
       pathname,
       query,
-      ids: ids,
       err: (err && dev) ? errorToJSON(err) : null
-=======
-      err: (ctx.err && dev) ? errorToJSON(ctx.err) : null
->>>>>>> 8ddafaea
     },
     dev,
     staticMarkup,
