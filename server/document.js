--- conflicted
+++ resolved
@@ -13,18 +13,10 @@
     _documentProps: PropTypes.any
   }
 
-<<<<<<< HEAD
   static getInitialProps ({ renderPage, csp }) {
-    const { html, head, errorHtml, buildManifest } = renderPage()
+    const { html, head, buildManifest } = renderPage()
     const styles = flush({ nonce: csp && csp.nonce ? csp.nonce : undefined })
-
-    return { html, head, errorHtml, styles, buildManifest }
-=======
-  static getInitialProps ({ renderPage }) {
-    const { html, head, buildManifest } = renderPage()
-    const styles = flush()
     return { html, head, styles, buildManifest }
->>>>>>> 48c48975
   }
 
   getChildContext () {
