--- conflicted
+++ resolved
@@ -717,13 +717,12 @@
           "path": "/errors/invalid-next-config.md"
         },
         {
-<<<<<<< HEAD
+          "title": "failed-to-fetch-devpagesmanifest",
+          "path": "/errors/failed-to-fetch-devpagesmanifest.md"
+        },
+        {
           "title": "middleware-parse-user-agent",
           "path": "/errors/middleware-parse-user-agent.md"
-=======
-          "title": "failed-to-fetch-devpagesmanifest",
-          "path": "/errors/failed-to-fetch-devpagesmanifest.md"
->>>>>>> 8ebd1a24
         }
       ]
     }
