{
  "routes": [
    {
      "title": "Messages",
      "heading": true,
      "routes": [
        {
          "title": "middleware-upgrade-guide",
          "path": "/errors/middleware-upgrade-guide.md"
        },
        {
          "title": "react-hydration-error",
          "path": "/errors/react-hydration-error.md"
        },
        {
          "title": "beta-middleware",
          "path": "/errors/beta-middleware.md"
        },
        {
          "title": "failed-loading-swc",
          "path": "/errors/failed-loading-swc.md"
        },
        {
          "title": "deprecated-target-config",
          "path": "/errors/deprecated-target-config.md"
        },
        {
          "title": "custom-document-image-import",
          "path": "/errors/custom-document-image-import.md"
        },
        {
          "title": "large-page-data",
          "path": "/errors/large-page-data.md"
        },
        {
          "title": "404-get-initial-props",
          "path": "/errors/404-get-initial-props.md"
        },
        {
          "title": "amp-bind-jsx-alt",
          "path": "/errors/amp-bind-jsx-alt.md"
        },
        {
          "title": "amp-export-validation",
          "path": "/errors/amp-export-validation.md"
        },
        {
          "path": "/errors/api-routes-body-size-limit.md",
          "redirect": {
            "destination": "/docs/messages/api-routes-response-size-limit"
          }
        },
        {
          "title": "api-routes-response-size-limit",
          "path": "/errors/api-routes-response-size-limit.md"
        },
        {
          "title": "api-routes-static-export",
          "path": "/errors/api-routes-static-export.md"
        },
        {
          "title": "app-container-deprecated",
          "path": "/errors/app-container-deprecated.md"
        },
        {
          "title": "build-dir-not-writeable",
          "path": "/errors/build-dir-not-writeable.md"
        },
        {
          "title": "built-in-css-disabled",
          "path": "/errors/built-in-css-disabled.md"
        },
        {
          "title": "can-not-output-to-public",
          "path": "/errors/can-not-output-to-public.md"
        },
        {
          "title": "can-not-output-to-static",
          "path": "/errors/can-not-output-to-static.md"
        },
        {
          "title": "cant-override-next-props",
          "path": "/errors/cant-override-next-props.md"
        },
        {
          "title": "circular-structure",
          "path": "/errors/circular-structure.md"
        },
        {
          "title": "config-resolve-alias",
          "path": "/errors/config-resolve-alias.md"
        },
        {
          "title": "conflicting-amp-tag",
          "path": "/errors/conflicting-amp-tag.md"
        },
        {
          "title": "conflicting-public-file-page",
          "path": "/errors/conflicting-public-file-page.md"
        },
        {
          "title": "conflicting-ssg-paths",
          "path": "/errors/conflicting-ssg-paths.md"
        },
        {
          "title": "css-global",
          "path": "/errors/css-global.md"
        },
        {
          "title": "css-modules-npm",
          "path": "/errors/css-modules-npm.md"
        },
        {
          "title": "css-npm",
          "path": "/errors/css-npm.md"
        },
        {
          "title": "custom-error-no-custom-404",
          "path": "/errors/custom-error-no-custom-404.md"
        },
        {
          "title": "doc-crossorigin-deprecated",
          "path": "/errors/doc-crossorigin-deprecated.md"
        },
        {
          "title": "duplicate-sass",
          "path": "/errors/duplicate-sass.md"
        },
        {
          "title": "empty-configuration",
          "path": "/errors/empty-configuration.md"
        },
        {
          "title": "empty-object-getInitialProps",
          "path": "/errors/empty-object-getInitialProps.md"
        },
        {
          "title": "env-key-not-allowed",
          "path": "/errors/env-key-not-allowed.md"
        },
        {
          "title": "env-loading-disabled",
          "path": "/errors/env-loading-disabled.md"
        },
        {
          "title": "export-all-in-page",
          "path": "/errors/export-all-in-page.md"
        },
        {
          "title": "export-image-api",
          "path": "/errors/export-image-api.md"
        },
        {
          "title": "export-no-custom-routes",
          "path": "/errors/export-no-custom-routes.md"
        },
        {
          "title": "export-path-mismatch",
          "path": "/errors/export-path-mismatch.md"
        },
        {
          "title": "generatebuildid-not-a-string",
          "path": "/errors/generatebuildid-not-a-string.md"
        },
        {
          "title": "google-font-display",
          "path": "/errors/google-font-display.md"
        },
        {
          "title": "google-font-preconnect",
          "path": "/errors/google-font-preconnect.md"
        },
        {
          "title": "get-initial-props-as-an-instance-method",
          "path": "/errors/get-initial-props-as-an-instance-method.md"
        },
        {
          "title": "gsp-redirect-during-prerender",
          "path": "/errors/gsp-redirect-during-prerender.md"
        },
        {
          "title": "gssp-component-member",
          "path": "/errors/gssp-component-member.md"
        },
        {
          "title": "gssp-export",
          "path": "/errors/gssp-export.md"
        },
        {
          "title": "gssp-mixed-not-found-redirect",
          "path": "/errors/gssp-mixed-not-found-redirect.md"
        },
        {
          "title": "gssp-no-mutating-res",
          "path": "/errors/gssp-no-mutating-res.md"
        },
        {
          "title": "head-build-id",
          "path": "/errors/head-build-id.md"
        },
        {
          "title": "href-interpolation-failed",
          "path": "/errors/href-interpolation-failed.md"
        },
        {
          "title": "improper-devtool",
          "path": "/errors/improper-devtool.md"
        },
        {
          "title": "incompatible-href-as",
          "path": "/errors/incompatible-href-as.md"
        },
        {
          "title": "inline-script-id",
          "path": "/errors/inline-script-id.md"
        },
        {
          "title": "install-sass",
          "path": "/errors/install-sass.md"
        },
        {
          "title": "install-sharp",
          "path": "/errors/install-sharp.md"
        },
        {
          "title": "invalid-assetprefix",
          "path": "/errors/invalid-assetprefix.md"
        },
        {
          "title": "invalid-dynamic-suspense",
          "path": "/errors/invalid-dynamic-suspense.md"
        },
        {
          "title": "invalid-external-rewrite",
          "path": "/errors/invalid-external-rewrite.md"
        },
        {
          "title": "invalid-getstaticpaths-value",
          "path": "/errors/invalid-getstaticpaths-value.md"
        },
        {
          "title": "invalid-getstaticprops-value",
          "path": "/errors/invalid-getstaticprops-value.md"
        },
        {
          "title": "invalid-href-passed",
          "path": "/errors/invalid-href-passed.md"
        },
        {
          "title": "invalid-i18n-config",
          "path": "/errors/invalid-i18n-config.md"
        },
        {
          "title": "invalid-images-config",
          "path": "/errors/invalid-images-config.md"
        },
        {
          "title": "invalid-multi-match",
          "path": "/errors/invalid-multi-match.md"
        },
        {
          "title": "invalid-page-config",
          "path": "/errors/invalid-page-config.md"
        },
        {
          "title": "invalid-react-version",
          "path": "/errors/invalid-react-version.md"
        },
        {
          "title": "invalid-redirect-gssp",
          "path": "/errors/invalid-redirect-gssp.md"
        },
        {
          "title": "invalid-relative-url-external-as",
          "path": "/errors/invalid-relative-url-external-as.md"
        },
        {
          "title": "invalid-resolve-alias",
          "path": "/errors/invalid-resolve-alias.md"
        },
        {
          "title": "invalid-route-source",
          "path": "/errors/invalid-route-source.md"
        },
        {
          "title": "invalid-server-options",
          "path": "/errors/invalid-server-options.md"
        },
        {
          "title": "invalid-webpack-5-version",
          "path": "/errors/invalid-webpack-5-version.md"
        },
        {
          "title": "link-passhref",
          "path": "/errors/link-passhref.md"
        },
        {
          "title": "manifest.json",
          "path": "/errors/manifest.json"
        },
        {
          "title": "minification-disabled",
          "path": "/errors/minification-disabled.md"
        },
        {
          "title": "missing-document-component",
          "path": "/errors/missing-document-component.md"
        },
        {
          "title": "missing-env-value",
          "path": "/errors/missing-env-value.md"
        },
        {
          "title": "multi-tabs",
          "path": "/errors/multi-tabs.md"
        },
        {
          "title": "nested-reserved-page",
          "path": "/errors/nested-reserved-page.md"
        },
        {
          "title": "next-dynamic-modules",
          "path": "/errors/next-dynamic-modules.md"
        },
        {
          "title": "next-export-no-build-id",
          "path": "/errors/next-export-no-build-id.md"
        },
        {
          "title": "next-export-serverless",
          "path": "/errors/next-export-serverless.md"
        },
        {
          "title": "next-head-count-missing",
          "path": "/errors/next-head-count-missing.md"
        },
        {
          "title": "next-image-missing-loader",
          "path": "/errors/next-image-missing-loader.md"
        },
        {
          "title": "next-image-missing-loader-width",
          "path": "/errors/next-image-missing-loader-width.md"
        },
        {
          "title": "next-image-unconfigured-host",
          "path": "/errors/next-image-unconfigured-host.md"
        },
        {
          "title": "next-image-upgrade-to-13",
          "path": "/errors/next-image-upgrade-to-13.md"
        },
        {
          "title": "next-script-for-ga",
          "path": "/errors/next-script-for-ga.md"
        },
        {
          "title": "next-start-serverless",
          "path": "/errors/next-start-serverless.md"
        },
        {
          "title": "no-cache",
          "path": "/errors/no-cache.md"
        },
        {
          "title": "no-css-tags",
          "path": "/errors/no-css-tags.md"
        },
        {
          "title": "no-document-import-in-page",
          "path": "/errors/no-document-import-in-page.md"
        },
        {
          "title": "no-document-title",
          "path": "/errors/no-document-title.md"
        },
        {
          "title": "no-document-viewport-meta",
          "path": "/errors/no-document-viewport-meta.md"
        },
        {
          "title": "no-duplicate-head",
          "path": "/errors/no-duplicate-head.md"
        },
        {
          "title": "no-head-import-in-document",
          "path": "/errors/no-head-import-in-document.md"
        },
        {
          "title": "no-html-link-for-pages",
          "path": "/errors/no-html-link-for-pages.md"
        },
        {
          "title": "no-on-app-updated-hook",
          "path": "/errors/no-on-app-updated-hook.md"
        },
        {
          "title": "no-page-custom-font",
          "path": "/errors/no-page-custom-font.md"
        },
        {
          "title": "no-router-instance",
          "path": "/errors/no-router-instance.md"
        },
        {
          "title": "no-server-import-in-page",
          "path": "/errors/no-server-import-in-page.md"
        },
        {
          "title": "no-styled-jsx-in-document",
          "path": "/errors/no-styled-jsx-in-document.md"
        },
        {
          "title": "no-sync-scripts",
          "path": "/errors/no-sync-scripts.md"
        },
        {
          "title": "no-title-in-document-head",
          "path": "/errors/no-title-in-document-head.md"
        },
        {
          "title": "no-unwanted-polyfillio",
          "path": "/errors/no-unwanted-polyfillio.md"
        },
        {
          "title": "non-standard-node-env",
          "path": "/errors/non-standard-node-env.md"
        },
        {
          "title": "opt-out-auto-static-optimization",
          "path": "/errors/opt-out-auto-static-optimization.md"
        },
        {
          "title": "opt-out-automatic-prerendering",
          "path": "/errors/opt-out-automatic-prerendering.md"
        },
        {
          "title": "page-without-valid-component",
          "path": "/errors/page-without-valid-component.md"
        },
        {
          "title": "popstate-state-empty",
          "path": "/errors/popstate-state-empty.md"
        },
        {
          "title": "postcss-function",
          "path": "/errors/postcss-function.md"
        },
        {
          "title": "postcss-ignored-plugin",
          "path": "/errors/postcss-ignored-plugin.md"
        },
        {
          "title": "postcss-shape",
          "path": "/errors/postcss-shape.md"
        },
        {
          "title": "prefetch-true-deprecated",
          "path": "/errors/prefetch-true-deprecated.md"
        },
        {
          "title": "prerender-error",
          "path": "/errors/prerender-error.md"
        },
        {
          "title": "production-start-no-build-id",
          "path": "/errors/production-start-no-build-id.md"
        },
        {
          "title": "promise-in-next-config",
          "path": "/errors/promise-in-next-config.md"
        },
        {
          "title": "public-next-folder-conflict",
          "path": "/errors/public-next-folder-conflict.md"
        },
        {
          "title": "react-version",
          "path": "/errors/react-version.md"
        },
        {
          "title": "render-no-starting-slash",
          "path": "/errors/render-no-starting-slash.md"
        },
        {
          "title": "reserved-page-prop",
          "path": "/errors/reserved-page-prop.md"
        },
        {
          "title": "rewrite-auto-export-fallback",
          "path": "/errors/rewrite-auto-export-fallback.md"
        },
        {
          "title": "routes-must-be-array",
          "path": "/errors/routes-must-be-array.md"
        },
        {
          "title": "ssg-fallback-true-export",
          "path": "/errors/ssg-fallback-true-export.md"
        },
        {
          "title": "static-dir-deprecated",
          "path": "/errors/static-dir-deprecated.md"
        },
        {
          "title": "threw-undefined",
          "path": "/errors/threw-undefined.md"
        },
        {
          "title": "undefined-webpack-config",
          "path": "/errors/undefined-webpack-config.md"
        },
        {
          "title": "url-deprecated",
          "path": "/errors/url-deprecated.md"
        },
        {
          "title": "webpack5",
          "path": "/errors/webpack5.md"
        },
        {
          "title": "client-side-exception-occurred",
          "path": "/errors/client-side-exception-occurred.md"
        },
        {
          "title": "future-webpack5-moved-to-webpack5",
          "path": "/errors/future-webpack5-moved-to-webpack5.md"
        },
        {
          "title": "link-no-children",
          "path": "/errors/link-no-children.md"
        },
        {
          "title": "link-multiple-children",
          "path": "/errors/link-multiple-children.md"
        },
        {
          "title": "no-img-element",
          "path": "/errors/no-img-element.md"
        },
        {
          "title": "no-head-element",
          "path": "/errors/no-head-element.md"
        },
        {
          "title": "non-dynamic-getstaticpaths-usage",
          "path": "/errors/non-dynamic-getstaticpaths-usage.md"
        },
        {
          "title": "placeholder-blur-data-url",
          "path": "/errors/placeholder-blur-data-url.md"
        },
        {
          "title": "import-esm-externals",
          "path": "/errors/import-esm-externals.md"
        },
        {
          "title": "static-page-generation-timeout",
          "path": "/errors/static-page-generation-timeout.md"
        },
        {
          "title": "page-data-collection-timeout",
          "path": "/errors/page-data-collection-timeout.md"
        },
        {
          "title": "sharp-missing-in-production",
          "path": "/errors/sharp-missing-in-production.md"
        },
        {
          "title": "sharp-version-avif",
          "path": "/errors/sharp-version-avif.md"
        },
        {
          "path": "/errors/no-script-in-document-page.md",
          "redirect": {
            "destination": "/docs/messages/no-script-in-document"
          }
        },
        {
          "title": "no-script-in-document",
          "path": "/errors/no-script-in-document.md"
        },
        {
          "title": "before-interactive-script-outside-document",
          "path": "/errors/no-before-interactive-script-outside-document.md"
        },
        {
          "path": "/errors/no-script-in-head-component.md",
          "redirect": {
            "destination": "/errors/no-script-component-in-head"
          }
        },
        {
          "path": "/errors/no-script-component-in-head-component.md",
          "redirect": {
            "destination": "/errors/no-script-component-in-head"
          }
        },
        {
          "title": "no-script-component-in-head",
          "path": "/errors/no-script-component-in-head.md"
        },
        {
          "title": "script-tags-in-head-component",
          "path": "/errors/no-script-tags-in-head-component.md"
        },
        {
          "title": "stylesheets-in-head-component",
          "path": "/errors/no-stylesheets-in-head-component.md"
        },
        {
          "title": "max-custom-routes-reached",
          "path": "/errors/max-custom-routes-reached.md"
        },
        {
          "title": "module-not-found",
          "path": "/errors/module-not-found.md"
        },
        {
          "title": "next-config-error",
          "path": "/errors/next-config-error.md"
        },
        {
          "title": "invalid-api-status-body",
          "path": "/errors/invalid-api-status-body.md"
        },
        {
          "title": "invalid-project-dir-casing",
          "path": "/errors/invalid-project-dir-casing.md"
        },
        {
          "title": "swc-disabled",
          "path": "/errors/swc-disabled.md"
        },
        {
          "title": "swc-minify-enabled",
          "path": "/errors/swc-minify-enabled.md"
        },
        {
          "title": "middleware-new-signature",
          "path": "/errors/middleware-new-signature.md"
        },
        {
          "title": "experimental-jest-transformer",
          "path": "/errors/experimental-jest-transformer.md"
        },
        {
          "title": "invalid-dynamic-options-type",
          "path": "/errors/invalid-dynamic-options-type.md"
        },
        {
          "title": "invalid-styled-jsx-children",
          "path": "/errors/invalid-styled-jsx-children.md"
        },
        {
          "title": "middleware-relative-urls",
          "path": "/errors/middleware-relative-urls.md"
        },
        {
          "title": "nested-middleware",
          "path": "/errors/nested-middleware.md"
        },
        {
          "title": "deleting-query-params-in-middlewares",
          "path": "/errors/deleting-query-params-in-middlewares.md"
        },
        {
          "title": "ignored-compiler-options",
          "path": "/errors/ignored-compiler-options.md"
        },
        {
          "title": "opening-an-issue",
          "path": "/errors/opening-an-issue.md"
        },
        {
          "title": "import-next",
          "path": "/errors/import-next.md"
        },
        {
          "path": "/errors/invalid-getserversideprops-return-value.md",
          "redirect": {
            "destination": "/docs/messages/invalid-getserversideprops-value"
          }
        },
        {
          "title": "invalid-getserversideprops-value",
          "path": "/errors/invalid-getserversideprops-value.md"
        },
        {
          "title": "no-assign-module-variable",
          "path": "/errors/no-assign-module-variable.md"
        },
        {
          "title": "invalid-script",
          "path": "/errors/invalid-script.md"
        },
        {
          "title": "nested-styled-jsx-tags",
          "path": "/errors/nested-styled-jsx-tags.md"
        },
        {
          "title": "invalid-new-link-with-extra-anchor",
          "path": "/errors/invalid-new-link-with-extra-anchor.md"
        },
        {
          "title": "returning-response-body-in-middleware",
          "path": "/errors/returning-response-body-in-middleware.md"
        },
        {
          "title": "middleware-request-page.md",
          "path": "/errors/middleware-request-page.md"
        },
        {
          "title": "middleware-user-agent.md",
          "path": "/errors/middleware-user-agent.md"
        },
        {
          "title": "get-initial-props-export",
          "path": "/errors/get-initial-props-export.md"
        },
        {
          "title": "middleware-dynamic-wasm-compilation",
          "path": "/errors/middleware-dynamic-wasm-compilation.md"
        },
        {
          "title": "edge-dynamic-code-evaluation",
          "path": "/errors/edge-dynamic-code-evaluation.md"
        },
        {
          "title": "node-module-in-edge-runtime",
          "path": "/errors/node-module-in-edge-runtime.md"
        },
        {
          "title": "invalid-next-config",
          "path": "/errors/invalid-next-config.md"
        },
        {
          "title": "failed-to-fetch-devpagesmanifest",
          "path": "/errors/failed-to-fetch-devpagesmanifest.md"
        },
        {
          "title": "middleware-parse-user-agent",
          "path": "/errors/middleware-parse-user-agent.md"
        },
        {
          "title": "nonce-contained-invalid-characters",
          "path": "/errors/nonce-contained-invalid-characters.md"
        },
        {
          "title": "babel-font-loader-conflict",
          "path": "/errors/babel-font-loader-conflict.md"
        },
        {
          "title": "google-fonts-missing-subsets",
          "path": "/errors/google-fonts-missing-subsets.md"
        },
        {
          "title": "invalid-segment-export",
          "path": "/errors/invalid-segment-export.md"
        },
        {
          "title": "next-router-not-mounted",
          "path": "/errors/next-router-not-mounted.md"
        },
        {
<<<<<<< HEAD
          "title": "app-dir-dynamic-href",
          "path": "/errors/app-dir-dynamic-href.md"
=======
          "title": "experimental-app-dir-config",
          "path": "/errors/experimental-app-dir-config.md"
>>>>>>> a7465974
        }
      ]
    }
  ]
}<|MERGE_RESOLUTION|>--- conflicted
+++ resolved
@@ -763,13 +763,12 @@
           "path": "/errors/next-router-not-mounted.md"
         },
         {
-<<<<<<< HEAD
+          "title": "experimental-app-dir-config",
+          "path": "/errors/experimental-app-dir-config.md"
+        },
+        {
           "title": "app-dir-dynamic-href",
           "path": "/errors/app-dir-dynamic-href.md"
-=======
-          "title": "experimental-app-dir-config",
-          "path": "/errors/experimental-app-dir-config.md"
->>>>>>> a7465974
         }
       ]
     }
