{
  "routes": [
    {
      "title": "Messages",
      "heading": true,
      "routes": [
        {
          "title": "react-hydration-error",
          "path": "/errors/react-hydration-error.md"
        },
        {
          "title": "beta-middleware",
          "path": "/errors/beta-middleware.md"
        },
        {
          "title": "failed-loading-swc",
          "path": "/errors/failed-loading-swc.md"
        },
        {
          "title": "deprecated-target-config",
          "path": "/errors/deprecated-target-config.md"
        },
        {
          "title": "custom-document-image-import",
          "path": "/errors/custom-document-image-import.md"
        },
        {
          "title": "large-page-data",
          "path": "/errors/large-page-data.md"
        },
        {
          "title": "404-get-initial-props",
          "path": "/errors/404-get-initial-props.md"
        },
        {
          "title": "amp-bind-jsx-alt",
          "path": "/errors/amp-bind-jsx-alt.md"
        },
        {
          "title": "amp-export-validation",
          "path": "/errors/amp-export-validation.md"
        },
        {
          "path": "/errors/api-routes-body-size-limit.md",
          "redirect": {
            "destination": "/docs/messages/api-routes-response-size-limit"
          }
        },
        {
          "title": "api-routes-response-size-limit",
          "path": "/errors/api-routes-response-size-limit.md"
        },
        {
          "title": "api-routes-static-export",
          "path": "/errors/api-routes-static-export.md"
        },
        {
          "title": "app-container-deprecated",
          "path": "/errors/app-container-deprecated.md"
        },
        {
          "title": "build-dir-not-writeable",
          "path": "/errors/build-dir-not-writeable.md"
        },
        {
          "title": "built-in-css-disabled",
          "path": "/errors/built-in-css-disabled.md"
        },
        {
          "title": "can-not-output-to-public",
          "path": "/errors/can-not-output-to-public.md"
        },
        {
          "title": "can-not-output-to-static",
          "path": "/errors/can-not-output-to-static.md"
        },
        {
          "title": "cant-override-next-props",
          "path": "/errors/cant-override-next-props.md"
        },
        {
          "title": "circular-structure",
          "path": "/errors/circular-structure.md"
        },
        {
          "title": "config-resolve-alias",
          "path": "/errors/config-resolve-alias.md"
        },
        {
          "title": "conflicting-amp-tag",
          "path": "/errors/conflicting-amp-tag.md"
        },
        {
          "title": "conflicting-public-file-page",
          "path": "/errors/conflicting-public-file-page.md"
        },
        {
          "title": "conflicting-ssg-paths",
          "path": "/errors/conflicting-ssg-paths.md"
        },
        {
          "title": "css-global",
          "path": "/errors/css-global.md"
        },
        {
          "title": "css-modules-npm",
          "path": "/errors/css-modules-npm.md"
        },
        {
          "title": "css-npm",
          "path": "/errors/css-npm.md"
        },
        {
          "title": "custom-error-no-custom-404",
          "path": "/errors/custom-error-no-custom-404.md"
        },
        {
          "title": "doc-crossorigin-deprecated",
          "path": "/errors/doc-crossorigin-deprecated.md"
        },
        {
          "title": "duplicate-sass",
          "path": "/errors/duplicate-sass.md"
        },
        {
          "title": "empty-configuration",
          "path": "/errors/empty-configuration.md"
        },
        {
          "title": "empty-object-getInitialProps",
          "path": "/errors/empty-object-getInitialProps.md"
        },
        {
          "title": "env-key-not-allowed",
          "path": "/errors/env-key-not-allowed.md"
        },
        {
          "title": "env-loading-disabled",
          "path": "/errors/env-loading-disabled.md"
        },
        {
          "title": "export-all-in-page",
          "path": "/errors/export-all-in-page.md"
        },
        {
          "title": "export-image-api",
          "path": "/errors/export-image-api.md"
        },
        {
          "title": "export-no-custom-routes",
          "path": "/errors/export-no-custom-routes.md"
        },
        {
          "title": "export-path-mismatch",
          "path": "/errors/export-path-mismatch.md"
        },
        {
          "title": "generatebuildid-not-a-string",
          "path": "/errors/generatebuildid-not-a-string.md"
        },
        {
          "title": "google-font-display",
          "path": "/errors/google-font-display.md"
        },
        {
          "title": "google-font-preconnect",
          "path": "/errors/google-font-preconnect.md"
        },
        {
          "title": "get-initial-props-as-an-instance-method",
          "path": "/errors/get-initial-props-as-an-instance-method.md"
        },
        {
          "title": "gsp-redirect-during-prerender",
          "path": "/errors/gsp-redirect-during-prerender.md"
        },
        {
          "title": "gssp-component-member",
          "path": "/errors/gssp-component-member.md"
        },
        {
          "title": "gssp-export",
          "path": "/errors/gssp-export.md"
        },
        {
          "title": "gssp-mixed-not-found-redirect",
          "path": "/errors/gssp-mixed-not-found-redirect.md"
        },
        {
          "title": "gssp-no-mutating-res",
          "path": "/errors/gssp-no-mutating-res.md"
        },
        {
          "title": "head-build-id",
          "path": "/errors/head-build-id.md"
        },
        {
          "title": "href-interpolation-failed",
          "path": "/errors/href-interpolation-failed.md"
        },
        {
          "title": "improper-devtool",
          "path": "/errors/improper-devtool.md"
        },
        {
          "title": "incompatible-href-as",
          "path": "/errors/incompatible-href-as.md"
        },
        {
          "title": "inline-script-id",
          "path": "/errors/inline-script-id.md"
        },
        {
          "title": "install-sass",
          "path": "/errors/install-sass.md"
        },
        {
          "title": "install-sharp",
          "path": "/errors/install-sharp.md"
        },
        {
          "title": "invalid-assetprefix",
          "path": "/errors/invalid-assetprefix.md"
        },
        {
          "title": "invalid-dynamic-suspense",
          "path": "/errors/invalid-dynamic-suspense.md"
        },
        {
          "title": "invalid-external-rewrite",
          "path": "/errors/invalid-external-rewrite.md"
        },
        {
          "title": "invalid-getstaticpaths-value",
          "path": "/errors/invalid-getstaticpaths-value.md"
        },
        {
          "title": "invalid-getstaticprops-value",
          "path": "/errors/invalid-getstaticprops-value.md"
        },
        {
          "title": "invalid-href-passed",
          "path": "/errors/invalid-href-passed.md"
        },
        {
          "title": "invalid-i18n-config",
          "path": "/errors/invalid-i18n-config.md"
        },
        {
          "title": "invalid-images-config",
          "path": "/errors/invalid-images-config.md"
        },
        {
          "title": "invalid-multi-match",
          "path": "/errors/invalid-multi-match.md"
        },
        {
          "title": "invalid-page-config",
          "path": "/errors/invalid-page-config.md"
        },
        {
          "title": "invalid-react-version",
          "path": "/errors/invalid-react-version.md"
        },
        {
          "title": "invalid-redirect-gssp",
          "path": "/errors/invalid-redirect-gssp.md"
        },
        {
          "title": "invalid-relative-url-external-as",
          "path": "/errors/invalid-relative-url-external-as.md"
        },
        {
          "title": "invalid-resolve-alias",
          "path": "/errors/invalid-resolve-alias.md"
        },
        {
          "title": "invalid-route-source",
          "path": "/errors/invalid-route-source.md"
        },
        {
          "title": "invalid-server-options",
          "path": "/errors/invalid-server-options.md"
        },
        {
          "title": "invalid-webpack-5-version",
          "path": "/errors/invalid-webpack-5-version.md"
        },
        {
          "title": "link-passhref",
          "path": "/errors/link-passhref.md"
        },
        {
          "title": "manifest.json",
          "path": "/errors/manifest.json"
        },
        {
          "title": "minification-disabled",
          "path": "/errors/minification-disabled.md"
        },
        {
          "title": "missing-document-component",
          "path": "/errors/missing-document-component.md"
        },
        {
          "title": "missing-env-value",
          "path": "/errors/missing-env-value.md"
        },
        {
          "title": "multi-tabs",
          "path": "/errors/multi-tabs.md"
        },
        {
          "title": "nested-reserved-page",
          "path": "/errors/nested-reserved-page.md"
        },
        {
          "title": "next-dynamic-modules",
          "path": "/errors/next-dynamic-modules.md"
        },
        {
          "title": "next-export-no-build-id",
          "path": "/errors/next-export-no-build-id.md"
        },
        {
          "title": "next-export-serverless",
          "path": "/errors/next-export-serverless.md"
        },
        {
          "title": "next-head-count-missing",
          "path": "/errors/next-head-count-missing.md"
        },
        {
          "title": "next-image-missing-loader",
          "path": "/errors/next-image-missing-loader.md"
        },
        {
          "title": "next-image-missing-loader-width",
          "path": "/errors/next-image-missing-loader-width.md"
        },
        {
          "title": "next-image-unconfigured-host",
          "path": "/errors/next-image-unconfigured-host.md"
        },
        {
          "title": "next-script-for-ga",
          "path": "/errors/next-script-for-ga.md"
        },
        {
          "title": "next-start-serverless",
          "path": "/errors/next-start-serverless.md"
        },
        {
          "title": "no-cache",
          "path": "/errors/no-cache.md"
        },
        {
          "title": "no-css-tags",
          "path": "/errors/no-css-tags.md"
        },
        {
          "title": "no-document-import-in-page",
          "path": "/errors/no-document-import-in-page.md"
        },
        {
          "title": "no-document-title",
          "path": "/errors/no-document-title.md"
        },
        {
          "title": "no-document-viewport-meta",
          "path": "/errors/no-document-viewport-meta.md"
        },
        {
          "title": "no-duplicate-head",
          "path": "/errors/no-duplicate-head.md"
        },
        {
          "title": "no-head-import-in-document",
          "path": "/errors/no-head-import-in-document.md"
        },
        {
          "title": "no-html-link-for-pages",
          "path": "/errors/no-html-link-for-pages.md"
        },
        {
          "title": "no-on-app-updated-hook",
          "path": "/errors/no-on-app-updated-hook.md"
        },
        {
          "title": "no-page-custom-font",
          "path": "/errors/no-page-custom-font.md"
        },
        {
          "title": "no-router-instance",
          "path": "/errors/no-router-instance.md"
        },
        {
          "title": "no-server-import-in-page",
          "path": "/errors/no-server-import-in-page.md"
        },
        {
          "title": "no-sync-scripts",
          "path": "/errors/no-sync-scripts.md"
        },
        {
          "title": "no-title-in-document-head",
          "path": "/errors/no-title-in-document-head.md"
        },
        {
          "title": "no-unwanted-polyfillio",
          "path": "/errors/no-unwanted-polyfillio.md"
        },
        {
          "title": "non-standard-node-env",
          "path": "/errors/non-standard-node-env.md"
        },
        {
          "title": "opt-out-auto-static-optimization",
          "path": "/errors/opt-out-auto-static-optimization.md"
        },
        {
          "title": "opt-out-automatic-prerendering",
          "path": "/errors/opt-out-automatic-prerendering.md"
        },
        {
          "title": "page-without-valid-component",
          "path": "/errors/page-without-valid-component.md"
        },
        {
          "title": "popstate-state-empty",
          "path": "/errors/popstate-state-empty.md"
        },
        {
          "title": "postcss-function",
          "path": "/errors/postcss-function.md"
        },
        {
          "title": "postcss-ignored-plugin",
          "path": "/errors/postcss-ignored-plugin.md"
        },
        {
          "title": "postcss-shape",
          "path": "/errors/postcss-shape.md"
        },
        {
          "title": "prefetch-true-deprecated",
          "path": "/errors/prefetch-true-deprecated.md"
        },
        {
          "title": "prerender-error",
          "path": "/errors/prerender-error.md"
        },
        {
          "title": "production-start-no-build-id",
          "path": "/errors/production-start-no-build-id.md"
        },
        {
          "title": "promise-in-next-config",
          "path": "/errors/promise-in-next-config.md"
        },
        {
          "title": "public-next-folder-conflict",
          "path": "/errors/public-next-folder-conflict.md"
        },
        {
          "title": "react-version",
          "path": "/errors/react-version.md"
        },
        {
          "title": "render-no-starting-slash",
          "path": "/errors/render-no-starting-slash.md"
        },
        {
          "title": "reserved-page-prop",
          "path": "/errors/reserved-page-prop.md"
        },
        {
          "title": "rewrite-auto-export-fallback",
          "path": "/errors/rewrite-auto-export-fallback.md"
        },
        {
          "title": "routes-must-be-array",
          "path": "/errors/routes-must-be-array.md"
        },
        {
          "title": "ssg-fallback-true-export",
          "path": "/errors/ssg-fallback-true-export.md"
        },
        {
          "title": "static-dir-deprecated",
          "path": "/errors/static-dir-deprecated.md"
        },
        {
          "title": "threw-undefined",
          "path": "/errors/threw-undefined.md"
        },
        {
          "title": "undefined-webpack-config",
          "path": "/errors/undefined-webpack-config.md"
        },
        {
          "title": "url-deprecated",
          "path": "/errors/url-deprecated.md"
        },
        {
          "title": "webpack5",
          "path": "/errors/webpack5.md"
        },
        {
          "title": "client-side-exception-occurred",
          "path": "/errors/client-side-exception-occurred.md"
        },
        {
          "title": "future-webpack5-moved-to-webpack5",
          "path": "/errors/future-webpack5-moved-to-webpack5.md"
        },
        {
          "title": "link-no-children",
          "path": "/errors/link-no-children.md"
        },
        {
          "title": "link-multiple-children",
          "path": "/errors/link-multiple-children.md"
        },
        {
          "title": "no-img-element",
          "path": "/errors/no-img-element.md"
        },
        {
          "title": "no-head-element",
          "path": "/errors/no-head-element.md"
        },
        {
          "title": "non-dynamic-getstaticpaths-usage",
          "path": "/errors/non-dynamic-getstaticpaths-usage.md"
        },
        {
          "title": "placeholder-blur-data-url",
          "path": "/errors/placeholder-blur-data-url.md"
        },
        {
          "title": "import-esm-externals",
          "path": "/errors/import-esm-externals.md"
        },
        {
          "title": "static-page-generation-timeout",
          "path": "/errors/static-page-generation-timeout.md"
        },
        {
          "title": "page-data-collection-timeout",
          "path": "/errors/page-data-collection-timeout.md"
        },
        {
          "title": "sharp-missing-in-production",
          "path": "/errors/sharp-missing-in-production.md"
        },
        {
          "title": "sharp-version-avif",
          "path": "/errors/sharp-version-avif.md"
        },
        {
          "path": "/errors/no-script-in-document-page.md",
          "redirect": {
            "destination": "/errors/no-script-in-document.md"
          }
        },
        {
          "title": "no-script-in-document",
          "path": "/errors/no-script-in-document.md"
        },
        {
          "path": "/errors/no-script-in-head-component.md",
          "redirect": {
            "destination": "/errors/no-script-component-in-head.md"
          }
        },
        {
          "path": "/errors/no-script-component-in-head-component.md",
          "redirect": {
            "destination": "/errors/no-script-component-in-head.md"
          }
        },
        {
<<<<<<< HEAD
          "title": "no-script-component-in-head",
          "path": "/errors/no-script-component-in-head.md"
=======
          "title": "before-interactive-script-outside-document",
          "path": "/errors/no-before-interactive-script-outside-document.md"
        },
        {
          "title": "script-component-in-head-component",
          "path": "/errors/no-script-component-in-head-component.md"
>>>>>>> 42c01ddc
        },
        {
          "title": "script-tags-in-head-component",
          "path": "/errors/no-script-tags-in-head-component.md"
        },
        {
          "title": "stylesheets-in-head-component",
          "path": "/errors/no-stylesheets-in-head-component.md"
        },
        {
          "title": "max-custom-routes-reached",
          "path": "/errors/max-custom-routes-reached.md"
        },
        {
          "title": "module-not-found",
          "path": "/errors/module-not-found.md"
        },
        {
          "title": "next-config-error",
          "path": "/errors/next-config-error.md"
        },
        {
          "title": "invalid-api-status-body",
          "path": "/errors/invalid-api-status-body.md"
        },
        {
          "title": "invalid-project-dir-casing",
          "path": "/errors/invalid-project-dir-casing.md"
        },
        {
          "title": "swc-disabled",
          "path": "/errors/swc-disabled.md"
        },
        {
          "title": "swc-minify-enabled",
          "path": "/errors/swc-minify-enabled.md"
        },
        {
          "title": "middleware-new-signature",
          "path": "/errors/middleware-new-signature.md"
        },
        {
          "title": "experimental-jest-transformer",
          "path": "/errors/experimental-jest-transformer.md"
        },
        {
          "title": "invalid-dynamic-options-type",
          "path": "/errors/invalid-dynamic-options-type.md"
        },
        {
          "title": "invalid-styled-jsx-children",
          "path": "/errors/invalid-styled-jsx-children.md"
        },
        {
          "title": "middleware-relative-urls",
          "path": "/errors/middleware-relative-urls.md"
        },
        {
          "title": "deleting-query-params-in-middlewares",
          "path": "/errors/deleting-query-params-in-middlewares.md"
        },
        {
          "title": "ignored-compiler-options",
          "path": "/errors/ignored-compiler-options.md"
        },
        {
          "title": "opening-an-issue",
          "path": "/errors/opening-an-issue.md"
        },
        {
          "title": "multiple-flush-effects",
          "path": "/errors/multiple-flush-effects.md"
        },
        {
          "title": "client-flush-effects",
          "path": "/errors/client-flush-effects.md"
        },
        {
          "title": "import-next",
          "path": "/errors/import-next.md"
        },
        {
          "title": "invalid-getserversideprops-return-value",
          "path": "/errors/invalid-getserversideprops-return-value.md"
        },
        {
          "title": "no-assign-module-variable",
          "path": "/errors/no-assign-module-variable.md"
        }
      ]
    }
  ]
}<|MERGE_RESOLUTION|>--- conflicted
+++ resolved
@@ -569,6 +569,10 @@
           "path": "/errors/no-script-in-document.md"
         },
         {
+          "title": "before-interactive-script-outside-document",
+          "path": "/errors/no-before-interactive-script-outside-document.md"
+        },
+        {
           "path": "/errors/no-script-in-head-component.md",
           "redirect": {
             "destination": "/errors/no-script-component-in-head.md"
@@ -581,17 +585,8 @@
           }
         },
         {
-<<<<<<< HEAD
           "title": "no-script-component-in-head",
           "path": "/errors/no-script-component-in-head.md"
-=======
-          "title": "before-interactive-script-outside-document",
-          "path": "/errors/no-before-interactive-script-outside-document.md"
-        },
-        {
-          "title": "script-component-in-head-component",
-          "path": "/errors/no-script-component-in-head-component.md"
->>>>>>> 42c01ddc
         },
         {
           "title": "script-tags-in-head-component",
