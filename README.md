--- conflicted
+++ resolved
@@ -467,11 +467,7 @@
 }
 ```
 
-<<<<<<< HEAD
 Although it's not required, you will need to add `next/babel` as a preset. That's the default preset we use for all Next.js apps.
-=======
-**Note:** Next.js uses Babel 6 out of the box, which doesn't support default `module.exports`. Every time you export a component, make sure you use the ES6 `export` syntax instead.
->>>>>>> 355dbf8f
 
 ## Production deployment
 
