--- conflicted
+++ resolved
@@ -46,12 +46,8 @@
       { "type": "user", "pattern": "timeyoutakeit" },
       { "type": "user", "pattern": "manovotny" }
     ],
-<<<<<<< HEAD
     "created-by: Turbopack team": [
-=======
-    "created-by: turbopack team": [
       { "type": "user", "pattern": "bgw" },
->>>>>>> bc1d1907
       { "type": "user", "pattern": "ForsakenHarmony" },
       { "type": "user", "pattern": "kdy1" },
       { "type": "user", "pattern": "kwonoj" },
