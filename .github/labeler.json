{
  "labels": {
    "area: create-next-app": ["packages/create-next-app/**"],
    "area: documentation": ["docs/**", "errors/**"],
    "area: examples": ["examples/**"],
    "area: Font Optimization": ["**/*font*"],
    "area: tests": ["test/**", "bench/**"],
    "area: Turbopack": ["packages/next-swc/crates/next-*/**"],
    "created-by: Chrome Aurora": [
      { "type": "user", "pattern": "atcastle" },
      { "type": "user", "pattern": "devknoll" },
      { "type": "user", "pattern": "housseindjirdeh" },
      { "type": "user", "pattern": "janicklas-ralph" },
      { "type": "user", "pattern": "kara" },
      { "type": "user", "pattern": "kyliau" },
      { "type": "user", "pattern": "spanicker" }
    ],
    "created-by: Next.js team": [
      { "type": "user", "pattern": "acdlite" },
      { "type": "user", "pattern": "balazsorban44" },
      { "type": "user", "pattern": "feedthejim" },
      { "type": "user", "pattern": "gnoff" },
      { "type": "user", "pattern": "hanneslund" },
      { "type": "user", "pattern": "huozhi" },
      { "type": "user", "pattern": "ijjk" },
      { "type": "user", "pattern": "JanKaifer" },
<<<<<<< HEAD
=======
      { "type": "user", "pattern": "javivelasco" },
      { "type": "user", "pattern": "kikobeats" },
      { "type": "user", "pattern": "leerob" },
      { "type": "user", "pattern": "schniz" },
>>>>>>> e19007df
      { "type": "user", "pattern": "sebmarkbage" },
      { "type": "user", "pattern": "shuding" },
      { "type": "user", "pattern": "styfle" },
      { "type": "user", "pattern": "timneutkens" },
      { "type": "user", "pattern": "wyattjoh" }
    ],
    "created-by: Next.js DevEx team": [
      { "type": "user", "pattern": "leerob" },
      { "type": "user", "pattern": "ismaelrumzan" },
      { "type": "user", "pattern": "molebox" },
      { "type": "user", "pattern": "delbaoliveira" },
      { "type": "user", "pattern": "lydiahallie" },
      { "type": "user", "pattern": "steven-tey" },
      { "type": "user", "pattern": "nutlope" },
      { "type": "user", "pattern": "stephdietz" },
      { "type": "user", "pattern": "timeyoutakeit" },
      { "type": "user", "pattern": "s3prototype" },
      { "type": "user", "pattern": "manovotny" }
    ],
    "created-by: web-tooling team": [
      { "type": "user", "pattern": "alexkirsz" },
      { "type": "user", "pattern": "Brooooooklyn" },
      { "type": "user", "pattern": "ForsakenHarmony" },
      { "type": "user", "pattern": "jridgewell" },
      { "type": "user", "pattern": "kdy1" },
      { "type": "user", "pattern": "kwonoj" },
      { "type": "user", "pattern": "padmaia" },
      { "type": "user", "pattern": "sokra" },
      { "type": "user", "pattern": "wbinnssmith" }
    ],
    "type: next": [
      "packages/eslint-config-next/**",
      "packages/eslint-plugin-next/**",
      "packages/font/**",
      "packages/next-bundle-analyzer/**",
      "packages/next-codemod/**",
      "packages/next-env/**",
      "packages/next-mdx/**",
      "packages/next-swc/**",
      "packages/next/**",
      "packages/react-dev-overlay/**",
      "packages/react-refresh-utils/**"
    ]
  }
}<|MERGE_RESOLUTION|>--- conflicted
+++ resolved
@@ -24,13 +24,9 @@
       { "type": "user", "pattern": "huozhi" },
       { "type": "user", "pattern": "ijjk" },
       { "type": "user", "pattern": "JanKaifer" },
-<<<<<<< HEAD
-=======
       { "type": "user", "pattern": "javivelasco" },
       { "type": "user", "pattern": "kikobeats" },
-      { "type": "user", "pattern": "leerob" },
       { "type": "user", "pattern": "schniz" },
->>>>>>> e19007df
       { "type": "user", "pattern": "sebmarkbage" },
       { "type": "user", "pattern": "shuding" },
       { "type": "user", "pattern": "styfle" },
