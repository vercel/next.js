--- conflicted
+++ resolved
@@ -8,13 +8,8 @@
 
 env:
   NAPI_CLI_VERSION: 2.14.7
-<<<<<<< HEAD
-  TURBO_VERSION: 2.1.2
+  TURBO_VERSION: 2.3.3
   NODE_MAINTENANCE_VERSION: 18.18.2
-=======
-  TURBO_VERSION: 2.3.3
-  NODE_MAINTENANCE_VERSION: 18
->>>>>>> 9fd30a53
   NODE_LTS_VERSION: 20
   TEST_CONCURRENCY: 8
   # disable backtrace for test snapshots
