--- conflicted
+++ resolved
@@ -185,9 +185,6 @@
           path: ./*
           key: ${{ github.sha }}
 
-<<<<<<< HEAD
-      - run: ./publish-release.sh
-=======
       - run: ./publish-release.sh
 
   prStats:
@@ -203,5 +200,4 @@
       - run: ./release-stats.sh
       - uses: ./.github/actions/next-stats-action
         env:
-          PR_STATS_COMMENT_TOKEN: ${{ secrets.PR_STATS_COMMENT_TOKEN }}
->>>>>>> 2170dfd1
+          PR_STATS_COMMENT_TOKEN: ${{ secrets.PR_STATS_COMMENT_TOKEN }}