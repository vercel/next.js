on:
  push:
    branches: [canary]
  pull_request:
    types: [opened, synchronize]

name: Build, test, and deploy

jobs:
  build:
    runs-on: ubuntu-latest
    env:
      NEXT_TELEMETRY_DISABLED: 1
    outputs:
      docsChange: ${{ steps.docs-change.outputs.DOCS_CHANGE }}
    steps:
      - uses: actions/checkout@v2
      - run: git fetch --depth=1 origin +refs/tags/*:refs/tags/*
      - run: yarn install --frozen-lockfile --check-files
      - run: node run-tests.js --timings --write-timings -g 1/1
      - name: Check docs only change
        run: echo ::set-output name=DOCS_CHANGE::$(node skip-docs-change.js echo 'docs-only')
        id: docs-change
      - run: echo ${{steps.docs-change.outputs.DOCS_CHANGE}}
      - uses: actions/cache@v2
        id: cache-build
        with:
          path: ./*
          key: ${{ github.sha }}

  lint:
    runs-on: ubuntu-latest
    needs: build
    steps:
      - uses: actions/cache@v2
        id: restore-build
        with:
          path: ./*
          key: ${{ github.sha }}
      - run: yarn lint

  checkPrecompiled:
    name: Check Pre-compiled
    runs-on: ubuntu-latest
    needs: build
    env:
      NEXT_TELEMETRY_DISABLED: 1
    steps:
      - uses: actions/cache@v2
        if: ${{needs.build.outputs.docsChange != 'docs-only'}}
        id: restore-build
        with:
          path: ./*
          key: ${{ github.sha }}
      - run: ./check-pre-compiled.sh
        if: ${{needs.build.outputs.docsChange != 'docs-only'}}

  testUnit:
    name: Test Unit
    runs-on: ubuntu-latest
    needs: build
    env:
      NEXT_TELEMETRY_DISABLED: 1
      NEXT_TEST_JOB: 1
      HEADLESS: true
    steps:
      - uses: actions/cache@v2
        if: ${{needs.build.outputs.docsChange != 'docs-only'}}
        id: restore-build
        with:
          path: ./*
          key: ${{ github.sha }}

      - run: node run-tests.js --timings --type unit -g 1/1
        if: ${{needs.build.outputs.docsChange != 'docs-only'}}

  testIntegration:
    name: Test Integration
    runs-on: ubuntu-latest
    needs: build
    env:
      NEXT_TELEMETRY_DISABLED: 1
      NEXT_TEST_JOB: 1
      HEADLESS: true
    strategy:
      fail-fast: false
      matrix:
        group: [1, 2, 3, 4, 5, 6]
    steps:
      - run: echo ${{needs.build.outputs.docsChange}}
      - uses: actions/cache@v2
        if: ${{needs.build.outputs.docsChange != 'docs-only'}}
        id: restore-build
        with:
          path: ./*
          key: ${{ github.sha }}

      # TODO: remove after we fix watchpack watching too much
      - run: echo fs.inotify.max_user_watches=524288 | sudo tee -a /etc/sysctl.conf && sudo sysctl -p
        if: ${{needs.build.outputs.docsChange != 'docs-only'}}

      - run: xvfb-run node run-tests.js --timings -g ${{ matrix.group }}/6 -c 3
        if: ${{needs.build.outputs.docsChange != 'docs-only'}}

  testElectron:
    name: Test Electron
    runs-on: ubuntu-latest
    needs: build
    env:
      NEXT_TELEMETRY_DISABLED: 1
      NEXT_TEST_JOB: 1
      HEADLESS: true
      TEST_ELECTRON: 1
    steps:
      - uses: actions/cache@v2
        if: ${{needs.build.outputs.docsChange != 'docs-only'}}
        id: restore-build
        with:
          path: ./*
          key: ${{ github.sha }}

      # TODO: remove after we fix watchpack watching too much
      - run: echo fs.inotify.max_user_watches=524288 | sudo tee -a /etc/sysctl.conf && sudo sysctl -p
        if: ${{needs.build.outputs.docsChange != 'docs-only'}}

      - run: yarn add -W --dev spectron@7.0.0 electron@5.0.0
        if: ${{needs.build.outputs.docsChange != 'docs-only'}}

      - run: xvfb-run node run-tests.js test/integration/with-electron/test/index.test.js
        if: ${{needs.build.outputs.docsChange != 'docs-only'}}

  testYarnPnP:
    runs-on: ubuntu-latest
    env:
      NODE_OPTIONS: '--unhandled-rejections=strict'
      YARN_COMPRESSION_LEVEL: '0'
    steps:
      - uses: actions/checkout@v2

      - run: echo ::set-output name=DOCS_CHANGE::$(node skip-docs-change.js echo 'docs-only')
        id: docs-change

      - run: yarn install --frozen-lockfile --check-files
        if: ${{steps.docs-change.outputs.DOCS_CHANGE != 'docs-only'}}

      - run: bash ./test-pnp.sh
        if: ${{steps.docs-change.outputs.DOCS_CHANGE != 'docs-only'}}

  testsPass:
    name: thank you, next
    runs-on: ubuntu-latest
    needs: [lint, checkPrecompiled, testIntegration, testUnit, testYarnPnP]
    steps:
      - run: exit 0

  testFutureDependencies:
    name: React 17 + webpack 5 (Basic, Production, Acceptance)
    runs-on: ubuntu-latest
    env:
      NEXT_TELEMETRY_DISABLED: 1
      NEXT_TEST_JOB: 1
      HEADLESS: true
      NEXT_WEBPACK5: 1

    steps:
      - uses: actions/checkout@v2

      - run: echo ::set-output name=DOCS_CHANGE::$(node skip-docs-change.js echo 'docs-only')
        id: docs-change

      - run: git fetch --depth=1 origin +refs/tags/*:refs/tags/*
        if: ${{ steps.docs-change.outputs.DOCS_CHANGE != 'docs-only' }}

      - run: cat package.json | jq '.resolutions.react = "^17.0.1"' > package.json.tmp && mv package.json.tmp package.json
        if: ${{ steps.docs-change.outputs.DOCS_CHANGE != 'docs-only' }}

      - run: cat package.json | jq '.resolutions."react-dom" = "^17.0.1"' > package.json.tmp && mv package.json.tmp package.json
        if: ${{ steps.docs-change.outputs.DOCS_CHANGE != 'docs-only' }}

      - run: yarn install --check-files
        if: ${{ steps.docs-change.outputs.DOCS_CHANGE != 'docs-only' }}

      - run: yarn list webpack react react-dom
        if: ${{ steps.docs-change.outputs.DOCS_CHANGE != 'docs-only' }}

<<<<<<< HEAD
      - run: xvfb-run node run-tests.js test/integration/{link-ref,production,basic,async-modules,font-optimization,ssr-ctx,worker-loader}/test/index.test.js test/acceptance/*.test.js
=======
      - run: xvfb-run node run-tests.js test/integration/{link-ref,production,basic,async-modules,ssr-ctx}/test/index.test.js test/acceptance/*.test.js
>>>>>>> bddb0228
        if: ${{ steps.docs-change.outputs.DOCS_CHANGE != 'docs-only' }}

  testFirefox:
    name: Test Firefox (production)
    runs-on: ubuntu-latest
    needs: build
    env:
      HEADLESS: true
      BROWSERNAME: 'firefox'
      NEXT_TELEMETRY_DISABLED: 1
    steps:
      - uses: actions/cache@v2
        if: ${{needs.build.outputs.docsChange != 'docs-only'}}
        id: restore-build
        with:
          path: ./*
          key: ${{ github.sha }}
      - run: node run-tests.js test/integration/production/test/index.test.js
        if: ${{needs.build.outputs.docsChange != 'docs-only'}}

  testSafari:
    name: Test Safari (production)
    runs-on: ubuntu-latest
    needs: build
    env:
      BROWSERSTACK: true
      BROWSERNAME: 'safari'
      NEXT_TELEMETRY_DISABLED: 1
      SKIP_LOCAL_SELENIUM_SERVER: true
      BROWSERSTACK_USERNAME: ${{ secrets.BROWSERSTACK_USERNAME }}
      BROWSERSTACK_ACCESS_KEY: ${{ secrets.BROWSERSTACK_ACCESS_KEY }}
    steps:
      - uses: actions/cache@v2
        if: ${{needs.build.outputs.docsChange != 'docs-only'}}
        id: restore-build
        with:
          path: ./*
          key: ${{ github.sha }}
      - run: '[[ -z "$BROWSERSTACK_ACCESS_KEY" ]] && echo "Skipping for PR" || node run-tests.js test/integration/production/test/index.test.js'
        if: ${{needs.build.outputs.docsChange != 'docs-only'}}

  testSafariOld:
    name: Test Safari 10.1 (nav)
    runs-on: ubuntu-latest
    needs: [build, testSafari]
    env:
      BROWSERSTACK: true
      LEGACY_SAFARI: true
      BROWSERNAME: 'safari'
      NEXT_TELEMETRY_DISABLED: 1
      SKIP_LOCAL_SELENIUM_SERVER: true
      BROWSERSTACK_USERNAME: ${{ secrets.BROWSERSTACK_USERNAME }}
      BROWSERSTACK_ACCESS_KEY: ${{ secrets.BROWSERSTACK_ACCESS_KEY }}
    steps:
      - uses: actions/cache@v2
        if: ${{needs.build.outputs.docsChange != 'docs-only'}}
        id: restore-build
        with:
          path: ./*
          key: ${{ github.sha }}
      - run: '[[ -z "$BROWSERSTACK_ACCESS_KEY" ]] && echo "Skipping for PR" || node run-tests.js test/integration/production-nav/test/index.test.js'
        if: ${{needs.build.outputs.docsChange != 'docs-only'}}

  publishRelease:
    name: Potentially publish release
    runs-on: ubuntu-latest
    needs: [testsPass]
    env:
      NPM_TOKEN: ${{ secrets.NPM_TOKEN }}
    steps:
      - uses: actions/cache@v2
        id: restore-build
        with:
          path: ./*
          key: ${{ github.sha }}

      - run: ./publish-release.sh

  prStats:
    name: Release Stats
    runs-on: ubuntu-latest
    needs: [publishRelease]
    steps:
      - uses: actions/cache@v2
        id: restore-build
        with:
          path: ./*
          key: ${{ github.sha }}
      - run: ./release-stats.sh
      - uses: ./.github/actions/next-stats-action
        env:
          PR_STATS_COMMENT_TOKEN: ${{ secrets.PR_STATS_COMMENT_TOKEN }}<|MERGE_RESOLUTION|>--- conflicted
+++ resolved
@@ -183,11 +183,7 @@
       - run: yarn list webpack react react-dom
         if: ${{ steps.docs-change.outputs.DOCS_CHANGE != 'docs-only' }}
 
-<<<<<<< HEAD
-      - run: xvfb-run node run-tests.js test/integration/{link-ref,production,basic,async-modules,font-optimization,ssr-ctx,worker-loader}/test/index.test.js test/acceptance/*.test.js
-=======
-      - run: xvfb-run node run-tests.js test/integration/{link-ref,production,basic,async-modules,ssr-ctx}/test/index.test.js test/acceptance/*.test.js
->>>>>>> bddb0228
+      - run: xvfb-run node run-tests.js test/integration/{link-ref,production,basic,async-modules,ssr-ctx,worker-loader}/test/index.test.js test/acceptance/*.test.js
         if: ${{ steps.docs-change.outputs.DOCS_CHANGE != 'docs-only' }}
 
   testFirefox:
