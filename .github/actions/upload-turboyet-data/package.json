--- conflicted
+++ resolved
@@ -12,12 +12,7 @@
     "@vercel/ncc": "^0.36.0"
   },
   "engines": {
-<<<<<<< HEAD
-    "node": ">=18.17.0",
-    "pnpm": "9.3.0"
-=======
     "node": ">=18.17.0"
->>>>>>> 1441a353
   },
   "packageManager": "pnpm@9.3.0"
 }