module.exports = function (plop) {
<<<<<<< HEAD
  function getFileName(str) {
    return str.toLowerCase().replace(/ /g, '-')
  }
  plop.setHelper('toFileName', getFileName)
=======
  const toFileName = (str) => str.toLowerCase().replace(/ /g, '-')
  plop.setHelper('toFileName', toFileName)
>>>>>>> 6a51edc3

  plop.setGenerator('test', {
    description: 'Create a new test',
    prompts: [
      {
        type: 'confirm',
        name: 'appDir',
        message: 'Is this test for the app directory?',
        default: false,
      },
      {
        type: 'input',
        name: 'name',
        message: 'Test name',
      },
      {
        type: 'list',
        name: 'type',
        message: 'Test type',
        choices: [
          {
            name: 'e2e - Test "next dev" and "next build && next start"',
            value: 'e2e',
          },
          {
            name: 'production - Test "next build && next start"',
            value: 'production',
          },
          { name: 'development - Test "next dev"', value: 'development' },
          { name: 'unit - Test individual files', value: 'unit' },
        ],
      },
    ],
    actions: function (data) {
      const appDirPath = data.appDir ? 'app-dir/' : ''
      let templatePath = `test/${
        data.type === 'unit' ? 'unit' : 'e2e'
      }/${appDirPath}test-template`
      let targetPath = `test/{{ type }}/${appDirPath}`

      return [
        {
          type: 'addMany',
          templateFiles: `${templatePath}/**/*`,
          base: templatePath,
          destination: targetPath,
        },
      ]
    },
  })

  plop.setGenerator('error', {
    description: 'Create a new error document',
    prompts: [
      {
        name: 'name',
        type: 'input',
        message: 'Url path with dashes. E.g. circular-structure',
      },
      {
        name: 'title',
        type: 'input',
        message: 'Title for the error. E.g. Circular Structure',
      },
      {
        name: 'why',
        type: 'input',
        message: 'What caused the error to happen?',
      },
      {
        name: 'fix',
        type: 'input',
        message: 'What are the possible ways to fix it?',
      },
    ],
    actions: function ({ name }) {
      return [
        {
          type: 'add',
          path: `errors/{{ toFileName name }}.md`,
          templateFile: `errors/template.txt`,
        },
        {
          type: 'modify',
          path: 'errors/manifest.json',
          transform(fileContents) {
            const manifestData = JSON.parse(fileContents)
            manifestData.routes[0].routes.push({
              title: toFileName(name),
              path: `/errors/${toFileName(name)}.md`,
            })
            return JSON.stringify(manifestData, null, 2)
          },
        },
        `Url for the error: https://nextjs.org/docs/messages/${toFileName(
          name
        )}`,
      ]
    },
  })
}<|MERGE_RESOLUTION|>--- conflicted
+++ resolved
@@ -1,13 +1,6 @@
 module.exports = function (plop) {
-<<<<<<< HEAD
-  function getFileName(str) {
-    return str.toLowerCase().replace(/ /g, '-')
-  }
-  plop.setHelper('toFileName', getFileName)
-=======
   const toFileName = (str) => str.toLowerCase().replace(/ /g, '-')
   plop.setHelper('toFileName', toFileName)
->>>>>>> 6a51edc3
 
   plop.setGenerator('test', {
     description: 'Create a new test',
