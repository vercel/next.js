---
description: Learn how to set up Next.js with three commonly used testing tools — Cypress, Jest, and React Testing Library.
---

# Testing

<details open>
  <summary><b>Examples</b></summary>
  <ul>
    <li><a href="https://github.com/vercel/next.js/tree/canary/examples/with-cypress">Next.js with Cypress</a></li>
    <li><a href="https://github.com/vercel/next.js/tree/canary/examples/with-jest">Next.js with Jest and React Testing Library</a></li>
  </ul>
</details>

Learn how to set up Next.js with three commonly used testing tools: [Cypress](https://www.cypress.io/blog/2021/04/06/cypress-component-testing-react/), [Jest](https://jestjs.io/docs/tutorial-react), and [React Testing Library](https://testing-library.com/docs/react-testing-library/intro/).

## Cypress

Cypress is a test runner used for **End-to-End (E2E)** and **Integration Testing**.

### Quickstart

You can use `create-next-app` with the [with-cypress example](https://github.com/vercel/next.js/tree/canary/examples/with-cypress) to quickly get started.

```bash
npx create-next-app --example with-cypress with-cypress-app
```

### Manual setup

To get started with Cypress, install the `cypress` package:

```bash
npm install --save-dev cypress
```

Add Cypress to the `package.json` scripts field:

```json
"scripts": {
  "dev": "next dev",
  "build": "next build",
  "start": "next start",
  "cypress": "cypress open",
}
```

Run Cypress for the first time to generate examples that use their recommended folder structure:

```bash
npm run cypress
```

You can look through the generated examples and the [Writing Your First Test](https://docs.cypress.io/guides/getting-started/writing-your-first-test) section of the Cypress Documentation to help you get familiar with Cypress.

### Creating your first Cypress integration test

Assuming the following two Next.js pages:

```jsx
// pages/index.js
import Link from 'next/link'

export default function Home() {
  return (
    <nav>
      <Link href="/about">
        <a>About</a>
      </Link>
    </nav>
  )
}
```

```jsx
// pages/about.js
export default function About() {
  return (
    <div>
      <h1>About Page</h1>
    </div>
  )
}
```

Add a test to check your navigation is working correctly:

```jsx
// cypress/integration/app.spec.js

describe('Navigation', () => {
  it('should navigate to the about page', () => {
    // Start from the index page
    cy.visit('http://localhost:3000/')

    // Find a link with an href attribute containing "about" and click it
    cy.get('a[href*="about"]').click()

    // The new url should include "/about"
    cy.url().should('include', '/about')

    // The new page should contain an h1 with "About page"
    cy.get('h1').contains('About Page')
  })
})
```

You can use `cy.visit("/")` instead of `cy.visit("http://localhost:3000/")` if you add `"baseUrl": "http://localhost:3000"` to the `cypress.json` configuration file.

### Running your Cypress tests

Since Cypress is testing a real Next.js application, it requires the Next.js server to be running prior to starting Cypress. We recommend running your tests against your production code to more closely resemble how your application will behave.

Run `npm run build` and `npm run start`, then run `npm run cypress` in another terminal window to start Cypress.

> **Note:** Alternatively, you can install the `start-server-and-test` package and add it to the `package.json` scripts field: `"test": "start-server-and-test start http://localhost:3000 cypress"` to start the Next.js production server in conjuction with Cypress. Remember to rebuild your application after new changes.

### Getting ready for Continuous Integration (CI)

You will have noticed that running Cypress so far has opened an interactive browser which is not ideal for CI environments. You can also run Cypress headlessly using the `cypress run` command:

```json
// package.json

"scripts": {
  //...
  "cypress": "cypress open",
  "cypress:headless": "cypress run",
  "e2e": "start-server-and-test start http://localhost:3000 cypress",
  "e2e:headless": "start-server-and-test start http://localhost:3000 cypress:headless"
}
```

You can learn more about Cypress and Continuous Integration from these resources:

- [Cypress Continuous Integration Docs](https://docs.cypress.io/guides/continuous-integration/introduction)
- [Cypress GitHub Actions Guide](https://on.cypress.io/github-actions)
- [Official Cypress Github Action](https://github.com/cypress-io/github-action)

## Jest and React Testing Library

Jest and React Testing Library are frequently used together for **Unit Testing**.

### Quickstart

You can use `create-next-app` with the [with-jest example](https://github.com/vercel/next.js/tree/canary/examples/with-jest) to quickly get started with Jest and React Testing Library:

```bash
npx create-next-app --example with-jest with-jest-app
```

### Manual setup

To manually set up Jest and React Testing Library, install `jest` , `@testing-library/react`, `@testing-library/jest-dom` as well as some supporting packages:

```bash
npm install --save-dev jest babel-jest @testing-library/react @testing-library/jest-dom identity-obj-proxy react-test-renderer
```

**Configuring Jest**

Create a `jest.config.js` file in your project's root directory and add the following configuration options:

```jsx
// jest.config.js

module.exports = {
  collectCoverageFrom: [
    '**/*.{js,jsx,ts,tsx}',
    '!**/*.d.ts',
    '!**/node_modules/**',
  ],
  moduleNameMapper: {
    /* Handle CSS imports (with CSS modules)
    https://jestjs.io/docs/webpack#mocking-css-modules */
    '^.+\\.module\\.(css|sass|scss)$': 'identity-obj-proxy',

    // Handle CSS imports (without CSS modules)
    '^.+\\.(css|sass|scss)$': '<rootDir>/__mocks__/styleMock.js',

    /* Handle image imports
    https://jestjs.io/docs/webpack#handling-static-assets */
    '^.+\\.(jpg|jpeg|png|gif|webp|svg)$': '<rootDir>/__mocks__/fileMock.js',
  },
  testPathIgnorePatterns: ['<rootDir>/node_modules/', '<rootDir>/.next/'],
  testEnvironment: 'jsdom',
  transform: {
    /* Use babel-jest to transpile tests with the next/babel preset
    https://jestjs.io/docs/configuration#transform-objectstring-pathtotransformer--pathtotransformer-object */
    '^.+\\.(js|jsx|ts|tsx)$': ['babel-jest', { presets: ['next/babel'] }],
  },
  transformIgnorePatterns: [
    '/node_modules/',
    '^.+\\.module\\.(css|sass|scss)$',
  ],
}
```

You can learn more about each option above in the [Jest docs](https://jestjs.io/docs/configuration).

**Handling stylesheets and image imports**

These files aren't useful in tests but importing them may cause errors, so we will need to mock them. Create the mock files we referenced in the configuration above - `fileMock.js` and `styleMock.js` - inside a `__mocks__` directory:

```json
// __mocks__/fileMock.js

(module.exports = "test-file-stub")
```

```json
// __mocks__/styleMock.js

module.exports = {};
```

For more information on handling static assets, please refer to the [Jest Docs](https://jestjs.io/docs/webpack#handling-static-assets).

**Extend Jest with custom matchers**

`@testing-library/jest-dom` includes a set of convenient [custom matchers](https://github.com/testing-library/jest-dom#custom-matchers) such as `.toBeInTheDocument()` making it easier to write tests. You can import the custom matchers for every test by adding the following option to the Jest configuration file:

```json
// jest.config.js

setupFilesAfterEnv: ['<rootDir>/jest.setup.js']
```

Then, inside `jest.setup.js`, add the following import:

```jsx
// jest.setup.js

import '@testing-library/jest-dom/extend-expect'
```

If you need to add more setup options before each test, it's common to add them to the `jest.setup.js` file above.

**Absolute Imports and Module Path Aliases**

If your project is using [Module Path Aliases](https://nextjs.org/docs/advanced-features/module-path-aliases), you will need to configure Jest to resolve the imports by matching the paths option in the `jsconfig.json` file with the `moduleNameMapper` option in the `jest.config.js` file. For example:

```json
// tsconfig.json or jsconfig.json
{
  "compilerOptions": {
    "baseUrl": ".",
    "paths": {
      "@/components/*": ["components/*"]
    }
  }
}
```

```jsx
// jest.config.js
moduleNameMapper: {
  '^@/components/(.*)$': '<rootDir>/components/$1',
}
```

**Add a test script to package.json**

Add the Jest executable in watch mode to the `package.json` scripts:

```jsx
"scripts": {
  "dev": "next dev",
  "build": "next build",
  "start": "next start",
  "test": "jest --watch"
}
```

`jest --watch` will re-run tests when a file is changed. For more Jest CLI options, please refer to the [Jest Docs](https://jestjs.io/docs/cli#reference).

**Create your first tests**

Your project is now ready to run tests. Follow Jests convention by adding tests to the `__tests__` folder in your project's root directory.

For example, we can add a test to check if the `<Index />` component successfully renders a heading:

```jsx
// __tests__/index.test.jsx
<<<<<<< HEAD

/**
 * @jest-environment jsdom
 */

=======
>>>>>>> 2cc2cb4f
import React from 'react'
import { render, screen } from '@testing-library/react'
import Home from '../pages/index'

describe('Home', () => {
  it('renders a heading', () => {
    render(<Home />)

    const heading = screen.getByRole('heading', {
      name: /welcome to next\.js!/i,
    })

    expect(heading).toBeInTheDocument()
  })
})
```

> **Note**: The `@jest-environment jsdom` comment above configures the testing environment as `jsdom` inside the test file because React Testing Library uses DOM elements like `document.body` which will not work in Jest's default `node` testing environment. Alternatively, you can also set the `jsdom` environment globally by adding the Jest configuration option: `"testEnvironment": "jsdom"` in `jest.config.js`.

Optionally, add a [snapshot test](https://jestjs.io/docs/snapshot-testing) to keep track of any unexpected changes to your `<Index />` component:

```jsx
// __tests__/snapshot.js
import React from 'react'
import renderer from 'react-test-renderer'
import Index from '../pages/index'

it('renders homepage unchanged', () => {
  const tree = renderer.create(<Index />).toJSON()
  expect(tree).toMatchSnapshot()
})
```

> **Note**: Test files should not be included inside the pages directory because any files inside the pages directory are considered routes.

**Running your test suite**

Run `npm run jest` to run your test suite. After your tests pass or fail, you will notice a list of interactive Jest commands that will be helpful as you add more tests.

For further reading, you may find these resources helpful:

- [Jest Docs](https://jestjs.io/docs/getting-started)
- [React Testing Library Docs](https://testing-library.com/docs/react-testing-library/intro/)
- [Testing Playground](https://testing-playground.com/) - use good testing practices to match elements.

## Community Packages and Examples

The Next.js community has created packages and articles you may find helpful:

- [next-page-tester](https://github.com/toomuchdesign/next-page-tester) for DOM Integration Testing.
- [next-router-mock](https://github.com/scottrippey/next-router-mock) for Storybook.
- [Test Preview Vercel Deploys with Cypress](https://glebbahmutov.com/blog/develop-preview-test/) by Gleb Bahmutov.

For more information on what to read next, we recommend:

<div class="card">
  <a href="/docs/basic-features/environment-variables#test-environment-variable.md">
    <b>Test Environment Variables</b>
    <small>Learn more about the test environment variables.</small>
  </a>
</div><|MERGE_RESOLUTION|>--- conflicted
+++ resolved
@@ -282,14 +282,11 @@
 
 ```jsx
 // __tests__/index.test.jsx
-<<<<<<< HEAD
 
 /**
  * @jest-environment jsdom
  */
 
-=======
->>>>>>> 2cc2cb4f
 import React from 'react'
 import { render, screen } from '@testing-library/react'
 import Home from '../pages/index'
