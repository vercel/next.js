---
description: Enable Image Optimization with the built-in Image component.
---

# next/image

<details>
  <summary><b>Examples</b></summary>
  <ul>
    <li><a href="https://github.com/vercel/next.js/tree/canary/examples/image-component">Image Component</a></li>
  </ul>
</details>

<details>
  <summary><b>Version History</b></summary>

| Version   | Changes                                                                                               |
| --------- | ----------------------------------------------------------------------------------------------------- |
| `v12.1.1` | `style` prop added. Experimental[\*](#Experimental-raw-layout-mode) support for `layout="raw"` added. |
| `v12.1.0` | `dangerouslyAllowSVG` and `contentSecurityPolicy` configuration added.                                |
| `v12.0.9` | `lazyRoot` prop added.                                                                                |
| `v12.0.0` | `formats` configuration added.<br/>AVIF support added.<br/>Wrapper `<div>` changed to `<span>`.       |
| `v11.1.0` | `onLoadingComplete` and `lazyBoundary` props added.                                                   |
| `v11.0.0` | `src` prop support for static import.<br/>`placeholder` prop added.<br/>`blurDataURL` prop added.     |
| `v10.0.5` | `loader` prop added.                                                                                  |
| `v10.0.1` | `layout` prop added.                                                                                  |
| `v10.0.0` | `next/image` introduced.                                                                              |

</details>

> **Note: This is API documentation for the Image Component and Image Optimization. For a feature overview and usage information for images in Next.js, please see [Images](/docs/basic-features/image-optimization.md).**

## Required Props

The `<Image />` component requires the following properties.

### src

Must be one of the following:

1. A [statically imported](/docs/basic-features/image-optimization.md#local-images) image file, or
2. A path string. This can be either an absolute external URL,
   or an internal path depending on the [loader](#loader) prop or [loader configuration](#loader-configuration).

When using an external URL, you must add it to
[domains](#domains) in
`next.config.js`.

### width

The width of the image, in pixels. Must be an integer without a unit.

Required, except for statically imported images, or those with [`layout="fill"`](#layout).

### height

The height of the image, in pixels. Must be an integer without a unit.

Required, except for statically imported images, or those with [`layout="fill"`](#layout).

## Optional Props

The `<Image />` component accepts a number of additional properties beyond those which are required. This section describes the most commonly-used properties of the Image component. Find details about more rarely-used properties in the [Advanced Props](#advanced-props) section.

### layout

The layout behavior of the image as the viewport changes size.

| `layout`                                 | Behavior                                                   | `srcSet`                                                                                                    | `sizes`  | Has wrapper and sizer |
| ---------------------------------------- | ---------------------------------------------------------- | ----------------------------------------------------------------------------------------------------------- | -------- | --------------------- |
| `intrinsic` (default)                    | Scale *down* to fit width of container, up to image size   | `1x`, `2x` (based on [imageSizes](#image-sizes))                                                            | N/A      | yes                   |
| `fixed`                                  | Sized to `width` and `height` exactly                      | `1x`, `2x` (based on [imageSizes](#image-sizes))                                                            | N/A      | yes                   |
| `responsive`                             | Scale to fit width of container                            | `640w`, `750w`, ... `2048w`, `3840w` (based on [imageSizes](#image-sizes) and [deviceSizes](#device-sizes)) | `100vw`  | yes                   |
| `fill`                                   | Grow in both X and Y axes to fill container                | `640w`, `750w`, ... `2048w`, `3840w` (based on [imageSizes](#image-sizes) and [deviceSizes](#device-sizes)) | `100vw`  | yes                   |
| `raw`[\*](#Experimental-raw-layout-mode) | Insert the image element with no automatic layout behavior | Behaves like `responsive` if the image has the `sizes` prop, and like `fixed` if it does not                | optional | no                    |

- [Demo the `intrinsic` layout (default)](https://image-component.nextjs.gallery/layout-intrinsic)
  - When `intrinsic`, the image will scale the dimensions down for smaller viewports, but maintain the original dimensions for larger viewports.
- [Demo the `fixed` layout](https://image-component.nextjs.gallery/layout-fixed)
  - When `fixed`, the image dimensions will not change as the viewport changes (no responsiveness) similar to the native `img` element.
- [Demo the `responsive` layout](https://image-component.nextjs.gallery/layout-responsive)
  - When `responsive`, the image will scale the dimensions down for smaller viewports and scale up for larger viewports.
  - Ensure the parent element uses `display: block` in their stylesheet.
- [Demo the `fill` layout](https://image-component.nextjs.gallery/layout-fill)
  - When `fill`, the image will stretch both width and height to the dimensions of the parent element, provided the parent element is relative.
  - This is usually paired with the [`objectFit`](#objectFit) property.
  - Ensure the parent element has `position: relative` in their stylesheet.
- When `raw`[\*](#Experimental-raw-layout-mode), the image will be rendered as a single image element with no wrappers, sizers or other responsive behavior.
  - If your image styling will change the size of a `raw` image, you should include the `sizes` property for proper image serving. Otherwise your image will receive a fixed height and width.
  - The other layout modes are optimized for performance and should cover nearly all use cases. It is recommended to try to use those modes before using `raw`.
- [Demo background image](https://image-component.nextjs.gallery/background)

### loader

A custom function used to resolve URLs. Setting the loader as a prop on the Image component overrides the default loader defined in the [`images` section of `next.config.js`](#loader-configuration).

A `loader` is a function returning a URL string for the image, given the following parameters:

- [`src`](#src)
- [`width`](#width)
- [`quality`](#quality)

Here is an example of using a custom loader with `next/image`:

```js
import Image from 'next/image'

const myLoader = ({ src, width, quality }) => {
  return `https://example.com/${src}?w=${width}&q=${quality || 75}`
}

const MyImage = (props) => {
  return (
    <Image
      loader={myLoader}
      src="me.png"
      alt="Picture of the author"
      width={500}
      height={500}
    />
  )
}
```

### sizes

A string that provides information about how wide the image will be at different breakpoints. Defaults to `100vw` (the full width of the screen) when using `layout="responsive"` or `layout="fill"`.

If you are using `layout="fill"`, `layout="responsive"`, or `layout="raw"`[\*](#Experimental-raw-layout-mode) it's important to assign `sizes` for any image that takes up less than the full viewport width.

For example, when the parent element will constrain the image to always be less than half the viewport width, use `sizes="50vw"`. Without `sizes`, the image will be sent at twice the necessary resolution, decreasing performance.

If you are using `layout="intrinsic"` or `layout="fixed"`, then `sizes` is not needed because the upper bound width is constrained already.

[Learn more](https://developer.mozilla.org/en-US/docs/Web/HTML/Element/img#attr-sizes).

### quality

The quality of the optimized image, an integer between `1` and `100` where `100` is the best quality. Defaults to `75`.

### priority

When true, the image will be considered high priority and
[preload](https://web.dev/preload-responsive-images/). Lazy loading is automatically disabled for images using `priority`.

You should use the `priority` property on any image detected as the [Largest Contentful Paint (LCP)](https://nextjs.org/learn/seo/web-performance/lcp) element. It may be appropriate to have multiple priority images, as different images may be the LCP element for different viewport sizes.

Should only be used when the image is visible above the fold. Defaults to `false`.

### placeholder

A placeholder to use while the image is loading. Possible values are `blur` or `empty`. Defaults to `empty`.

When `blur`, the [`blurDataURL`](#blurdataurl) property will be used as the placeholder. If `src` is an object from a [static import](/docs/basic-features/image-optimization.md#local-images) and the imported image is `.jpg`, `.png`, `.webp`, or `.avif`, then `blurDataURL` will be automatically populated.

For dynamic images, you must provide the [`blurDataURL`](#blurdataurl) property. Solutions such as [Plaiceholder](https://github.com/joe-bell/plaiceholder) can help with `base64` generation.

When `empty`, there will be no placeholder while the image is loading, only empty space.

Try it out:

- [Demo the `blur` placeholder](https://image-component.nextjs.gallery/placeholder)
- [Demo the shimmer effect with `blurDataURL` prop](https://image-component.nextjs.gallery/shimmer)
- [Demo the color effect with `blurDataURL` prop](https://image-component.nextjs.gallery/color)

## Advanced Props

In some cases, you may need more advanced usage. The `<Image />` component optionally accepts the following advanced properties.

### style

Allows [passing CSS styles](https://reactjs.org/docs/dom-elements.html#style) to the underlying image element.

Note that all `layout` modes other than `"raw"`[\*](#Experimental-raw-layout-mode) apply their own styles to the image element, and these automatic styles take precedence over the `style` prop.

### objectFit

Defines how the image will fit into its parent container when using `layout="fill"`.

This value is passed to the [object-fit CSS property](https://developer.mozilla.org/en-US/docs/Web/CSS/object-fit) for the `src` image.

### objectPosition

Defines how the image is positioned within its parent element when using `layout="fill"`.

This value is passed to the [object-position CSS property](https://developer.mozilla.org/en-US/docs/Web/CSS/object-position) applied to the image.

### onLoadingComplete

A callback function that is invoked once the image is completely loaded and the [placeholder](#placeholder) has been removed.

The `onLoadingComplete` function accepts one parameter, an object with the following properties:

- [`naturalWidth`](https://developer.mozilla.org/en-US/docs/Web/API/HTMLImageElement/naturalWidth)
- [`naturalHeight`](https://developer.mozilla.org/en-US/docs/Web/API/HTMLImageElement/naturalHeight)

### loading

> **Attention**: This property is only meant for advanced usage. Switching an
> image to load with `eager` will normally **hurt performance**.
>
> We recommend using the [`priority`](#priority) property instead, which
> properly loads the image eagerly for nearly all use cases.

The loading behavior of the image. Defaults to `lazy`.

When `lazy`, defer loading the image until it reaches a calculated distance from
the viewport.

When `eager`, load the image immediately.

[Learn more](https://developer.mozilla.org/en-US/docs/Web/HTML/Element/img#attr-loading)

### blurDataURL

A [Data URL](https://developer.mozilla.org/en-US/docs/Web/HTTP/Basics_of_HTTP/Data_URIs) to
be used as a placeholder image before the `src` image successfully loads. Only takes effect when combined
with [`placeholder="blur"`](#placeholder).

Must be a base64-encoded image. It will be enlarged and blurred, so a very small image (10px or
less) is recommended. Including larger images as placeholders may harm your application performance.

Try it out:

- [Demo the default `blurDataURL` prop](https://image-component.nextjs.gallery/placeholder)
- [Demo the shimmer effect with `blurDataURL` prop](https://image-component.nextjs.gallery/shimmer)
- [Demo the color effect with `blurDataURL` prop](https://image-component.nextjs.gallery/color)

You can also [generate a solid color Data URL](https://png-pixel.com) to match the image.

### lazyBoundary

A string (with similar syntax to the margin property) that acts as the bounding box used to detect the intersection of the viewport with the image and trigger lazy [loading](#loading). Defaults to `"200px"`.

If the image is nested in a scrollable parent element other than the root document, you will also need to assign the [lazyRoot](#lazyroot) prop.

[Learn more](https://developer.mozilla.org/en-US/docs/Web/API/IntersectionObserver/rootMargin)

### lazyRoot

A React [Ref](https://reactjs.org/docs/refs-and-the-dom.html) pointing to the scrollable parent element. Defaults to `null` (the document viewport).

The Ref must point to a DOM element or a React component that [forwards the Ref](https://reactjs.org/docs/forwarding-refs.html) to the underlying DOM element.

**Example pointing to a DOM element**

```jsx
import Image from 'next/image'
import React from 'react'

const lazyRoot = React.useRef(null)

const Example = () => (
  <div ref={lazyRoot} style={{ overflowX: 'scroll', width: '500px' }}>
    <Image lazyRoot={lazyRoot} src="/one.jpg" width="500" height="500" />
    <Image lazyRoot={lazyRoot} src="/two.jpg" width="500" height="500" />
  </div>
)
```

**Example pointing to a React component**

```jsx
import Image from 'next/image'
import React from 'react'

const Container = React.forwardRef((props, ref) => {
  return (
    <div ref={ref} style={{ overflowX: 'scroll', width: '500px' }}>
      {props.children}
    </div>
  )
})

const Example = () => {
  const lazyRoot = React.useRef(null)

  return (
    <Container ref={lazyRoot}>
      <Image lazyRoot={lazyRoot} src="/one.jpg" width="500" height="500" />
      <Image lazyRoot={lazyRoot} src="/two.jpg" width="500" height="500" />
    </Container>
  )
}
```

[Learn more](https://developer.mozilla.org/en-US/docs/Web/API/IntersectionObserver/root)

### unoptimized

When true, the source image will be served as-is instead of changing quality,
size, or format. Defaults to `false`.

## Other Props

Other properties on the `<Image />` component will be passed to the underlying
`img` element with the exception of the following:

- `srcSet`. Use
  [Device Sizes](#device-sizes)
  instead.
- `ref`. Use [`onLoadingComplete`](#onloadingcomplete) instead.
- `decoding`. It is always `"async"`.

## Configuration Options

### Domains

To protect your application from malicious users, you must define a list of image provider domains that you want to be served from the Next.js Image Optimization API. This is configured in with the `domains` property in your `next.config.js` file, as shown below:

```js
module.exports = {
  images: {
    domains: ['assets.acme.com'],
  },
}
```

### Loader Configuration

If you want to use a cloud provider to optimize images instead of using the Next.js built-in Image Optimization API, you can configure the `loader` and `path` prefix in your `next.config.js` file. This allows you to use relative URLs for the Image [`src`](#src) and automatically generate the correct absolute URL for your provider.

```js
module.exports = {
  images: {
    loader: 'imgix',
    path: 'https://example.com/myaccount/',
  },
}
```

### Built-in Loaders

The following Image Optimization cloud providers are included:

- Default: Works automatically with `next dev`, `next start`, or a custom server
- [Vercel](https://vercel.com): Works automatically when you deploy on Vercel, no configuration necessary. [Learn more](https://vercel.com/docs/concepts/image-optimization)
- [Imgix](https://www.imgix.com): `loader: 'imgix'`
- [Cloudinary](https://cloudinary.com): `loader: 'cloudinary'`
- [Akamai](https://www.akamai.com): `loader: 'akamai'`
- Custom: `loader: 'custom'` use a custom cloud provider by implementing the [`loader`](/docs/api-reference/next/image.md#loader) prop on the `next/image` component

If you need a different provider, you can use the [`loader`](#loader) prop with `next/image`.

> Images can not be optimized at build time using [`next export`](/docs/advanced-features/static-html-export.md), only on-demand. To use `next/image` with `next export`, you will need to use a different loader than the default. [Read more in the discussion.](https://github.com/vercel/next.js/discussions/19065)

> The `next/image` component's default loader uses [`squoosh`](https://www.npmjs.com/package/@squoosh/lib) because it is quick to install and suitable for a development environment. When using `next start` in your production environment, it is strongly recommended that you install [`sharp`](https://www.npmjs.com/package/sharp) by running `yarn add sharp` in your project directory. This is not necessary for Vercel deployments, as `sharp` is installed automatically.

## Advanced

The following configuration is for advanced use cases and is usually not necessary. If you choose to configure the properties below, you will override any changes to the Next.js defaults in future updates.

### Device Sizes

If you know the expected device widths of your users, you can specify a list of device width breakpoints using the `deviceSizes` property in `next.config.js`. These widths are used when the [`next/image`](/docs/api-reference/next/image.md) component uses `layout="responsive"` or `layout="fill"` to ensure the correct image is served for user's device.

If no configuration is provided, the default below is used.

```js
module.exports = {
  images: {
    deviceSizes: [640, 750, 828, 1080, 1200, 1920, 2048, 3840],
  },
}
```

### Image Sizes

You can specify a list of image widths using the `images.imageSizes` property in your `next.config.js` file. These widths are concatenated with the array of [device sizes](#device-sizes) to form the full array of sizes used to generate image [srcset](https://developer.mozilla.org/en-US/docs/Web/API/HTMLImageElement/srcset)s.

The reason there are two separate lists is that imageSizes is only used for images which provide a [`sizes`](#sizes) prop, which indicates that the image is less than the full width of the screen. **Therefore, the sizes in imageSizes should all be smaller than the smallest size in deviceSizes.**

If no configuration is provided, the default below is used.

```js
module.exports = {
  images: {
    imageSizes: [16, 32, 48, 64, 96, 128, 256, 384],
  },
}
```

### Acceptable Formats

The default [Image Optimization API](#loader-configuration) will automatically detect the browser's supported image formats via the request's `Accept` header.

If the `Accept` head matches more than one of the configured formats, the first match in the array is used. Therefore, the array order matters. If there is no match (or the source image is [animated](#animated-images)), the Image Optimization API will fallback to the original image's format.

If no configuration is provided, the default below is used.

```js
module.exports = {
  images: {
    formats: ['image/webp'],
  },
}
```

You can enable AVIF support with the following configuration.

```js
module.exports = {
  images: {
    formats: ['image/avif', 'image/webp'],
  },
}
```

> Note: AVIF generally takes 20% longer to encode but it compresses 20% smaller compared to WebP. This means that the first time an image is requested, it will typically be slower and then subsequent requests that are cached will be faster.

## Caching Behavior

The following describes the caching algorithm for the default [loader](#loader). For all other loaders, please refer to your cloud provider's documentation.

Images are optimized dynamically upon request and stored in the `<distDir>/cache/images` directory. The optimized image file will be served for subsequent requests until the expiration is reached. When a request is made that matches a cached but expired file, the expired image is served stale immediately. Then the image is optimized again in the background (also called revalidation) and saved to the cache with the new expiration date.

The expiration (or rather Max Age) is defined by either the [`minimumCacheTTL`](#minimum-cache-ttl) configuration or the upstream server's `Cache-Control` header, whichever is larger. Specifically, the `max-age` value of the `Cache-Control` header is used. If both `s-maxage` and `max-age` are found, then `s-maxage` is preferred.

- You can configure [`minimumCacheTTL`](#minimum-cache-ttl) to increase the cache duration when the upstream image does not include `Cache-Control` header or the value is very low.
- You can configure [`deviceSizes`](#device-sizes) and [`imageSizes`](#device-sizes) to reduce the total number of possible generated images.
- You can configure [formats](#acceptable-formats) to disable multiple formats in favor of a single image format.

### Minimum Cache TTL

You can configure the Time to Live (TTL) in seconds for cached optimized images. In many cases, it's better to use a [Static Image Import](/docs/basic-features/image-optimization.md#local-images) which will automatically hash the file contents and cache the image forever with a `Cache-Control` header of `immutable`.

```js
module.exports = {
  images: {
    minimumCacheTTL: 60,
  },
}
```

If you need to add a `Cache-Control` header for the browser (not recommended), you can configure [`headers`](/docs/api-reference/next.config.js/headers) on the upstream image e.g. `/some-asset.jpg` not `/_next/image` itself.

### Disable Static Imports

The default behavior allows you to import static files such as `import icon from './icon.png` and then pass that to the `src` property.

In some cases, you may wish to disable this feature if it conflicts with other plugins that expect the import to behave differently.

You can disable static image imports inside your `next.config.js`:

```js
module.exports = {
  images: {
    disableStaticImages: true,
  },
}
```

### Dangerously Allow SVG

The default [loader](#loader) does not optimize SVG images for a few reasons. First, SVG is a vector format meaning it can be resized losslessly. Second, SVG has many of the same features as HTML/CSS, which can lead to vulnerabilities without proper [Content Security Policy (CSP) headers](/docs/advanced-features/security-headers.md).

If you need to serve SVG images with the default Image Optimization API, you can set `dangerouslyAllowSVG` and `contentSecurityPolicy` inside your `next.config.js`:

```js
module.exports = {
  images: {
    dangerouslyAllowSVG: true,
    contentSecurityPolicy: "default-src 'self'; script-src 'none'; sandbox;",
  },
}
```

<<<<<<< HEAD
### Experimental "raw" layout mode

The image component currently supports an additional `layout="raw"` mode, which renders the image without wrappers or styling. This layout mode is currently an experimental feature, while user feedback is gathered. As there is the possibility of breaking changes to the `layout="raw"` interface, the feature is locked behind an experimental feature flag. If you would like to use the `raw` layout mode, you must add the following to your `next.config.js`:

```js
module.exports = {
  experimental: {
    images: {
      layoutRaw: true,
    },
  },
}
```

> Note on CLS with `layout="raw"`:
> It is possible to cause [layout shift](https://web.dev/cls/) with the image component in `raw` mode. If you include a `sizes` property, the image component will not pass `height` and `width` attributes to the image, to allow you to apply your own responsive sizing.
> An [aspect-ratio](https://developer.mozilla.org/en-US/docs/Web/CSS/aspect-ratio) style property is automatically applied to prevent layout shift, but this won't apply on [older browsers](https://caniuse.com/mdn-css_properties_aspect-ratio).
=======
### Animated Images

The default [loader](#loader) will automatically bypass Image Optimization for animated images and serve the image as-is.

Auto-detection for animated files is best-effort and supports GIF, APNG, and WebP. If you want to explicitly bypass Image Optimization for a given animated image, use the [unoptimized](#unoptimized) prop.
>>>>>>> ceb7bfb2

## Related

For an overview of the Image component features and usage guidelines, see:

<div class="card">
  <a href="/docs/basic-features/image-optimization.md">
    <b>Images</b>
    <small>Learn how to display and optimize images with the Image component.</small>
  </a>
</div><|MERGE_RESOLUTION|>--- conflicted
+++ resolved
@@ -465,7 +465,7 @@
 }
 ```
 
-<<<<<<< HEAD
+
 ### Experimental "raw" layout mode
 
 The image component currently supports an additional `layout="raw"` mode, which renders the image without wrappers or styling. This layout mode is currently an experimental feature, while user feedback is gathered. As there is the possibility of breaking changes to the `layout="raw"` interface, the feature is locked behind an experimental feature flag. If you would like to use the `raw` layout mode, you must add the following to your `next.config.js`:
@@ -483,13 +483,13 @@
 > Note on CLS with `layout="raw"`:
 > It is possible to cause [layout shift](https://web.dev/cls/) with the image component in `raw` mode. If you include a `sizes` property, the image component will not pass `height` and `width` attributes to the image, to allow you to apply your own responsive sizing.
 > An [aspect-ratio](https://developer.mozilla.org/en-US/docs/Web/CSS/aspect-ratio) style property is automatically applied to prevent layout shift, but this won't apply on [older browsers](https://caniuse.com/mdn-css_properties_aspect-ratio).
-=======
+
 ### Animated Images
 
 The default [loader](#loader) will automatically bypass Image Optimization for animated images and serve the image as-is.
 
 Auto-detection for animated files is best-effort and supports GIF, APNG, and WebP. If you want to explicitly bypass Image Optimization for a given animated image, use the [unoptimized](#unoptimized) prop.
->>>>>>> ceb7bfb2
+
 
 ## Related
 
