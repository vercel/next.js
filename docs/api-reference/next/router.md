---
description: Learn more about the API of the Next.js Router, and access the router instance in your page with the useRouter hook.
---

# next/router

> Before moving forward, we recommend you to read [Routing Introduction](/docs/routing/introduction.md) first.

## useRouter

If you want to access the [`router` object](#router-object) inside any function component in your app, you can use the `useRouter` hook, take a look at the following example:

```jsx
import { useRouter } from 'next/router'

function ActiveLink({ children, href }) {
  const router = useRouter()
  const style = {
    marginRight: 10,
    color: router.asPath === href ? 'red' : 'black',
  }

  const handleClick = (e) => {
    e.preventDefault()
    router.push(href)
  }

  return (
    <a href={href} onClick={handleClick} style={style}>
      {children}
    </a>
  )
}

export default ActiveLink
```

> `useRouter` is a [React Hook](https://reactjs.org/docs/hooks-intro.html), meaning it cannot be used with classes. You can either use [withRouter](#withRouter) or wrap your class in a function component.

## `router` object

The following is the definition of the `router` object returned by both [`useRouter`](#useRouter) and [`withRouter`](#withRouter):

- `pathname`: `String` - Current route. That is the path of the page in `/pages`
- `query`: `Object` - The query string parsed to an object. It will be an empty object during prerendering if the page doesn't have [data fetching requirements](/docs/basic-features/data-fetching.md). Defaults to `{}`
- `asPath`: `String` - The path (including the query) shown in the browser without the configured `basePath` or `locale`.
- `isFallback`: `boolean` - Whether the current page is in [fallback mode](/docs/basic-features/data-fetching.md#fallback-pages).
- `basePath`: `String` - The active [basePath](/docs/api-reference/next.config.js/basepath.md) (if enabled).
- `locale`: `String` - The active locale (if enabled).
- `locales`: `String[]` - All supported locales (if enabled).
- `defaultLocale`: `String` - The current default locale (if enabled).
- `isReady`: `boolean` - Whether the router fields are updated client-side and ready for use. Should only be used inside of `useEffect` methods and not for conditionally rendering on the server.
- `isPreview`: `boolean` - Whether the application is currently in [preview mode](/docs/advanced-features/preview-mode.md).

Additionally, the following methods are also included inside `router`:

### router.push

<details>
  <summary><b>Examples</b></summary>
  <ul>
    <li><a href="https://github.com/vercel/next.js/tree/canary/examples/using-router">Using Router</a></li>
  </ul>
</details>

Handles client-side transitions, this method is useful for cases where [`next/link`](/docs/api-reference/next/link.md) is not enough.

```jsx
router.push(url, as, options)
```

- `url` - The URL to navigate to
- `as` - Optional decorator for the URL that will be shown in the browser. Before Next.js 9.5.3 this was used for dynamic routes, check our [previous docs](https://nextjs.org/docs/tag/v9.5.2/api-reference/next/link#dynamic-routes) to see how it worked
- `options` - Optional object with the following configuration options:
  - `scroll` - Optional boolean, controls scrolling to the top of the page after navigation. Defaults to `true`
  - [`shallow`](/docs/routing/shallow-routing.md): Update the path of the current page without rerunning [`getStaticProps`](/docs/basic-features/data-fetching.md#getstaticprops-static-generation), [`getServerSideProps`](/docs/basic-features/data-fetching.md#getserversideprops-server-side-rendering) or [`getInitialProps`](/docs/api-reference/data-fetching/getInitialProps.md). Defaults to `false`

> You don't need to use `router.push` for external URLs. [window.location](https://developer.mozilla.org/en-US/docs/Web/API/Window/location) is better suited for those cases.

#### Usage

Navigating to `pages/about.js`, which is a predefined route:

```jsx
import { useRouter } from 'next/router'

export default function Page() {
  const router = useRouter()

  return <button type="button" onClick={() => router.push('/about')}>Click me</button>
}
```

Navigating `pages/post/[pid].js`, which is a dynamic route:

```jsx
import { useRouter } from 'next/router'

export default function Page() {
  const router = useRouter()

<<<<<<< HEAD
  return <button type="button" onClick={() => router.push('/post/abc')}>Click me</button>
=======
  return <button onClick={() => router.push('/post/abc')}>Click me</button>
>>>>>>> 02f38c5c
}
```

Redirecting the user to `pages/login.js`, useful for pages behind [authentication](/docs/authentication):

```jsx
import { useEffect } from 'react'
import { useRouter } from 'next/router'

// Here you would fetch and return the user
const useUser = () => ({ user: null, loading: false })

export default function Page() {
  const { user, loading } = useUser()
  const router = useRouter()

  useEffect(() => {
    if (!(user || loading)) {
      router.push('/login')
    }
  }, [user, loading])

  return <p>Redirecting...</p>
}
```

#### With URL object

You can use a URL object in the same way you can use it for [`next/link`](/docs/api-reference/next/link.md#with-url-object). Works for both the `url` and `as` parameters:

```jsx
import { useRouter } from 'next/router'

export default function ReadMore({ post }) {
  const router = useRouter()

  return (
    <button
<<<<<<< HEAD
      type="button"
=======
>>>>>>> 02f38c5c
      onClick={() => {
        router.push({
          pathname: '/post/[pid]',
          query: { pid: post.id },
        })
      }}
    >
      Click here to read more
    </button>
  )
}
```

### router.replace

Similar to the `replace` prop in [`next/link`](/docs/api-reference/next/link.md), `router.replace` will prevent adding a new URL entry into the `history` stack.

```jsx
router.replace(url, as, options)
```

- The API for `router.replace` is exactly the same as the API for [`router.push`](#router.push).

#### Usage

Take a look at the following example:

```jsx
import { useRouter } from 'next/router'

export default function Page() {
  const router = useRouter()

<<<<<<< HEAD
  return <button type="button" onClick={() => router.replace('/home')}>Click me</button>
=======
  return <button onClick={() => router.replace('/home')}>Click me</button>
>>>>>>> 02f38c5c
}
```

### router.prefetch

Prefetch pages for faster client-side transitions. This method is only useful for navigations without [`next/link`](/docs/api-reference/next/link.md), as `next/link` takes care of prefetching pages automatically.

> This is a production only feature. Next.js doesn't prefetch pages on development.

```jsx
router.prefetch(url, as)
```

- `url` - The URL to prefetch, that is, a path with a matching page
- `as` - Optional decorator for `url`. Before Next.js 9.5.3 this was used to prefetch dynamic routes, check our [previous docs](https://nextjs.org/docs/tag/v9.5.2/api-reference/next/link#dynamic-routes) to see how it worked

#### Usage

Let's say you have a login page, and after a login, you redirect the user to the dashboard. For that case, we can prefetch the dashboard to make a faster transition, like in the following example:

```jsx
import { useCallback, useEffect } from 'react'
import { useRouter } from 'next/router'

export default function Login() {
  const router = useRouter()
  const handleSubmit = useCallback((e) => {
    e.preventDefault()

    fetch('/api/login', {
      method: 'POST',
      headers: { 'Content-Type': 'application/json' },
      body: JSON.stringify({
        /* Form data */
      }),
    }).then((res) => {
      // Do a fast client-side transition to the already prefetched dashboard page
      if (res.ok) router.push('/dashboard')
    })
  }, [])

  useEffect(() => {
    // Prefetch the dashboard page
    router.prefetch('/dashboard')
  }, [])

  return (
    <form onSubmit={handleSubmit}>
      {/* Form fields */}
      <button type="submit">Login</button>
    </form>
  )
}
```

### router.beforePopState

In some cases (for example, if using a [Custom Server](/docs/advanced-features/custom-server.md)), you may wish to listen to [popstate](https://developer.mozilla.org/en-US/docs/Web/Events/popstate) and do something before the router acts on it.

```jsx
router.beforePopState(cb)
```

- `cb` - The function to run on incoming `popstate` events. The function receives the state of the event as an object with the following props:
  - `url`: `String` - the route for the new state. This is usually the name of a `page`
  - `as`: `String` - the url that will be shown in the browser
  - `options`: `Object` - Additional options sent by [router.push](#router.push)

If `cb` returns `false`, the Next.js router will not handle `popstate`, and you'll be responsible for handling it in that case. See [Disabling file-system routing](/docs/advanced-features/custom-server.md#disabling-file-system-routing).

#### Usage

You could use `beforePopState` to manipulate the request, or force a SSR refresh, as in the following example:

```jsx
import { useEffect } from 'react'
import { useRouter } from 'next/router'

export default function Page() {
  const router = useRouter()

  useEffect(() => {
    router.beforePopState(({ url, as, options }) => {
      // I only want to allow these two routes!
      if (as !== '/' && as !== '/other') {
        // Have SSR render bad routes as a 404.
        window.location.href = as
        return false
      }

      return true
    })
  }, [])

  return <p>Welcome to the page</p>
}
```

### router.back

Navigate back in history. Equivalent to clicking the browser’s back button. It executes `window.history.back()`.

#### Usage

```jsx
import { useRouter } from 'next/router'

export default function Page() {
  const router = useRouter()

<<<<<<< HEAD
  return <button type="button" onClick={() => router.back()}>Click here to go back</button>
=======
  return <button onClick={() => router.back()}>Click here to go back</button>
>>>>>>> 02f38c5c
}
```

### router.reload

Reload the current URL. Equivalent to clicking the browser’s refresh button. It executes `window.location.reload()`.

#### Usage

```jsx
import { useRouter } from 'next/router'

export default function Page() {
  const router = useRouter()

<<<<<<< HEAD
  return <button type="button" onClick={() => router.reload()}>Click here to reload</button>
=======
  return <button onClick={() => router.reload()}>Click here to reload</button>
>>>>>>> 02f38c5c
}
```

### router.events

<details>
  <summary><b>Examples</b></summary>
  <ul>
    <li><a href="https://github.com/vercel/next.js/tree/canary/examples/with-loading">With a page loading indicator</a></li>
  </ul>
</details>

You can listen to different events happening inside the Next.js Router. Here's a list of supported events:

- `routeChangeStart(url, { shallow })` - Fires when a route starts to change
- `routeChangeComplete(url, { shallow })` - Fires when a route changed completely
- `routeChangeError(err, url, { shallow })` - Fires when there's an error when changing routes, or a route load is cancelled
  - `err.cancelled` - Indicates if the navigation was cancelled
- `beforeHistoryChange(url, { shallow })` - Fires just before changing the browser's history
- `hashChangeStart(url, { shallow })` - Fires when the hash will change but not the page
- `hashChangeComplete(url, { shallow })` - Fires when the hash has changed but not the page

> **Note:** Here `url` is the URL shown in the browser, including the [`basePath`](/docs/api-reference/next.config.js/basepath.md).

#### Usage

For example, to listen to the router event `routeChangeStart`, open or create `pages/_app.js` and subscribe to the event, like so:

```jsx
import { useEffect } from 'react'
import { useRouter } from 'next/router'

export default function MyApp({ Component, pageProps }) {
  const router = useRouter()

  useEffect(() => {
    const handleRouteChange = (url, { shallow }) => {
      console.log(
        `App is changing to ${url} ${
          shallow ? 'with' : 'without'
        } shallow routing`
      )
    }

    router.events.on('routeChangeStart', handleRouteChange)

    // If the component is unmounted, unsubscribe
    // from the event with the `off` method:
    return () => {
      router.events.off('routeChangeStart', handleRouteChange)
    }
  }, [])

  return <Component {...pageProps} />
}
```

> We use a [Custom App](/docs/advanced-features/custom-app.md) (`pages/_app.js`) for this example to subscribe to the event because it's not unmounted on page navigations, but you can subscribe to router events on any component in your application.

Router events should be registered when a component mounts ([useEffect](https://reactjs.org/docs/hooks-effect.html) or [componentDidMount](https://reactjs.org/docs/react-component.html#componentdidmount) / [componentWillUnmount](https://reactjs.org/docs/react-component.html#componentwillunmount)) or imperatively when an event happens.

If a route load is cancelled (for example, by clicking two links rapidly in succession), `routeChangeError` will fire. And the passed `err` will contain a `cancelled` property set to `true`, as in the following example:

```jsx
import { useEffect } from 'react'
import { useRouter } from 'next/router'

export default function MyApp({ Component, pageProps }) {
  const router = useRouter()

  useEffect(() => {
    const handleRouteChangeError = (err, url) => {
      if (err.cancelled) {
        console.log(`Route to ${url} was cancelled!`)
      }
    }

    router.events.on('routeChangeError', handleRouteChangeError)

    // If the component is unmounted, unsubscribe
    // from the event with the `off` method:
    return () => {
      router.events.off('routeChangeError', handleRouteChangeError)
    }
  }, [])

  return <Component {...pageProps} />
}
```

## withRouter

If [`useRouter`](#useRouter) is not the best fit for you, `withRouter` can also add the same [`router` object](#router-object) to any component.

### Usage

```jsx
import { withRouter } from 'next/router'

function Page({ router }) {
  return <p>{router.pathname}</p>
}

export default withRouter(Page)
```

### TypeScript

To use class components with `withRouter`, the component needs to accept a router prop:

```tsx
import React from 'react'
import { withRouter, NextRouter } from 'next/router'

interface WithRouterProps {
  router: NextRouter
}

interface MyComponentProps extends WithRouterProps {}

class MyComponent extends React.Component<MyComponentProps> {
  render() {
    return <p>{this.props.router.pathname}</p>
  }
}

export default withRouter(MyComponent)
```<|MERGE_RESOLUTION|>--- conflicted
+++ resolved
@@ -87,7 +87,11 @@
 export default function Page() {
   const router = useRouter()
 
-  return <button type="button" onClick={() => router.push('/about')}>Click me</button>
+  return (
+    <button type="button" onClick={() => router.push('/about')}>
+      Click me
+    </button>
+  )
 }
 ```
 
@@ -99,11 +103,11 @@
 export default function Page() {
   const router = useRouter()
 
-<<<<<<< HEAD
-  return <button type="button" onClick={() => router.push('/post/abc')}>Click me</button>
-=======
-  return <button onClick={() => router.push('/post/abc')}>Click me</button>
->>>>>>> 02f38c5c
+  return (
+    <button type="button" onClick={() => router.push('/post/abc')}>
+      Click me
+    </button>
+  )
 }
 ```
 
@@ -142,10 +146,7 @@
 
   return (
     <button
-<<<<<<< HEAD
       type="button"
-=======
->>>>>>> 02f38c5c
       onClick={() => {
         router.push({
           pathname: '/post/[pid]',
@@ -179,11 +180,11 @@
 export default function Page() {
   const router = useRouter()
 
-<<<<<<< HEAD
-  return <button type="button" onClick={() => router.replace('/home')}>Click me</button>
-=======
-  return <button onClick={() => router.replace('/home')}>Click me</button>
->>>>>>> 02f38c5c
+  return (
+    <button type="button" onClick={() => router.replace('/home')}>
+      Click me
+    </button>
+  )
 }
 ```
 
@@ -294,11 +295,11 @@
 export default function Page() {
   const router = useRouter()
 
-<<<<<<< HEAD
-  return <button type="button" onClick={() => router.back()}>Click here to go back</button>
-=======
-  return <button onClick={() => router.back()}>Click here to go back</button>
->>>>>>> 02f38c5c
+  return (
+    <button type="button" onClick={() => router.back()}>
+      Click here to go back
+    </button>
+  )
 }
 ```
 
@@ -314,11 +315,11 @@
 export default function Page() {
   const router = useRouter()
 
-<<<<<<< HEAD
-  return <button type="button" onClick={() => router.reload()}>Click here to reload</button>
-=======
-  return <button onClick={() => router.reload()}>Click here to reload</button>
->>>>>>> 02f38c5c
+  return (
+    <button type="button" onClick={() => router.reload()}>
+      Click here to reload
+    </button>
+  )
 }
 ```
 
