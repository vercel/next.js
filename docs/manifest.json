{
  "routes": [
    {
      "title": "Documentation",
      "heading": true,
      "routes": [
        { "title": "Getting Started", "path": "/docs/getting-started.md" },
        {
          "title": "Basic Features",
          "open": true,
          "routes": [
            {
              "title": "Pages",
              "path": "/docs/basic-features/pages.md"
            },
            {
              "title": "Data Fetching",
              "path": "/docs/basic-features/data-fetching.md",
              "redirect": {
                "destination": "/docs/basic-features/data-fetching/data-fetching.md",
                "permanent": true
              },
              "routes": [
                {
                  "title": "Overview",
                  "path": "/docs/basic-features/data-fetching/data-fetching.md"
                },
                {
                  "title": "getServerSideProps",
                  "path": "/docs/basic-features/data-fetching/getServerSideProps.md"
                },
                {
                  "title": "getStaticPaths",
                  "path": "/docs/basic-features/data-fetching/getStaticPaths.md"
                },
                {
                  "title": "getStaticProps",
                  "path": "/docs/basic-features/data-fetching/getStaticProps.md"
                }
              ]
            },
            {
              "title": "Built-in CSS Support",
              "path": "/docs/basic-features/built-in-css-support.md"
            },
            {
              "title": "Image Optimization",
              "path": "/docs/basic-features/image-optimization.md"
            },
            {
              "title": "Font Optimization",
              "path": "/docs/basic-features/font-optimization.md"
            },
            {
              "title": "Static File Serving",
              "path": "/docs/basic-features/static-file-serving.md"
            },
            {
              "title": "Fast Refresh",
              "path": "/docs/basic-features/fast-refresh.md"
            },
            {
              "title": "ESLint",
              "path": "/docs/basic-features/eslint.md"
            },
            {
              "title": "TypeScript",
              "path": "/docs/basic-features/typescript.md"
            },
            {
              "title": "Environment Variables",
              "path": "/docs/basic-features/environment-variables.md"
            },
            {
              "title": "Supported Browsers and Features",
              "path": "/docs/basic-features/supported-browsers-features.md"
            },
            {
              "title": "Script",
              "path": "/docs/basic-features/script.md"
            }
          ]
        },
        {
          "title": "Routing",
          "routes": [
            {
              "title": "Introduction",
              "path": "/docs/routing/introduction.md"
            },
            {
              "title": "Dynamic Routes",
              "path": "/docs/routing/dynamic-routes.md"
            },
            {
              "title": "Imperatively",
              "path": "/docs/routing/imperatively.md"
            },
            {
              "title": "Shallow Routing",
              "path": "/docs/routing/shallow-routing.md"
            }
          ]
        },
        {
          "title": "API Routes",
          "routes": [
            {
              "title": "Introduction",
              "path": "/docs/api-routes/introduction.md"
            },
            {
              "title": "Dynamic API Routes",
              "path": "/docs/api-routes/dynamic-api-routes.md"
            },
            {
              "title": "API Middlewares",
              "path": "/docs/api-routes/api-middlewares.md"
            },
            {
              "title": "Response Helpers",
              "path": "/docs/api-routes/response-helpers.md"
            }
          ]
        },
        {
<<<<<<< HEAD
=======
          "title": "Middleware",
          "path": "/docs/middleware.md"
        },
        {
          "title": "Going to Production",
          "path": "/docs/going-to-production.md"
        },
        {
>>>>>>> 79026168
          "title": "Deployment",
          "path": "/docs/deployment.md"
        },
        {
          "title": "Authentication",
          "path": "/docs/authentication.md"
        },
        {
          "title": "Advanced Features",
          "routes": [
            {
              "title": "Preview Mode",
              "path": "/docs/advanced-features/preview-mode.md"
            },
            {
              "title": "Dynamic Import",
              "path": "/docs/advanced-features/dynamic-import.md"
            },
            {
              "title": "Automatic Static Optimization",
              "path": "/docs/advanced-features/automatic-static-optimization.md"
            },
            {
              "title": "Static HTML Export",
              "path": "/docs/advanced-features/static-html-export.md"
            },
            {
              "title": "Absolute Imports and Module Path Aliases",
              "path": "/docs/advanced-features/module-path-aliases.md"
            },
            {
              "title": "AMP Support",
              "routes": [
                {
                  "title": "Introduction",
                  "path": "/docs/advanced-features/amp-support/introduction.md"
                },
                {
                  "title": "Adding AMP Components",
                  "path": "/docs/advanced-features/amp-support/adding-amp-components.md"
                },
                {
                  "title": "AMP Validation",
                  "path": "/docs/advanced-features/amp-support/amp-validation.md"
                },
                {
                  "title": "AMP in Static HTML export",
                  "path": "/docs/advanced-features/amp-support/amp-in-static-html-export.md"
                },
                {
                  "title": "TypeScript",
                  "path": "/docs/advanced-features/amp-support/typescript.md"
                }
              ]
            },
            {
              "title": "Customizing Babel Config",
              "path": "/docs/advanced-features/customizing-babel-config.md"
            },
            {
              "title": "Customizing PostCSS Config",
              "path": "/docs/advanced-features/customizing-postcss-config.md"
            },
            {
              "title": "Custom Server",
              "path": "/docs/advanced-features/custom-server.md"
            },
            {
              "title": "Custom `App`",
              "path": "/docs/advanced-features/custom-app.md"
            },
            {
              "title": "Custom `Document`",
              "path": "/docs/advanced-features/custom-document.md"
            },
            {
              "title": "Custom Error Page",
              "path": "/docs/advanced-features/custom-error-page.md"
            },
            {
              "title": "`src` Directory",
              "path": "/docs/advanced-features/src-directory.md"
            },
            {
              "title": "Multi Zones",
              "path": "/docs/advanced-features/multi-zones.md"
            },
            {
              "title": "Measuring performance",
              "path": "/docs/advanced-features/measuring-performance.md"
            },
            {
              "title": "Debugging",
              "path": "/docs/advanced-features/debugging.md"
            },
            {
              "title": "Source Maps",
              "path": "/docs/advanced-features/source-maps.md"
            },
            {
              "title": "Codemods",
              "path": "/docs/advanced-features/codemods.md"
            },
            {
              "title": "Internationalized Routing",
              "path": "/docs/advanced-features/i18n-routing.md"
            },
            {
              "title": "Output File Tracing",
              "path": "/docs/advanced-features/output-file-tracing.md"
            },
            {
              "title": "Security Headers",
              "path": "/docs/advanced-features/security-headers.md"
            },
            {
              "title": "React 18",
              "path": "/docs/advanced-features/react-18.md"
            }
          ]
        },
        {
          "title": "Upgrade Guide",
          "path": "/docs/upgrading.md"
        },
        {
          "title": "Migrating to Next.js",
          "routes": [
            {
              "title": "Incrementally Adopting Next.js",
              "path": "/docs/migrating/incremental-adoption.md"
            },
            {
              "title": "Migrating from Gatsby",
              "path": "/docs/migrating/from-gatsby.md"
            },
            {
              "title": "Migrating from Create React App",
              "path": "/docs/migrating/from-create-react-app.md"
            },
            {
              "title": "Migrating from React Router",
              "path": "/docs/migrating/from-react-router.md"
            }
          ]
        },
        { "title": "FAQ", "path": "/docs/faq.md" }
      ]
    },
    {
      "title": "API Reference",
      "heading": true,
      "routes": [
        { "title": "CLI", "path": "/docs/api-reference/cli.md" },
        {
          "title": "Create Next App",
          "path": "/docs/api-reference/create-next-app.md"
        },
        {
          "title": "next/router",
          "path": "/docs/api-reference/next/router.md"
        },
        {
          "title": "next/link",
          "path": "/docs/api-reference/next/link.md"
        },
        {
          "title": "next/image",
          "path": "/docs/api-reference/next/image.md"
        },
        {
          "title": "next/head",
          "path": "/docs/api-reference/next/head.md"
        },
        {
          "title": "next/amp",
          "path": "/docs/api-reference/next/amp.md"
        },
        {
          "title": "next/server",
          "path": "/docs/api-reference/next/server.md"
        },
        {
          "title": "Edge Runtime",
          "path": "/docs/api-reference/edge-runtime.md"
        },
        {
          "title": "Data Fetching",
          "routes": [
            {
              "title": "getInitialProps",
              "path": "/docs/api-reference/data-fetching/getInitialProps.md"
            },
            {
              "title": "getServerSideProps",
              "path": "/docs/api-reference/data-fetching/getServerSideProps.md"
            },
            {
              "title": "getStaticPaths",
              "path": "/docs/api-reference/data-fetching/getStaticPaths.md"
            },
            {
              "title": "getStaticProps",
              "path": "/docs/api-reference/data-fetching/getStaticProps.md"
            }
          ]
        },
        {
          "title": "Static Optimization Indicator",
          "path": "/docs/api-reference/next.config.js/static-optimization-indicator.md"
        },
        {
          "title": "next.config.js",
          "routes": [
            {
              "title": "Introduction",
              "path": "/docs/api-reference/next.config.js/introduction.md"
            },
            {
              "title": "Environment Variables",
              "path": "/docs/api-reference/next.config.js/environment-variables.md"
            },
            {
              "title": "Base Path",
              "path": "/docs/api-reference/next.config.js/basepath.md"
            },
            {
              "title": "Rewrites",
              "path": "/docs/api-reference/next.config.js/rewrites.md"
            },
            {
              "title": "Redirects",
              "path": "/docs/api-reference/next.config.js/redirects.md"
            },
            {
              "title": "Custom Headers",
              "path": "/docs/api-reference/next.config.js/headers.md"
            },
            {
              "title": "Custom Page Extensions",
              "path": "/docs/api-reference/next.config.js/custom-page-extensions.md"
            },
            {
              "title": "CDN Support with Asset Prefix",
              "path": "/docs/api-reference/next.config.js/cdn-support-with-asset-prefix.md"
            },
            {
              "title": "Custom Webpack Config",
              "path": "/docs/api-reference/next.config.js/custom-webpack-config.md"
            },
            {
              "title": "Compression",
              "path": "/docs/api-reference/next.config.js/compression.md"
            },
            {
              "title": "Runtime Configuration",
              "path": "/docs/api-reference/next.config.js/runtime-configuration.md"
            },
            {
              "title": "Disabling x-powered-by",
              "path": "/docs/api-reference/next.config.js/disabling-x-powered-by.md"
            },
            {
              "title": "Disabling ETag Generation",
              "path": "/docs/api-reference/next.config.js/disabling-etag-generation.md"
            },
            {
              "title": "Setting a custom build directory",
              "path": "/docs/api-reference/next.config.js/setting-a-custom-build-directory.md"
            },
            {
              "title": "Configuring the Build ID",
              "path": "/docs/api-reference/next.config.js/configuring-the-build-id.md"
            },
            {
              "title": "Configuring onDemandEntries",
              "path": "/docs/api-reference/next.config.js/configuring-onDemandEntries.md"
            },
            {
              "title": "Ignoring ESLint",
              "path": "/docs/api-reference/next.config.js/ignoring-eslint.md"
            },
            {
              "title": "Ignoring TypeScript Errors",
              "path": "/docs/api-reference/next.config.js/ignoring-typescript-errors.md"
            },
            {
              "title": "exportPathMap",
              "path": "/docs/api-reference/next.config.js/exportPathMap.md"
            },
            {
              "title": "Trailing Slash",
              "path": "/docs/api-reference/next.config.js/trailing-slash.md"
            },
            {
              "title": "React Strict Mode",
              "path": "/docs/api-reference/next.config.js/react-strict-mode.md"
            },
            {
              "title": "URL Imports",
              "path": "/docs/api-reference/next.config.js/url-imports.md"
            }
          ]
        }
      ]
    }
  ]
}<|MERGE_RESOLUTION|>--- conflicted
+++ resolved
@@ -124,8 +124,6 @@
           ]
         },
         {
-<<<<<<< HEAD
-=======
           "title": "Middleware",
           "path": "/docs/middleware.md"
         },
@@ -134,7 +132,7 @@
           "path": "/docs/going-to-production.md"
         },
         {
->>>>>>> 79026168
+
           "title": "Deployment",
           "path": "/docs/deployment.md"
         },
