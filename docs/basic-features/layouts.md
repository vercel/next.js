--- conflicted
+++ resolved
@@ -128,11 +128,7 @@
 import type { NextPage } from 'next'
 import type { AppProps } from 'next/app'
 
-<<<<<<< HEAD
-type NextPageWithLayout<P = {}, IP = P> = NextPage<P, IP> & {
-=======
-export type NextPageWithLayout = NextPage & {
->>>>>>> 63651a63
+export type NextPageWithLayout<P = {}, IP = P> = NextPage<P, IP> & {
   getLayout?: (page: ReactElement) => ReactNode
 }
 
