--- conflicted
+++ resolved
@@ -88,11 +88,7 @@
 - [Imgix](https://www.imgix.com): `loader: 'imgix'`
 - [Cloudinary](https://cloudinary.com): `loader: 'cloudinary'`
 - [Akamai](https://www.akamai.com): `loader: 'akamai'`
-<<<<<<< HEAD
-- [Fastly](https://www.fastly.com): `loader: 'fastly'`
-=======
 - Default: Works automatically with `next dev`, `next start`, or a custom server
->>>>>>> 2effca8e
 
 ## Caching
 
