---
description: Next.js supports built-in image optimization, as well as third party loaders for Imgix, Cloudinary, and more! Learn more here.
---

# Image Component and Image Optimization

<details open>
  <summary><b>Examples</b></summary>
  <ul>
    <li><a href="https://github.com/vercel/next.js/tree/canary/examples/image-component">Image Component</a></li>
  </ul>
</details>

The Next.js Image component, [`next/image`](/docs/api-reference/next/image.md), is an extension of the HTML `<img>` element, evolved for the modern web. It includes a variety of built-in performance optimizations to help you achieve good [Core Web Vitals](https://nextjs.org/learn/seo/web-performance). These scores are an important measurement of user experience on your website, and are [factored into Google's search rankings](https://nextjs.org/learn/seo/web-performance/seo-impact).

Some of the optimizations built into the Image component include:

- **Improved Performance:** Always serve correctly sized image for each device, using modern image formats.
- **Visual Stability:** Prevent [Cumulative Layout Shift](https://nextjs.org/learn/seo/web-performance/cls) automatically.
- **Faster Page Loads:** Images are only loaded when they enter the viewport, with optional blur-up placeholders
- **Asset Flexibility:** On-demand image resizing, even for images stored on remote servers

## Using the Image Component

To add an image to your application, import the [`next/image`](/docs/api-reference/next/image.md) component:

```jsx
import Image from 'next/image'
```

Now, you can define the `src` for your image (either local or remote).

### Local Images

To use a local image, `import` your `.jpg`, `.png`, or `.webp` files:

```jsx
import profilePic from '../public/me.png'
```

Dynamic `await import()` or `require()` are _not_ supported. The `import` must be static so it can be analyzed at build time.

Next.js will automatically determine the `width` and `height` of your image based on the imported file. These values are used to prevent [Cumulative Layout Shift](https://nextjs.org/learn/seo/web-performance/cls) while your image is loading.

```js
import Image from 'next/image'
import profilePic from '../public/me.png'

function Home() {
  return (
    <>
      <h1>My Homepage</h1>
      <Image
        src={profilePic}
        alt="Picture of the author"
        // width={500} automatically provided
        // height={500} automatically provided
        // blurDataURL="data:..." automatically provided
        // placeholder="blur" // Optional blur-up while loading
      />
      <p>Welcome to my homepage!</p>
    </>
  )
}
```

### Remote Images

To use a remote image, the `src` property should be a URL string, which can be [relative](#loaders) or [absolute](#domains). Because Next.js does not have access to remote files during the build process, you'll need to provide the [`width`](/docs/api-reference/next/image.md#width), [`height`](/docs/api-reference/next/image.md#height) and optional [`blurDataURL`](/docs/api-reference/next/image.md#blurdataurl) props manually:

```jsx
import Image from 'next/image'

export default function Home() {
  return (
    <>
      <h1>My Homepage</h1>
      <Image
        src="/me.png"
        alt="Picture of the author"
        width={500}
        height={500}
      />
      <p>Welcome to my homepage!</p>
    </>
  )
}
```

> Learn more about the [sizing requirements](#image-sizing) in `next/image`.

### Domains

<<<<<<< HEAD
To enable Image Optimization for images hosted on an external website, use an absolute url for the Image `src` and specify which
`domains` are allowed to be optimized. This is needed to ensure that external urls can't be abused. When `loader` is set to an external image service, this option is ignored.

```js
module.exports = {
  images: {
    domains: ['example.com', '*.example.com'],
  },
}
```

### Loader
=======
Sometimes you may want to access a remote image, but still use the built-in Next.js Image Optimization API. To do this, leave the `loader` at its default setting and enter an absolute URL for the Image `src`.
>>>>>>> 581e2867

To protect your application from malicious users, you must define a list of remote domains that you intend to access this way. This is configured in your `next.config.js` file, as shown below:

```js
module.exports = {
  images: {
    domains: ['example.com', 'example2.com'],
  },
}
```

### Loaders

Note that in the [example earlier](#remote-images), a partial URL (`"/me.png"`) is provided for a remote image. This is possible because of the `next/image` [loader](/docs/api-reference/next/image.md#loader) architecture.

A loader is a function that generates the URLs for your image. It appends a root domain to your provided `src`, and generates multiple URLs to request the image at different sizes. These multiple URLs are used in the automatic [srcset](https://developer.mozilla.org/en-US/docs/Web/API/HTMLImageElement/srcset) generation, so that visitors to your site will be served an image that is the right size for their viewport.

The default loader for Next.js applications uses the built-in Image Optimization API, which optimizes images from anywhere on the web, and then serves them directly from the Next.js web server. If you would like to serve your images directly from a CDN or image server, you can use one of the [built-in loaders](/docs/api-reference/next/image.md#built-in-loaders) or write your own with a few lines of JavaScript.

Loaders can be defined per-image, or at the application level.

## Image Sizing

One of the ways that images most commonly hurt performance is through _layout shift_, where the image pushes other elements around on the page as it loads in. This performance problem is so annoying to users that it has its own Core Web Vital, called [Cumulative Layout Shift](https://web.dev/cls/). The way to avoid image-based layout shifts is to [always size your images](https://web.dev/optimize-cls/#images-without-dimensions). This allows the browser to reserve precisely enough space for the image before it loads.

Because `next/image` is designed to guarantee good performance results, it cannot be used in a way that will contribute to layout shift, and **must** be sized in one of three ways:

1. Automatically, using a [static import](#local-images)
2. Explicitly, by including a `height` **and** `width` property
3. Implicitly, by using `layout="fill"` which causes the image to expand to fill its parent element.

> ### What if I don't know the size of my images?
>
> If you are accessing images from a source without knowledge of the images' sizes, there are several things you can do:
>
> **Use `layout='fill'`**
>
> The `fill` layout mode allows your image to be sized by its parent element. Consider using CSS to give the image's parent element space on the page, then using the [`objectFit property`](/docs/api-reference/next/image.md#objectfit) with `fill`, `contain`, or `cover`, along with the [`objectPosition property`](/docs/api-reference/next/image.md#objectposition) to define how the image should occupy that space.
>
> **Normalize your images**
>
> If you're serving images from a source that you control, consider modifying your image pipeline to normalize the images to a specific size.
>
> **Modify your API calls**
>
> If your application is retrieving image URLs using an API call (such as to a CMS), you may be able to modify the API call to return the image dimensions along with the URL.

If none of the suggested methods works for sizing your images, the `next/image` component is designed to work well on a page alongside standard `<img>` elements.

## Styling

Styling the Image component is not that different from styling a normal `<img>` element, but there are a few guidelines to keep in mind:

**Pick the correct layout mode**

The image component has several different [layout modes](/docs/api-reference/next/image.md#layout) that define how it is sized on the page. If the styling of your image isn't turning out the way you want, consider experimenting with other layout modes.

**Target the image with className, not based on DOM structure**

Regardless of the layout mode used, the Image component will have a consistent DOM structure of one `<img>` tag wrapped by exactly one `<span>`. For some modes, it may also have a sibling `<span>` for spacing. These additional `<span>` elements are critical to allow the component to prevent layout shifts.

The recommended way to style the inner `<img>` is to set the `className` prop on the Image component to the value of an imported [CSS Module](/docs/basic-features/built-in-css-support.md#adding-component-level-css). The value of `className` will be automatically applied to the underlying `<img>` element.

Alternatively, you can import a [global stylesheet](/docs/basic-features/built-in-css-support#adding-a-global-stylesheet) and manually set the `className` prop to the same name used in the global stylesheet.

You cannot use [styled-jsx](/basic-features/built-in-css-support.md#css-in-js) because its scoped to the current component.

You cannot use the `style` prop because the `<Image>` component does not pass it through to the underlying `<img>`.

**When using `layout='fill'`, the parent element must have `position: relative`**

This is necessary for the proper rendering of the image element in that layout mode.

**When using `layout='responsive'`, the parent element must have `display: block`**

This is the default for `<div>` elements but should be specified otherwise.

## Properties

[**View all properties available to the `next/image` component.**](/docs/api-reference/next/image.md)

### Styling Examples

For examples of the Image component used with the various fill modes, see the [Image component example app](https://image-component.nextjs.gallery/).

## Configuration

The `next/image` component and Next.js Image Optimization API can be configured in the [`next.config.js` file](/docs/api-reference/next.config.js/introduction.md). These configurations allow you to [enable remote domains](/docs/api-reference/next/image.md#domains), [define custom image breakpoints](/docs/api-reference/next/image.md#device-sizes), [change caching behavior](/docs/api-reference/next/image.md#caching-behavior) and more.

[**Read the full image configuration documentation for more information.**](/docs/api-reference/next/image.md#configuration-options)

## Related

For more information on what to do next, we recommend the following sections:

<div class="card">
  <a href="/docs/api-reference/next/image.md">
    <b>next/image</b>
    <small>See all available properties for the Image component</small>
  </a>
</div><|MERGE_RESOLUTION|>--- conflicted
+++ resolved
@@ -91,29 +91,14 @@
 
 ### Domains
 
-<<<<<<< HEAD
-To enable Image Optimization for images hosted on an external website, use an absolute url for the Image `src` and specify which
-`domains` are allowed to be optimized. This is needed to ensure that external urls can't be abused. When `loader` is set to an external image service, this option is ignored.
-
-```js
-module.exports = {
-  images: {
-    domains: ['example.com', '*.example.com'],
-  },
-}
-```
-
-### Loader
-=======
 Sometimes you may want to access a remote image, but still use the built-in Next.js Image Optimization API. To do this, leave the `loader` at its default setting and enter an absolute URL for the Image `src`.
->>>>>>> 581e2867
 
 To protect your application from malicious users, you must define a list of remote domains that you intend to access this way. This is configured in your `next.config.js` file, as shown below:
 
 ```js
 module.exports = {
   images: {
-    domains: ['example.com', 'example2.com'],
+    domains: ['example.com', 'example2.com', '*.example.com'],
   },
 }
 ```
