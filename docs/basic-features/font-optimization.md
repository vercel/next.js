---
description: Next.js supports built-in web font optimization to inline font CSS. Learn more here.
---

# Font Optimization

<<<<<<< HEAD
Since version **10.2**, Next.js has built-in web font optimization.

By default, Next.js will automatically inline font CSS at build time, eliminating an extra round trip to fetch font declarations. This results in improvements to [First Contentful Paint (FCP)](https://web.dev/fcp/) and [Largest Contentful Paint (LCP)](https://vercel.com/blog/core-web-vitals#largest-contentful-paint?utm_source=next-site&utm_medium=docs&utm_campaign=next-website). For example:
=======
Next.js helps you optimize loading web fonts by inlining font CSS during `next build`. This optimization eliminates an extra network round trip to fetch font declaration files. This results in improvements to [First Contentful Paint (FCP)](https://web.dev/fcp/) and [Largest Contentful Paint (LCP)](https://vercel.com/blog/core-web-vitals#largest-contentful-paint). For example, this is the transformation Next.js makes:
>>>>>>> c4a240d9

```js
// Before
<link
  href="https://fonts.googleapis.com/css2?family=Inter&display=optional"
  rel="stylesheet"
/>

// After
<link rel="preconnect" href="https://fonts.gstatic.com" crossorigin />
<style data-href="https://fonts.googleapis.com/css2?family=Inter&display=optional">
  @font-face{font-family:'Inter';font-style:normal...
</style>
```

## Usage

To add a web font to your Next.js application, add the font to a [Custom `Document`](/docs/advanced-features/custom-document.md).

```js
// pages/_document.js

import Document, { Html, Head, Main, NextScript } from 'next/document'

class MyDocument extends Document {
  render() {
    return (
      <Html>
        <Head>
          <link
            href="https://fonts.googleapis.com/css2?family=Inter&display=optional"
            rel="stylesheet"
          />
        </Head>
        <body>
          <Main />
          <NextScript />
        </body>
      </Html>
    )
  }
}

export default MyDocument
```

Adding fonts to `_document` is preferred over individual pages. When adding fonts to a single page with [`next/head`](/docs/api-reference/next/head.md), font optimizations included by Next.js will not work on navigations between pages client-side or when using [streaming](/docs/advanced-features/react-18/streaming.md).

Next.js currently supports optimizing Google Fonts and Typekit, with support for other font providers coming soon. We're also planning to add control over [loading strategies](https://github.com/vercel/next.js/issues/21555) and `font-display` values. See [Google Font Display](https://nextjs.org/docs/messages/google-font-display) for more information.

> **Note**: Font Optimization does not currently support self-hosted fonts.

## Disabling Optimization

If you do not want Next.js to optimize your fonts, you can opt-out.

```js
// next.config.js

module.exports = {
  optimizeFonts: false,
}
```

## Related

For more information on what to do next, we recommend the following sections:

<div class="card">
  <a href="/docs/advanced-features/custom-document.md">
    <b>Custom Document</b>
    <small>Learn how to augment your application's html and body tags.</small>
  </a>
</div><|MERGE_RESOLUTION|>--- conflicted
+++ resolved
@@ -4,13 +4,7 @@
 
 # Font Optimization
 
-<<<<<<< HEAD
-Since version **10.2**, Next.js has built-in web font optimization.
-
-By default, Next.js will automatically inline font CSS at build time, eliminating an extra round trip to fetch font declarations. This results in improvements to [First Contentful Paint (FCP)](https://web.dev/fcp/) and [Largest Contentful Paint (LCP)](https://vercel.com/blog/core-web-vitals#largest-contentful-paint?utm_source=next-site&utm_medium=docs&utm_campaign=next-website). For example:
-=======
-Next.js helps you optimize loading web fonts by inlining font CSS during `next build`. This optimization eliminates an extra network round trip to fetch font declaration files. This results in improvements to [First Contentful Paint (FCP)](https://web.dev/fcp/) and [Largest Contentful Paint (LCP)](https://vercel.com/blog/core-web-vitals#largest-contentful-paint). For example, this is the transformation Next.js makes:
->>>>>>> c4a240d9
+Next.js helps you optimize loading web fonts by inlining font CSS during `next build`. This optimization eliminates an extra network round trip to fetch font declaration files. This results in improvements to [First Contentful Paint (FCP)](https://web.dev/fcp/) and [Largest Contentful Paint (LCP)](https://vercel.com/blog/core-web-vitals#largest-contentful-paint?utm_source=next-site&utm_medium=docs&utm_campaign=next-website). For example, this is the transformation Next.js makes:
 
 ```js
 // Before
