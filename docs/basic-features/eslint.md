---
description: Next.js provides an integrated ESLint experience by default. These conformance rules help you use Next.js in the optimal way.
---

# ESLint

Since version **11.0.0**, Next.js provides an integrated [ESLint](https://eslint.org/) experience out of the box. Add `next lint` as a script to `package.json`:

```json
"scripts": {
  "lint": "next lint"
}
```

Then run `npm run lint` or `yarn lint`:

```bash
yarn lint
```

If you don't already have ESLint configured in your application, you will be guided through the installation and configuration process.

```bash
yarn lint

# You'll see a prompt like this:
#
# ? How would you like to configure ESLint?
#
# ❯   Base configuration + Core Web Vitals rule-set (recommended)
#     Base configuration
#     None
```

One of the following three options can be selected:

- **Strict**: Includes Next.js' base ESLint configuration along with a stricter [Core Web Vitals rule-set](/docs/basic-features/eslint.md#core-web-vitals). This is the recommended configuration for developers setting up ESLint for the first time.

  ```json
  {
    "extends": "next/core-web-vitals"
  }
  ```

<<<<<<< HEAD
> The default base configuration (`"extends": "next"`) can be updated at any time and will only be included if no ESLint configuration is present. If you already have an existing ESLint configuration, refer to the [Migrating Existing Config](/docs/basic-features/eslint.md#migrating-existing-config) section to find the best way to include Next.js rules directly in your application.
=======
- **Base**: Includes Next.js' base ESLint configuration.
>>>>>>> 0593dbb2

  ```json
  {
    "extends": "next"
  }
  ```

- **Cancel**: Does not include any ESLint configuration. Only select this option if you plan on setting up your own custom ESLint configuration.

If either of the two configuration options are selected, Next.js will automatically install `eslint` and `eslint-config-next` as development dependencies in your application and create an `.eslintrc.json` file in the root of your project that includes your selected configuration.

You can now run `next lint` every time you want to run ESLint to catch errors. Once ESLint has been set up, it will also automatically run during every build (`next build`). Errors will fail the build, while warnings will not.

> If you do not want ESLint to run during `next build`, refer to the documentation for [Ignoring ESLint](/docs/api-reference/next.config.js/ignoring-eslint.md).

We recommend using an appropriate [integration](https://eslint.org/docs/user-guide/integrations#editors) to view warnings and errors directly in your code editor during development.

## ESLint Config

The default configuration (`eslint-config-next`) includes everything you need to have an optimal out-of-the-box linting experience in Next.js. If you do not have ESLint already configured in your application, we recommend using `next lint` to set up ESLint along with this configuration.

> If you would like to use `eslint-config-next` along with other ESLint configurations, refer to the [Additional Configurations](/docs/basic-features/eslint.md#additional-configurations) section to learn how to do so without causing any conflicts.

Recommended rule-sets from the following ESLint plugins are all used within `eslint-config-next`:

- [`eslint-plugin-react`](https://www.npmjs.com/package/eslint-plugin-react)
- [`eslint-plugin-react-hooks`](https://www.npmjs.com/package/eslint-plugin-react-hooks)
- [`eslint-plugin-next`](https://www.npmjs.com/package/@next/eslint-plugin-next)

You can see the full details of the shareable configuration in the [`eslint-config-next`](https://www.npmjs.com/package/eslint-config-next) package.

This will take precedence over the configuration from `next.config.js`.

## ESLint Plugin

Next.js provides an ESLint plugin, [`eslint-plugin-next`](https://www.npmjs.com/package/@next/eslint-plugin-next), already bundled within the base configuration that makes it possible to catch common issues and problems in a Next.js application. The full set of rules is as follows:

|     | Rule                                                                                           | Description                                                                                                                  |
| :-: | ---------------------------------------------------------------------------------------------- | ---------------------------------------------------------------------------------------------------------------------------- |
| ✔️  | [next/google-font-display](https://nextjs.org/docs/messages/google-font-display)               | Enforce optional or swap font-display behavior with Google Fonts                                                             |
| ✔️  | [next/google-font-preconnect](https://nextjs.org/docs/messages/google-font-preconnect)         | Enforce preconnect usage with Google Fonts                                                                                   |
| ✔️  | [next/link-passhref](https://nextjs.org/docs/messages/link-passhref)                           | Enforce passHref prop usage with custom Link components                                                                      |
| ✔️  | [next/no-css-tags](https://nextjs.org/docs/messages/no-css-tags)                               | Prevent manual stylesheet tags                                                                                               |
| ✔️  | [next/no-document-import-in-page](https://nextjs.org/docs/messages/no-document-import-in-page) | Disallow importing next/document outside of pages/document.js                                                                |
| ✔️  | [next/no-head-import-in-document](https://nextjs.org/docs/messages/no-head-import-in-document) | Disallow importing next/head in pages/document.js                                                                            |
| ✔️  | [next/no-html-link-for-pages](https://nextjs.org/docs/messages/no-html-link-for-pages)         | Prohibit HTML anchor links to pages without a Link component                                                                 |
| ✔️  | [next/no-img-element](https://nextjs.org/docs/messages/no-img-element)                         | Prohibit usage of HTML &lt;img&gt; element                                                                                   |
| ✔️  | [next/no-page-custom-font](https://nextjs.org/docs/messages/no-page-custom-font)               | Prevent page-only custom fonts                                                                                               |
| ✔️  | [next/no-sync-scripts](https://nextjs.org/docs/messages/no-sync-scripts)                       | Forbid synchronous scripts                                                                                                   |
| ✔️  | [next/no-title-in-document-head](https://nextjs.org/docs/messages/no-title-in-document-head)   | Disallow using &lt;title&gt; with Head from next/document                                                                    |
| ✔️  | [next/no-unwanted-polyfillio](https://nextjs.org/docs/messages/no-unwanted-polyfillio)         | Prevent duplicate polyfills from Polyfill.io                                                                                 |
| ✔️  | next/no-typos                                                                                  | Ensure no typos were made declaring [Next.js's data fetching function](https://nextjs.org/docs/basic-features/data-fetching) |

- ✔: Enabled in the recommended configuration

If you already have ESLint configured in your application, we recommend extending from this plugin directly instead of including `eslint-config-next` unless a few conditions are met. Refer to the [Recommended Plugin Ruleset](/docs/basic-features/eslint.md#recommended-plugin-ruleset) to learn more.

## Linting Custom Directories

By default, Next.js will run ESLint for all files in the `pages/`, `components/`, and `lib/` directories. However, you can specify which directories using the `dirs` option in the `eslint` config in `next.config.js` for production builds:

```js
module.exports = {
  eslint: {
    dirs: ['pages', 'utils'], // Only run ESLint on the 'pages' and 'utils' directories during production builds (next build)
  },
}
```

Similarly, the `--dir` flag can be used for `next lint`:

```bash
next lint --dir pages --dir utils
```

## Disabling Rules

If you would like to modify or disable any rules provided by the supported plugins (`react`, `react-hooks`, `next`), you can directly change them using the `rules` property in your `.eslintrc`:

```json
{
  "extends": "next",
  "rules": {
    "react/no-unescaped-entities": "off",
    "@next/next/no-page-custom-font": "off"
  }
}
```

### Core Web Vitals

The `next/core-web-vitals` rule set is enabled when `next lint` is run for the first time and the **strict** option is selected.

```json
{
  "extends": "next/core-web-vitals"
}
```

`next/core-web-vitals` updates `eslint-plugin-next` to error on a number of rules that are warnings by default if they affect [Core Web Vitals](https://web.dev/vitals/).

> The `next/core-web-vitals` entry point is automatically included for new applications built with [Create Next App](/docs/api-reference/create-next-app.md).

## Usage with Prettier

ESLint also contains code formatting rules, which can conflict with your existing [Prettier](https://prettier.io/) setup. We recommend including [eslint-config-prettier](https://github.com/prettier/eslint-config-prettier) in your ESLint config to make ESLint and Prettier work together.

```json
{
  "extends": ["next", "prettier"]
}
```

## Migrating Existing Config

### Recommended Plugin Ruleset

If you already have ESLint configured in your application and any of the following conditions are true:

- You have one or more of the following plugins already installed (either separately or through a different config such as `airbnb` or `react-app`):
  - `react`
  - `react-hooks`
  - `jsx-a11y`
  - `import`
- You've defined specific `parserOptions` that are different from how Babel is configured within Next.js (this is not recommended unless you have [customized your Babel configuration](/docs/advanced-features/customizing-babel-config.md))
- You have `eslint-plugin-import` installed with Node.js and/or TypeScript [resolvers](https://github.com/benmosher/eslint-plugin-import#resolvers) defined to handle imports

Then we recommend either removing these settings if you prefer how these properties have been configured within [`eslint-config-next`](https://github.com/vercel/next.js/blob/canary/packages/eslint-config-next/index.js) or extending directly from the Next.js ESLint plugin instead:

```js
module.exports = {
  extends: [
    //...
    'plugin:@next/next/recommended',
  ],
}
```

The plugin can be installed normally in your project without needing to run `next lint`:

```bash
npm install --save-dev eslint-plugin-next
# or
yarn add --dev eslint-plugin-next
```

This eliminates the risk of collisions or errors that can occur due to importing the same plugin or parser across multiple configurations.

### Additional Configurations

If you already use a separate ESLint configuration and want to include `eslint-config-next`, ensure that it is extended last after other configurations. For example:

```
{
  "extends": ["eslint:recommended", "next"]
}
```

The `next` configuration already handles setting default values for the `parser`, `plugins` and `settings` properties. There is no need to manually re-declare any of these properties unless you need a different configuration for your use case. If you include any other shareable configurations, **you will need to make sure that these properties are not overwritten or modified**. Otherwise, we recommend removing any configurations that share behavior with the `next` configuration or extending directly from the Next.js ESLint plugin as mentioned above.<|MERGE_RESOLUTION|>--- conflicted
+++ resolved
@@ -42,11 +42,7 @@
   }
   ```
 
-<<<<<<< HEAD
-> The default base configuration (`"extends": "next"`) can be updated at any time and will only be included if no ESLint configuration is present. If you already have an existing ESLint configuration, refer to the [Migrating Existing Config](/docs/basic-features/eslint.md#migrating-existing-config) section to find the best way to include Next.js rules directly in your application.
-=======
 - **Base**: Includes Next.js' base ESLint configuration.
->>>>>>> 0593dbb2
 
   ```json
   {
