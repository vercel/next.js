---
description: Next.js provides an integrated ESLint experience by default. These conformance rules help you use Next.js in the optimal way.
---

# ESLint

Since version **11.0.0**, Next.js provides an integrated [ESLint](https://eslint.org/) experience out of the box. Add `next lint` as a script to `package.json`:

```json
"scripts": {
  "lint": "next lint"
}
```

Then run `npm run lint` or `yarn lint`:

```bash
yarn lint
```

If you don't already have ESLint configured in your application, you will be guided through the installation and configuration process.

```bash
yarn lint

# You'll see a prompt like this:
#
# ? How would you like to configure ESLint?
#
# ❯   Base configuration + Core Web Vitals rule-set (recommended)
#     Base configuration
#     None
```

One of the following three options can be selected:

- **Strict**: Includes Next.js' base ESLint configuration along with a stricter [Core Web Vitals rule-set](/docs/basic-features/eslint.md#core-web-vitals). This is the recommended configuration for developers setting up ESLint for the first time.

  ```json
  {
    "extends": "next/core-web-vitals"
  }
  ```

- **Base**: Includes Next.js' base ESLint configuration.

  ```json
  {
    "extends": "next"
  }
  ```

- **Cancel**: Does not include any ESLint configuration. Only select this option if you plan on setting up your own custom ESLint configuration.

If either of the two configuration options are selected, Next.js will automatically install `eslint` and `eslint-config-next` as development dependencies in your application and create an `.eslintrc.json` file in the root of your project that includes your selected configuration.

You can now run `next lint` every time you want to run ESLint to catch errors. Once ESLint has been set up, it will also automatically run during every build (`next build`). Errors will fail the build, while warnings will not.

> If you do not want ESLint to run during `next build`, refer to the documentation for [Ignoring ESLint](/docs/api-reference/next.config.js/ignoring-eslint.md).

We recommend using an appropriate [integration](https://eslint.org/docs/user-guide/integrations#editors) to view warnings and errors directly in your code editor during development.

## ESLint Config

The default configuration (`eslint-config-next`) includes everything you need to have an optimal out-of-the-box linting experience in Next.js. If you do not have ESLint already configured in your application, we recommend using `next lint` to set up ESLint along with this configuration.

> If you would like to use `eslint-config-next` along with other ESLint configurations, refer to the [Additional Configurations](/docs/basic-features/eslint.md#additional-configurations) section to learn how to do so without causing any conflicts.

Recommended rule-sets from the following ESLint plugins are all used within `eslint-config-next`:

- [`eslint-plugin-react`](https://www.npmjs.com/package/eslint-plugin-react)
- [`eslint-plugin-react-hooks`](https://www.npmjs.com/package/eslint-plugin-react-hooks)
- [`eslint-plugin-next`](https://www.npmjs.com/package/@next/eslint-plugin-next)

You can see the full details of the shareable configuration in the [`eslint-config-next`](https://www.npmjs.com/package/eslint-config-next) package.

This will take precedence over the configuration from `next.config.js`.

## ESLint Plugin

Next.js provides an ESLint plugin, [`eslint-plugin-next`](https://www.npmjs.com/package/@next/eslint-plugin-next), already bundled within the base configuration that makes it possible to catch common issues and problems in a Next.js application. The full set of rules is as follows:

<<<<<<< HEAD
=======
|     | Rule                                                                            | Description                                                                                                            |
| :-: | ------------------------------------------------------------------------------- | ---------------------------------------------------------------------------------------------------------------------- |
| ✔️  | [next/google-font-display](/docs/messages/google-font-display.md)               | Enforce optional or swap font-display behavior with Google Fonts                                                       |
| ✔️  | [next/google-font-preconnect](/docs/messages/google-font-preconnect.md)         | Enforce preconnect usage with Google Fonts                                                                             |
| ✔️  | [next/link-passhref](/docs/messages/link-passhref.md)                           | Enforce passHref prop usage with custom Link components                                                                |
| ✔️  | [next/no-css-tags](/docs/messages/no-css-tags.md)                               | Prevent manual stylesheet tags                                                                                         |
| ✔️  | [next/no-document-import-in-page](/docs/messages/no-document-import-in-page.md) | Disallow importing next/document outside of pages/document.js                                                          |
| ✔️  | [next/no-head-import-in-document](/docs/messages/no-head-import-in-document.md) | Disallow importing next/head in pages/document.js                                                                      |
| ✔️  | [next/no-html-link-for-pages](/docs/messages/no-html-link-for-pages.md)         | Prohibit HTML anchor links to pages without a Link component                                                           |
| ✔️  | [next/no-img-element](/docs/messages/no-img-element.md)                         | Prohibit usage of HTML &lt;img&gt; element                                                                             |
| ✔️  | [next/no-head-element](/docs/messages/no-head-element.md)                       | Prohibit usage of HTML &lt;head&gt; element                                                                            |
| ✔️  | [next/no-page-custom-font](/docs/messages/no-page-custom-font.md)               | Prevent page-only custom fonts                                                                                         |
| ✔️  | [next/no-sync-scripts](/docs/messages/no-sync-scripts.md)                       | Forbid synchronous scripts                                                                                             |
| ✔️  | [next/no-title-in-document-head](/docs/messages/no-title-in-document-head.md)   | Disallow using &lt;title&gt; with Head from next/document                                                              |
| ✔️  | [next/no-unwanted-polyfillio](/docs/messages/no-unwanted-polyfillio.md)         | Prevent duplicate polyfills from Polyfill.io                                                                           |
| ✔️  | [next/inline-script-id](/docs/messages/inline-script-id.md)                     | Enforce id attribute on next/script components with inline content                                                     |
| ✔️  | next/no-typos                                                                   | Ensure no typos were made declaring [Next.js's data fetching function](/docs/basic-features/data-fetching/overview.md) |
| ✔️  | [next/next-script-for-ga](/docs/messages/next-script-for-ga.md)                 | Use the Script component to defer loading of the script until necessary.                                               |

>>>>>>> 42c01ddc
- ✔: Enabled in the recommended configuration

|     | Rule                                                                                                   | Description                                                                                                       |
| :-: | ------------------------------------------------------------------------------------------------------ | ----------------------------------------------------------------------------------------------------------------- |
| ✔️  | [@next/next/google-font-display](https://nextjs.org/docs/messages/google-font-display)                 | Enforce font-display behavior with Google Fonts.                                                                  |
| ✔️  | [@next/next/google-font-preconnect](https://nextjs.org/docs/messages/google-font-preconnect)           | Ensure `preconnect` is used with Google Fonts.                                                                    |
| ✔️  | [@next/next/inline-script-id](https://nextjs.org/docs/messages/inline-script-id)                       | Enforce `id` attribute on `next/script` components with inline content.                                           |
| ✔️  | [@next/next/link-passhref](https://nextjs.org/docs/messages/link-passhref)                             | Ensure `passHref` is used with custom `Link` components.                                                          |
| ✔️  | [@next/next/next-script-for-ga](https://nextjs.org/docs/messages/next-script-for-ga)                   | Prefer `next/script` component when using the inline script for Google Analytics.                                 |
| ✔️  | [@next/next/no-css-tags](https://nextjs.org/docs/messages/no-css-tags)                                 | Prevent manual stylesheet tags.                                                                                   |
| ✔️  | [@next/next/no-document-import-in-page](https://nextjs.org/docs/messages/no-document-import-in-page)   | Prevent importing `next/document` outside of `pages/_document.js`.                                                |
| ✔️  | [@next/next/no-duplicate-head](https://nextjs.org/docs/messages/no-duplicate-head)                     | Prevent duplicate usage of `<Head>` in `pages/_document.js`.                                                      |
| ✔️  | [@next/next/no-head-element](https://nextjs.org/docs/messages/no-head-element)                         | Prevent usage of `<head>` element.                                                                                |
| ✔️  | [@next/next/no-head-import-in-document](https://nextjs.org/docs/messages/no-head-import-in-document)   | Prevent usage of `next/head` in `pages/_document.js`.                                                             |
| ✔️  | [@next/next/no-html-link-for-pages](https://nextjs.org/docs/messages/no-html-link-for-pages)           | Prevent usage of `<a>` elements to navigate to internal Next.js pages.                                            |
| ✔️  | [@next/next/no-img-element](https://nextjs.org/docs/messages/no-img-element)                           | Prevent usage of `<img>` element to prevent layout shift.                                                         |
| ✔️  | [@next/next/no-page-custom-font](https://nextjs.org/docs/messages/no-page-custom-font)                 | Prevent page-only custom fonts.                                                                                   |
| ✔️  | [@next/next/no-script-in-document](https://nextjs.org/docs/messages/no-script-in-document)             | Prevent usage of `next/script` in `pages/_document.js`.                                                           |
| ✔️  | [@next/next/no-script-component-in-head](https://nextjs.org/docs/messages/no-script-component-in-head) | Prevent usage of `next/script` in `next/head` component.                                                          |
| ✔️  | [@next/next/no-server-import-in-page](https://nextjs.org/docs/messages/no-server-import-in-page)       | Prevent usage of `next/server` outside of `pages/_middleware.js`.                                                 |
| ✔️  | [@next/next/no-sync-scripts](https://nextjs.org/docs/messages/no-sync-scripts)                         | Prevent synchronous scripts.                                                                                      |
| ✔️  | [@next/next/no-title-in-document-head](https://nextjs.org/docs/messages/no-title-in-document-head)     | Prevent usage of `<title>` with `Head` component from `next/document`.                                            |
| ✔️  | @next/next/no-typos                                                                                    | Prevent common typos in [Next.js's data fetching functions](https://nextjs.org/docs/basic-features/data-fetching) |
| ✔️  | [@next/next/no-unwanted-polyfillio](https://nextjs.org/docs/messages/no-unwanted-polyfillio)           | Prevent duplicate polyfills from Polyfill.io.                                                                     |

If you already have ESLint configured in your application, we recommend extending from this plugin directly instead of including `eslint-config-next` unless a few conditions are met. Refer to the [Recommended Plugin Ruleset](/docs/basic-features/eslint.md#recommended-plugin-ruleset) to learn more.

### Custom Settings

#### `rootDir`

If you're using `eslint-plugin-next` in a project where Next.js isn't installed in your root directory (such as a monorepo), you can tell `eslint-plugin-next` where to find your Next.js application using the `settings` property in your `.eslintrc`:

```json
{
  "extends": "next",
  "settings": {
    "next": {
      "rootDir": "packages/my-app/"
    }
  }
}
```

`rootDir` can be a path (relative or absolute), a glob (i.e. `"packages/*/"`), or an array of paths and/or globs.

## Linting Custom Directories and Files

By default, Next.js will run ESLint for all files in the `pages/`, `components/`, and `lib/` directories. However, you can specify which directories using the `dirs` option in the `eslint` config in `next.config.js` for production builds:

```js
module.exports = {
  eslint: {
    dirs: ['pages', 'utils'], // Only run ESLint on the 'pages' and 'utils' directories during production builds (next build)
  },
}
```

Similarly, the `--dir` and `--file` flags can be used for `next lint` to lint specific directories and files:

```bash
next lint --dir pages --dir utils --file bar.js
```

## Caching

To improve performance, information of files processed by ESLint are cached by default. This is stored in `.next/cache` or in your defined [build directory](/docs/api-reference/next.config.js/setting-a-custom-build-directory). If you include any ESLint rules that depend on more than the contents of a single source file and need to disable the cache, use the `--no-cache` flag with `next lint`.

```bash
next lint --no-cache
```

## Disabling Rules

If you would like to modify or disable any rules provided by the supported plugins (`react`, `react-hooks`, `next`), you can directly change them using the `rules` property in your `.eslintrc`:

```json
{
  "extends": "next",
  "rules": {
    "react/no-unescaped-entities": "off",
    "@next/next/no-page-custom-font": "off"
  }
}
```

### Core Web Vitals

The `next/core-web-vitals` rule set is enabled when `next lint` is run for the first time and the **strict** option is selected.

```json
{
  "extends": "next/core-web-vitals"
}
```

`next/core-web-vitals` updates `eslint-plugin-next` to error on a number of rules that are warnings by default if they affect [Core Web Vitals](https://web.dev/vitals/).

> The `next/core-web-vitals` entry point is automatically included for new applications built with [Create Next App](/docs/api-reference/create-next-app.md).

## Usage With Other Tools

### Prettier

ESLint also contains code formatting rules, which can conflict with your existing [Prettier](https://prettier.io/) setup. We recommend including [eslint-config-prettier](https://github.com/prettier/eslint-config-prettier) in your ESLint config to make ESLint and Prettier work together.

First, install the dependency:

```bash
npm install --save-dev eslint-config-prettier
# or
yarn add --dev eslint-config-prettier
```

Then, add `prettier` to your existing ESLint config:

```json
{
  "extends": ["next", "prettier"]
}
```

### lint-staged

If you would like to use `next lint` with [lint-staged](https://github.com/okonet/lint-staged) to run the linter on staged git files, you'll have to add the following to the `.lintstagedrc.js` file in the root of your project in order to specify usage of the `--file` flag.

```js
const path = require('path')

const buildEslintCommand = (filenames) =>
  `next lint --fix --file ${filenames
    .map((f) => path.relative(process.cwd(), f))
    .join(' --file ')}`

module.exports = {
  '*.{js,jsx,ts,tsx}': [buildEslintCommand],
}
```

## Migrating Existing Config

### Recommended Plugin Ruleset

If you already have ESLint configured in your application and any of the following conditions are true:

- You have one or more of the following plugins already installed (either separately or through a different config such as `airbnb` or `react-app`):
  - `react`
  - `react-hooks`
  - `jsx-a11y`
  - `import`
- You've defined specific `parserOptions` that are different from how Babel is configured within Next.js (this is not recommended unless you have [customized your Babel configuration](/docs/advanced-features/customizing-babel-config.md))
- You have `eslint-plugin-import` installed with Node.js and/or TypeScript [resolvers](https://github.com/benmosher/eslint-plugin-import#resolvers) defined to handle imports

Then we recommend either removing these settings if you prefer how these properties have been configured within [`eslint-config-next`](https://github.com/vercel/next.js/blob/canary/packages/eslint-config-next/index.js) or extending directly from the Next.js ESLint plugin instead:

```js
module.exports = {
  extends: [
    //...
    'plugin:@next/next/recommended',
  ],
}
```

The plugin can be installed normally in your project without needing to run `next lint`:

```bash
npm install --save-dev @next/eslint-plugin-next
# or
yarn add --dev @next/eslint-plugin-next
```

This eliminates the risk of collisions or errors that can occur due to importing the same plugin or parser across multiple configurations.

### Additional Configurations

If you already use a separate ESLint configuration and want to include `eslint-config-next`, ensure that it is extended last after other configurations. For example:

```
{
  "extends": ["eslint:recommended", "next"]
}
```

The `next` configuration already handles setting default values for the `parser`, `plugins` and `settings` properties. There is no need to manually re-declare any of these properties unless you need a different configuration for your use case. If you include any other shareable configurations, **you will need to make sure that these properties are not overwritten or modified**. Otherwise, we recommend removing any configurations that share behavior with the `next` configuration or extending directly from the Next.js ESLint plugin as mentioned above.<|MERGE_RESOLUTION|>--- conflicted
+++ resolved
@@ -80,52 +80,30 @@
 
 Next.js provides an ESLint plugin, [`eslint-plugin-next`](https://www.npmjs.com/package/@next/eslint-plugin-next), already bundled within the base configuration that makes it possible to catch common issues and problems in a Next.js application. The full set of rules is as follows:
 
-<<<<<<< HEAD
-=======
-|     | Rule                                                                            | Description                                                                                                            |
-| :-: | ------------------------------------------------------------------------------- | ---------------------------------------------------------------------------------------------------------------------- |
-| ✔️  | [next/google-font-display](/docs/messages/google-font-display.md)               | Enforce optional or swap font-display behavior with Google Fonts                                                       |
-| ✔️  | [next/google-font-preconnect](/docs/messages/google-font-preconnect.md)         | Enforce preconnect usage with Google Fonts                                                                             |
-| ✔️  | [next/link-passhref](/docs/messages/link-passhref.md)                           | Enforce passHref prop usage with custom Link components                                                                |
-| ✔️  | [next/no-css-tags](/docs/messages/no-css-tags.md)                               | Prevent manual stylesheet tags                                                                                         |
-| ✔️  | [next/no-document-import-in-page](/docs/messages/no-document-import-in-page.md) | Disallow importing next/document outside of pages/document.js                                                          |
-| ✔️  | [next/no-head-import-in-document](/docs/messages/no-head-import-in-document.md) | Disallow importing next/head in pages/document.js                                                                      |
-| ✔️  | [next/no-html-link-for-pages](/docs/messages/no-html-link-for-pages.md)         | Prohibit HTML anchor links to pages without a Link component                                                           |
-| ✔️  | [next/no-img-element](/docs/messages/no-img-element.md)                         | Prohibit usage of HTML &lt;img&gt; element                                                                             |
-| ✔️  | [next/no-head-element](/docs/messages/no-head-element.md)                       | Prohibit usage of HTML &lt;head&gt; element                                                                            |
-| ✔️  | [next/no-page-custom-font](/docs/messages/no-page-custom-font.md)               | Prevent page-only custom fonts                                                                                         |
-| ✔️  | [next/no-sync-scripts](/docs/messages/no-sync-scripts.md)                       | Forbid synchronous scripts                                                                                             |
-| ✔️  | [next/no-title-in-document-head](/docs/messages/no-title-in-document-head.md)   | Disallow using &lt;title&gt; with Head from next/document                                                              |
-| ✔️  | [next/no-unwanted-polyfillio](/docs/messages/no-unwanted-polyfillio.md)         | Prevent duplicate polyfills from Polyfill.io                                                                           |
-| ✔️  | [next/inline-script-id](/docs/messages/inline-script-id.md)                     | Enforce id attribute on next/script components with inline content                                                     |
-| ✔️  | next/no-typos                                                                   | Ensure no typos were made declaring [Next.js's data fetching function](/docs/basic-features/data-fetching/overview.md) |
-| ✔️  | [next/next-script-for-ga](/docs/messages/next-script-for-ga.md)                 | Use the Script component to defer loading of the script until necessary.                                               |
-
->>>>>>> 42c01ddc
 - ✔: Enabled in the recommended configuration
 
-|     | Rule                                                                                                   | Description                                                                                                       |
-| :-: | ------------------------------------------------------------------------------------------------------ | ----------------------------------------------------------------------------------------------------------------- |
-| ✔️  | [@next/next/google-font-display](https://nextjs.org/docs/messages/google-font-display)                 | Enforce font-display behavior with Google Fonts.                                                                  |
-| ✔️  | [@next/next/google-font-preconnect](https://nextjs.org/docs/messages/google-font-preconnect)           | Ensure `preconnect` is used with Google Fonts.                                                                    |
-| ✔️  | [@next/next/inline-script-id](https://nextjs.org/docs/messages/inline-script-id)                       | Enforce `id` attribute on `next/script` components with inline content.                                           |
-| ✔️  | [@next/next/link-passhref](https://nextjs.org/docs/messages/link-passhref)                             | Ensure `passHref` is used with custom `Link` components.                                                          |
-| ✔️  | [@next/next/next-script-for-ga](https://nextjs.org/docs/messages/next-script-for-ga)                   | Prefer `next/script` component when using the inline script for Google Analytics.                                 |
-| ✔️  | [@next/next/no-css-tags](https://nextjs.org/docs/messages/no-css-tags)                                 | Prevent manual stylesheet tags.                                                                                   |
-| ✔️  | [@next/next/no-document-import-in-page](https://nextjs.org/docs/messages/no-document-import-in-page)   | Prevent importing `next/document` outside of `pages/_document.js`.                                                |
-| ✔️  | [@next/next/no-duplicate-head](https://nextjs.org/docs/messages/no-duplicate-head)                     | Prevent duplicate usage of `<Head>` in `pages/_document.js`.                                                      |
-| ✔️  | [@next/next/no-head-element](https://nextjs.org/docs/messages/no-head-element)                         | Prevent usage of `<head>` element.                                                                                |
-| ✔️  | [@next/next/no-head-import-in-document](https://nextjs.org/docs/messages/no-head-import-in-document)   | Prevent usage of `next/head` in `pages/_document.js`.                                                             |
-| ✔️  | [@next/next/no-html-link-for-pages](https://nextjs.org/docs/messages/no-html-link-for-pages)           | Prevent usage of `<a>` elements to navigate to internal Next.js pages.                                            |
-| ✔️  | [@next/next/no-img-element](https://nextjs.org/docs/messages/no-img-element)                           | Prevent usage of `<img>` element to prevent layout shift.                                                         |
-| ✔️  | [@next/next/no-page-custom-font](https://nextjs.org/docs/messages/no-page-custom-font)                 | Prevent page-only custom fonts.                                                                                   |
-| ✔️  | [@next/next/no-script-in-document](https://nextjs.org/docs/messages/no-script-in-document)             | Prevent usage of `next/script` in `pages/_document.js`.                                                           |
-| ✔️  | [@next/next/no-script-component-in-head](https://nextjs.org/docs/messages/no-script-component-in-head) | Prevent usage of `next/script` in `next/head` component.                                                          |
-| ✔️  | [@next/next/no-server-import-in-page](https://nextjs.org/docs/messages/no-server-import-in-page)       | Prevent usage of `next/server` outside of `pages/_middleware.js`.                                                 |
-| ✔️  | [@next/next/no-sync-scripts](https://nextjs.org/docs/messages/no-sync-scripts)                         | Prevent synchronous scripts.                                                                                      |
-| ✔️  | [@next/next/no-title-in-document-head](https://nextjs.org/docs/messages/no-title-in-document-head)     | Prevent usage of `<title>` with `Head` component from `next/document`.                                            |
-| ✔️  | @next/next/no-typos                                                                                    | Prevent common typos in [Next.js's data fetching functions](https://nextjs.org/docs/basic-features/data-fetching) |
-| ✔️  | [@next/next/no-unwanted-polyfillio](https://nextjs.org/docs/messages/no-unwanted-polyfillio)           | Prevent duplicate polyfills from Polyfill.io.                                                                     |
+|     | Rule                                                                                    | Description                                                                                        |
+| :-: | --------------------------------------------------------------------------------------- | -------------------------------------------------------------------------------------------------- |
+| ✔️  | [@next/next/google-font-display](/docs/messages/google-font-display.md)                 | Enforce font-display behavior with Google Fonts.                                                   |
+| ✔️  | [@next/next/google-font-preconnect](/docs/messages/google-font-preconnect.md)           | Ensure `preconnect` is used with Google Fonts.                                                     |
+| ✔️  | [@next/next/inline-script-id](/docs/messages/inline-script-id.md)                       | Enforce `id` attribute on `next/script` components with inline content.                            |
+| ✔️  | [@next/next/link-passhref](/docs/messages/link-passhref.md)                             | Ensure `passHref` is used with custom `Link` components.                                           |
+| ✔️  | [@next/next/next-script-for-ga](/docs/messages/next-script-for-ga.md)                   | Prefer `next/script` component when using the inline script for Google Analytics.                  |
+| ✔️  | [@next/next/no-css-tags](/docs/messages/no-css-tags.md)                                 | Prevent manual stylesheet tags.                                                                    |
+| ✔️  | [@next/next/no-document-import-in-page](/docs/messages/no-document-import-in-page.md)   | Prevent importing `next/document` outside of `pages/_document.js`.                                 |
+| ✔️  | [@next/next/no-duplicate-head](/docs/messages/no-duplicate-head.md)                     | Prevent duplicate usage of `<Head>` in `pages/_document.js`.                                       |
+| ✔️  | [@next/next/no-head-element](/docs/messages/no-head-element.md)                         | Prevent usage of `<head>` element.                                                                 |
+| ✔️  | [@next/next/no-head-import-in-document](/docs/messages/no-head-import-in-document.md)   | Prevent usage of `next/head` in `pages/_document.js`.                                              |
+| ✔️  | [@next/next/no-html-link-for-pages](/docs/messages/no-html-link-for-pages.md)           | Prevent usage of `<a>` elements to navigate to internal Next.js pages.                             |
+| ✔️  | [@next/next/no-img-element](/docs/messages/no-img-element.md)                           | Prevent usage of `<img>` element to prevent layout shift.                                          |
+| ✔️  | [@next/next/no-page-custom-font](/docs/messages/no-page-custom-font.md)                 | Prevent page-only custom fonts.                                                                    |
+| ✔️  | [@next/next/no-script-in-document](/docs/messages/no-script-in-document.md)             | Prevent usage of `next/script` in `pages/_document.js`.                                            |
+| ✔️  | [@next/next/no-script-component-in-head](/docs/messages/no-script-component-in-head.md) | Prevent usage of `next/script` in `next/head` component.                                           |
+| ✔️  | [@next/next/no-server-import-in-page](/docs/messages/no-server-import-in-page.md)       | Prevent usage of `next/server` outside of `pages/_middleware.js`.                                  |
+| ✔️  | [@next/next/no-sync-scripts](/docs/messages/no-sync-scripts.md)                         | Prevent synchronous scripts.                                                                       |
+| ✔️  | [@next/next/no-title-in-document-head](/docs/messages/no-title-in-document-head.md)     | Prevent usage of `<title>` with `Head` component from `next/document`.                             |
+| ✔️  | @next/next/no-typos                                                                     | Prevent common typos in [Next.js's data fetching functions](/docs/basic-features/data-fetching.md) |
+| ✔️  | [@next/next/no-unwanted-polyfillio](/docs/messages/no-unwanted-polyfillio.md)           | Prevent duplicate polyfills from Polyfill.io.                                                      |
 
 If you already have ESLint configured in your application, we recommend extending from this plugin directly instead of including `eslint-config-next` unless a few conditions are met. Refer to the [Recommended Plugin Ruleset](/docs/basic-features/eslint.md#recommended-plugin-ruleset) to learn more.
 
