---
description: Next.js provides an integrated ESLint experience by default. These conformance rules help you use Next.js in the optimal way.
---

# ESLint

Since version **11.0.0**, Next.js provides an integrated [ESLint](https://eslint.org/) experience out of the box. Add `next lint` as a script to `package.json`:

```json
"scripts": {
  "lint": "next lint"
}
```

Then run `npm run lint` or `yarn lint`:

```bash
yarn lint
```

If you don't already have ESLint configured in your application, you will be guided through the installation and configuration process.

```bash
yarn lint

# You'll see a prompt like this:
#
# ? How would you like to configure ESLint?
#
# ❯   Base configuration + Core Web Vitals rule-set (recommended)
#     Base configuration
#     None
```

One of the following three options can be selected:

- **Strict**: Includes Next.js' base ESLint configuration along with a stricter [Core Web Vitals rule-set](/docs/basic-features/eslint.md#core-web-vitals). This is the recommended configuration for developers setting up ESLint for the first time.

  ```json
  {
    "extends": "next/core-web-vitals"
  }
  ```

- **Base**: Includes Next.js' base ESLint configuration.

  ```json
  {
    "extends": "next"
  }
  ```

- **Cancel**: Does not include any ESLint configuration. Only select this option if you plan on setting up your own custom ESLint configuration.

If either of the two configuration options are selected, Next.js will automatically install `eslint` and `eslint-config-next` as development dependencies in your application and create an `.eslintrc.json` file in the root of your project that includes your selected configuration.

You can now run `next lint` every time you want to run ESLint to catch errors. Once ESLint has been set up, it will also automatically run during every build (`next build`). Errors will fail the build, while warnings will not.

> If you do not want ESLint to run during `next build`, refer to the documentation for [Ignoring ESLint](/docs/api-reference/next.config.js/ignoring-eslint.md).

We recommend using an appropriate [integration](https://eslint.org/docs/user-guide/integrations#editors) to view warnings and errors directly in your code editor during development.

## ESLint Config

<<<<<<< HEAD
Similarly, any file paths, directory paths, or glob patterns can be passed in directly when using `next lint`:

```bash
yarn lint file1.js utils
```
=======
The default configuration (`eslint-config-next`) includes everything you need to have an optimal out-of-the-box linting experience in Next.js. If you do not have ESLint already configured in your application, we recommend using `next lint` to set up ESLint along with this configuration.

> If you would like to use `eslint-config-next` along with other ESLint configurations, refer to the [Additional Configurations](/docs/basic-features/eslint.md#additional-configurations) section to learn how to do so without causing any conflicts.

Recommended rule-sets from the following ESLint plugins are all used within `eslint-config-next`:

- [`eslint-plugin-react`](https://www.npmjs.com/package/eslint-plugin-react)
- [`eslint-plugin-react-hooks`](https://www.npmjs.com/package/eslint-plugin-react-hooks)
- [`eslint-plugin-next`](https://www.npmjs.com/package/@next/eslint-plugin-next)

You can see the full details of the shareable configuration in the [`eslint-config-next`](https://www.npmjs.com/package/eslint-config-next) package.
>>>>>>> d3138559

This will take precedence over the configuration from `next.config.js`.

## ESLint Plugin

Next.js provides an ESLint plugin, [`eslint-plugin-next`](https://www.npmjs.com/package/@next/eslint-plugin-next), already bundled within the base configuration that makes it possible to catch common issues and problems in a Next.js application. The full set of rules is as follows:

|     | Rule                                                                                           | Description                                                                                                                  |
| :-: | ---------------------------------------------------------------------------------------------- | ---------------------------------------------------------------------------------------------------------------------------- |
| ✔️  | [next/google-font-display](https://nextjs.org/docs/messages/google-font-display)               | Enforce optional or swap font-display behavior with Google Fonts                                                             |
| ✔️  | [next/google-font-preconnect](https://nextjs.org/docs/messages/google-font-preconnect)         | Enforce preconnect usage with Google Fonts                                                                                   |
| ✔️  | [next/link-passhref](https://nextjs.org/docs/messages/link-passhref)                           | Enforce passHref prop usage with custom Link components                                                                      |
| ✔️  | [next/no-css-tags](https://nextjs.org/docs/messages/no-css-tags)                               | Prevent manual stylesheet tags                                                                                               |
| ✔️  | [next/no-document-import-in-page](https://nextjs.org/docs/messages/no-document-import-in-page) | Disallow importing next/document outside of pages/document.js                                                                |
| ✔️  | [next/no-head-import-in-document](https://nextjs.org/docs/messages/no-head-import-in-document) | Disallow importing next/head in pages/document.js                                                                            |
| ✔️  | [next/no-html-link-for-pages](https://nextjs.org/docs/messages/no-html-link-for-pages)         | Prohibit HTML anchor links to pages without a Link component                                                                 |
| ✔️  | [next/no-img-element](https://nextjs.org/docs/messages/no-img-element)                         | Prohibit usage of HTML &lt;img&gt; element                                                                                   |
| ✔️  | [next/no-page-custom-font](https://nextjs.org/docs/messages/no-page-custom-font)               | Prevent page-only custom fonts                                                                                               |
| ✔️  | [next/no-sync-scripts](https://nextjs.org/docs/messages/no-sync-scripts)                       | Forbid synchronous scripts                                                                                                   |
| ✔️  | [next/no-title-in-document-head](https://nextjs.org/docs/messages/no-title-in-document-head)   | Disallow using &lt;title&gt; with Head from next/document                                                                    |
| ✔️  | [next/no-unwanted-polyfillio](https://nextjs.org/docs/messages/no-unwanted-polyfillio)         | Prevent duplicate polyfills from Polyfill.io                                                                                 |
| ✔️  | next/no-typos                                                                                  | Ensure no typos were made declaring [Next.js's data fetching function](https://nextjs.org/docs/basic-features/data-fetching) |

- ✔: Enabled in the recommended configuration

If you already have ESLint configured in your application, we recommend extending from this plugin directly instead of including `eslint-config-next` unless a few conditions are met. Refer to the [Recommended Plugin Ruleset](/docs/basic-features/eslint.md#recommended-plugin-ruleset) to learn more.

## Linting Custom Directories

By default, Next.js will run ESLint for all files in the `pages/`, `components/`, and `lib/` directories. However, you can specify which directories using the `dirs` option in the `eslint` config in `next.config.js` for production builds:

```js
module.exports = {
  eslint: {
    dirs: ['pages', 'utils'], // Only run ESLint on the 'pages' and 'utils' directories during production builds (next build)
  },
}
```

Similarly, the `--dir` flag can be used for `next lint`:

```bash
next lint --dir pages --dir utils
```

## Disabling Rules

If you would like to modify or disable any rules provided by the supported plugins (`react`, `react-hooks`, `next`), you can directly change them using the `rules` property in your `.eslintrc`:

```json
{
  "extends": "next",
  "rules": {
    "react/no-unescaped-entities": "off",
    "@next/next/no-page-custom-font": "off"
  }
}
```

### Core Web Vitals

The `next/core-web-vitals` rule set is enabled when `next lint` is run for the first time and the **strict** option is selected.

```json
{
  "extends": "next/core-web-vitals"
}
```

`next/core-web-vitals` updates `eslint-plugin-next` to error on a number of rules that are warnings by default if they affect [Core Web Vitals](https://web.dev/vitals/).

> The `next/core-web-vitals` entry point is automatically included for new applications built with [Create Next App](/docs/api-reference/create-next-app.md).

## Usage with Prettier

ESLint also contains code formatting rules, which can conflict with your existing [Prettier](https://prettier.io/) setup. We recommend including [eslint-config-prettier](https://github.com/prettier/eslint-config-prettier) in your ESLint config to make ESLint and Prettier work together.

```json
{
  "extends": ["next", "prettier"]
}
```

## Migrating Existing Config

### Recommended Plugin Ruleset

If you already have ESLint configured in your application and any of the following conditions are true:

- You have one or more of the following plugins already installed (either separately or through a different config such as `airbnb` or `react-app`):
  - `react`
  - `react-hooks`
  - `jsx-a11y`
  - `import`
- You've defined specific `parserOptions` that are different from how Babel is configured within Next.js (this is not recommended unless you have [customized your Babel configuration](/docs/advanced-features/customizing-babel-config.md))
- You have `eslint-plugin-import` installed with Node.js and/or TypeScript [resolvers](https://github.com/benmosher/eslint-plugin-import#resolvers) defined to handle imports

Then we recommend either removing these settings if you prefer how these properties have been configured within [`eslint-config-next`](https://github.com/vercel/next.js/blob/canary/packages/eslint-config-next/index.js) or extending directly from the Next.js ESLint plugin instead:

```js
module.exports = {
  extends: [
    //...
    'plugin:@next/next/recommended',
  ],
}
```

The plugin can be installed normally in your project without needing to run `next lint`:

```bash
npm install --save-dev eslint-plugin-next
# or
yarn add --dev eslint-plugin-next
```

This eliminates the risk of collisions or errors that can occur due to importing the same plugin or parser across multiple configurations.

### Additional Configurations

If you already use a separate ESLint configuration and want to include `eslint-config-next`, ensure that it is extended last after other configurations. For example:

```
{
  "extends": ["eslint:recommended", "next"]
}
```

The `next` configuration already handles setting default values for the `parser`, `plugins` and `settings` properties. There is no need to manually re-declare any of these properties unless you need a different configuration for your use case. If you include any other shareable configurations, **you will need to make sure that these properties are not overwritten or modified**. Otherwise, we recommend removing any configurations that share behavior with the `next` configuration or extending directly from the Next.js ESLint plugin as mentioned above.<|MERGE_RESOLUTION|>--- conflicted
+++ resolved
@@ -62,13 +62,6 @@
 
 ## ESLint Config
 
-<<<<<<< HEAD
-Similarly, any file paths, directory paths, or glob patterns can be passed in directly when using `next lint`:
-
-```bash
-yarn lint file1.js utils
-```
-=======
 The default configuration (`eslint-config-next`) includes everything you need to have an optimal out-of-the-box linting experience in Next.js. If you do not have ESLint already configured in your application, we recommend using `next lint` to set up ESLint along with this configuration.
 
 > If you would like to use `eslint-config-next` along with other ESLint configurations, refer to the [Additional Configurations](/docs/basic-features/eslint.md#additional-configurations) section to learn how to do so without causing any conflicts.
@@ -80,7 +73,6 @@
 - [`eslint-plugin-next`](https://www.npmjs.com/package/@next/eslint-plugin-next)
 
 You can see the full details of the shareable configuration in the [`eslint-config-next`](https://www.npmjs.com/package/eslint-config-next) package.
->>>>>>> d3138559
 
 This will take precedence over the configuration from `next.config.js`.
 
@@ -120,10 +112,10 @@
 }
 ```
 
-Similarly, the `--dir` flag can be used for `next lint`:
-
-```bash
-next lint --dir pages --dir utils
+Similarly, any file paths, directory paths, or glob patterns can be passed in directly when using `next lint`:
+
+```bash
+next lint file1.js utils
 ```
 
 ## Disabling Rules
