--- conflicted
+++ resolved
@@ -58,25 +58,11 @@
 
 > If you do not want ESLint to run as a build step, refer to the documentation for [Ignoring ESLint](/docs/api-reference/next.config.js/ignoring-eslint.md).
 
-<<<<<<< HEAD
 We recommend using an appropriate [integration](https://eslint.org/docs/user-guide/integrations#editors) to view warnings and errors directly in your code editor during development.
 
 ## ESLint Config
 
 The default configuration (`eslint-config-next`) includes everything you need to have an optimal out-of-the-box linting experience in Next.js. If you do not have ESLint already configured in your application, we recommend using `next lint` to set up ESLint along with this configuration.
-=======
-By default, Next.js will run ESLint for all files in the `pages/`, `components/`, and `lib/` directories. However, you can specify which directories using the `dirs` option in the `eslint` config in `next.config.js`:
-
-```js
-module.exports = {
-  eslint: {
-    dirs: ['pages', 'utils'], // Only run ESLint on the 'pages' and 'utils' directories (next build and next lint)
-  },
-}
-```
-
-Also, the `--dir` flag can be used for `next lint`:
->>>>>>> f22f8845
 
 > If you would like to use `eslint-config-next` along with other ESLint configurations, refer to the [Additional Configurations](/docs/basic-features/eslint.md#additional-configurations) section to learn how to do so without causing any conflicts.
 
