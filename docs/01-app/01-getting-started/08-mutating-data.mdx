--- conflicted
+++ resolved
@@ -15,11 +15,7 @@
 
 ## Creating Server Functions
 
-<<<<<<< HEAD
-A Server Function can be defined by using the [`use server`](https://react.dev/reference/rsc/use-server) directive. You can place the directive at the top of an **asynchronous** function to mark the function as a Server Function, or at the top of a separate file to mark all exports of that file.
-=======
-A Server Function can be defined by using the [`use server`](https://react.dev/reference/rsc/use-server) directive. You can place the directive at the top of an **asynchronous** function to mark the function as a Server Functions, or at the top of a separate file to mark all exports of that file. We recommend using a separate file in most instances.
->>>>>>> 89c84a04
+A Server Function can be defined by using the [`use server`](https://react.dev/reference/rsc/use-server) directive. You can place the directive at the top of an **asynchronous** function to mark the function as a Server Function, or at the top of a separate file to mark all exports of that file. We recommend using a separate file in most instances.
 
 ```ts filename="app/lib/actions.ts" switcher
 'use server'
