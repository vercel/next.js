--- conflicted
+++ resolved
@@ -50,13 +50,10 @@
 
 ```bash package="yarn"
 yarn add next@latest react@latest react-dom@latest
-<<<<<<< HEAD
-=======
 ```
 
 ```bash package="bun"
 bun add next@latest react@latest react-dom@latest
->>>>>>> 2ecfdb8b
 ```
 
 Then, add the following scripts to your `package.json` file:
