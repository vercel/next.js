--- conflicted
+++ resolved
@@ -31,13 +31,10 @@
 yarn add next@latest react@latest react-dom@latest eslint-config-next@latest
 ```
 
-<<<<<<< HEAD
-=======
 ```bash package="bun"
 bun add next@latest react@latest react-dom@latest eslint-config-next@latest
 ```
 
->>>>>>> 2ecfdb8b
 ## Canary version
 
 To update to the latest canary, make sure you're on the latest version of Next.js and everything is working as expected. Then, run the following command:
