---
title: How to optimize your Next.js application for production
nav_title: Production
description: Recommendations to ensure the best performance and user experience before taking your Next.js application to production.
---

Before taking your Next.js application to production, there are some optimizations and patterns you should consider implementing for the best user experience, performance, and security.

This page provides best practices that you can use as a reference when [building your application](#during-development) and [before going to production](#before-going-to-production), as well as the [automatic Next.js optimizations](#automatic-optimizations) you should be aware of.

## Automatic optimizations

These Next.js optimizations are enabled by default and require no configuration:

<AppOnly>

- **[Server Components](/docs/app/building-your-application/rendering/server-components):** Next.js uses Server Components by default. Server Components run on the server, and don't require JavaScript to render on the client. As such, they have no impact on the size of your client-side JavaScript bundles. You can then use [Client Components](/docs/app/building-your-application/rendering/client-components) as needed for interactivity.
- **[Code-splitting](/docs/app/building-your-application/routing/linking-and-navigating#how-routing-and-navigation-works):** Server Components enable automatic code-splitting by route segments. You may also consider [lazy loading](/docs/app/guides/lazy-loading) Client Components and third-party libraries, where appropriate.
- **[Prefetching](/docs/app/building-your-application/routing/linking-and-navigating#2-prefetching):** When a link to a new route enters the user's viewport, Next.js prefetches the route in background. This makes navigation to new routes almost instant. You can opt out of prefetching, where appropriate.
- **[Static Rendering](/docs/app/building-your-application/rendering/server-components#static-rendering-default):** Next.js statically renders Server and Client Components on the server at build time and caches the rendered result to improve your application's performance. You can opt into [Dynamic Rendering](/docs/app/building-your-application/rendering/server-components#dynamic-rendering) for specific routes, where appropriate. {/* TODO: Update when PPR is stable */}
- **[Caching](/docs/app/deep-dive/caching):** Next.js caches data requests, the rendered result of Server and Client Components, static assets, and more, to reduce the number of network requests to your server, database, and backend services. You may opt out of caching, where appropriate.

</AppOnly>

<PagesOnly>

- **[Code-splitting](/docs/pages/building-your-application/routing/pages-and-layouts):** Next.js automatically code-splits your application code by pages. This means only the code needed for the current page is loaded on navigation. You may also consider [lazy loading](/docs/pages/guides/lazy-loading) third-party libraries, where appropriate.
- **[Prefetching](/docs/pages/api-reference/components/link#prefetch):** When a link to a new route enters the user's viewport, Next.js prefetches the route in background. This makes navigation to new routes almost instant. You can opt out of prefetching, where appropriate.
- **[Automatic Static Optimization](/docs/pages/building-your-application/rendering/automatic-static-optimization):** Next.js automatically determines that a page is static (can be pre-rendered) if it has no blocking data requirements. Optimized pages can be cached, and served to the end-user from multiple CDN locations. You may opt into [Server-side Rendering](/docs/pages/building-your-application/data-fetching/get-server-side-props), where appropriate.

</PagesOnly>

These defaults aim to improve your application's performance, and reduce the cost and amount of data transferred on each network request.

## During development

While building your application, we recommend using the following features to ensure the best performance and user experience:

### Routing and rendering

<AppOnly>

- **[Layouts](/docs/app/building-your-application/routing/layouts-and-templates#layouts):** Use layouts to share UI across pages and enable [partial rendering](/docs/app/building-your-application/routing/linking-and-navigating#4-partial-rendering) on navigation.
- **[`<Link>` component](/docs/app/building-your-application/routing/linking-and-navigating#link-component):** Use the `<Link>` component for [client-side navigation and prefetching](/docs/app/building-your-application/routing/linking-and-navigating#how-routing-and-navigation-works).
- **[Error Handling](/docs/app/building-your-application/routing/error-handling):** Gracefully handle [catch-all errors](/docs/app/building-your-application/routing/error-handling) and [404 errors](/docs/app/api-reference/file-conventions/not-found) in production by creating custom error pages.
- **[Composition Patterns](/docs/app/building-your-application/rendering/composition-patterns):** Follow the recommended composition patterns for Server and Client Components, and check the placement of your [`"use client"` boundaries](/docs/app/building-your-application/rendering/composition-patterns#moving-client-components-down-the-tree) to avoid unnecessarily increasing your client-side JavaScript bundle.
- **[Dynamic APIs](/docs/app/building-your-application/rendering/server-components#dynamic-apis):** Be aware that Dynamic APIs like [`cookies`](/docs/app/api-reference/functions/cookies) and the [`searchParams`](/docs/app/api-reference/file-conventions/page#searchparams-optional) prop will opt the entire route into [Dynamic Rendering](/docs/app/building-your-application/rendering/server-components#dynamic-rendering) (or your whole application if used in the [Root Layout](/docs/app/building-your-application/routing/layouts-and-templates#root-layout-required)). Ensure Dynamic API usage is intentional and wrap them in `<Suspense>` boundaries where appropriate.

> **Good to know**: [Partial Prerendering (experimental)](/blog/next-14#partial-prerendering-preview) will allow parts of a route to be dynamic without opting the whole route into dynamic rendering.

</AppOnly>

<PagesOnly>

- **[`<Link>` component](/docs/pages/building-your-application/routing/linking-and-navigating):** Use the `<Link>` component for client-side navigation and prefetching.
- **[Custom Errors](/docs/pages/building-your-application/routing/custom-error):** Gracefully handle [500](/docs/pages/building-your-application/routing/custom-error#500-page) and [404 errors](/docs/pages/building-your-application/routing/custom-error#404-page)

</PagesOnly>

### Data fetching and caching

<AppOnly>

- **[Server Components](/docs/app/building-your-application/data-fetching/fetching):** Leverage the benefits of fetching data on the server using Server Components.
- **[Route Handlers](/docs/app/building-your-application/routing/route-handlers):** Use Route Handlers to access your backend resources from Client Components. But do not call Route Handlers from Server Components to avoid an additional server request.
- **[Streaming](/docs/app/building-your-application/routing/loading-ui-and-streaming):** Use Loading UI and React Suspense to progressively send UI from the server to the client, and prevent the whole route from blocking while data is being fetched.
- **[Parallel Data Fetching](/docs/app/building-your-application/data-fetching/fetching#parallel-and-sequential-data-fetching):** Reduce network waterfalls by fetching data in parallel, where appropriate. Also, consider [preloading data](/docs/app/building-your-application/data-fetching/fetching#preloading-data) where appropriate.
- **[Data Caching](/docs/app/deep-dive/caching#data-cache):** Verify whether your data requests are being cached or not, and opt into caching, where appropriate. Ensure requests that don't use `fetch` are [cached](/docs/app/api-reference/functions/unstable_cache).
- **[Static Images](/docs/app/api-reference/file-conventions/public-folder):** Use the `public` directory to automatically cache your application's static assets, e.g. images.

</AppOnly>

<PagesOnly>

- **[API Routes](/docs/pages/building-your-application/routing/api-routes):** Use Route Handlers to access your backend resources, and prevent sensitive secrets from being exposed to the client.
- **[Data Caching](/docs/pages/building-your-application/data-fetching/get-static-props):** Verify whether your data requests are being cached or not, and opt into caching, where appropriate. Ensure requests that don't use `getStaticProps` are cached where appropriate.
- **[Incremental Static Regeneration](/docs/pages/building-your-application/data-fetching/incremental-static-regeneration):** Use Incremental Static Regeneration to update static pages after they've been built, without rebuilding your entire site.
- **[Static Images](/docs/pages/api-reference/file-conventions/public-folder):** Use the `public` directory to automatically cache your application's static assets, e.g. images.

</PagesOnly>

### UI and accessibility

<AppOnly>

- **[Forms and Validation](/docs/app/building-your-application/data-fetching/server-actions-and-mutations#forms):** Use Server Actions to handle form submissions, server-side validation, and handle errors.

</AppOnly>

<<<<<<< HEAD
- **[Font Module](/docs/app/building-your-application/optimizing/fonts):** Optimize fonts by using the Font Module, which automatically hosts your font files with other static assets, removes external network requests, and reduces [layout shift](https://web.dev/articles/cls).
- **[`<Image>` Component](/docs/app/api-reference/components/image):** Optimize images by using the Image Component, which automatically optimizes images, prevents layout shift, and serves them in modern formats like WebP.
=======
- **[Font Module](/docs/app/api-reference/components/font):** Optimize fonts by using the Font Module, which automatically hosts your font files with other static assets, removes external network requests, and reduces [layout shift](https://web.dev/articles/cls).
- **[`<Image>` Component](/docs/app/building-your-application/optimizing/images):** Optimize images by using the Image Component, which automatically optimizes images, prevents layout shift, and serves them in modern formats like WebP.
>>>>>>> 6e3af1b0
- **[`<Script>` Component](/docs/app/guides/scripts):** Optimize third-party scripts by using the Script Component, which automatically defers scripts and prevents them from blocking the main thread.
- **[ESLint](/docs/architecture/accessibility#linting):** Use the built-in `eslint-plugin-jsx-a11y` plugin to catch accessibility issues early.

### Security

<AppOnly>

- **[Tainting](/docs/app/building-your-application/data-fetching/fetching#preventing-sensitive-data-from-being-exposed-to-the-client):** Prevent sensitive data from being exposed to the client by tainting data objects and/or specific values.
- **[Server Actions](/docs/app/building-your-application/data-fetching/server-actions-and-mutations#authentication-and-authorization):** Ensure users are authorized to call Server Actions. Review the recommended [security practices](/blog/security-nextjs-server-components-actions).

</AppOnly>

- **[Environment Variables](/docs/app/guides/environment-variables):** Ensure your `.env.*` files are added to `.gitignore` and only public variables are prefixed with `NEXT_PUBLIC_`.
- **[Content Security Policy](/docs/app/guides/content-security-policy):** Consider adding a Content Security Policy to protect your application against various security threats such as cross-site scripting, clickjacking, and other code injection attacks.

### Metadata and SEO

<AppOnly>

- **[Metadata API](/docs/app/building-your-application/optimizing/metadata):** Use the Metadata API to improve your application's Search Engine Optimization (SEO) by adding page titles, descriptions, and more.
- **[Open Graph (OG) images](/docs/app/api-reference/file-conventions/metadata/opengraph-image):** Create OG images to prepare your application for social sharing.
- **[Sitemaps](/docs/app/api-reference/functions/generate-sitemaps) and [Robots](/docs/app/api-reference/file-conventions/metadata/robots):** Help Search Engines crawl and index your pages by generating sitemaps and robots files.

</AppOnly>

<PagesOnly>

- **[`<Head>` Component](/docs/pages/api-reference/components/head):** Use the `next/head` component to add page titles, descriptions, and more.

</PagesOnly>

### Type safety

- **TypeScript and [TS Plugin](/docs/app/api-reference/config/typescript):** Use TypeScript and the TypeScript plugin for better type-safety, and to help you catch errors early.

## Before going to production

Before going to production, you can run `next build` to build your application locally and catch any build errors, then run `next start` to measure the performance of your application in a production-like environment.

### Core Web Vitals

- **[Lighthouse](https://developers.google.com/web/tools/lighthouse):** Run lighthouse in incognito to gain a better understanding of how your users will experience your site, and to identify areas for improvement. This is a simulated test and should be paired with looking at field data (such as Core Web Vitals).

<AppOnly>

- **[`useReportWebVitals` hook](/docs/app/api-reference/functions/use-report-web-vitals):** Use this hook to send [Core Web Vitals](https://web.dev/articles/vitals) data to analytics tools.

</AppOnly>

### Analyzing bundles

Use the [`@next/bundle-analyzer` plugin](/docs/app/guides/package-bundling#analyzing-javascript-bundles) to analyze the size of your JavaScript bundles and identify large modules and dependencies that might be impacting your application's performance.

Additionally, the following tools can help you understand the impact of adding new dependencies to your application:

- [Import Cost](https://marketplace.visualstudio.com/items?itemName=wix.vscode-import-cost)
- [Package Phobia](https://packagephobia.com/)
- [Bundle Phobia](https://bundlephobia.com/)
- [bundlejs](https://bundlejs.com/)<|MERGE_RESOLUTION|>--- conflicted
+++ resolved
@@ -87,13 +87,8 @@
 
 </AppOnly>
 
-<<<<<<< HEAD
-- **[Font Module](/docs/app/building-your-application/optimizing/fonts):** Optimize fonts by using the Font Module, which automatically hosts your font files with other static assets, removes external network requests, and reduces [layout shift](https://web.dev/articles/cls).
+- **[Font Module](/docs/app/api-reference/components/font):** Optimize fonts by using the Font Module, which automatically hosts your font files with other static assets, removes external network requests, and reduces [layout shift](https://web.dev/articles/cls).
 - **[`<Image>` Component](/docs/app/api-reference/components/image):** Optimize images by using the Image Component, which automatically optimizes images, prevents layout shift, and serves them in modern formats like WebP.
-=======
-- **[Font Module](/docs/app/api-reference/components/font):** Optimize fonts by using the Font Module, which automatically hosts your font files with other static assets, removes external network requests, and reduces [layout shift](https://web.dev/articles/cls).
-- **[`<Image>` Component](/docs/app/building-your-application/optimizing/images):** Optimize images by using the Image Component, which automatically optimizes images, prevents layout shift, and serves them in modern formats like WebP.
->>>>>>> 6e3af1b0
 - **[`<Script>` Component](/docs/app/guides/scripts):** Optimize third-party scripts by using the Script Component, which automatically defers scripts and prevents them from blocking the main thread.
 - **[ESLint](/docs/architecture/accessibility#linting):** Use the built-in `eslint-plugin-jsx-a11y` plugin to catch accessibility issues early.
 
