--- conflicted
+++ resolved
@@ -1510,19 +1510,10 @@
 
 ## Version history
 
-<<<<<<< HEAD
-| Version   | Changes                                                                                                                                                                      |
-| --------- | ---------------------------------------------------------------------------------------------------------------------------------------------------------------------------- |
-| `v13.0.0` | No longer requires a child `<a>` tag. A [codemod](/docs/app/guides/upgrading/codemods#remove-a-tags-from-link-components) is provided to automatically update your codebase. |
-| `v10.0.0` | `href` props pointing to a dynamic route are automatically resolved and no longer require an `as` prop.                                                                      |
-| `v8.0.0`  | Improved prefetching performance.                                                                                                                                            |
-| `v1.0.0`  | `next/link` introduced.                                                                                                                                                      |
-=======
 | Version   | Changes                                                                                                                                                                                         |
 | --------- | ----------------------------------------------------------------------------------------------------------------------------------------------------------------------------------------------- |
 | `v15.3.0` | Add `onNavigate` API                                                                                                                                                                            |
 | `v13.0.0` | No longer requires a child `<a>` tag. A [codemod](/docs/app/building-your-application/upgrading/codemods#remove-a-tags-from-link-components) is provided to automatically update your codebase. |
 | `v10.0.0` | `href` props pointing to a dynamic route are automatically resolved and no longer require an `as` prop.                                                                                         |
 | `v8.0.0`  | Improved prefetching performance.                                                                                                                                                               |
-| `v1.0.0`  | `next/link` introduced.                                                                                                                                                                         |
->>>>>>> 5bcbd139
+| `v1.0.0`  | `next/link` introduced.                                                                                                                                                                         |