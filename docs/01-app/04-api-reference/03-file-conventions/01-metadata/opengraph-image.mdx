--- conflicted
+++ resolved
@@ -400,7 +400,6 @@
 }
 ```
 
-<<<<<<< HEAD
 #### Using Edge runtime with local assets
 
 This example uses the Edge runtime to fetch a local image on the file system and passes it as an `ArrayBuffer` to the `src` attribute of an `<img>` element. The local asset should be placed relative to the example source file location.
@@ -458,8 +457,6 @@
 }
 ```
 
-=======
->>>>>>> 0cff3757
 #### Using Node.js runtime with local assets
 
 This example uses the Node.js runtime to fetch a local image on the file system and passes it as an `ArrayBuffer` to the `src` attribute of an `<img>` element. The local asset should be placed relative to the root of your project, rather than the location of the example source file.
