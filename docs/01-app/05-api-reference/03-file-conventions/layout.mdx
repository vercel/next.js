---
title: layout.js
description: API reference for the layout.js file.
---

The `layout` file is used to define a layout in your Next.js application.

```tsx filename="app/dashboard/layout.tsx" switcher
export default function DashboardLayout({
  children,
}: {
  children: React.ReactNode
}) {
  return <section>{children}</section>
}
```

```jsx filename="app/dashboard/layout.js" switcher
export default function DashboardLayout({ children }) {
  return <section>{children}</section>
}
```

A **root layout** is the top-most layout in the root `app` directory. It is used to define the `<html>` and `<body>` tags and other globally shared UI.

```tsx filename="app/layout.tsx" switcher
export default function RootLayout({
  children,
}: {
  children: React.ReactNode
}) {
  return (
    <html lang="en">
      <body>{children}</body>
    </html>
  )
}
```

```jsx filename="app/layout.js" switcher
export default function RootLayout({ children }) {
  return (
    <html lang="en">
      <body>{children}</body>
    </html>
  )
}
```

## Reference

### Props

#### `children` (required)

Layout components accept and use a `children` prop. During rendering, `children` will be populated with the route segments the layout is wrapping. These will primarily be the component of a child [Layout](/docs/app/api-reference/file-conventions/page) (if it exists) or [Page](/docs/app/api-reference/file-conventions/page), but could also be other special files like [Loading](/docs/app/building-your-application/routing/loading-ui-and-streaming) or [Error](/docs/app/building-your-application/routing/error-handling) when applicable.

#### `params` (optional)

A promise that resolves to an object containing the [dynamic route parameters](/docs/app/building-your-application/routing/dynamic-routes) object from the root segment down to that layout.

```tsx filename="app/dashboard/[team]/layout.tsx" switcher
export default async function Layout({
  params,
}: {
  params: Promise<{ team: string }>
}) {
  const { team } = await params
}
```

```jsx filename="app/dashboard/[team]/layout.js" switcher
export default async function Layout({ params }) {
  const { team } = await params
}
```

| Example Route                     | URL            | `params`                           |
| --------------------------------- | -------------- | ---------------------------------- |
| `app/dashboard/[team]/layout.js`  | `/dashboard/1` | `Promise<{ team: '1' }>`           |
| `app/shop/[tag]/[item]/layout.js` | `/shop/1/2`    | `Promise<{ tag: '1', item: '2' }>` |
| `app/blog/[...slug]/layout.js`    | `/blog/1/2`    | `Promise<{ slug: ['1', '2'] }>`    |

- Since the `params` prop is a promise. You must use `async/await` or React's [`use`](https://react.dev/reference/react/use) function to access the values.
  - In version 14 and earlier, `params` was a synchronous prop. To help with backwards compatibility, you can still access it synchronously in Next.js 15, but this behavior will be deprecated in the future.

### Root Layout

The `app` directory **must** include a root `app/layout.js`.

```tsx filename="app/layout.tsx" switcher
export default function RootLayout({
  children,
}: {
  children: React.ReactNode
}) {
  return (
    <html>
      <body>{children}</body>
    </html>
  )
}
```

```jsx filename="app/layout.js" switcher
export default function RootLayout({ children }) {
  return (
    <html>
      <body>{children}</body>
    </html>
  )
}
```

- The root layout **must** define `<html>` and `<body>` tags.
  - You should **not** manually add `<head>` tags such as `<title>` and `<meta>` to root layouts. Instead, you should use the [Metadata API](/docs/app/getting-started/metadata-and-og-images) which automatically handles advanced requirements such as streaming and de-duplicating `<head>` elements.
- You can use [route groups](/docs/app/building-your-application/routing/route-groups) to create multiple root layouts.
  - Navigating **across multiple root layouts** will cause a **full page load** (as opposed to a client-side navigation). For example, navigating from `/cart` that uses `app/(shop)/layout.js` to `/blog` that uses `app/(marketing)/layout.js` will cause a full page load. This **only** applies to multiple root layouts.

## Caveats

### Request Object

Layouts are cached in the client during navigation to avoid unnecessary server requests.

<<<<<<< HEAD
[Layouts](/docs/app/api-reference/file-conventions/layout) do not rerender. They can be cached and reused to avoid unnecessary computation when navigating between pages. By restricting layouts from accessing the raw request, Next.js can prevent the execution of potentially slow or expensive user code within the layout, which could negatively impact performance.
=======
By restricting layouts from directly accessing the raw request object, Next.js can prevent the execution of potentially slow or expensive user code within the layout, which could negatively impact performance.
>>>>>>> f18b756c

To access the request object, you can use [`headers`](/docs/app/api-reference/functions/headers) and [`cookies`](/docs/app/api-reference/functions/cookies) APIs in [Server Components](/docs/app/getting-started/server-and-client-components) and Functions.

```tsx filename="app/shop/layout.tsx" switcher
import { cookies } from 'next/headers'

export default async function Layout({ children }) {
  const cookieStore = await cookies()
  const theme = cookieStore.get('theme')
  return '...'
}
```

```jsx filename="app/shop/layout.js" switcher
import { cookies } from 'next/headers'

export default async function Layout({ children }) {
  const cookieStore = await cookies()
  const theme = cookieStore.get('theme')
  return '...'
}
```

### Query params

Layouts do not rerender on navigation, so they cannot access search params which would otherwise become stale.

To access updated query parameters, you can use the Page [`searchParams`](/docs/app/api-reference/file-conventions/page#searchparams-optional) prop, or read them inside a Client Component using the [`useSearchParams`](/docs/app/api-reference/functions/use-search-params) hook. Since Client Components re-render on navigation, they have access to the latest query parameters.

```tsx filename="app/ui/search.tsx" switcher
'use client'

import { useSearchParams } from 'next/navigation'

export default function Search() {
  const searchParams = useSearchParams()

  const search = searchParams.get('search')

  return '...'
}
```

```jsx filename="app/ui/search.js" switcher
'use client'

import { useSearchParams } from 'next/navigation'

export default function Search() {
  const searchParams = useSearchParams()

  const search = searchParams.get('search')

  return '...'
}
```

```tsx filename="app/shop/layout.tsx" switcher
import Search from '@/app/ui/search'

export default function Layout({ children }) {
  return (
    <>
      <Search />
      {children}
    </>
  )
}
```

```jsx filename="app/shop/layout.js" switcher
import Search from '@/app/ui/search'

export default function Layout({ children }) {
  return (
    <>
      <Search />
      {children}
    </>
  )
}
```

### Pathname

Layouts do not re-render on navigation, so they do not access pathname which would otherwise become stale.

To access the current pathname, you can read it inside a Client Component using the [`usePathname`](https://nextjs.org/docs/app/api-reference/functions/use-pathname) hook. Since Client Components re-render during navigation, they have access to the latest pathname.

```tsx filename="app/ui/breadcrumbs.tsx" switcher
'use client'

import { usePathname } from 'next/navigation'

// Simplified breadcrumbs logic
export default function Breadcrumbs() {
  const pathname = usePathname()
  const segments = pathname.split('/')

  return (
    <nav>
      {segments.map((segment, index) => (
        <span key={index}>
          {' > '}
          {segment}
        </span>
      ))}
    </nav>
  )
}
```

```jsx filename="app/ui/breadcrumbs.js" switcher
'use client'

import { usePathname } from 'next/navigation'

// Simplified breadcrumbs logic
export default function Breadcrumbs() {
  const pathname = usePathname()
  const segments = pathname.split('/')

  return (
    <nav>
      {segments.map((segment, index) => (
        <span key={index}>
          {' > '}
          {segment}
        </span>
      ))}
    </nav>
  )
}
```

```tsx filename="app/docs/layout.tsx" switcher
import { Breadcrumbs } from '@/app/ui/Breadcrumbs'

export default function Layout({ children }) {
  return (
    <>
      <Breadcrumbs />
      <main>{children}</main>
    </>
  )
}
```

```jsx filename="app/docs/layout.js" switcher
import { Breadcrumbs } from '@/app/ui/Breadcrumbs'

export default function Layout({ children }) {
  return (
    <>
      <Breadcrumbs />
      <main>{children}</main>
    </>
  )
}
```

### Fetching Data

Layouts cannot pass data to their `children`. However, you can fetch the same data in a route more than once, and use React [`cache`](https://react.dev/reference/react/cache) to dedupe the requests without affecting performance.

Alternatively, when using [`fetch`](https://nextjs.org/docs/app/api-reference/functions/fetch)in Next.js, requests are automatically deduped.

```tsx filename="app/lib/data.ts" switcher
export async function getUser(id: string) {
  const res = await fetch(`https://.../users/${id}`)
  return res.json()
}
```

```tsx filename="app/dashboard/layout.tsx" switcher
import { getUser } from '@/app/lib/data'
import { UserName } from '@/app/ui/user-name'

export default async function Layout({ children }) {
  const user = await getUser('1')

  return (
    <>
      <nav>
        {/* ... */}
        <UserName user={user.name} />
      </nav>
      {children}
    </>
  )
}
```

```jsx filename="app/dashboard/layout.js" switcher
import { getUser } from '@/app/lib/data'
import { UserName } from '@/app/ui/user-name'

export default async function Layout({ children }) {
  const user = await getUser('1')

  return (
    <>
      <nav>
        {/* ... */}
        <UserName user={user.name} />
      </nav>
      {children}
    </>
  )
}
```

```tsx filename="app/dashboard/page.tsx" switcher
import { getUser } from '@/app/lib/data'
import { UserName } from '@/app/ui/user-name'

export default async function Page() {
  const user = await getUser('1')

  return (
    <div>
      <h1>Welcome {user.name}</h1>
    </div>
  )
}
```

```jsx filename="app/dashboard/page.js" switcher
import { getUser } from '@/app/lib/data'
import { UserName } from '@/app/ui/user-name'

export default async function Page() {
  const user = await getUser('1')

  return (
    <div>
      <h1>Welcome {user.name}</h1>
    </div>
  )
}
```

### Accessing child segments

Layouts do not have access to the route segments below itself. To access all route segments, you can use [`useSelectedLayoutSegment`](/docs/app/api-reference/functions/use-selected-layout-segment) or [`useSelectedLayoutSegments`](/docs/app/api-reference/functions/use-selected-layout-segments) in a Client Component.

```tsx filename="app/ui/nav-link.tsx" switcher
'use client'

import Link from 'next/link'
import { useSelectedLayoutSegment } from 'next/navigation'

export default function NavLink({
  slug,
  children,
}: {
  slug: string
  children: React.ReactNode
}) {
  const segment = useSelectedLayoutSegment()
  const isActive = slug === segment

  return (
    <Link
      href={`/blog/${slug}`}
      // Change style depending on whether the link is active
      style={{ fontWeight: isActive ? 'bold' : 'normal' }}
    >
      {children}
    </Link>
  )
}
```

```jsx filename="app/ui/nav-link.js" switcher
'use client'

import Link from 'next/link'
import { useSelectedLayoutSegment } from 'next/navigation'

export default function NavLinks({ slug, children }) {
  const segment = useSelectedLayoutSegment()
  const isActive = slug === segment

  return (
    <Link
      href={`/blog/${slug}`}
      style={{ fontWeight: isActive ? 'bold' : 'normal' }}
    >
      {children}
    </Link>
  )
}
```

```tsx filename="app/blog/layout.tsx" switcher
import { NavLink } from './nav-link'
import getPosts from './get-posts'

export default async function Layout({
  children,
}: {
  children: React.ReactNode
}) {
  const featuredPosts = await getPosts()
  return (
    <div>
      {featuredPosts.map((post) => (
        <div key={post.id}>
          <NavLink slug={post.slug}>{post.title}</NavLink>
        </div>
      ))}
      <div>{children}</div>
    </div>
  )
}
```

```jsx filename="app/blog/layout.js" switcher
import { NavLink } from './nav-link'
import getPosts from './get-posts'

export default async function Layout({ children }) {
  const featuredPosts = await getPosts()
  return (
    <div>
      {featuredPosts.map((post) => (
        <div key={post.id}>
          <NavLink slug={post.slug}>{post.title}</NavLink>
        </div>
      ))}
      <div>{children}</div>
    </div>
  )
}
```

## Examples

### Metadata

You can modify the `<head>` HTML elements such as `title` and `meta` using the [`metadata` object](/docs/app/api-reference/functions/generate-metadata#the-metadata-object) or [`generateMetadata` function](/docs/app/api-reference/functions/generate-metadata#generatemetadata-function).

```tsx filename="app/layout.tsx" switcher
import type { Metadata } from 'next'

export const metadata: Metadata = {
  title: 'Next.js',
}

export default function Layout({ children }: { children: React.ReactNode }) {
  return '...'
}
```

```jsx filename="app/layout.js" switcher
export const metadata = {
  title: 'Next.js',
}

export default function Layout({ children }) {
  return '...'
}
```

> **Good to know**: You should **not** manually add `<head>` tags such as `<title>` and `<meta>` to root layouts. Instead, use the [Metadata APIs](/docs/app/api-reference/functions/generate-metadata) which automatically handles advanced requirements such as streaming and de-duplicating `<head>` elements.

### Active Nav Links

You can use the [`usePathname`](/docs/app/api-reference/functions/use-pathname) hook to determine if a nav link is active.

Since `usePathname` is a client hook, you need to extract the nav links into a Client Component, which can be imported into your layout:

```tsx filename="app/ui/nav-links.tsx" switcher
'use client'

import { usePathname } from 'next/navigation'
import Link from 'next/link'

export function NavLinks() {
  const pathname = usePathname()

  return (
    <nav>
      <Link className={`link ${pathname === '/' ? 'active' : ''}`} href="/">
        Home
      </Link>

      <Link
        className={`link ${pathname === '/about' ? 'active' : ''}`}
        href="/about"
      >
        About
      </Link>
    </nav>
  )
}
```

```jsx filename="app/ui/nav-links.js" switcher
'use client'

import { usePathname } from 'next/navigation'
import Link from 'next/link'

export function Links() {
  const pathname = usePathname()

  return (
    <nav>
      <Link className={`link ${pathname === '/' ? 'active' : ''}`} href="/">
        Home
      </Link>

      <Link
        className={`link ${pathname === '/about' ? 'active' : ''}`}
        href="/about"
      >
        About
      </Link>
    </nav>
  )
}
```

```tsx filename="app/layout.tsx" switcher
import { NavLinks } from '@/app/ui/nav-links'

export default function Layout({ children }: { children: React.ReactNode }) {
  return (
    <html lang="en">
      <body>
        <NavLinks />
        <main>{children}</main>
      </body>
    </html>
  )
}
```

```jsx filename="app/layout.js" switcher
import { NavLinks } from '@/app/ui/nav-links'

export default function Layout({ children }) {
  return (
    <html lang="en">
      <body>
        <NavLinks />
        <main>{children}</main>
      </body>
    </html>
  )
}
```

### Displaying content based on `params`

Using [dynamic route segments](/docs/app/building-your-application/routing/dynamic-routes), you can display or fetch specific content based on the `params` prop.

```tsx filename="app/dashboard/layout.tsx" switcher
export default async function DashboardLayout({
  children,
  params,
}: {
  children: React.ReactNode
  params: Promise<{ team: string }>
}) {
  const { team } = await params

  return (
    <section>
      <header>
        <h1>Welcome to {team}'s Dashboard</h1>
      </header>
      <main>{children}</main>
    </section>
  )
}
```

```jsx filename="app/dashboard/layout.js" switcher
export default async function DashboardLayout({ children, params }) {
  const { team } = await params

  return (
    <section>
      <header>
        <h1>Welcome to {team}'s Dashboard</h1>
      </header>
      <main>{children}</main>
    </section>
  )
}
```

### Reading `params` in Client Components

To use `params` in a Client Component (which cannot be `async`), you can use React's [`use`](https://react.dev/reference/react/use) function to read the promise:

```tsx filename="app/page.tsx" switcher
'use client'

import { use } from 'react'

export default function Page({
  params,
}: {
  params: Promise<{ slug: string }>
}) {
  const { slug } = use(params)
}
```

```js filename="app/page.js" switcher
'use client'

import { use } from 'react'

export default function Page({ params }) {
  const { slug } = use(params)
}
```

## Version History

| Version      | Changes                                                                                       |
| ------------ | --------------------------------------------------------------------------------------------- |
| `v15.0.0-RC` | `params` is now a promise. A [codemod](/docs/app/guides/upgrading/codemods#150) is available. |
| `v13.0.0`    | `layout` introduced.                                                                          |<|MERGE_RESOLUTION|>--- conflicted
+++ resolved
@@ -123,11 +123,7 @@
 
 Layouts are cached in the client during navigation to avoid unnecessary server requests.
 
-<<<<<<< HEAD
 [Layouts](/docs/app/api-reference/file-conventions/layout) do not rerender. They can be cached and reused to avoid unnecessary computation when navigating between pages. By restricting layouts from accessing the raw request, Next.js can prevent the execution of potentially slow or expensive user code within the layout, which could negatively impact performance.
-=======
-By restricting layouts from directly accessing the raw request object, Next.js can prevent the execution of potentially slow or expensive user code within the layout, which could negatively impact performance.
->>>>>>> f18b756c
 
 To access the request object, you can use [`headers`](/docs/app/api-reference/functions/headers) and [`cookies`](/docs/app/api-reference/functions/cookies) APIs in [Server Components](/docs/app/getting-started/server-and-client-components) and Functions.
 
