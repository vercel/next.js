---
title: Data Fetching and Caching
nav_title: Data Fetching and Caching
description: Learn best practices for fetching data on the server or client in Next.js.
---

<details>
  <summary>Examples</summary>

- [Next.js Commerce](https://vercel.com/templates/next.js/nextjs-commerce)
- [On-Demand ISR](https://on-demand-isr.vercel.app)
- [Next.js Forms](https://github.com/vercel/next.js/tree/canary/examples/next-forms)

</details>

This guide will walk you through the basics of data fetching and caching in Next.js, providing practical examples and best practices.

Here's a minimal example of data fetching in Next.js:

```tsx filename="app/page.tsx" switcher
export default async function Page() {
  const data = await fetch('https://api.vercel.app/blog')
  const posts = await data.json()
  return (
    <ul>
      {posts.map((post) => (
        <li key={post.id}>{post.title}</li>
      ))}
    </ul>
  )
}
```

```jsx filename="app/page.js" switcher
export default async function Page() {
  const data = await fetch('https://api.vercel.app/blog')
  const posts = await data.json()
  return (
    <ul>
      {posts.map((post) => (
        <li key={post.id}>{post.title}</li>
      ))}
    </ul>
  )
}
```

This example demonstrates a basic server-side data fetch using the `fetch` API in an asynchronous React Server Component.

## Reference

- [`fetch`](/docs/app/api-reference/functions/fetch)
- React [`cache`](https://react.dev/reference/react/cache)
- Next.js [`unstable_cache`](/docs/app/api-reference/functions/unstable_cache)

<<<<<<< HEAD
=======
## Examples

### Fetching data on the server with the `fetch` API

This component will fetch and display a list of blog posts. The response from `fetch` is not cached by default.

```tsx filename="app/page.tsx" switcher
export default async function Page() {
  const data = await fetch('https://api.vercel.app/blog')
  const posts = await data.json()
  return (
    <ul>
      {posts.map((post) => (
        <li key={post.id}>{post.title}</li>
      ))}
    </ul>
  )
}
```

```jsx filename="app/page.js" switcher
export default async function Page() {
  const data = await fetch('https://api.vercel.app/blog')
  const posts = await data.json()
  return (
    <ul>
      {posts.map((post) => (
        <li key={post.id}>{post.title}</li>
      ))}
    </ul>
  )
}
```

If you are not using any [Dynamic APIs](/docs/app/getting-started/partial-prerendering#dynamic-rendering) anywhere else in this route, it will be prerendered during `next build` to a static page. The data can then be updated using [Incremental Static Regeneration](/docs/app/guides/incremental-static-regeneration).

To prevent the page from prerendering, you can add the following to your file:

```js
export const dynamic = 'force-dynamic'
```

However, you will commonly use functions like `cookies`, `headers`, or reading the incoming `searchParams` from the page props, which will automatically make the page render dynamically. In this case, you do _not_ need to explicitly use `force-dynamic`.

### Fetching data on the server with an ORM or database

This component will fetch and display a list of blog posts. The response from the database is not cached by default but could be with [additional configuration](#caching-data-with-an-orm-or-database).

```tsx filename="app/page.tsx" switcher
import { db, posts } from '@/lib/db'

export default async function Page() {
  const allPosts = await db.select().from(posts)
  return (
    <ul>
      {allPosts.map((post) => (
        <li key={post.id}>{post.title}</li>
      ))}
    </ul>
  )
}
```

```jsx filename="app/page.js" switcher
import { db, posts } from '@/lib/db'

export default async function Page() {
  const allPosts = await db.select().from(posts)
  return (
    <ul>
      {allPosts.map((post) => (
        <li key={post.id}>{post.title}</li>
      ))}
    </ul>
  )
}
```

If you are not using any [Dynamic APIs](/docs/app/getting-started/partial-prerendering#dynamic-rendering) anywhere else in this route, it will be prerendered during `next build` to a static page. The data can then be updated using [Incremental Static Regeneration](/docs/app/guides/incremental-static-regeneration).

To prevent the page from prerendering, you can add the following to your file:

```js
export const dynamic = 'force-dynamic'
```

However, you will commonly use functions like `cookies`, `headers`, or reading the incoming `searchParams` from the page props, which will automatically make the page render dynamically. In this case, you do _not_ need to explicitly use `force-dynamic`.

### Fetching data on the client

We recommend first attempting to fetch data on the server-side.

However, there are still cases where client-side data fetching makes sense. In these scenarios, you can manually call `fetch` in a `useEffect` (not recommended), or lean on popular React libraries in the community (such as [SWR](https://swr.vercel.app/) or [React Query](https://tanstack.com/query/latest)) for client fetching.

```tsx filename="app/page.tsx" switcher
'use client'

import { useState, useEffect } from 'react'

export function Posts() {
  const [posts, setPosts] = useState(null)

  useEffect(() => {
    async function fetchPosts() {
      const res = await fetch('https://api.vercel.app/blog')
      const data = await res.json()
      setPosts(data)
    }
    fetchPosts()
  }, [])

  if (!posts) return <div>Loading...</div>

  return (
    <ul>
      {posts.map((post) => (
        <li key={post.id}>{post.title}</li>
      ))}
    </ul>
  )
}
```

```jsx filename="app/page.js" switcher
'use client'

import { useState, useEffect } from 'react'

export function Posts() {
  const [posts, setPosts] = useState(null)

  useEffect(() => {
    async function fetchPosts() {
      const res = await fetch('https://api.vercel.app/blog')
      const data = await res.json()
      setPosts(data)
    }
    fetchPosts()
  }, [])

  if (!posts) return <div>Loading...</div>

  return (
    <ul>
      {posts.map((post) => (
        <li key={post.id}>{post.title}</li>
      ))}
    </ul>
  )
}
```

>>>>>>> f6081d01
### Caching data with an ORM or Database

You can use the `unstable_cache` API to cache the response when running `next build`.

```tsx filename="app/page.tsx" switcher
import { unstable_cache } from 'next/cache'
import { db, posts } from '@/lib/db'

const getPosts = unstable_cache(
  async () => {
    return await db.select().from(posts)
  },
  ['posts'],
  { revalidate: 3600, tags: ['posts'] }
)

export default async function Page() {
  const allPosts = await getPosts()

  return (
    <ul>
      {allPosts.map((post) => (
        <li key={post.id}>{post.title}</li>
      ))}
    </ul>
  )
}
```

```jsx filename="app/page.js" switcher
import { unstable_cache } from 'next/cache'
import { db, posts } from '@/lib/db'

const getPosts = unstable_cache(
  async () => {
    return await db.select().from(posts)
  },
  ['posts'],
  { revalidate: 3600, tags: ['posts'] }
)

export default async function Page() {
  const allPosts = await getPosts()

  return (
    <ul>
      {allPosts.map((post) => (
        <li key={post.id}>{post.title}</li>
      ))}
    </ul>
  )
}
```

This example caches the result of the database query for 1 hour (3600 seconds). It also adds the cache tag `posts` which can then be invalidated with [Incremental Static Regeneration](/docs/app/guides/incremental-static-regeneration).

### Reusing data across multiple functions

Next.js uses APIs like `generateMetadata` and `generateStaticParams` where you will need to use the same data fetched in the `page`.

If you are using `fetch`, requests can be [memoized](/docs/app/deep-dive/caching#request-memoization) by adding `cache: 'force-cache'`. This means you can safely call the same URL with the same options, and only one request will be made.

> **Good to know:**
>
> - In previous versions of Next.js, using `fetch` would have a default `cache` value of `force-cache`. This changed in version 15, to a default of `cache: no-store`.

```tsx filename="app/blog/[id]/page.tsx" switcher
import { notFound } from 'next/navigation'

interface Post {
  id: string
  title: string
  content: string
}

async function getPost(id: string) {
  const res = await fetch(`https://api.vercel.app/blog/${id}`, {
    cache: 'force-cache',
  })
  const post: Post = await res.json()
  if (!post) notFound()
  return post
}

export async function generateStaticParams() {
  const posts = await fetch('https://api.vercel.app/blog', {
    cache: 'force-cache',
  }).then((res) => res.json())

  return posts.map((post: Post) => ({
    id: String(post.id),
  }))
}

export async function generateMetadata({
  params,
}: {
  params: Promise<{ id: string }>
}) {
  const { id } = await params
  const post = await getPost(id)

  return {
    title: post.title,
  }
}

export default async function Page({
  params,
}: {
  params: Promise<{ id: string }>
}) {
  const { id } = await params
  const post = await getPost(id)

  return (
    <article>
      <h1>{post.title}</h1>
      <p>{post.content}</p>
    </article>
  )
}
```

```jsx filename="app/blog/[id]/page.js" switcher
import { notFound } from 'next/navigation'

async function getPost(id) {
  const res = await fetch(`https://api.vercel.app/blog/${id}`)
  const post = await res.json()
  if (!post) notFound()
  return post
}

export async function generateStaticParams() {
  const posts = await fetch('https://api.vercel.app/blog').then((res) =>
    res.json()
  )

  return posts.map((post) => ({
    id: String(post.id),
  }))
}

export async function generateMetadata({ params }) {
  const { id } = await params
  const post = await getPost(id)

  return {
    title: post.title,
  }
}

export default async function Page({ params }) {
  const { id } = await params
  const post = await getPost(id)

  return (
    <article>
      <h1>{post.title}</h1>
      <p>{post.content}</p>
    </article>
  )
}
```

If you are _not_ using `fetch`, and instead using an ORM or database directly, you can wrap your data fetch with the React `cache` function. This will de-duplicate and only make one query.

```jsx
import { cache } from 'react'
import { db, posts, eq } from '@/lib/db' // Example with Drizzle ORM
import { notFound } from 'next/navigation'

export const getPost = cache(async (id) => {
  const post = await db.query.posts.findFirst({
    where: eq(posts.id, parseInt(id)),
  })

  if (!post) notFound()
  return post
})
```

### Revalidating cached data

<<<<<<< HEAD
Learn more about revalidating cached data with [Incremental Static Regeneration](/docs/app/building-your-application/data-fetching/incremental-static-regeneration).
=======
Learn more about revalidating cached data with [Incremental Static Regeneration](/docs/app/guides/incremental-static-regeneration).

## Patterns

### Parallel and sequential data fetching

When fetching data inside components, you need to be aware of two data fetching patterns: Parallel and Sequential.

<Image
  alt="Sequential and Parallel Data Fetching"
  srcLight="/docs/light/sequential-parallel-data-fetching.png"
  srcDark="/docs/dark/sequential-parallel-data-fetching.png"
  width="1600"
  height="525"
/>

- **Sequential**: requests in a component tree are dependent on each other. This can lead to longer loading times.
- **Parallel**: requests in a route are eagerly initiated and will load data at the same time. This reduces the total time it takes to load data.

#### Sequential data fetching

If you have nested components, and each component fetches its own data, then data fetching will happen sequentially if those data requests are not [memoized](/docs/app/deep-dive/caching#request-memoization).

There may be cases where you want this pattern because one fetch depends on the result of the other. For example, the `Playlists` component will only start fetching data once the `Artist` component has finished fetching data because `Playlists` depends on the `artistID` prop:

```tsx filename="app/artist/[username]/page.tsx" switcher
export default async function Page({
  params,
}: {
  params: Promise<{ username: string }>
}) {
  const { username } = await params
  // Get artist information
  const artist = await getArtist(username)

  return (
    <>
      <h1>{artist.name}</h1>
      {/* Show fallback UI while the Playlists component is loading */}
      <Suspense fallback={<div>Loading...</div>}>
        {/* Pass the artist ID to the Playlists component */}
        <Playlists artistID={artist.id} />
      </Suspense>
    </>
  )
}

async function Playlists({ artistID }: { artistID: string }) {
  // Use the artist ID to fetch playlists
  const playlists = await getArtistPlaylists(artistID)

  return (
    <ul>
      {playlists.map((playlist) => (
        <li key={playlist.id}>{playlist.name}</li>
      ))}
    </ul>
  )
}
```

```jsx filename="app/artist/[username]/page.js" switcher
export default async function Page({ params }) {
  const { username } = await params
  // Get artist information
  const artist = await getArtist(username)

  return (
    <>
      <h1>{artist.name}</h1>
      {/* Show fallback UI while the Playlists component is loading */}
      <Suspense fallback={<div>Loading...</div>}>
        {/* Pass the artist ID to the Playlists component */}
        <Playlists artistID={artist.id} />
      </Suspense>
    </>
  )
}

async function Playlists({ artistID }) {
  // Use the artist ID to fetch playlists
  const playlists = await getArtistPlaylists(artistID)

  return (
    <ul>
      {playlists.map((playlist) => (
        <li key={playlist.id}>{playlist.name}</li>
      ))}
    </ul>
  )
}
```

You can use [`loading.js`](/docs/app/building-your-application/routing/loading-ui-and-streaming) (for route segments) or [React `<Suspense>`](/docs/app/building-your-application/routing/loading-ui-and-streaming#streaming-with-suspense) (for nested components) to show an instant loading state while React streams in the result.

This will prevent the whole route from being blocked by data requests, and the user will be able to interact with the parts of the page that are ready.

#### Parallel Data Fetching

By default, layout and page segments are rendered in parallel. This means requests will be initiated in parallel.

However, due to the nature of `async`/`await`, an awaited request inside the same segment or component will block any requests below it.

To fetch data in parallel, you can eagerly initiate requests by defining them outside the components that use the data. This saves time by initiating both requests in parallel, however, the user won't see the rendered result until both promises are resolved.

In the example below, the `getArtist` and `getAlbums` functions are defined outside the `Page` component and initiated inside the component using `Promise.all`:

```tsx filename="app/artist/[username]/page.tsx" switcher
import Albums from './albums'

async function getArtist(username: string) {
  const res = await fetch(`https://api.example.com/artist/${username}`)
  return res.json()
}

async function getAlbums(username: string) {
  const res = await fetch(`https://api.example.com/artist/${username}/albums`)
  return res.json()
}

export default async function Page({
  params,
}: {
  params: Promise<{ username: string }>
}) {
  const { username } = await params
  const artistData = getArtist(username)
  const albumsData = getAlbums(username)

  // Initiate both requests in parallel
  const [artist, albums] = await Promise.all([artistData, albumsData])

  return (
    <>
      <h1>{artist.name}</h1>
      <Albums list={albums} />
    </>
  )
}
```

```jsx filename="app/artist/[username]/page.js" switcher
import Albums from './albums'

async function getArtist(username) {
  const res = await fetch(`https://api.example.com/artist/${username}`)
  return res.json()
}

async function getAlbums(username) {
  const res = await fetch(`https://api.example.com/artist/${username}/albums`)
  return res.json()
}

export default async function Page({ params }) {
  const { username } = await params
  const artistData = getArtist(username)
  const albumsData = getAlbums(username)

  // Initiate both requests in parallel
  const [artist, albums] = await Promise.all([artistData, albumsData])

  return (
    <>
      <h1>{artist.name}</h1>
      <Albums list={albums} />
    </>
  )
}
```

In addition, you can add a [Suspense Boundary](/docs/app/building-your-application/routing/loading-ui-and-streaming) to break up the rendering work and show part of the result as soon as possible.

### Preloading Data

Another way to prevent waterfalls is to use the _preload_ pattern by creating an utility function that you eagerly call above blocking requests. For example, `checkIsAvailable()` blocks `<Item/>` from rendering, so you can call `preload()` before it to eagerly initiate `<Item/>` data dependencies. By the time `<Item/>` is rendered, its data has already been fetched.

Note that `preload` function doesn't block `checkIsAvailable()` from running.

```tsx filename="components/Item.tsx" switcher
import { getItem } from '@/utils/get-item'

export const preload = (id: string) => {
  // void evaluates the given expression and returns undefined
  // https://developer.mozilla.org/docs/Web/JavaScript/Reference/Operators/void
  void getItem(id)
}
export default async function Item({ id }: { id: string }) {
  const result = await getItem(id)
  // ...
}
```

```jsx filename="components/Item.js" switcher
import { getItem } from '@/utils/get-item'

export const preload = (id) => {
  // void evaluates the given expression and returns undefined
  // https://developer.mozilla.org/docs/Web/JavaScript/Reference/Operators/void
  void getItem(id)
}
export default async function Item({ id }) {
  const result = await getItem(id)
  // ...
}
```

```tsx filename="app/item/[id]/page.tsx" switcher
import Item, { preload, checkIsAvailable } from '@/components/Item'

export default async function Page({
  params,
}: {
  params: Promise<{ id: string }>
}) {
  const { id } = await params
  // starting loading item data
  preload(id)
  // perform another asynchronous task
  const isAvailable = await checkIsAvailable()

  return isAvailable ? <Item id={id} /> : null
}
```

```jsx filename="app/item/[id]/page.js" switcher
import Item, { preload, checkIsAvailable } from '@/components/Item'

export default async function Page({ params }) {
  const { id } = await params
  // starting loading item data
  preload(id)
  // perform another asynchronous task
  const isAvailable = await checkIsAvailable()

  return isAvailable ? <Item id={id} /> : null
}
```

> **Good to know:** The "preload" function can also have any name as it's a pattern, not an API.

#### Using React `cache` and `server-only` with the Preload Pattern

You can combine the `cache` function, the `preload` pattern, and the `server-only` package to create a data fetching utility that can be used throughout your app.

```ts filename="utils/get-item.ts" switcher
import { cache } from 'react'
import 'server-only'

export const preload = (id: string) => {
  void getItem(id)
}

export const getItem = cache(async (id: string) => {
  // ...
})
```

```js filename="utils/get-item.js" switcher
import { cache } from 'react'
import 'server-only'

export const preload = (id) => {
  void getItem(id)
}

export const getItem = cache(async (id) => {
  // ...
})
```

With this approach, you can eagerly fetch data, cache responses, and guarantee that this data fetching [only happens on the server](/docs/app/getting-started/server-and-client-components#examples#keeping-server-only-code-out-of-the-client-environment).

The `utils/get-item` exports can be used by Layouts, Pages, or other components to give them control over when an item's data is fetched.

> **Good to know:**
>
> - We recommend using the [`server-only` package](/docs/app/getting-started/server-and-client-components#examples#keeping-server-only-code-out-of-the-client-environment) to make sure server data fetching functions are never used on the client.

### Preventing sensitive data from being exposed to the client

We recommend using React's taint APIs, [`taintObjectReference`](https://react.dev/reference/react/experimental_taintObjectReference) and [`taintUniqueValue`](https://react.dev/reference/react/experimental_taintUniqueValue), to prevent whole object instances or sensitive values from being passed to the client.

To enable tainting in your application, set the Next.js Config `experimental.taint` option to `true`:

```js filename="next.config.js"
module.exports = {
  experimental: {
    taint: true,
  },
}
```

Then pass the object or value you want to taint to the `experimental_taintObjectReference` or `experimental_taintUniqueValue` functions:

```ts filename="app/utils.ts" switcher
import { queryDataFromDB } from './api'
import {
  experimental_taintObjectReference,
  experimental_taintUniqueValue,
} from 'react'

export async function getUserData() {
  const data = await queryDataFromDB()
  experimental_taintObjectReference(
    'Do not pass the whole user object to the client',
    data
  )
  experimental_taintUniqueValue(
    "Do not pass the user's address to the client",
    data,
    data.address
  )
  return data
}
```

```js filename="app/utils.js" switcher
import { queryDataFromDB } from './api'
import {
  experimental_taintObjectReference,
  experimental_taintUniqueValue,
} from 'react'

export async function getUserData() {
  const data = await queryDataFromDB()
  experimental_taintObjectReference(
    'Do not pass the whole user object to the client',
    data
  )
  experimental_taintUniqueValue(
    "Do not pass the user's address to the client",
    data,
    data.address
  )
  return data
}
```

```tsx filename="app/page.tsx" switcher
import { getUserData } from './data'

export async function Page() {
  const userData = getUserData()
  return (
    <ClientComponent
      user={userData} // this will cause an error because of taintObjectReference
      address={userData.address} // this will cause an error because of taintUniqueValue
    />
  )
}
```

```jsx filename="app/page.js" switcher
import { getUserData } from './data'

export async function Page() {
  const userData = await getUserData()
  return (
    <ClientComponent
      user={userData} // this will cause an error because of taintObjectReference
      address={userData.address} // this will cause an error because of taintUniqueValue
    />
  )
}
```
>>>>>>> f6081d01
<|MERGE_RESOLUTION|>--- conflicted
+++ resolved
@@ -53,161 +53,6 @@
 - React [`cache`](https://react.dev/reference/react/cache)
 - Next.js [`unstable_cache`](/docs/app/api-reference/functions/unstable_cache)
 
-<<<<<<< HEAD
-=======
-## Examples
-
-### Fetching data on the server with the `fetch` API
-
-This component will fetch and display a list of blog posts. The response from `fetch` is not cached by default.
-
-```tsx filename="app/page.tsx" switcher
-export default async function Page() {
-  const data = await fetch('https://api.vercel.app/blog')
-  const posts = await data.json()
-  return (
-    <ul>
-      {posts.map((post) => (
-        <li key={post.id}>{post.title}</li>
-      ))}
-    </ul>
-  )
-}
-```
-
-```jsx filename="app/page.js" switcher
-export default async function Page() {
-  const data = await fetch('https://api.vercel.app/blog')
-  const posts = await data.json()
-  return (
-    <ul>
-      {posts.map((post) => (
-        <li key={post.id}>{post.title}</li>
-      ))}
-    </ul>
-  )
-}
-```
-
-If you are not using any [Dynamic APIs](/docs/app/getting-started/partial-prerendering#dynamic-rendering) anywhere else in this route, it will be prerendered during `next build` to a static page. The data can then be updated using [Incremental Static Regeneration](/docs/app/guides/incremental-static-regeneration).
-
-To prevent the page from prerendering, you can add the following to your file:
-
-```js
-export const dynamic = 'force-dynamic'
-```
-
-However, you will commonly use functions like `cookies`, `headers`, or reading the incoming `searchParams` from the page props, which will automatically make the page render dynamically. In this case, you do _not_ need to explicitly use `force-dynamic`.
-
-### Fetching data on the server with an ORM or database
-
-This component will fetch and display a list of blog posts. The response from the database is not cached by default but could be with [additional configuration](#caching-data-with-an-orm-or-database).
-
-```tsx filename="app/page.tsx" switcher
-import { db, posts } from '@/lib/db'
-
-export default async function Page() {
-  const allPosts = await db.select().from(posts)
-  return (
-    <ul>
-      {allPosts.map((post) => (
-        <li key={post.id}>{post.title}</li>
-      ))}
-    </ul>
-  )
-}
-```
-
-```jsx filename="app/page.js" switcher
-import { db, posts } from '@/lib/db'
-
-export default async function Page() {
-  const allPosts = await db.select().from(posts)
-  return (
-    <ul>
-      {allPosts.map((post) => (
-        <li key={post.id}>{post.title}</li>
-      ))}
-    </ul>
-  )
-}
-```
-
-If you are not using any [Dynamic APIs](/docs/app/getting-started/partial-prerendering#dynamic-rendering) anywhere else in this route, it will be prerendered during `next build` to a static page. The data can then be updated using [Incremental Static Regeneration](/docs/app/guides/incremental-static-regeneration).
-
-To prevent the page from prerendering, you can add the following to your file:
-
-```js
-export const dynamic = 'force-dynamic'
-```
-
-However, you will commonly use functions like `cookies`, `headers`, or reading the incoming `searchParams` from the page props, which will automatically make the page render dynamically. In this case, you do _not_ need to explicitly use `force-dynamic`.
-
-### Fetching data on the client
-
-We recommend first attempting to fetch data on the server-side.
-
-However, there are still cases where client-side data fetching makes sense. In these scenarios, you can manually call `fetch` in a `useEffect` (not recommended), or lean on popular React libraries in the community (such as [SWR](https://swr.vercel.app/) or [React Query](https://tanstack.com/query/latest)) for client fetching.
-
-```tsx filename="app/page.tsx" switcher
-'use client'
-
-import { useState, useEffect } from 'react'
-
-export function Posts() {
-  const [posts, setPosts] = useState(null)
-
-  useEffect(() => {
-    async function fetchPosts() {
-      const res = await fetch('https://api.vercel.app/blog')
-      const data = await res.json()
-      setPosts(data)
-    }
-    fetchPosts()
-  }, [])
-
-  if (!posts) return <div>Loading...</div>
-
-  return (
-    <ul>
-      {posts.map((post) => (
-        <li key={post.id}>{post.title}</li>
-      ))}
-    </ul>
-  )
-}
-```
-
-```jsx filename="app/page.js" switcher
-'use client'
-
-import { useState, useEffect } from 'react'
-
-export function Posts() {
-  const [posts, setPosts] = useState(null)
-
-  useEffect(() => {
-    async function fetchPosts() {
-      const res = await fetch('https://api.vercel.app/blog')
-      const data = await res.json()
-      setPosts(data)
-    }
-    fetchPosts()
-  }, [])
-
-  if (!posts) return <div>Loading...</div>
-
-  return (
-    <ul>
-      {posts.map((post) => (
-        <li key={post.id}>{post.title}</li>
-      ))}
-    </ul>
-  )
-}
-```
-
->>>>>>> f6081d01
 ### Caching data with an ORM or Database
 
 You can use the `unstable_cache` API to cache the response when running `next build`.
@@ -393,373 +238,4 @@
 
 ### Revalidating cached data
 
-<<<<<<< HEAD
-Learn more about revalidating cached data with [Incremental Static Regeneration](/docs/app/building-your-application/data-fetching/incremental-static-regeneration).
-=======
-Learn more about revalidating cached data with [Incremental Static Regeneration](/docs/app/guides/incremental-static-regeneration).
-
-## Patterns
-
-### Parallel and sequential data fetching
-
-When fetching data inside components, you need to be aware of two data fetching patterns: Parallel and Sequential.
-
-<Image
-  alt="Sequential and Parallel Data Fetching"
-  srcLight="/docs/light/sequential-parallel-data-fetching.png"
-  srcDark="/docs/dark/sequential-parallel-data-fetching.png"
-  width="1600"
-  height="525"
-/>
-
-- **Sequential**: requests in a component tree are dependent on each other. This can lead to longer loading times.
-- **Parallel**: requests in a route are eagerly initiated and will load data at the same time. This reduces the total time it takes to load data.
-
-#### Sequential data fetching
-
-If you have nested components, and each component fetches its own data, then data fetching will happen sequentially if those data requests are not [memoized](/docs/app/deep-dive/caching#request-memoization).
-
-There may be cases where you want this pattern because one fetch depends on the result of the other. For example, the `Playlists` component will only start fetching data once the `Artist` component has finished fetching data because `Playlists` depends on the `artistID` prop:
-
-```tsx filename="app/artist/[username]/page.tsx" switcher
-export default async function Page({
-  params,
-}: {
-  params: Promise<{ username: string }>
-}) {
-  const { username } = await params
-  // Get artist information
-  const artist = await getArtist(username)
-
-  return (
-    <>
-      <h1>{artist.name}</h1>
-      {/* Show fallback UI while the Playlists component is loading */}
-      <Suspense fallback={<div>Loading...</div>}>
-        {/* Pass the artist ID to the Playlists component */}
-        <Playlists artistID={artist.id} />
-      </Suspense>
-    </>
-  )
-}
-
-async function Playlists({ artistID }: { artistID: string }) {
-  // Use the artist ID to fetch playlists
-  const playlists = await getArtistPlaylists(artistID)
-
-  return (
-    <ul>
-      {playlists.map((playlist) => (
-        <li key={playlist.id}>{playlist.name}</li>
-      ))}
-    </ul>
-  )
-}
-```
-
-```jsx filename="app/artist/[username]/page.js" switcher
-export default async function Page({ params }) {
-  const { username } = await params
-  // Get artist information
-  const artist = await getArtist(username)
-
-  return (
-    <>
-      <h1>{artist.name}</h1>
-      {/* Show fallback UI while the Playlists component is loading */}
-      <Suspense fallback={<div>Loading...</div>}>
-        {/* Pass the artist ID to the Playlists component */}
-        <Playlists artistID={artist.id} />
-      </Suspense>
-    </>
-  )
-}
-
-async function Playlists({ artistID }) {
-  // Use the artist ID to fetch playlists
-  const playlists = await getArtistPlaylists(artistID)
-
-  return (
-    <ul>
-      {playlists.map((playlist) => (
-        <li key={playlist.id}>{playlist.name}</li>
-      ))}
-    </ul>
-  )
-}
-```
-
-You can use [`loading.js`](/docs/app/building-your-application/routing/loading-ui-and-streaming) (for route segments) or [React `<Suspense>`](/docs/app/building-your-application/routing/loading-ui-and-streaming#streaming-with-suspense) (for nested components) to show an instant loading state while React streams in the result.
-
-This will prevent the whole route from being blocked by data requests, and the user will be able to interact with the parts of the page that are ready.
-
-#### Parallel Data Fetching
-
-By default, layout and page segments are rendered in parallel. This means requests will be initiated in parallel.
-
-However, due to the nature of `async`/`await`, an awaited request inside the same segment or component will block any requests below it.
-
-To fetch data in parallel, you can eagerly initiate requests by defining them outside the components that use the data. This saves time by initiating both requests in parallel, however, the user won't see the rendered result until both promises are resolved.
-
-In the example below, the `getArtist` and `getAlbums` functions are defined outside the `Page` component and initiated inside the component using `Promise.all`:
-
-```tsx filename="app/artist/[username]/page.tsx" switcher
-import Albums from './albums'
-
-async function getArtist(username: string) {
-  const res = await fetch(`https://api.example.com/artist/${username}`)
-  return res.json()
-}
-
-async function getAlbums(username: string) {
-  const res = await fetch(`https://api.example.com/artist/${username}/albums`)
-  return res.json()
-}
-
-export default async function Page({
-  params,
-}: {
-  params: Promise<{ username: string }>
-}) {
-  const { username } = await params
-  const artistData = getArtist(username)
-  const albumsData = getAlbums(username)
-
-  // Initiate both requests in parallel
-  const [artist, albums] = await Promise.all([artistData, albumsData])
-
-  return (
-    <>
-      <h1>{artist.name}</h1>
-      <Albums list={albums} />
-    </>
-  )
-}
-```
-
-```jsx filename="app/artist/[username]/page.js" switcher
-import Albums from './albums'
-
-async function getArtist(username) {
-  const res = await fetch(`https://api.example.com/artist/${username}`)
-  return res.json()
-}
-
-async function getAlbums(username) {
-  const res = await fetch(`https://api.example.com/artist/${username}/albums`)
-  return res.json()
-}
-
-export default async function Page({ params }) {
-  const { username } = await params
-  const artistData = getArtist(username)
-  const albumsData = getAlbums(username)
-
-  // Initiate both requests in parallel
-  const [artist, albums] = await Promise.all([artistData, albumsData])
-
-  return (
-    <>
-      <h1>{artist.name}</h1>
-      <Albums list={albums} />
-    </>
-  )
-}
-```
-
-In addition, you can add a [Suspense Boundary](/docs/app/building-your-application/routing/loading-ui-and-streaming) to break up the rendering work and show part of the result as soon as possible.
-
-### Preloading Data
-
-Another way to prevent waterfalls is to use the _preload_ pattern by creating an utility function that you eagerly call above blocking requests. For example, `checkIsAvailable()` blocks `<Item/>` from rendering, so you can call `preload()` before it to eagerly initiate `<Item/>` data dependencies. By the time `<Item/>` is rendered, its data has already been fetched.
-
-Note that `preload` function doesn't block `checkIsAvailable()` from running.
-
-```tsx filename="components/Item.tsx" switcher
-import { getItem } from '@/utils/get-item'
-
-export const preload = (id: string) => {
-  // void evaluates the given expression and returns undefined
-  // https://developer.mozilla.org/docs/Web/JavaScript/Reference/Operators/void
-  void getItem(id)
-}
-export default async function Item({ id }: { id: string }) {
-  const result = await getItem(id)
-  // ...
-}
-```
-
-```jsx filename="components/Item.js" switcher
-import { getItem } from '@/utils/get-item'
-
-export const preload = (id) => {
-  // void evaluates the given expression and returns undefined
-  // https://developer.mozilla.org/docs/Web/JavaScript/Reference/Operators/void
-  void getItem(id)
-}
-export default async function Item({ id }) {
-  const result = await getItem(id)
-  // ...
-}
-```
-
-```tsx filename="app/item/[id]/page.tsx" switcher
-import Item, { preload, checkIsAvailable } from '@/components/Item'
-
-export default async function Page({
-  params,
-}: {
-  params: Promise<{ id: string }>
-}) {
-  const { id } = await params
-  // starting loading item data
-  preload(id)
-  // perform another asynchronous task
-  const isAvailable = await checkIsAvailable()
-
-  return isAvailable ? <Item id={id} /> : null
-}
-```
-
-```jsx filename="app/item/[id]/page.js" switcher
-import Item, { preload, checkIsAvailable } from '@/components/Item'
-
-export default async function Page({ params }) {
-  const { id } = await params
-  // starting loading item data
-  preload(id)
-  // perform another asynchronous task
-  const isAvailable = await checkIsAvailable()
-
-  return isAvailable ? <Item id={id} /> : null
-}
-```
-
-> **Good to know:** The "preload" function can also have any name as it's a pattern, not an API.
-
-#### Using React `cache` and `server-only` with the Preload Pattern
-
-You can combine the `cache` function, the `preload` pattern, and the `server-only` package to create a data fetching utility that can be used throughout your app.
-
-```ts filename="utils/get-item.ts" switcher
-import { cache } from 'react'
-import 'server-only'
-
-export const preload = (id: string) => {
-  void getItem(id)
-}
-
-export const getItem = cache(async (id: string) => {
-  // ...
-})
-```
-
-```js filename="utils/get-item.js" switcher
-import { cache } from 'react'
-import 'server-only'
-
-export const preload = (id) => {
-  void getItem(id)
-}
-
-export const getItem = cache(async (id) => {
-  // ...
-})
-```
-
-With this approach, you can eagerly fetch data, cache responses, and guarantee that this data fetching [only happens on the server](/docs/app/getting-started/server-and-client-components#examples#keeping-server-only-code-out-of-the-client-environment).
-
-The `utils/get-item` exports can be used by Layouts, Pages, or other components to give them control over when an item's data is fetched.
-
-> **Good to know:**
->
-> - We recommend using the [`server-only` package](/docs/app/getting-started/server-and-client-components#examples#keeping-server-only-code-out-of-the-client-environment) to make sure server data fetching functions are never used on the client.
-
-### Preventing sensitive data from being exposed to the client
-
-We recommend using React's taint APIs, [`taintObjectReference`](https://react.dev/reference/react/experimental_taintObjectReference) and [`taintUniqueValue`](https://react.dev/reference/react/experimental_taintUniqueValue), to prevent whole object instances or sensitive values from being passed to the client.
-
-To enable tainting in your application, set the Next.js Config `experimental.taint` option to `true`:
-
-```js filename="next.config.js"
-module.exports = {
-  experimental: {
-    taint: true,
-  },
-}
-```
-
-Then pass the object or value you want to taint to the `experimental_taintObjectReference` or `experimental_taintUniqueValue` functions:
-
-```ts filename="app/utils.ts" switcher
-import { queryDataFromDB } from './api'
-import {
-  experimental_taintObjectReference,
-  experimental_taintUniqueValue,
-} from 'react'
-
-export async function getUserData() {
-  const data = await queryDataFromDB()
-  experimental_taintObjectReference(
-    'Do not pass the whole user object to the client',
-    data
-  )
-  experimental_taintUniqueValue(
-    "Do not pass the user's address to the client",
-    data,
-    data.address
-  )
-  return data
-}
-```
-
-```js filename="app/utils.js" switcher
-import { queryDataFromDB } from './api'
-import {
-  experimental_taintObjectReference,
-  experimental_taintUniqueValue,
-} from 'react'
-
-export async function getUserData() {
-  const data = await queryDataFromDB()
-  experimental_taintObjectReference(
-    'Do not pass the whole user object to the client',
-    data
-  )
-  experimental_taintUniqueValue(
-    "Do not pass the user's address to the client",
-    data,
-    data.address
-  )
-  return data
-}
-```
-
-```tsx filename="app/page.tsx" switcher
-import { getUserData } from './data'
-
-export async function Page() {
-  const userData = getUserData()
-  return (
-    <ClientComponent
-      user={userData} // this will cause an error because of taintObjectReference
-      address={userData.address} // this will cause an error because of taintUniqueValue
-    />
-  )
-}
-```
-
-```jsx filename="app/page.js" switcher
-import { getUserData } from './data'
-
-export async function Page() {
-  const userData = await getUserData()
-  return (
-    <ClientComponent
-      user={userData} // this will cause an error because of taintObjectReference
-      address={userData.address} // this will cause an error because of taintUniqueValue
-    />
-  )
-}
-```
->>>>>>> f6081d01
+Learn more about revalidating cached data with [Incremental Static Regeneration](/docs/app/building-your-application/data-fetching/incremental-static-regeneration).