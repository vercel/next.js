---
title: Data Fetching and Caching
nav_title: Data Fetching and Caching
description: Learn best practices for fetching data on the server or client in Next.js.
---

<<<<<<< HEAD
=======
<details>
  <summary>Examples</summary>

- [Next.js Commerce](https://vercel.com/templates/next.js/nextjs-commerce)
- [On-Demand ISR](https://on-demand-isr.vercel.app)
- [Next.js Forms](https://github.com/vercel/next.js/tree/canary/examples/next-forms)

</details>

This guide will walk you through the basics of data fetching and caching in Next.js, providing practical examples and best practices.

Here's a minimal example of data fetching in Next.js:

```tsx filename="app/page.tsx" switcher
export default async function Page() {
  const data = await fetch('https://api.vercel.app/blog')
  const posts = await data.json()
  return (
    <ul>
      {posts.map((post) => (
        <li key={post.id}>{post.title}</li>
      ))}
    </ul>
  )
}
```

```jsx filename="app/page.js" switcher
export default async function Page() {
  const data = await fetch('https://api.vercel.app/blog')
  const posts = await data.json()
  return (
    <ul>
      {posts.map((post) => (
        <li key={post.id}>{post.title}</li>
      ))}
    </ul>
  )
}
```

This example demonstrates a basic server-side data fetch using the `fetch` API in an asynchronous React Server Component.

## Reference

- [`fetch`](/docs/app/api-reference/functions/fetch)
- React [`cache`](https://react.dev/reference/react/cache)
- Next.js [`unstable_cache`](/docs/app/api-reference/functions/unstable_cache)

## Examples

### Fetching data on the server with the `fetch` API

This component will fetch and display a list of blog posts. The response from `fetch` is not cached by default.

```tsx filename="app/page.tsx" switcher
export default async function Page() {
  const data = await fetch('https://api.vercel.app/blog')
  const posts = await data.json()
  return (
    <ul>
      {posts.map((post) => (
        <li key={post.id}>{post.title}</li>
      ))}
    </ul>
  )
}
```

```jsx filename="app/page.js" switcher
export default async function Page() {
  const data = await fetch('https://api.vercel.app/blog')
  const posts = await data.json()
  return (
    <ul>
      {posts.map((post) => (
        <li key={post.id}>{post.title}</li>
      ))}
    </ul>
  )
}
```

If you are not using any [Dynamic APIs](/docs/app/getting-started/partial-prerendering#dynamic-rendering) anywhere else in this route, it will be prerendered during `next build` to a static page. The data can then be updated using [Incremental Static Regeneration](/docs/app/building-your-application/data-fetching/incremental-static-regeneration).

To prevent the page from prerendering, you can add the following to your file:

```js
export const dynamic = 'force-dynamic'
```

However, you will commonly use functions like `cookies`, `headers`, or reading the incoming `searchParams` from the page props, which will automatically make the page render dynamically. In this case, you do _not_ need to explicitly use `force-dynamic`.

### Fetching data on the server with an ORM or database

This component will fetch and display a list of blog posts. The response from the database is not cached by default but could be with [additional configuration](#caching-data-with-an-orm-or-database).

```tsx filename="app/page.tsx" switcher
import { db, posts } from '@/lib/db'

export default async function Page() {
  const allPosts = await db.select().from(posts)
  return (
    <ul>
      {allPosts.map((post) => (
        <li key={post.id}>{post.title}</li>
      ))}
    </ul>
  )
}
```

```jsx filename="app/page.js" switcher
import { db, posts } from '@/lib/db'

export default async function Page() {
  const allPosts = await db.select().from(posts)
  return (
    <ul>
      {allPosts.map((post) => (
        <li key={post.id}>{post.title}</li>
      ))}
    </ul>
  )
}
```

If you are not using any [Dynamic APIs](/docs/app/getting-started/partial-prerendering#dynamic-rendering) anywhere else in this route, it will be prerendered during `next build` to a static page. The data can then be updated using [Incremental Static Regeneration](/docs/app/building-your-application/data-fetching/incremental-static-regeneration).

To prevent the page from prerendering, you can add the following to your file:

```js
export const dynamic = 'force-dynamic'
```

However, you will commonly use functions like `cookies`, `headers`, or reading the incoming `searchParams` from the page props, which will automatically make the page render dynamically. In this case, you do _not_ need to explicitly use `force-dynamic`.

### Fetching data on the client

We recommend first attempting to fetch data on the server-side.

However, there are still cases where client-side data fetching makes sense. In these scenarios, you can manually call `fetch` in a `useEffect` (not recommended), or lean on popular React libraries in the community (such as [SWR](https://swr.vercel.app/) or [React Query](https://tanstack.com/query/latest)) for client fetching.

```tsx filename="app/page.tsx" switcher
'use client'

import { useState, useEffect } from 'react'

export function Posts() {
  const [posts, setPosts] = useState(null)

  useEffect(() => {
    async function fetchPosts() {
      const res = await fetch('https://api.vercel.app/blog')
      const data = await res.json()
      setPosts(data)
    }
    fetchPosts()
  }, [])

  if (!posts) return <div>Loading...</div>

  return (
    <ul>
      {posts.map((post) => (
        <li key={post.id}>{post.title}</li>
      ))}
    </ul>
  )
}
```

```jsx filename="app/page.js" switcher
'use client'

import { useState, useEffect } from 'react'

export function Posts() {
  const [posts, setPosts] = useState(null)

  useEffect(() => {
    async function fetchPosts() {
      const res = await fetch('https://api.vercel.app/blog')
      const data = await res.json()
      setPosts(data)
    }
    fetchPosts()
  }, [])

  if (!posts) return <div>Loading...</div>

  return (
    <ul>
      {posts.map((post) => (
        <li key={post.id}>{post.title}</li>
      ))}
    </ul>
  )
}
```

>>>>>>> b15817b4
### Caching data with an ORM or Database

You can use the `unstable_cache` API to cache the response when running `next build`.

```tsx filename="app/page.tsx" switcher
import { unstable_cache } from 'next/cache'
import { db, posts } from '@/lib/db'

const getPosts = unstable_cache(
  async () => {
    return await db.select().from(posts)
  },
  ['posts'],
  { revalidate: 3600, tags: ['posts'] }
)

export default async function Page() {
  const allPosts = await getPosts()

  return (
    <ul>
      {allPosts.map((post) => (
        <li key={post.id}>{post.title}</li>
      ))}
    </ul>
  )
}
```

```jsx filename="app/page.js" switcher
import { unstable_cache } from 'next/cache'
import { db, posts } from '@/lib/db'

const getPosts = unstable_cache(
  async () => {
    return await db.select().from(posts)
  },
  ['posts'],
  { revalidate: 3600, tags: ['posts'] }
)

export default async function Page() {
  const allPosts = await getPosts()

  return (
    <ul>
      {allPosts.map((post) => (
        <li key={post.id}>{post.title}</li>
      ))}
    </ul>
  )
}
```

This example caches the result of the database query for 1 hour (3600 seconds). It also adds the cache tag `posts` which can then be invalidated with [Incremental Static Regeneration](/docs/app/building-your-application/data-fetching/incremental-static-regeneration).

### Reusing data across multiple functions

Next.js uses APIs like `generateMetadata` and `generateStaticParams` where you will need to use the same data fetched in the `page`.

If you are using `fetch`, requests can be [memoized](/docs/app/deep-dive/caching#request-memoization) by adding `cache: 'force-cache'`. This means you can safely call the same URL with the same options, and only one request will be made.

> **Good to know:**
>
> - In previous versions of Next.js, using `fetch` would have a default `cache` value of `force-cache`. This changed in version 15, to a default of `cache: no-store`.

```tsx filename="app/blog/[id]/page.tsx" switcher
import { notFound } from 'next/navigation'

interface Post {
  id: string
  title: string
  content: string
}

async function getPost(id: string) {
  const res = await fetch(`https://api.vercel.app/blog/${id}`, {
    cache: 'force-cache',
  })
  const post: Post = await res.json()
  if (!post) notFound()
  return post
}

export async function generateStaticParams() {
  const posts = await fetch('https://api.vercel.app/blog', {
    cache: 'force-cache',
  }).then((res) => res.json())

  return posts.map((post: Post) => ({
    id: String(post.id),
  }))
}

export async function generateMetadata({
  params,
}: {
  params: Promise<{ id: string }>
}) {
  const { id } = await params
  const post = await getPost(id)

  return {
    title: post.title,
  }
}

export default async function Page({
  params,
}: {
  params: Promise<{ id: string }>
}) {
  const { id } = await params
  const post = await getPost(id)

  return (
    <article>
      <h1>{post.title}</h1>
      <p>{post.content}</p>
    </article>
  )
}
```

```jsx filename="app/blog/[id]/page.js" switcher
import { notFound } from 'next/navigation'

async function getPost(id) {
  const res = await fetch(`https://api.vercel.app/blog/${id}`)
  const post = await res.json()
  if (!post) notFound()
  return post
}

export async function generateStaticParams() {
  const posts = await fetch('https://api.vercel.app/blog').then((res) =>
    res.json()
  )

  return posts.map((post) => ({
    id: String(post.id),
  }))
}

export async function generateMetadata({ params }) {
  const { id } = await params
  const post = await getPost(id)

  return {
    title: post.title,
  }
}

export default async function Page({ params }) {
  const { id } = await params
  const post = await getPost(id)

  return (
    <article>
      <h1>{post.title}</h1>
      <p>{post.content}</p>
    </article>
  )
}
```

If you are _not_ using `fetch`, and instead using an ORM or database directly, you can wrap your data fetch with the React `cache` function. This will de-duplicate and only make one query.

```jsx
import { cache } from 'react'
import { db, posts, eq } from '@/lib/db' // Example with Drizzle ORM
import { notFound } from 'next/navigation'

export const getPost = cache(async (id) => {
  const post = await db.query.posts.findFirst({
    where: eq(posts.id, parseInt(id)),
  })

  if (!post) notFound()
  return post
})
```

### Revalidating cached data

Learn more about revalidating cached data with [Incremental Static Regeneration](/docs/app/building-your-application/data-fetching/incremental-static-regeneration).

## Patterns

### Parallel and sequential data fetching

When fetching data inside components, you need to be aware of two data fetching patterns: Parallel and Sequential.

<Image
  alt="Sequential and Parallel Data Fetching"
  srcLight="/docs/light/sequential-parallel-data-fetching.png"
  srcDark="/docs/dark/sequential-parallel-data-fetching.png"
  width="1600"
  height="525"
/>

- **Sequential**: requests in a component tree are dependent on each other. This can lead to longer loading times.
- **Parallel**: requests in a route are eagerly initiated and will load data at the same time. This reduces the total time it takes to load data.

#### Sequential data fetching

If you have nested components, and each component fetches its own data, then data fetching will happen sequentially if those data requests are not [memoized](/docs/app/deep-dive/caching#request-memoization).

There may be cases where you want this pattern because one fetch depends on the result of the other. For example, the `Playlists` component will only start fetching data once the `Artist` component has finished fetching data because `Playlists` depends on the `artistID` prop:

```tsx filename="app/artist/[username]/page.tsx" switcher
export default async function Page({
  params,
}: {
  params: Promise<{ username: string }>
}) {
  const { username } = await params
  // Get artist information
  const artist = await getArtist(username)

  return (
    <>
      <h1>{artist.name}</h1>
      {/* Show fallback UI while the Playlists component is loading */}
      <Suspense fallback={<div>Loading...</div>}>
        {/* Pass the artist ID to the Playlists component */}
        <Playlists artistID={artist.id} />
      </Suspense>
    </>
  )
}

async function Playlists({ artistID }: { artistID: string }) {
  // Use the artist ID to fetch playlists
  const playlists = await getArtistPlaylists(artistID)

  return (
    <ul>
      {playlists.map((playlist) => (
        <li key={playlist.id}>{playlist.name}</li>
      ))}
    </ul>
  )
}
```

```jsx filename="app/artist/[username]/page.js" switcher
export default async function Page({ params }) {
  const { username } = await params
  // Get artist information
  const artist = await getArtist(username)

  return (
    <>
      <h1>{artist.name}</h1>
      {/* Show fallback UI while the Playlists component is loading */}
      <Suspense fallback={<div>Loading...</div>}>
        {/* Pass the artist ID to the Playlists component */}
        <Playlists artistID={artist.id} />
      </Suspense>
    </>
  )
}

async function Playlists({ artistID }) {
  // Use the artist ID to fetch playlists
  const playlists = await getArtistPlaylists(artistID)

  return (
    <ul>
      {playlists.map((playlist) => (
        <li key={playlist.id}>{playlist.name}</li>
      ))}
    </ul>
  )
}
```

You can use [`loading.js`](/docs/app/building-your-application/routing/loading-ui-and-streaming) (for route segments) or [React `<Suspense>`](/docs/app/building-your-application/routing/loading-ui-and-streaming#streaming-with-suspense) (for nested components) to show an instant loading state while React streams in the result.

This will prevent the whole route from being blocked by data requests, and the user will be able to interact with the parts of the page that are ready.

#### Parallel Data Fetching

By default, layout and page segments are rendered in parallel. This means requests will be initiated in parallel.

However, due to the nature of `async`/`await`, an awaited request inside the same segment or component will block any requests below it.

To fetch data in parallel, you can eagerly initiate requests by defining them outside the components that use the data. This saves time by initiating both requests in parallel, however, the user won't see the rendered result until both promises are resolved.

In the example below, the `getArtist` and `getAlbums` functions are defined outside the `Page` component and initiated inside the component using `Promise.all`:

```tsx filename="app/artist/[username]/page.tsx" switcher
import Albums from './albums'

async function getArtist(username: string) {
  const res = await fetch(`https://api.example.com/artist/${username}`)
  return res.json()
}

async function getAlbums(username: string) {
  const res = await fetch(`https://api.example.com/artist/${username}/albums`)
  return res.json()
}

export default async function Page({
  params,
}: {
  params: Promise<{ username: string }>
}) {
  const { username } = await params
  const artistData = getArtist(username)
  const albumsData = getAlbums(username)

  // Initiate both requests in parallel
  const [artist, albums] = await Promise.all([artistData, albumsData])

  return (
    <>
      <h1>{artist.name}</h1>
      <Albums list={albums} />
    </>
  )
}
```

```jsx filename="app/artist/[username]/page.js" switcher
import Albums from './albums'

async function getArtist(username) {
  const res = await fetch(`https://api.example.com/artist/${username}`)
  return res.json()
}

async function getAlbums(username) {
  const res = await fetch(`https://api.example.com/artist/${username}/albums`)
  return res.json()
}

export default async function Page({ params }) {
  const { username } = await params
  const artistData = getArtist(username)
  const albumsData = getAlbums(username)

  // Initiate both requests in parallel
  const [artist, albums] = await Promise.all([artistData, albumsData])

  return (
    <>
      <h1>{artist.name}</h1>
      <Albums list={albums} />
    </>
  )
}
```

In addition, you can add a [Suspense Boundary](/docs/app/building-your-application/routing/loading-ui-and-streaming) to break up the rendering work and show part of the result as soon as possible.

### Preloading Data

Another way to prevent waterfalls is to use the _preload_ pattern by creating an utility function that you eagerly call above blocking requests. For example, `checkIsAvailable()` blocks `<Item/>` from rendering, so you can call `preload()` before it to eagerly initiate `<Item/>` data dependencies. By the time `<Item/>` is rendered, its data has already been fetched.

Note that `preload` function doesn't block `checkIsAvailable()` from running.

```tsx filename="components/Item.tsx" switcher
import { getItem } from '@/utils/get-item'

export const preload = (id: string) => {
  // void evaluates the given expression and returns undefined
  // https://developer.mozilla.org/docs/Web/JavaScript/Reference/Operators/void
  void getItem(id)
}
export default async function Item({ id }: { id: string }) {
  const result = await getItem(id)
  // ...
}
```

```jsx filename="components/Item.js" switcher
import { getItem } from '@/utils/get-item'

export const preload = (id) => {
  // void evaluates the given expression and returns undefined
  // https://developer.mozilla.org/docs/Web/JavaScript/Reference/Operators/void
  void getItem(id)
}
export default async function Item({ id }) {
  const result = await getItem(id)
  // ...
}
```

```tsx filename="app/item/[id]/page.tsx" switcher
import Item, { preload, checkIsAvailable } from '@/components/Item'

export default async function Page({
  params,
}: {
  params: Promise<{ id: string }>
}) {
  const { id } = await params
  // starting loading item data
  preload(id)
  // perform another asynchronous task
  const isAvailable = await checkIsAvailable()

  return isAvailable ? <Item id={id} /> : null
}
```

```jsx filename="app/item/[id]/page.js" switcher
import Item, { preload, checkIsAvailable } from '@/components/Item'

export default async function Page({ params }) {
  const { id } = await params
  // starting loading item data
  preload(id)
  // perform another asynchronous task
  const isAvailable = await checkIsAvailable()

  return isAvailable ? <Item id={id} /> : null
}
```

> **Good to know:** The "preload" function can also have any name as it's a pattern, not an API.

#### Using React `cache` and `server-only` with the Preload Pattern

You can combine the `cache` function, the `preload` pattern, and the `server-only` package to create a data fetching utility that can be used throughout your app.

```ts filename="utils/get-item.ts" switcher
import { cache } from 'react'
import 'server-only'

export const preload = (id: string) => {
  void getItem(id)
}

export const getItem = cache(async (id: string) => {
  // ...
})
```

```js filename="utils/get-item.js" switcher
import { cache } from 'react'
import 'server-only'

export const preload = (id) => {
  void getItem(id)
}

export const getItem = cache(async (id) => {
  // ...
})
```

With this approach, you can eagerly fetch data, cache responses, and guarantee that this data fetching [only happens on the server](/docs/app/getting-started/server-and-client-components#examples#keeping-server-only-code-out-of-the-client-environment).

The `utils/get-item` exports can be used by Layouts, Pages, or other components to give them control over when an item's data is fetched.

> **Good to know:**
>
> - We recommend using the [`server-only` package](/docs/app/getting-started/server-and-client-components#examples#keeping-server-only-code-out-of-the-client-environment) to make sure server data fetching functions are never used on the client.

### Preventing sensitive data from being exposed to the client

We recommend using React's taint APIs, [`taintObjectReference`](https://react.dev/reference/react/experimental_taintObjectReference) and [`taintUniqueValue`](https://react.dev/reference/react/experimental_taintUniqueValue), to prevent whole object instances or sensitive values from being passed to the client.

To enable tainting in your application, set the Next.js Config `experimental.taint` option to `true`:

```js filename="next.config.js"
module.exports = {
  experimental: {
    taint: true,
  },
}
```

Then pass the object or value you want to taint to the `experimental_taintObjectReference` or `experimental_taintUniqueValue` functions:

```ts filename="app/utils.ts" switcher
import { queryDataFromDB } from './api'
import {
  experimental_taintObjectReference,
  experimental_taintUniqueValue,
} from 'react'

export async function getUserData() {
  const data = await queryDataFromDB()
  experimental_taintObjectReference(
    'Do not pass the whole user object to the client',
    data
  )
  experimental_taintUniqueValue(
    "Do not pass the user's address to the client",
    data,
    data.address
  )
  return data
}
```

```js filename="app/utils.js" switcher
import { queryDataFromDB } from './api'
import {
  experimental_taintObjectReference,
  experimental_taintUniqueValue,
} from 'react'

export async function getUserData() {
  const data = await queryDataFromDB()
  experimental_taintObjectReference(
    'Do not pass the whole user object to the client',
    data
  )
  experimental_taintUniqueValue(
    "Do not pass the user's address to the client",
    data,
    data.address
  )
  return data
}
```

```tsx filename="app/page.tsx" switcher
import { getUserData } from './data'

export async function Page() {
  const userData = getUserData()
  return (
    <ClientComponent
      user={userData} // this will cause an error because of taintObjectReference
      address={userData.address} // this will cause an error because of taintUniqueValue
    />
  )
}
```

```jsx filename="app/page.js" switcher
import { getUserData } from './data'

export async function Page() {
  const userData = await getUserData()
  return (
    <ClientComponent
      user={userData} // this will cause an error because of taintObjectReference
      address={userData.address} // this will cause an error because of taintUniqueValue
    />
  )
}
```<|MERGE_RESOLUTION|>--- conflicted
+++ resolved
@@ -4,210 +4,6 @@
 description: Learn best practices for fetching data on the server or client in Next.js.
 ---
 
-<<<<<<< HEAD
-=======
-<details>
-  <summary>Examples</summary>
-
-- [Next.js Commerce](https://vercel.com/templates/next.js/nextjs-commerce)
-- [On-Demand ISR](https://on-demand-isr.vercel.app)
-- [Next.js Forms](https://github.com/vercel/next.js/tree/canary/examples/next-forms)
-
-</details>
-
-This guide will walk you through the basics of data fetching and caching in Next.js, providing practical examples and best practices.
-
-Here's a minimal example of data fetching in Next.js:
-
-```tsx filename="app/page.tsx" switcher
-export default async function Page() {
-  const data = await fetch('https://api.vercel.app/blog')
-  const posts = await data.json()
-  return (
-    <ul>
-      {posts.map((post) => (
-        <li key={post.id}>{post.title}</li>
-      ))}
-    </ul>
-  )
-}
-```
-
-```jsx filename="app/page.js" switcher
-export default async function Page() {
-  const data = await fetch('https://api.vercel.app/blog')
-  const posts = await data.json()
-  return (
-    <ul>
-      {posts.map((post) => (
-        <li key={post.id}>{post.title}</li>
-      ))}
-    </ul>
-  )
-}
-```
-
-This example demonstrates a basic server-side data fetch using the `fetch` API in an asynchronous React Server Component.
-
-## Reference
-
-- [`fetch`](/docs/app/api-reference/functions/fetch)
-- React [`cache`](https://react.dev/reference/react/cache)
-- Next.js [`unstable_cache`](/docs/app/api-reference/functions/unstable_cache)
-
-## Examples
-
-### Fetching data on the server with the `fetch` API
-
-This component will fetch and display a list of blog posts. The response from `fetch` is not cached by default.
-
-```tsx filename="app/page.tsx" switcher
-export default async function Page() {
-  const data = await fetch('https://api.vercel.app/blog')
-  const posts = await data.json()
-  return (
-    <ul>
-      {posts.map((post) => (
-        <li key={post.id}>{post.title}</li>
-      ))}
-    </ul>
-  )
-}
-```
-
-```jsx filename="app/page.js" switcher
-export default async function Page() {
-  const data = await fetch('https://api.vercel.app/blog')
-  const posts = await data.json()
-  return (
-    <ul>
-      {posts.map((post) => (
-        <li key={post.id}>{post.title}</li>
-      ))}
-    </ul>
-  )
-}
-```
-
-If you are not using any [Dynamic APIs](/docs/app/getting-started/partial-prerendering#dynamic-rendering) anywhere else in this route, it will be prerendered during `next build` to a static page. The data can then be updated using [Incremental Static Regeneration](/docs/app/building-your-application/data-fetching/incremental-static-regeneration).
-
-To prevent the page from prerendering, you can add the following to your file:
-
-```js
-export const dynamic = 'force-dynamic'
-```
-
-However, you will commonly use functions like `cookies`, `headers`, or reading the incoming `searchParams` from the page props, which will automatically make the page render dynamically. In this case, you do _not_ need to explicitly use `force-dynamic`.
-
-### Fetching data on the server with an ORM or database
-
-This component will fetch and display a list of blog posts. The response from the database is not cached by default but could be with [additional configuration](#caching-data-with-an-orm-or-database).
-
-```tsx filename="app/page.tsx" switcher
-import { db, posts } from '@/lib/db'
-
-export default async function Page() {
-  const allPosts = await db.select().from(posts)
-  return (
-    <ul>
-      {allPosts.map((post) => (
-        <li key={post.id}>{post.title}</li>
-      ))}
-    </ul>
-  )
-}
-```
-
-```jsx filename="app/page.js" switcher
-import { db, posts } from '@/lib/db'
-
-export default async function Page() {
-  const allPosts = await db.select().from(posts)
-  return (
-    <ul>
-      {allPosts.map((post) => (
-        <li key={post.id}>{post.title}</li>
-      ))}
-    </ul>
-  )
-}
-```
-
-If you are not using any [Dynamic APIs](/docs/app/getting-started/partial-prerendering#dynamic-rendering) anywhere else in this route, it will be prerendered during `next build` to a static page. The data can then be updated using [Incremental Static Regeneration](/docs/app/building-your-application/data-fetching/incremental-static-regeneration).
-
-To prevent the page from prerendering, you can add the following to your file:
-
-```js
-export const dynamic = 'force-dynamic'
-```
-
-However, you will commonly use functions like `cookies`, `headers`, or reading the incoming `searchParams` from the page props, which will automatically make the page render dynamically. In this case, you do _not_ need to explicitly use `force-dynamic`.
-
-### Fetching data on the client
-
-We recommend first attempting to fetch data on the server-side.
-
-However, there are still cases where client-side data fetching makes sense. In these scenarios, you can manually call `fetch` in a `useEffect` (not recommended), or lean on popular React libraries in the community (such as [SWR](https://swr.vercel.app/) or [React Query](https://tanstack.com/query/latest)) for client fetching.
-
-```tsx filename="app/page.tsx" switcher
-'use client'
-
-import { useState, useEffect } from 'react'
-
-export function Posts() {
-  const [posts, setPosts] = useState(null)
-
-  useEffect(() => {
-    async function fetchPosts() {
-      const res = await fetch('https://api.vercel.app/blog')
-      const data = await res.json()
-      setPosts(data)
-    }
-    fetchPosts()
-  }, [])
-
-  if (!posts) return <div>Loading...</div>
-
-  return (
-    <ul>
-      {posts.map((post) => (
-        <li key={post.id}>{post.title}</li>
-      ))}
-    </ul>
-  )
-}
-```
-
-```jsx filename="app/page.js" switcher
-'use client'
-
-import { useState, useEffect } from 'react'
-
-export function Posts() {
-  const [posts, setPosts] = useState(null)
-
-  useEffect(() => {
-    async function fetchPosts() {
-      const res = await fetch('https://api.vercel.app/blog')
-      const data = await res.json()
-      setPosts(data)
-    }
-    fetchPosts()
-  }, [])
-
-  if (!posts) return <div>Loading...</div>
-
-  return (
-    <ul>
-      {posts.map((post) => (
-        <li key={post.id}>{post.title}</li>
-      ))}
-    </ul>
-  )
-}
-```
-
->>>>>>> b15817b4
 ### Caching data with an ORM or Database
 
 You can use the `unstable_cache` API to cache the response when running `next build`.
