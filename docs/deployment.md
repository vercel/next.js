---
description: Learn how to deploy your Next.js app to production either managed or self-hosted.
---

# Deployment

Congratulations, you are ready to deploy your Next.js application to production. This document will show how to deploy either managed or self-hosted using the [Next.js Build API](#nextjs-build-api).

## Next.js Build API

`next build` generates an optimized version of your application for production. This standard output includes:

- HTML files for pages using `getStaticProps` or Automatic Static Optimization
- CSS files for global styles or for individually scoped styles.
- JavaScript for pre-rendering dynamic content from the Next.js server.
- JavaScript for interactivity on the client-side through React.

This output is generated inside the `.next` folder:

- `.next/chunks/pages*` – Each JavaScript file inside this folder relates to the route with the same name. For example, `.next/chunks/pages/about.js` would be the JavaScript chunk loaded when viewing the `/about` route in your application.
- `.next/static/media` – Statically import images from `next/image` are hashed and copied here.
- `.next/static/css` – Global CSS files for all pages in your application.
- `.next/server/pages` – The HTML and JavaScript entry points prerendered from the server. The `.nft.json` files are used to understand how to [bundle dependencies](/docs/advanced-features/output-file-tracing.md).
- `.next/server/chunks` – Shared JavaScript chunks used in multiple places throughout your application.
- `.next/cache` – Output for the build cache and cached images, responses, and pages from the Next.js server. Using a cache helps improve build times and persist client-side JavaScript bundles across deployments.

All JavaScript code inside `.next` has been **compiled** and browser bundles have been **minified** to help achieve the best performance and support [all modern browsers](/docs/basic-features/supported-browsers-features.md).

## Managed Next.js with Vercel

[Vercel](https://vercel.com/) is a frontend cloud platform from the creators of Next.js. It's the fastest way to deploy your managed Next.js application with zero configuration.

When deploying to Vercel, the `next build` output is automatically transformed and optimized for you, including:

- Persisting cached assets across deployments if unchanged
- Immutable deployments with a unique URL for every commit
- [Pages](/docs/basic-features/pages.md) are automatically statically optimized, if possible
- Assets (JavaScript, CSS, images, fonts) are compressed and served from a [Global Edge Network](https://vercel.com/features/infrastructure)
- [API Routes](/docs/api-routes/introduction.md) are automatically optimized as independent, isolated [Serverless Functions](https://vercel.com/features/infrastructure) that can scale infinitely
- [Middleware](/docs/middleware.md) are automatically optimized as [Edge Functions](https://vercel.com/edge) that have zero cold starts and boot instantly

In addition, Vercel provides features like:

- Automatic performance monitoring with [Vercel Analytics](/analytics)
- Automatic HTTPS and SSL certificates
- Automatic CI/CD (through GitHub, GitLab, Bitbucket, etc.)
- Support for [Environment Variables](https://vercel.com/docs/environment-variables)
- Support for [Custom Domains](https://vercel.com/docs/custom-domains)
- Support for [Image Optimization](/docs/basic-features/image-optimization.md) with `next/image`
- Instant global deployments by pushing to git

You can start using Vercel (for free) through a personal Hobby account, or create a team to start the next big thing. Learn more about [Next.js on Vercel](https://vercel.com/solutions/nextjs) or read the [Vercel Documentation](https://vercel.com/docs).

[![Deploy with Vercel](https://vercel.com/button)](https://vercel.com/new/git/external?repository-url=https://github.com/vercel/next.js/tree/canary/examples/hello-world&project-name=hello-world&repository-name=hello-world&utm_source=github.com&utm_medium=referral&utm_campaign=deployment)

## Self-Hosting

### Node.js Server

Next.js can be deployed to any hosting provider that supports Node.js. For example, [AWS EC2](https://aws.amazon.com/ec2/) or a [DigitalOcean Droplet](https://www.digitalocean.com/products/droplets/).

First, ensure your `package.json` has the `"build"` and `"start"` scripts:

```json
{
  "scripts": {
    "dev": "next dev",
    "build": "next build",
    "start": "next start"
  }
}
```

Next, run `next build` to build your application. Finally, run `next start` to start the Node.js server. This server supports every feature of Next.js.

<<<<<<< HEAD
> If you are using [`next/image`](/docs/basic-features/image-optimization.md), consider adding `sharp` for more performant [Image Optimization](/docs/basic-features/image-optimization.md) in your production environment by running `npm install sharp` in your project directory.
=======
If you are using [`next/image`](/docs/basic-features/image-optimization.md), consider adding `sharp` for more performant [Image Optimization](/docs/basic-features/image-optimization.md) in your production environment by running `npm install sharp` in your project directory. On Linux platforms, `sharp` may require [additional configuration](https://sharp.pixelplumbing.com/install#linux-memory-allocator) to prevent excessive memory usage.
>>>>>>> 03317c75

### Docker Image

Next.js can be deployed to any hosting provider that supports [Docker](https://www.docker.com/) containers. You can use this approach when deploying to container orchestrators such as [Kubernetes](https://kubernetes.io/) or [HashiCorp Nomad](https://www.nomadproject.io/), or when running inside a single node in any cloud provider.

1. [Install Docker](https://docs.docker.com/get-docker/) on your machine.
1. [Use this example](https://github.com/vercel/next.js/tree/canary/examples/with-docker).
1. Build your container: `docker build -t nextjs-docker .`.
1. Run your container: `docker run -p 3000:3000 nextjs-docker`.

### Static HTML Export

If you’d like to do a static HTML export of your Next.js app, follow the directions on [our documentation](/docs/advanced-features/static-html-export.md).

## Automatic Updates

When you deploy your Next.js application, you want to see the latest version without needing to reload.

Next.js will automatically load the latest version of your application in the background when routing. For client-side navigations, `next/link` will temporarily function as a normal `<a>` tag.

**Note:** If a new page (with an old version) has already been prefetched by `next/link`, Next.js will use the old version. Then, after either a full page refresh or multiple client-side page transitions, Next.js will show the latest version.

## Related

For more information on what to do next, we recommend the following sections:

<div class="card">
  <a href="/docs/going-to-production.md">
    <b>Going to Production:</b>
    <small>Ensure the best performance and user experience.</small>
  </a>
</div><|MERGE_RESOLUTION|>--- conflicted
+++ resolved
@@ -73,11 +73,7 @@
 
 Next, run `next build` to build your application. Finally, run `next start` to start the Node.js server. This server supports every feature of Next.js.
 
-<<<<<<< HEAD
-> If you are using [`next/image`](/docs/basic-features/image-optimization.md), consider adding `sharp` for more performant [Image Optimization](/docs/basic-features/image-optimization.md) in your production environment by running `npm install sharp` in your project directory.
-=======
-If you are using [`next/image`](/docs/basic-features/image-optimization.md), consider adding `sharp` for more performant [Image Optimization](/docs/basic-features/image-optimization.md) in your production environment by running `npm install sharp` in your project directory. On Linux platforms, `sharp` may require [additional configuration](https://sharp.pixelplumbing.com/install#linux-memory-allocator) to prevent excessive memory usage.
->>>>>>> 03317c75
+> If you are using [`next/image`](/docs/basic-features/image-optimization.md), consider adding `sharp` for more performant [Image Optimization](/docs/basic-features/image-optimization.md) in your production environment by running `npm install sharp` in your project directory. On Linux platforms, `sharp` may require [additional configuration](https://sharp.pixelplumbing.com/install#linux-memory-allocator) to prevent excessive memory usage.
 
 ### Docker Image
 
