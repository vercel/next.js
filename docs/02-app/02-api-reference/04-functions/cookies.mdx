--- conflicted
+++ resolved
@@ -87,15 +87,11 @@
 
 > **Good to know**: You can only delete cookies in a [Server Action](/docs/app/building-your-application/data-fetching/server-actions) or [Route Handler](/docs/app/building-your-application/routing/router-handlers).
 
-<<<<<<< HEAD
 There are several options for deleting a cookie:
 
 ### `cookies().delete(name)`
 
 You can explicitly delete a cookie with a given name.
-=======
-> **Good to know**: `.set()` is only available in a [Server Action](/docs/app/building-your-application/data-fetching/server-actions) or [Route Handler](/docs/app/building-your-application/routing/route-handlers).
->>>>>>> 269114b5
 
 ```js filename="app/actions.js"
 'use server'
@@ -120,6 +116,8 @@
   cookies().set('name', '')
 }
 ```
+
+> **Good to know**: `.set()` is only available in a [Server Action](/docs/app/building-your-application/data-fetching/server-actions) or [Route Handler](/docs/app/building-your-application/routing/route-handlers).
 
 ### `cookies().set(name, value, { maxAge: 0 })`
 
