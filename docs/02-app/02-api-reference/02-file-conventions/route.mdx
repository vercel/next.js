---
title: route.js
description: API reference for the route.js special file.
---

Route Handlers allow you to create custom request handlers for a given route using the Web [Request](https://developer.mozilla.org/docs/Web/API/Request) and [Response](https://developer.mozilla.org/docs/Web/API/Response) APIs.

```ts filename="route.ts" switcher
export async function GET() {
  return new Response.json({ message: 'Hello World' })
}
```

```js filename="route.js" switcher
export async function GET() {
  return new Response.json({ message: 'Hello World' })
}
```

## Reference

### HTTP Methods

A **route** file allows you to create custom request handlers for a given route. The following [HTTP methods](https://developer.mozilla.org/docs/Web/HTTP/Methods) are supported: `GET`, `POST`, `PUT`, `PATCH`, `DELETE`, `HEAD`, and `OPTIONS`.

```ts filename="route.ts" switcher
export async function GET(request: Request) {}

export async function HEAD(request: Request) {}

export async function POST(request: Request) {}

export async function PUT(request: Request) {}

export async function DELETE(request: Request) {}

export async function PATCH(request: Request) {}

// If `OPTIONS` is not defined, Next.js will automatically implement `OPTIONS` and set the appropriate Response `Allow` header depending on the other methods defined in the Route Handler.
export async function OPTIONS(request: Request) {}
```

```js filename="route.js" switcher
export async function GET(request) {}

export async function HEAD(request) {}

export async function POST(request) {}

export async function PUT(request) {}

export async function DELETE(request) {}

export async function PATCH(request) {}

// If `OPTIONS` is not defined, Next.js will automatically implement `OPTIONS` and set the appropriate Response `Allow` header depending on the other methods defined in the Route Handler.
export async function OPTIONS(request) {}
```

<<<<<<< HEAD
> **Good to know**: Route Handlers are only available inside the App Router. You **do not** need to use API Routes (`pages`) and Route Handlers (`app`) together, as Route Handlers should be able to handle all use cases.

## Custom exports

In addition to the supported [HTTP methods](/docs/app/api-reference/file-conventions/route#http-methods) and [Route Segment Config](/docs/app/api-reference/file-conventions/route-segment-config), you can export your own custom keys with the `"_"` prefix.

```ts filename="route.ts" switcher
export const _customConfig = {}
```

```js filename="route.js" switcher
export const _customConfig = {}
```

## Parameters
=======
### Parameters
>>>>>>> 4b9ef1eb

#### `request` (optional)

The `request` object is a [NextRequest](/docs/app/api-reference/functions/next-request) object, which is an extension of the Web [Request](https://developer.mozilla.org/docs/Web/API/Request) API. `NextRequest` gives you further control over the incoming request, including easily accessing `cookies` and an extended, parsed, URL object `nextUrl`.

```ts filename="route.ts" switcher
import type { NextRequest } from 'next/server'

export async function GET(request: NextRequest) {
  const url = request.nextUrl
}
```

```js filename="route.js" switcher
export async function GET(request) {
  const url = request.nextUrl
}
```

#### `context` (optional)

- **`params`**: a promise that resolves to an object containing the [dynamic route parameters](/docs/app/building-your-application/routing/dynamic-routes) for the current route.

```ts filename="app/dashboard/[team]/route.ts" switcher
export async function GET(
  request: Request,
  { params }: { params: Promise<{ team: string }> }
) {
  const team = (await params).team
}
```

```js filename="app/dashboard/[team]/route.js" switcher
export async function GET(request, { params }) {
  const team = (await params).team
}
```

| Example                          | URL            | `params`                           |
| -------------------------------- | -------------- | ---------------------------------- |
| `app/dashboard/[team]/route.js`  | `/dashboard/1` | `Promise<{ team: '1' }>`           |
| `app/shop/[tag]/[item]/route.js` | `/shop/1/2`    | `Promise<{ tag: '1', item: '2' }>` |
| `app/blog/[...slug]/route.js`    | `/blog/1/2`    | `Promise<{ slug: ['1', '2'] }>`    |

## Examples

### Handling cookies

```ts filename="route.ts" switcher
import { cookies } from 'next/headers'

export async function GET(request: NextRequest) {
  const cookieStore = await cookies()

  const a = cookieStore.get('a')
  const b = cookieStore.set('b', '1')
  const c = cookieStore.delete('c')
}
```

```js filename="route.js" switcher
import { cookies } from 'next/headers'

export async function GET(request) {
  const cookieStore = await cookies()

  const a = cookieStore.get('a')
  const b = cookieStore.set('b', '1')
  const c = cookieStore.delete('c')
}
```

## Version History

| Version      | Changes                                                                                                                 |
| ------------ | ----------------------------------------------------------------------------------------------------------------------- |
| `v15.0.0-RC` | `context.params` is now a promise. A [codemod](/docs/app/building-your-application/upgrading/codemods#150) is available |
| `v15.0.0-RC` | The default caching for `GET` handlers was changed from static to dynamic                                               |
| `v13.2.0`    | Route Handlers are introduced.                                                                                          |<|MERGE_RESOLUTION|>--- conflicted
+++ resolved
@@ -57,9 +57,6 @@
 export async function OPTIONS(request) {}
 ```
 
-<<<<<<< HEAD
-> **Good to know**: Route Handlers are only available inside the App Router. You **do not** need to use API Routes (`pages`) and Route Handlers (`app`) together, as Route Handlers should be able to handle all use cases.
-
 ## Custom exports
 
 In addition to the supported [HTTP methods](/docs/app/api-reference/file-conventions/route#http-methods) and [Route Segment Config](/docs/app/api-reference/file-conventions/route-segment-config), you can export your own custom keys with the `"_"` prefix.
@@ -72,10 +69,7 @@
 export const _customConfig = {}
 ```
 
-## Parameters
-=======
 ### Parameters
->>>>>>> 4b9ef1eb
 
 #### `request` (optional)
 
