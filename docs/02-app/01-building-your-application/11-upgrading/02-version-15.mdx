--- conflicted
+++ resolved
@@ -26,11 +26,7 @@
 
 ## React 19
 
-<<<<<<< HEAD
-- The minimum `react` and `react-dom` is now 19.
-=======
 - The minimum versions of `react` and `react-dom` is now 19.
->>>>>>> 719de07e
 - `useFormState` has been replaced by `useActionState`. The `useFormState` hook is still available in React 19, but it is deprecated and will be removed in a future release. `useActionState` is recommended and includes additional properties like reading the `pending` state directly. [Learn more](https://react.dev/reference/react/useActionState).
 - `useFormStatus` now includes additional keys like `data`, `method`, and `action`. If you are not using React 19, only the `pending` key is available. [Learn more](https://react.dev/reference/react-dom/hooks/useFormStatus).
 - Read more in the [React 19 upgrade guide](https://react.dev/blog/2024/04/25/react-19-upgrade-guide).
@@ -42,22 +38,15 @@
 - [`cookies`](/docs/app/api-reference/functions/cookies)
 - [`headers`](/docs/app/api-reference/functions/headers)
 - [`draftMode`](/docs/app/api-reference/functions/draft-mode)
-<<<<<<< HEAD
 - `params` in [`layout.js`](/docs/app/api-reference/file-conventions/layout), [`page.js`](/docs/app/api-reference/file-conventions/page), [`route.js`](/docs/app/api-reference/file-conventions/route), [`default.js`](/docs/app/api-reference/file-conventions/default), [`opengraph-image`](/docs/app/api-reference/file-conventions/metadata/opengraph-image), [`twitter-image`](/docs/app/api-reference/file-conventions/metadata/opengraph-image), [`icon`](/docs/app/api-reference/file-conventions/metadata/app-icons), and [`apple-icon`](/docs/app/api-reference/file-conventions/metadata/app-icons).
-=======
-- `params` in [`layout.js`](/docs/app/api-reference/file-conventions/layout), [`page.js`](/docs/app/api-reference/file-conventions/page), [`route.js`](/docs/app/api-reference/file-conventions/route), and [`default.js`](/docs/app/api-reference/file-conventions/default).
->>>>>>> 719de07e
 - `searchParams` in [`page.js`](/docs/app/api-reference/file-conventions/page)
 
 To ease the burden of migration, a [codemod is available](/docs/app/building-your-application/upgrading/codemods#150) to automate the process and the APIs can temporarily be accessed synchronously.
 
 ### `cookies`
 
-<<<<<<< HEAD
-=======
 #### Recommended Async Usage
 
->>>>>>> 719de07e
 ```tsx
 import { cookies } from 'next/headers'
 
@@ -65,19 +54,6 @@
 const cookieStore = cookies()
 const token = cookieStore.get('token')
 
-<<<<<<< HEAD
-// After (Preferred usage)
-const cookieStore = await cookies()
-const token = cookieStore.get('token')
-
-// After (Temporary supported API)
-import { type DangerouslyUnwrapCookies } from 'next/headers'
-const cookieStore = cookies() as unknown as DangerouslyUnwrapCookies
-const token = cookieStore.get('token')
-```
-
-```jsx
-=======
 // After
 const cookieStore = await cookies()
 const token = cookieStore.get('token')
@@ -101,28 +77,20 @@
 ```jsx filename="app/page.js" switcher
 import { cookies } from 'next/headers'
 
->>>>>>> 719de07e
 // Before
 const cookieStore = cookies()
 const token = cookieStore.get('token')
 
 // After
-<<<<<<< HEAD
-const cookieStore = await cookies()
-=======
 const cookieStore = cookies()
 // will log a warning in dev
->>>>>>> 719de07e
 const token = cookieStore.get('token')
 ```
 
 ### `headers`
 
-<<<<<<< HEAD
-=======
 #### Recommended Async Usage
 
->>>>>>> 719de07e
 ```tsx
 import { headers } from 'next/headers'
 
@@ -130,19 +98,6 @@
 const headersList = headers()
 const userAgent = headersList.get('user-agent')
 
-<<<<<<< HEAD
-// After (Preferred usage)
-const headersList = await headers()
-const userAgent = headersList.get('user-agent')
-
-// After (Temporary supported API)
-import { type DangerouslyUnwrapHeaders } from 'next/headers'
-const headersList = headers() as unknown as DangerouslyUnwrapHeaders
-const userAgent = headersList.get('user-agent')
-```
-
-```jsx
-=======
 // After
 const headersList = await headers()
 const userAgent = headersList.get('user-agent')
@@ -166,45 +121,26 @@
 ```jsx filename="app/page.js" switcher
 import { headers } from 'next/headers'
 
->>>>>>> 719de07e
 // Before
 const headersList = headers()
 const userAgent = headersList.get('user-agent')
 
 // After
-<<<<<<< HEAD
-const headersList = await headers()
-=======
 const headersList = headers()
 // will log a warning in dev
->>>>>>> 719de07e
 const userAgent = headersList.get('user-agent')
 ```
 
 ### `draftMode`
 
-<<<<<<< HEAD
-=======
 #### Recommended Async Usage
 
->>>>>>> 719de07e
 ```tsx
 import { draftMode } from 'next/headers'
 
 // Before
 const { isEnabled } = draftMode()
 
-<<<<<<< HEAD
-// After (Preferred usage)
-const { isEnabled } = await draftMode()
-
-// After (Temporary supported API)
-import { type DangerouslyUnwrapDraftMode } from 'next/headers'
-const { isEnabled } = draftMode() as unknown as DangerouslyUnwrapDraftMode
-```
-
-```jsx
-=======
 // After
 const { isEnabled } = await draftMode()
 ```
@@ -225,25 +161,80 @@
 ```jsx filename="app/page.js" switcher
 import { draftMode } from 'next/headers'
 
->>>>>>> 719de07e
 // Before
 const { isEnabled } = draftMode()
 
 // After
-<<<<<<< HEAD
-const { isEnabled } = await draftMode()
-```
-
-### `params`
-
-`layout`
-
-```tsx
+// will log a warning in dev
+const { isEnabled } = draftMode()
+```
+
+### `params` & `searchParams`
+
+#### Asynchronous Layout
+
+```tsx filename="app/layout.tsx" switcher
 // Before
 type Params = { slug: string }
+
 export function generateMetadata({ params }: { params: Params }) {
-  const slug = params.slug
-}
+  const { slug } = params
+}
+
+export default async function Layout({
+  children,
+  params,
+}: {
+  children: React.ReactNode
+  params: Params
+}) {
+  const { slug } = params
+}
+
+// After
+type Params = Promise<{ slug: string }>
+
+export async function generateMetadata({ params }: { params: Params }) {
+  const { slug } = await params
+}
+
+export default async function Layout({
+  children,
+  params,
+}: {
+  children: React.ReactNode
+  params: Params
+}) {
+  const { slug } = await params
+}
+```
+
+```jsx filename="app/layout.js" switcher
+// Before
+export function generateMetadata({ params }) {
+  const { slug } = params
+}
+
+export default async function Layout({ children, params }) {
+  const { slug } = params
+}
+
+// After
+export async function generateMetadata({ params }) {
+  const { slug } = await params
+}
+
+export default async function Layout({ children, params }) {
+  const { slug } = await params
+}
+```
+
+#### Synchronous Layout
+
+```tsx filename="app/layout.tsx" switcher
+// Before
+type Params = { slug: string }
+
 export default function Layout({
   children,
   params,
@@ -251,386 +242,6 @@
   children: React.ReactNode
   params: Params
 }) {
-  const slug = params.slug
-}
-
-// After (Preferred usage)
-type Params = Promise<{ slug: string }>
-export async function generateMetadata({ params }: { params: Params }) {
-  const slug = (await params).slug
-}
-=======
-// will log a warning in dev
-const { isEnabled } = draftMode()
-```
-
-### `params` & `searchParams`
-
-#### Asynchronous Layout
-
-```tsx filename="app/layout.tsx" switcher
-// Before
-type Params = { slug: string }
-
-export function generateMetadata({ params }: { params: Params }) {
-  const { slug } = params
-}
-
->>>>>>> 719de07e
-export default async function Layout({
-  children,
-  params,
-}: {
-  children: React.ReactNode
-  params: Params
-}) {
-<<<<<<< HEAD
-  const slug = (await params).slug
-}
-
-// After (Temporary supported API)
-import { type DangerouslyUnwrapParams } from 'next/headers'
-type Params = Promise<{ slug: string }>
-export async function generateMetadata({ params }: { params: Params }) {
-  const syncParams = params as unknown as DangerouslyUnwrapParams<typeof params>
-  const slug = syncParams.slug
-}
-=======
-  const { slug } = params
-}
-
-// After
-type Params = Promise<{ slug: string }>
-
-export async function generateMetadata({ params }: { params: Params }) {
-  const { slug } = await params
-}
-
->>>>>>> 719de07e
-export default async function Layout({
-  children,
-  params,
-}: {
-  children: React.ReactNode
-  params: Params
-}) {
-<<<<<<< HEAD
-  const syncParams = params as unknown as DangerouslyUnwrapParams<typeof params>
-  const slug = syncParams.slug
-}
-```
-
-```jsx
-// Before
-export function generateMetadata({ params }) {
-  const slug = params.slug
-}
-export default function Layout({ params }) {
-  const slug = params.slug
-=======
-  const { slug } = await params
-}
-```
-
-```jsx filename="app/layout.js" switcher
-// Before
-export function generateMetadata({ params }) {
-  const { slug } = params
-}
-
-export default async function Layout({ children, params }) {
-  const { slug } = params
->>>>>>> 719de07e
-}
-
-// After
-export async function generateMetadata({ params }) {
-<<<<<<< HEAD
-  const slug = (await params).slug
-}
-export default async function Layout() {
-  const slug = (await params).slug
-}
-
-```
-
-`page`
-
-```tsx
-// Before
-type Params = { slug: string }
-export function generateMetadata({ params }: { params: Params }) {
-  const slug = params.slug
-}
-export default function Page({ params }: { params: Params }) {
-  const slug = params.slug
-}
-
-// After (Preferred usage)
-type Params = Promise<{ slug: string }>
-export async function generateMetadata({ params }: { params: Params }) {
-  const slug = (await params).slug
-}
-export default async function Page({ params }: { params: Params }) {
-  const slug = (await params).slug
-}
-
-// After (Temporary supported API)
-import { type DangerouslyUnwrapParams } from 'next/headers'
-type Params = Promise<{ slug: string }>
-export async function generateMetadata({ params }: { params: Params }) {
-  const syncParams = params as unknown as DangerouslyUnwrapParams<typeof params>
-  const slug = syncParams.slug
-}
-export default async function Page({ params }: { params: Params }) {
-  const syncParams = params as unknown as DangerouslyUnwrapParams<typeof params>
-  const slug = syncParams.slug
-}
-```
-
-```jsx
-// Before
-export function generateMetadata({ params }) {
-  const slug = params.slug
-}
-export default function Page({ params }) {
-  const slug = params.slug
-}
-
-// After
-export async function generateMetadata({ params }) {
-  const slug = (await params).slug
-}
-export async function Page({ params }) {
-  const slug = (await params).slug
-}
-```
-
-`layout` and `page` (Client Component)
-
-```tsx
-'use client'
-
-// Before
-type Params = { slug: string }
-export default function Page({ params }: { params: Params }) {
-  const slug = params.slug
-}
-
-// After
-import { use } from 'react'
-type Params = Promise<{ slug: string }>
-export default function Page({ params }: { params: Params }) {
-  const slug = use(params).slug
-}
-```
-
-```jsx
-// Before
-export default function Page({ params }) {
-const slug = params.slug
-}
-
-// After
-import { use } from "react"
-export default function Page({ params }) {
-const slug = use(params).slug
-}
-
-```
-
-`default`
-
-```tsx
-// Before
-type Params = { artist: string }
-export default function Default({ params }: { params: Params }) {
-  const artist = params.artist
-}
-
-// After
-type Params = Promise<{ artist: string }>
-export default async function Default({ params }: { params: Params }) {
-  const artist = (await params).artist
-}
-```
-
-```jsx
-// Before
-export default function Default({ params }) {
-  const artist = params.artist
-}
-
-// After
-export default async function Default({ params }) {
-  const artist = (await params).artist
-}
-
-```
-
-`route`
-
-```
-// Before
-type Params = { slug: string }
-export async function GET(request: Request, { params }: { params: Params }) {
-  const slug = params.slug
-}
-
-// After (Preferred usage)
-type Params = Promise<{ slug: string }>
-export async function GET(request: Request, { params }: { params: Params }) {
-  const slug = (await params).slug
-}
-
-// After (Temporary supported API)
-import { type DangerouslyUnwrapParams } from "next/headers"
-type Params = Promise<{ slug: string }>
-export async function GET(request: Request, { params }: { params: Params }) {
-  const syncParams = params as unknown as DangerouslyUnwrapParams<typeof params>
-  const slug = syncParams.slug
-}
-
-```
-
-```
-// Before
-export async function GET(request, { params }) {
-  const slug = params.slug
-}
-
-// After
-export async function GET(request, { params }) {
-  const slug = (await params).slug
-}
-
-```
-
-`opengraph-image`, `twitter-image`, `icon` and `apple-icon`
-
-```tsx
-// Before
-type Params = { slug: string }
-export function generateImageMetadata({ params }: { params: Params }) {
-  const slug = params.slug
-}
-export function Image({ params }: { params: Params }) {
-  const slug = params.slug
-}
-
-// After (Preferred usage)
-type Params = Promise<{ slug: string }>
-export async function generateImageMetadata({ params }: { params: Params }) {
-  const slug = (await params).slug
-}
-export async function Image({ params }: { params: Params }) {
-  const slug = (await params).slug
-}
-
-// After (Temporary supported API)
-import { type DangerouslyUnwrapParams } from 'next/headers'
-type Params = Promise<{ slug: string }>
-export async function generateImageMetadata({ params }: { params: Params }) {
-  const syncParams = params as unknown as DangerouslyUnwrapParams<typeof params>
-  const slug = syncParams.slug
-}
-export async function Image({ params }: { params: Params }) {
-  const syncParams = params as unknown as DangerouslyUnwrapParams<typeof params>
-  const slug = syncParams.slug
-}
-```
-
-```jsx
-// Before
-export function generateImageMetadata({ params }) {
-  const slug = params.slug
-}
-export function Image({ params }) {
-  const slug = params.slug
-}
-
-// After
-export async function generateImageMetadata({ params }) {
-  const slug = (await params).slug
-}
-export async function Image({ params }) {
-  const slug = (await params).slug
-}
-```
-
-### `searchParams`
-
-`page`
-
-```tsx
-// Before
-type SearchParams = { [key: string]: string | string[] | undefined }
-export function generateMetadata({
-  searchParams,
-}: {
-  searchParams: SearchParams
-}) {
-  const query = searchParams.query
-}
-export default function Page({ searchParams }: { searchParams: SearchParams }) {
-  const query = searchParams.query
-}
-
-// After (Preferred usage)
-type SearchParams = Promise<{ [key: string]: string | string[] | undefined }>
-export async function generateMetadata({
-  searchParams,
-}: {
-  searchParams: SearchParams
-}) {
-  const query = (await searchParams).query
-}
-export async function Page({ searchParams }: { searchParams: SearchParams }) {
-  const query = (await searchParams).query
-}
-
-// After (Temporary supported API)
-import { type DangerouslyUnwrapSearchParams } from 'next/headers'
-type SearchParams = Promise<{ [key: string]: string | string[] | undefined }>
-export async function generateMetadata({
-  searchParams,
-}: {
-  searchParams: SearchParams
-}) {
-  const syncSearchParams =
-    searchParams as unknown as DangerouslyUnwrapSearchParams<
-      typeof searchParams
-    >
-  const query = syncSearchParams.query
-}
-export async function Page({ searchParams }: { searchParams: SearchParams }) {
-  const syncSearchParams =
-    searchParams as unknown as DangerouslyUnwrapSearchParams<
-      typeof searchParams
-    >
-  const query = syncSearchParams.query
-=======
-  const { slug } = await params
-}
-
-export default async function Layout({ children, params }) {
-  const { slug } = await params
-}
-```
-
-#### Synchronous Layout
-
-```tsx filename="app/layout.tsx" switcher
-// Before
-type Params = { slug: string }
-
-export default function Layout({
-  children,
-  params,
-}: {
-  children: React.ReactNode
-  params: Params
-}) {
   const { slug } = params
 }
 
@@ -779,62 +390,11 @@
   const searchParams = use(props.searchParams)
   const slug = params.slug
   const query = searchParams.query
->>>>>>> 719de07e
 }
 ```
 
 ```jsx
 // Before
-<<<<<<< HEAD
-export function generateMetadata({ searchParams }) {
-  const query = searchParams.query
-}
-export default function Page({ searchParams }) {
-  const query = searchParams.query
-}
-
-// After
-export async function generateMetadata({ searchParams }) {
-  const query = (await searchParams).query
-}
-export async function Page({ searchParams }) {
-  const query = (await searchParams).query
-}
-```
-
-`page` (Client Component)
-
-```tsx
-'use client'
-
-// Before
-type SearchParams = { [key: string]: string | string[] | undefined }
-export default function Page({ searchParams }: { searchParams: SearchParams }) {
-  const query = searchParams.query
-}
-
-// After
-import { use } from 'react'
-type SearchParams = Promise<{ [key: string]: string | string[] | undefined }>
-export default function Page({ searchParams }: { searchParams: SearchParams }) {
-  const query = use(searchParams).query
-}
-```
-
-```jsx
-// Before
-export default function Page({ searchParams }) {
-  const query = searchParams.query
-}
-
-// After
-export default function Page({ searchParams }) {
-  const query = use(searchParams).query
-}
-
-```
-
-=======
 export default function Page({ params, searchParams }) {
   const { slug } = params
   const { query } = searchParams
@@ -894,7 +454,6 @@
 
 </AppOnly>
 
->>>>>>> 719de07e
 ## `fetch` requests
 
 [`fetch` requests](/docs/app/api-reference/functions/fetch) are no longer cached by default.
