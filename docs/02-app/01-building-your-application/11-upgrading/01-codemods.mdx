---
title: Codemods
description: Use codemods to upgrade your Next.js codebase when new features are released.
---

Codemods are transformations that run on your codebase programmatically. This allows a large number of changes to be programmatically applied without having to manually go through every file.

Next.js provides Codemod transformations to help upgrade your Next.js codebase when an API is updated or deprecated.

## Usage

In your terminal, navigate (`cd`) into your project's folder, then run:

```bash filename="Terminal"
npx @next/codemod <transform> <path>
```

Replacing `<transform>` and `<path>` with appropriate values.

- `transform` - name of transform
- `path` - files or directory to transform
- `--dry` Do a dry-run, no code will be edited
- `--print` Prints the changed output for comparison

## Next.js Codemods

### 15.0

<<<<<<< HEAD
#### Replace App Router Route Segment Config `runtime` value from `experimental-edge` to `edge`
=======
#### Transform App Router Route Segment Config `runtime` value from `experimental-edge` to `edge`
>>>>>>> 9eb0237a

##### `app-dir-runtime-config-experimental-edge`

> **Note**: This codemod is App Router specific.

```bash filename="Terminal"
npx @next/codemod@latest app-dir-runtime-config-experimental-edge .
```

This codemod transforms [Route Segment Config `runtime`](https://nextjs.org/docs/app/api-reference/file-conventions/route-segment-config#runtime) value `experimental-edge` to `edge`.

For example:

```ts
export const runtime = 'experimental-edge'
```

Transforms into:

```ts
export const runtime = 'edge'
```

#### Migrate to async Dynamic APIs

##### `next-async-request-api`

```bash filename="Terminal"
npx @next/codemod@latest next-async-request-api .
```

This codemod will transform APIs `cookies()`, `headers()` and `draftMode()` from `next/headers` to be properly awaited or wrapped with `React.use()` if needed.
If it's not able to be migrated, will either add a type cast or a TODO comment based on the file is a TypeScript or JavaScript file.

For example:

```tsx
import { cookies, headers } from 'next/headers'
const token = cookies().get('token')

function useToken() {
  const token = cookies().get('token')
  return token
}

export default function Page() {
  const name = cookies().get('name')
}

function getHeader() {
  return headers().get('x-foo')
}
```

Transforms into:

```tsx
import { use } from 'react'
import { cookies, headers, type UnsafeUnwrappedCookies } from 'next/headers'

const token = (await cookies()).get('token')

function useToken() {
  const token = use(cookies()).get('token')
  return token
}

export default function Page() {
  const name = (await cookies()).get('name')
}

function getHeader() {
  return (headers() as UnsafeUnwrappedCookies).get('x-foo')
}
```

If there's access to the entry handler `params` and `searchParams` in the route entry default handler (`page.js`, `layout.js`, `route.js` or Metadata API routes) or `generateMetadata` export API,
it will transform the access to the property from sync to async, and await or wrap these properties with `React.use()` if needed.

For example:

```tsx
// page.tsx
export default function Page({
  params,
  searchParams,
}: {
  params: { slug: string }
  searchParams: { [key: string]: string | undefined }
}) {
  const { value } = searchParams
  if (value === 'foo') {
    // ...
  }
}

export function generateMetadata({ params }: { params: { slug: string } }) {
  return {
    title: `My Page - ${slug}`,
  }
}
```

Transforms into:

```tsx
// page.tsx
export default function Page(props: {
  params: { slug: string }
  searchParams: { [key: string]: string | undefined }
}) {
  const { value } = await props.searchParams
  if (value === 'foo') {
    // ...
  }
}

export function generateMetadata(props: { params: { slug: string } }) {
  const { slug } = await props.params
  return {
    title: `My Page - ${slug}`,
  }
}
```

#### Replace `geo` and `ip` properties of `NextRequest` with `@vercel/functions`

##### `next-request-geo-ip`

```bash filename="Terminal"
npx @next/codemod@latest next-request-geo-ip .
```

This codemod installs `@vercel/functions` and transforms `geo` and `ip` properties of `NextRequest` with corresponding `@vercel/functions` features.

For example:

```ts
import type { NextRequest } from 'next/server'

export function GET(req: NextRequest) {
  const { geo, ip } = req
}
```

Transforms into:

```ts
import type { NextRequest } from 'next/server'
import { geolocation, ipAddress } from '@vercel/functions'

export function GET(req: NextRequest) {
  const geo = geolocation(req)
  const ip = ipAddress(req)
}
```

#### Transform `next/dynamic` imports accessing named exports to return an object with a `default` property

##### `next-dynamic-access-named-export`

```bash filename="Terminal"
npx @next/codemod@latest next-dynamic-access-named-export .
```

This codemod transforms dynamic imports using `next/dynamic` to ensure they return an object with a `default` property when accessing named exports. This aligns the behavior with `React.lazy` and addresses issues with accessing named exports from client components in server components.

For example:

```js
import dynamic from 'next/dynamic'

const ComponentA = dynamic(() =>
  import('../components/a').then((mod) => mod.default)
)

const ComponentB = dynamic(() =>
  import('../components/b').then((mod) => mod.ComponentB)
)
```

Transforms into:

```js
import dynamic from 'next/dynamic'

const ComponentA = dynamic(() =>
  import('../components/a').then((mod) => ({ default: mod.default }))
)

const ComponentB = dynamic(() =>
  import('../components/b').then((mod) => ({ default: mod.ComponentB }))
)
```

> **Good to know**: This codemod only affects dynamic imports using `next/dynamic` and access named exports.

### 14.0

#### Migrate `ImageResponse` imports

##### `next-og-import`

```bash filename="Terminal"
npx @next/codemod@latest next-og-import .
```

This codemod moves transforms imports from `next/server` to `next/og` for usage of [Dynamic OG Image Generation](/docs/app/building-your-application/optimizing/metadata#dynamic-image-generation).

For example:

```js
import { ImageResponse } from 'next/server'
```

Transforms into:

```js
import { ImageResponse } from 'next/og'
```

#### Use `viewport` export

##### `metadata-to-viewport-export`

```bash filename="Terminal"
npx @next/codemod@latest metadata-to-viewport-export .
```

This codemod migrates certain viewport metadata to `viewport` export.

For example:

```js
export const metadata = {
  title: 'My App',
  themeColor: 'dark',
  viewport: {
    width: 1,
  },
}
```

Transforms into:

```js
export const metadata = {
  title: 'My App',
}

export const viewport = {
  width: 1,
  themeColor: 'dark',
}
```

### 13.2

#### Use Built-in Font

##### `built-in-next-font`

```bash filename="Terminal"
npx @next/codemod@latest built-in-next-font .
```

This codemod uninstalls the `@next/font` package and transforms `@next/font` imports into the built-in `next/font`.

For example:

```js
import { Inter } from '@next/font/google'
```

Transforms into:

```js
import { Inter } from 'next/font/google'
```

### 13.0

#### Rename Next Image Imports

##### `next-image-to-legacy-image`

```bash filename="Terminal"
npx @next/codemod@latest next-image-to-legacy-image .
```

Safely renames `next/image` imports in existing Next.js 10, 11, or 12 applications to `next/legacy/image` in Next.js 13. Also renames `next/future/image` to `next/image`.

For example:

```jsx filename="pages/index.js"
import Image1 from 'next/image'
import Image2 from 'next/future/image'

export default function Home() {
  return (
    <div>
      <Image1 src="/test.jpg" width="200" height="300" />
      <Image2 src="/test.png" width="500" height="400" />
    </div>
  )
}
```

Transforms into:

```jsx filename="pages/index.js"
// 'next/image' becomes 'next/legacy/image'
import Image1 from 'next/legacy/image'
// 'next/future/image' becomes 'next/image'
import Image2 from 'next/image'

export default function Home() {
  return (
    <div>
      <Image1 src="/test.jpg" width="200" height="300" />
      <Image2 src="/test.png" width="500" height="400" />
    </div>
  )
}
```

#### Migrate to the New Image Component

##### `next-image-experimental`

```bash filename="Terminal"
npx @next/codemod@latest next-image-experimental .
```

Dangerously migrates from `next/legacy/image` to the new `next/image` by adding inline styles and removing unused props.

- Removes `layout` prop and adds `style`.
- Removes `objectFit` prop and adds `style`.
- Removes `objectPosition` prop and adds `style`.
- Removes `lazyBoundary` prop.
- Removes `lazyRoot` prop.

#### Remove `<a>` Tags From Link Components

##### `new-link`

```bash filename="Terminal"
npx @next/codemod@latest new-link .
```

<AppOnly>

Remove `<a>` tags inside [Link Components](/docs/app/api-reference/components/link), or add a `legacyBehavior` prop to Links that cannot be auto-fixed.

</AppOnly>

<PagesOnly>

Remove `<a>` tags inside [Link Components](/docs/pages/api-reference/components/link), or add a `legacyBehavior` prop to Links that cannot be auto-fixed.

</PagesOnly>

For example:

```jsx
<Link href="/about">
  <a>About</a>
</Link>
// transforms into
<Link href="/about">
  About
</Link>

<Link href="/about">
  <a onClick={() => console.log('clicked')}>About</a>
</Link>
// transforms into
<Link href="/about" onClick={() => console.log('clicked')}>
  About
</Link>
```

In cases where auto-fixing can't be applied, the `legacyBehavior` prop is added. This allows your app to keep functioning using the old behavior for that particular link.

```jsx
const Component = () => <a>About</a>

<Link href="/about">
  <Component />
</Link>
// becomes
<Link href="/about" legacyBehavior>
  <Component />
</Link>
```

### 11

#### Migrate from CRA

##### `cra-to-next`

```bash filename="Terminal"
npx @next/codemod cra-to-next
```

Migrates a Create React App project to Next.js; creating a Pages Router and necessary config to match behavior. Client-side only rendering is leveraged initially to prevent breaking compatibility due to `window` usage during SSR and can be enabled seamlessly to allow the gradual adoption of Next.js specific features.

Please share any feedback related to this transform [in this discussion](https://github.com/vercel/next.js/discussions/25858).

### 10

#### Add React imports

##### `add-missing-react-import`

```bash filename="Terminal"
npx @next/codemod add-missing-react-import
```

Transforms files that do not import `React` to include the import in order for the new [React JSX transform](https://reactjs.org/blog/2020/09/22/introducing-the-new-jsx-transform.html) to work.

For example:

```jsx filename="my-component.js"
export default class Home extends React.Component {
  render() {
    return <div>Hello World</div>
  }
}
```

Transforms into:

```jsx filename="my-component.js"
import React from 'react'
export default class Home extends React.Component {
  render() {
    return <div>Hello World</div>
  }
}
```

### 9

#### Transform Anonymous Components into Named Components

##### `name-default-component`

```bash filename="Terminal"
npx @next/codemod name-default-component
```

**Versions 9 and above.**

Transforms anonymous components into named components to make sure they work with [Fast Refresh](https://nextjs.org/blog/next-9-4#fast-refresh).

For example:

```jsx filename="my-component.js"
export default function () {
  return <div>Hello World</div>
}
```

Transforms into:

```jsx filename="my-component.js"
export default function MyComponent() {
  return <div>Hello World</div>
}
```

The component will have a camel-cased name based on the name of the file, and it also works with arrow functions.

### 8

#### Transform AMP HOC into page config

##### `withamp-to-config`

```bash filename="Terminal"
npx @next/codemod withamp-to-config
```

Transforms the `withAmp` HOC into Next.js 9 page configuration.

For example:

```js
// Before
import { withAmp } from 'next/amp'

function Home() {
  return <h1>My AMP Page</h1>
}

export default withAmp(Home)
```

```js
// After
export default function Home() {
  return <h1>My AMP Page</h1>
}

export const config = {
  amp: true,
}
```

### 6

#### Use `withRouter`

##### `url-to-withrouter`

```bash filename="Terminal"
npx @next/codemod url-to-withrouter
```

Transforms the deprecated automatically injected `url` property on top level pages to using `withRouter` and the `router` property it injects. Read more here: [https://nextjs.org/docs/messages/url-deprecated](/docs/messages/url-deprecated)

For example:

```js filename="From"
import React from 'react'
export default class extends React.Component {
  render() {
    const { pathname } = this.props.url
    return <div>Current pathname: {pathname}</div>
  }
}
```

```js filename="To"
import React from 'react'
import { withRouter } from 'next/router'
export default withRouter(
  class extends React.Component {
    render() {
      const { pathname } = this.props.router
      return <div>Current pathname: {pathname}</div>
    }
  }
)
```

This is one case. All the cases that are transformed (and tested) can be found in the [`__testfixtures__` directory](https://github.com/vercel/next.js/tree/canary/packages/next-codemod/transforms/__testfixtures__/url-to-withrouter).<|MERGE_RESOLUTION|>--- conflicted
+++ resolved
@@ -26,11 +26,7 @@
 
 ### 15.0
 
-<<<<<<< HEAD
-#### Replace App Router Route Segment Config `runtime` value from `experimental-edge` to `edge`
-=======
 #### Transform App Router Route Segment Config `runtime` value from `experimental-edge` to `edge`
->>>>>>> 9eb0237a
 
 ##### `app-dir-runtime-config-experimental-edge`
 
