--- conflicted
+++ resolved
@@ -117,11 +117,7 @@
 
 #### Opting out
 
-<<<<<<< HEAD
 For individual data fetches, you can opt out of caching by setting the [`cache`](#fetchoptionscache) option to `no-store`. This means data will be fetched whenever `fetch` is called.
-=======
-For individual data fetches, you can opt out of caching by setting the [`cache`](#fetchoptionscache) option to `no-store`. This means data will be fetched whenever the fetch is called.
->>>>>>> 46e2fcc8
 
 ```jsx
 // Opt out of caching
