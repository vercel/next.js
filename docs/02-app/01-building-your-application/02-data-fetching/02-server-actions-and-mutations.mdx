--- conflicted
+++ resolved
@@ -412,22 +412,20 @@
 }
 ```
 
-<<<<<<< HEAD
-### Pending states
-
-The [`useActionState`](https://react.dev/reference/react/useActionState) hook exposes a `pending` state that can be used to show a loading indicator while the action is being executed.
-
-```tsx filename="app/submit-button.tsx" highlight={11,21-23} switcher
-'use client'
-
-import { useActionState } from 'react'
-import { createUser } from '@/app/actions'
-=======
 > **Good to know:**
 >
 > - Before mutating data, you should always ensure a user is also authorized to perform the action. See [Authentication and Authorization](#authentication-and-authorization).
 > - In earlier React Canary versions, this API was part of React DOM and called `useFormState`.
->>>>>>> 60ad8aff
+
+### Pending states
+
+The [`useActionState`](https://react.dev/reference/react/useActionState) hook exposes a `pending` state that can be used to show a loading indicator while the action is being executed.
+
+```tsx filename="app/submit-button.tsx" highlight={11,21-23} switcher
+'use client'
+
+import { useActionState } from 'react'
+import { createUser } from '@/app/actions'
 
 const initialState = {
   message: '',
