---
title: Codemods
description: Use codemods to upgrade your Next.js codebase when new features are released.
---

Codemods are transformations that run on your codebase programmatically. This allows a large number of changes to be programmatically applied without having to manually go through every file.

Next.js provides Codemod transformations to help upgrade your Next.js codebase when an API is updated or deprecated.

## Usage

In your terminal, navigate (`cd`) into your project's folder, then run:

```bash filename="Terminal"
npx @next/codemod <transform> <path>
```

Replacing `<transform>` and `<path>` with appropriate values.

- `transform` - name of transform
- `path` - files or directory to transform
- `--dry` Do a dry-run, no code will be edited
- `--print` Prints the changed output for comparison

## Next.js Codemods

<<<<<<< HEAD
### 14

#### Migrating from `next/server` to `next/og`

##### `next-og-import`

```bash filename="Terminal"
npx @next/codemod@latest next-og-import .
```

This codemod moves transforms imports from `next/server` to `next/og` for usage of [Dynamic OG Image Generation](/docs/app/building-your-application/optimizing/metadata#dynamic-image-generation).
=======
### 14.0

#### Migrate `ImageResponse` imports

#### `next-og-import`

```bash filename="Terminal"
npx @next/codemod@latest next-og-import.
```

This codemo migrates the import path of `ImageResponse` from `'next/server'` to `'next/og'`
>>>>>>> fd0a96ff

For example:

```js
import { ImageResponse } from 'next/server'
```

<<<<<<< HEAD
Transforms into:
=======
Transform into:
>>>>>>> fd0a96ff

```js
import { ImageResponse } from 'next/og'
```

<<<<<<< HEAD
=======
#### Use `viewport` export

#### `metadata-to-viewport-export`

```bash filename="Terminal"
npx @next/codemod@latest metadata-to-viewport-export .
```

This codemod migrates certain viewport metadata to `viewport` export.

For example:

```js
export const metadata = {
  title: 'My App',
  themeColor: 'dark',
  viewport: {
    width: 1,
  },
}
```

Transforms into:

```js
export const metadata = {
  title: 'My App',
}

export const viewport = {
  width: 1,
  themeColor: 'dark',
}
```

>>>>>>> fd0a96ff
### 13.2

#### Use Built-in Font

##### `built-in-next-font`

```bash filename="Terminal"
npx @next/codemod@latest built-in-next-font .
```

This codemod uninstalls the `@next/font` package and transforms `@next/font` imports into the built-in `next/font`.

For example:

```js
import { Inter } from '@next/font/google'
```

Transforms into:

```js
import { Inter } from 'next/font/google'
```

### 13.0

#### Rename Next Image Imports

##### `next-image-to-legacy-image`

```bash filename="Terminal"
npx @next/codemod@latest next-image-to-legacy-image .
```

Safely renames `next/image` imports in existing Next.js 10, 11, or 12 applications to `next/legacy/image` in Next.js 13. Also renames `next/future/image` to `next/image`.

For example:

```jsx filename="pages/index.js"
import Image1 from 'next/image'
import Image2 from 'next/future/image'

export default function Home() {
  return (
    <div>
      <Image1 src="/test.jpg" width="200" height="300" />
      <Image2 src="/test.png" width="500" height="400" />
    </div>
  )
}
```

Transforms into:

```jsx filename="pages/index.js"
// 'next/image' becomes 'next/legacy/image'
import Image1 from 'next/legacy/image'
// 'next/future/image' becomes 'next/image'
import Image2 from 'next/image'

export default function Home() {
  return (
    <div>
      <Image1 src="/test.jpg" width="200" height="300" />
      <Image2 src="/test.png" width="500" height="400" />
    </div>
  )
}
```

#### Migrate to the New Image Component

##### `next-image-experimental`

```bash filename="Terminal"
npx @next/codemod@latest next-image-experimental .
```

Dangerously migrates from `next/legacy/image` to the new `next/image` by adding inline styles and removing unused props.

- Removes `layout` prop and adds `style`.
- Removes `objectFit` prop and adds `style`.
- Removes `objectPosition` prop and adds `style`.
- Removes `lazyBoundary` prop.
- Removes `lazyRoot` prop.

#### Remove `<a>` Tags From Link Components

##### `new-link`

```bash filename="Terminal"
npx @next/codemod@latest new-link .
```

<AppOnly>

Remove `<a>` tags inside [Link Components](/docs/app/api-reference/components/link), or add a `legacyBehavior` prop to Links that cannot be auto-fixed.

</AppOnly>

<PagesOnly>

Remove `<a>` tags inside [Link Components](/docs/pages/api-reference/components/link), or add a `legacyBehavior` prop to Links that cannot be auto-fixed.

</PagesOnly>

For example:

```jsx
<Link href="/about">
  <a>About</a>
</Link>
// transforms into
<Link href="/about">
  About
</Link>

<Link href="/about">
  <a onClick={() => console.log('clicked')}>About</a>
</Link>
// transforms into
<Link href="/about" onClick={() => console.log('clicked')}>
  About
</Link>
```

In cases where auto-fixing can't be applied, the `legacyBehavior` prop is added. This allows your app to keep functioning using the old behavior for that particular link.

```jsx
const Component = () => <a>About</a>

<Link href="/about">
  <Component />
</Link>
// becomes
<Link href="/about" legacyBehavior>
  <Component />
</Link>
```

### 11

#### Migrate from CRA

##### `cra-to-next`

```bash filename="Terminal"
npx @next/codemod cra-to-next
```

Migrates a Create React App project to Next.js; creating a Pages Router and necessary config to match behavior. Client-side only rendering is leveraged initially to prevent breaking compatibility due to `window` usage during SSR and can be enabled seamlessly to allow the gradual adoption of Next.js specific features.

Please share any feedback related to this transform [in this discussion](https://github.com/vercel/next.js/discussions/25858).

### 10

#### Add React imports

##### `add-missing-react-import`

```bash filename="Terminal"
npx @next/codemod add-missing-react-import
```

Transforms files that do not import `React` to include the import in order for the new [React JSX transform](https://reactjs.org/blog/2020/09/22/introducing-the-new-jsx-transform.html) to work.

For example:

```jsx filename="my-component.js"
export default class Home extends React.Component {
  render() {
    return <div>Hello World</div>
  }
}
```

Transforms into:

```jsx filename="my-component.js"
import React from 'react'
export default class Home extends React.Component {
  render() {
    return <div>Hello World</div>
  }
}
```

### 9

#### Transform Anonymous Components into Named Components

##### `name-default-component`

```bash filename="Terminal"
npx @next/codemod name-default-component
```

**Versions 9 and above.**

Transforms anonymous components into named components to make sure they work with [Fast Refresh](https://nextjs.org/blog/next-9-4#fast-refresh).

For example:

```jsx filename="my-component.js"
export default function () {
  return <div>Hello World</div>
}
```

Transforms into:

```jsx filename="my-component.js"
export default function MyComponent() {
  return <div>Hello World</div>
}
```

The component will have a camel-cased name based on the name of the file, and it also works with arrow functions.

### 8

#### Transform AMP HOC into page config

##### `withamp-to-config`

```bash filename="Terminal"
npx @next/codemod withamp-to-config
```

Transforms the `withAmp` HOC into Next.js 9 page configuration.

For example:

```js
// Before
import { withAmp } from 'next/amp'

function Home() {
  return <h1>My AMP Page</h1>
}

export default withAmp(Home)
```

```js
// After
export default function Home() {
  return <h1>My AMP Page</h1>
}

export const config = {
  amp: true,
}
```

### 6

#### Use `withRouter`

##### `url-to-withrouter`

```bash filename="Terminal"
npx @next/codemod url-to-withrouter
```

Transforms the deprecated automatically injected `url` property on top level pages to using `withRouter` and the `router` property it injects. Read more here: [https://nextjs.org/docs/messages/url-deprecated](/docs/messages/url-deprecated)

For example:

```js filename="From"
import React from 'react'
export default class extends React.Component {
  render() {
    const { pathname } = this.props.url
    return <div>Current pathname: {pathname}</div>
  }
}
```

```js filename="To"
import React from 'react'
import { withRouter } from 'next/router'
export default withRouter(
  class extends React.Component {
    render() {
      const { pathname } = this.props.router
      return <div>Current pathname: {pathname}</div>
    }
  }
)
```

This is one case. All the cases that are transformed (and tested) can be found in the [`__testfixtures__` directory](https://github.com/vercel/next.js/tree/canary/packages/next-codemod/transforms/__testfixtures__/url-to-withrouter).<|MERGE_RESOLUTION|>--- conflicted
+++ resolved
@@ -24,31 +24,17 @@
 
 ## Next.js Codemods
 
-<<<<<<< HEAD
-### 14
-
-#### Migrating from `next/server` to `next/og`
-
-##### `next-og-import`
-
-```bash filename="Terminal"
-npx @next/codemod@latest next-og-import .
+### 14.0
+
+#### Migrate `ImageResponse` imports
+
+#### `next-og-import`
+
+```bash filename="Terminal"
+npx @next/codemod@latest next-og-import.
 ```
 
 This codemod moves transforms imports from `next/server` to `next/og` for usage of [Dynamic OG Image Generation](/docs/app/building-your-application/optimizing/metadata#dynamic-image-generation).
-=======
-### 14.0
-
-#### Migrate `ImageResponse` imports
-
-#### `next-og-import`
-
-```bash filename="Terminal"
-npx @next/codemod@latest next-og-import.
-```
-
-This codemo migrates the import path of `ImageResponse` from `'next/server'` to `'next/og'`
->>>>>>> fd0a96ff
 
 For example:
 
@@ -56,18 +42,12 @@
 import { ImageResponse } from 'next/server'
 ```
 
-<<<<<<< HEAD
-Transforms into:
-=======
-Transform into:
->>>>>>> fd0a96ff
+Transforms into:
 
 ```js
 import { ImageResponse } from 'next/og'
 ```
 
-<<<<<<< HEAD
-=======
 #### Use `viewport` export
 
 #### `metadata-to-viewport-export`
@@ -103,7 +83,6 @@
 }
 ```
 
->>>>>>> fd0a96ff
 ### 13.2
 
 #### Use Built-in Font
