--- conflicted
+++ resolved
@@ -186,15 +186,11 @@
 
 Learn more about how the [Router Cache](/docs/app/building-your-application/data-fetching/fetching-caching-and-revalidating#caching-data) works and how to configure it.
 
-<<<<<<< HEAD
 ### 3. Soft Navigation
 
 By default, the browser performs a hard navigation between pages. This means the browser reloads the page and resets React state such as `useState` hooks in your app and browser state such as the user's scroll position or focused element. However, in Next.js, the App Router uses soft navigation which means [Preserving States](#b-preserving-states) and [Partial Rendering](#a-partial-rendering), to ensure a seamless and fast user experience.
 
 #### a. Partial Rendering
-=======
-### 3. Partial Rendering
->>>>>>> 360142d4
 
 Partial rendering means only the route segments that change on navigation re-render on the client, and any shared segments are preserved.
 
@@ -210,18 +206,10 @@
 
 Without partial rendering, each navigation would cause the full page to re-render on the server. Rendering only the segment that changes reduces the amount of data transferred and execution time, leading to improved performance.
 
-<<<<<<< HEAD
 #### b. Preserving States
-=======
-### 4. Soft Navigation
->>>>>>> 360142d4
 
 Preserving States means that both React state and browser state remain intact during page transitions. As users navigate between pages, Next.js retains the state such as `useState` hooks in your app and browser state such as the user's scroll position or focused element.
 
-<<<<<<< HEAD
 ### 4. Back and Forward Navigation
-=======
-### 5. Back and Forward Navigation
->>>>>>> 360142d4
 
 By default, Next.js will maintain the scroll position for backwards and forwards navigation, and re-use route segments in the [Router Cache](/docs/app/building-your-application/data-fetching/fetching-caching-and-revalidating#caching-data).