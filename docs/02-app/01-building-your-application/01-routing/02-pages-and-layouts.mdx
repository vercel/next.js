--- conflicted
+++ resolved
@@ -111,13 +111,8 @@
 > - You can use [Route Groups](/docs/app/building-your-application/routing/route-groups) to opt specific route segments in and out of shared layouts.
 > - Layouts are [Server Components](/docs/getting-started/react-essentials) by default but can be set to a [Client Component](/docs/getting-started/react-essentials#client-components).
 > - Layouts can fetch data. View the [Data Fetching](/docs/app/building-your-application/data-fetching) section for more information.
-<<<<<<< HEAD
-> - Passing data between a parent layout and its children is not possible. However, you can fetch the same data in a route more than once, and React will [automatically dedupe the requests](/docs/app/building-your-application/data-fetching#automatic-fetch-request-deduping) without affecting performance.
+> - Passing data between a parent layout and its children is not possible. However, you can fetch the same data in a route more than once, and React will [automatically dedupe the requests](/docs/app/building-your-application/caching#request-memoization) without affecting performance.
 > - Layouts do not have access to the route segments below itself. To access all route segments, you can use [`useSelectedLayoutSegment`](/docs/app/api-reference/functions/use-selected-layout-segment) or [`useSelectedLayoutSegments`](/docs/app/api-reference/functions/use-selected-layout-segments) in a Client Component.
-=======
-> - Passing data between a parent layout and its children is not possible. However, you can fetch the same data in a route more than once, and React will [automatically dedupe the requests](/docs/app/building-your-application/caching#request-memoization) without affecting performance.
-> - Layouts do not have access to the current route segment(s). To access route segments, you can use [`useSelectedLayoutSegment`](/docs/app/api-reference/functions/use-selected-layout-segment) or [`useSelectedLayoutSegments`](/docs/app/api-reference/functions/use-selected-layout-segments) in a Client Component.
->>>>>>> e127c513
 > - `.js`, `.jsx`, or `.tsx` file extensions can be used for Layouts.
 > - A `layout.js` and `page.js` file can be defined in the same folder. The layout will wrap the page.
 
