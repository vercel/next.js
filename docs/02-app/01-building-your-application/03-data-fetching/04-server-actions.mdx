---
title: Server Actions
nav_title: Server Actions
description: Use Server Actions to mutate data in your Next.js application.
related:
  title: Next Steps
  description: For more information on what to do next, we recommend the following sections
  links:
    - app/api-reference/functions/cookies
---

[Server Actions](#server-actions) are an **alpha** feature in Next.js, built on top of React [Actions](#actions). They enable server-side data mutations, reduced client-side JavaScript, and progressively enhanced forms. They can be defined inside Server Components and/or called from Client Components:

**With Server Components:**

```jsx filename="app/add-to-cart.js" highlight={5, 6, 13}
import { cookies } from 'next/headers'

// Server action defined inside a Server Component
export default function AddToCart({ productId }) {
  async function addItem(data) {
    'use server'

    const cartId = cookies().get('cartId')?.value
    await saveToDb({ cartId, data })
  }

  return (
    <form action={addItem}>
      <button type="submit">Add to Cart</button>
    </form>
  )
}
```

**With Client Components:**

```jsx filename="app/actions.js" highlight={1, 3}
'use server'

async function addItem(data) {
  const cartId = cookies().get('cartId')?.value
  await saveToDb({ cartId, data })
}
```

```jsx filename="app/add-to-cart.js" highlight={1, 3, 8}
'use client'

import { addItem } from './actions.js'

// Server Action being called inside a Client Component
export default function AddToCart({ productId }) {
  return (
    <form action={addItem}>
      <button type="submit">Add to Cart</button>
    </form>
  )
}
```

> **Good to know:**
>
> - Using Server Actions will opt into running the React `experimental` channel.
> - React Actions, `useOptimistic`, and `useFormStatus` are not a Next.js or React Server Components specific features.
> - Next.js integrates React Actions into the Next.js router, bundler, and caching system, including adding data mutation APIs like `revalidateTag` and `revalidatePath`.

## Convention

You can enable Server Actions in your Next.js project by enabling the **experimental** `serverActions` flag.

```js filename="next.config.js"
module.exports = {
  experimental: {
    serverActions: true,
  },
}
```

### Creation

Server Actions can be defined in two places:

- Inside the component that uses it (Server Components only)
- In a separate file (Client and Server Components), for reusability. You can define multiple Server Actions in a single file.

#### With Server Components

Create a Server Action by defining an asynchronous function with the `"use server"` directive at the top of the function body. This function should have **serializable arguments** and a **serializable return value** based on the React Server Components protocol.

```jsx filename="app/server-component.js" highlight={2}
export default function ServerComponent() {
  async function myAction() {
    'use server'
    // ...
  }
}
```

#### With Client Components

If you're using a Server Action inside a Client Component, create your action in a separate file with the "use server" directive at the top of the file. Then, import the Server Action into your Client Component:

```js filename="app/actions.js" highlight={1}
'use server'

export async function myAction() {
  // ...
}
```

<<<<<<< HEAD
```jsx filename="app/client-component.js" highlight={1}
|"use client"
=======
```jsx filename="app/client-component.jsx" highlight={1}
'use client'
>>>>>>> 74225d19

import { myAction } from './actions'

export default function ClientComponent() {
  return (
    <form action={myAction}>
      <button type="submit">Add to Cart</button>
    </form>
  )
}
```

> **Note:** When using a top-level `"use server"` directive, all exports below will be considered Server Actions. You can have multiple Server Actions in a single file.

### Invocation

You can invoke Server Actions using the following methods:

- Using `action`: React's `action` prop allows invoking a Server Action on a `<form>` element.
- Using `formAction`: React's `formAction` prop allows handling `<button>`, `<input type="submit">`, and `<input type="image">` elements in a `<form>`.
- Custom Invocation with `startTransition`: Invoke Server Actions without using `action` or `formAction` by using `startTransition`. This method **disables [Progressive Enhancement](#progressive-enhancement)**.

#### `action`

You can use React's `action` prop to invoke a Server Action on a `form` element. Server Actions passed with the action prop act as asynchronous side effects in response to user interaction.

```jsx filename="app/add-to-cart.js"
export default function AddToCart({ productId }) {
  async function addItem(data) {
    'use server'

    const cartId = cookies().get('cartId')?.value
    await saveToDb({ cartId, data })
  }

  return (
    <form action={addItem}>
      <button type="submit">Add to Cart</button>
    </form>
  )
}
```

> **Note:** An `action` is similar to the HTML primitive [`action`](https://developer.mozilla.org/en-US/docs/Web/HTML/Element/form#action)

#### `formAction`

You can use `formAction` prop to handle **Form Actions** on elements such as `button`, `input type="submit"`, and `input type="image"`. The `formAction` prop takes presedence over the form's `action`.

```jsx filename="app/form.js" highlight={15}
export default function Form() {
  async function handleSubmit() {
    'use server'
    // ...
  }

  async function submitImage() {
    'use server'
    // ...
  }

  return (
    <form action={handleSubmit}>
      <input type="text" name="name" />
      <input type="image" formAction={submitImage} />
      <button type="submit">Submit</button>
    </form>
  )
}
```

> **Note:** A `formAction` is the HTML primitive [`formaction`](https://developer.mozilla.org/en-US/docs/Web/HTML/Element/button#formaction). React now allows you to pass functions to this attribute.

#### Custom invocation using `startTransition`

You can also invoke Server Actions without using `action` or `formAction`. You can achieve this by using `startTransition` provided by the `useTransition` hook, which can be useful if you want to use Server Actions outside of forms, buttons, or inputs.

> **Note:** Using `startTransition` disables the out-of-the-box Progressive Enhancement.

```jsx filename="app/components/example-client-component.js" highlight={3, 7, 10}
'use client'

import { useTransition } from 'react'
import { addItem } from '../actions'

function ExampleClientComponent({ id }) {
  let [isPending, startTransition] = useTransition()

  return (
    <button onClick={() => startTransition(() => addItem(id))}>
      Add To Cart
    </button>
  )
}
```

```js filename="app/actions.js"
'use server'

export async function addItem(id) {
  await addItemToDb(id)
  // Marks all product pages for revalidating
  revalidatePath('/product/[id]')
}
```

#### Custom invocation without `startTransition`

If you aren't doing [Server Mutations](#server-mutations), you can directly pass the function as a prop like any other function.

```tsx filename="app/posts/[id]/page.tsx" switcher
import kv from '@vercel/kv'
import LikeButton from './like-button'

export default function Page({ params }: { params: { id: string } }) {
  async function increment() {
    'use server'
    await kv.incr(`post:id:${params.id}`)
  }

  return <LikeButton increment={increment} />
}
```

```jsx filename="app/posts/[id]/page.js" switcher
import kv from '@vercel/kv'
import LikeButton from './like-button'

export default function Page({ params }) {
  async function increment() {
    'use server'
    await kv.incr(`post:id:${params.id}`)
  }

  return <LikeButton increment={increment} />
}
```

```tsx filename="app/post/[id]/like-button.tsx" switcher
'use client'

export default function LikeButton({
  increment,
}: {
  increment: () => Promise<void>
}) {
  return (
    <button
      onClick={async () => {
        await increment()
      }}
    >
      Like
    </button>
  )
}
```

```jsx filename="app/post/[id]/like-button.js" switcher
'use client'

export default function LikeButton({ increment }) {
  return (
    <button
      onClick={async () => {
        await increment()
      }}
    >
      Like
    </button>
  )
}
```

### Enhancements

#### Experimental `useOptimistic`

The experimental `useOptimistic` hook provides a way to implement optimistic updates in your application. Optimistic updates are a technique that enhances user experience by making the app appear more responsive.

When a Server Action is invoked, the UI is updated immediately to reflect the expected outcome, instead of waiting for the Server Action's response.

```jsx filename="app/thread.js"
'use client'

import { experimental_useOptimistic as useOptimistic } from 'react'
import { send } from './actions.js'

export function Thread({ messages }) {
  const [optimisticMessages, addOptimisticMessage] = useOptimistic(
    messages,
    (state, newMessage) => [...state, { message: newMessage, sending: true }]
  )
  const formRef = useRef()

  return (
    <div>
      {optimisticMessages.map((m) => (
        <div>
          {m.message}
          {m.sending ? 'Sending...' : ''}
        </div>
      ))}
      <form
        action={async (formData) => {
          const message = formData.get('message')
          formRef.current.reset()
          addOptimisticMessage(message)
          await send(message)
        }}
        ref={formRef}
      >
        <input type="text" name="message" />
      </form>
    </div>
  )
}
```

#### Experimental `useFormStatus`

The **experimental** `useFormStatus` hook can be used within Form Actions, and provides the `pending` property.

```jsx filename="app/form.js"
'use client'

import { experimental_useFormStatus as useFormStatus } from 'react-dom'

function Submit() {
  const { pending } = useFormStatus()

  return (
    <input
      type="submit"
      className={pending ? 'button-pending' : 'button-normal'}
      disabled={pending}
    >
      Submit
    </input>
  )
}
```

#### Progressive Enhancement

Progressive Enhancement allows a `<form>` to function properly without JavaScript, or with JavaScript disabled. This allows users to interact with the form and submit data even if the JavaScript for the form hasn't been loaded yet or if it fails to load.

Both Server Form Actions and Client Form Actions support Progressive Enhancement, using one of two strategies:

- If a **Server Action** is passed directly to a `<form>`, the form is interactive **even if JavaScript is disabled**.
- If a **Client Action** is passed to a `<form>`, the form is still interactive, but the action will be placed in a queue until the form has hydrated. The `<form>` is prioritized with Selective Hydration, so it happens quickly.

```jsx filename="app/components/example-client-component.js"
'use client'

import { useState } from 'react'
import { handleSubmit } from './actions.js'

export default function ExampleClientComponent({ myAction }) {
  const [input, setInput] = useState()

  return (
    <form action={handleSubmit} onChange={(e) => setInput(e.target.value)}>
      {/* ... */}
    </form>
  )
}
```

In both cases, the form is interactive before hydration occurs. Although Server Actions have the additional benefit of not relying on client JavaScript, you can still compose additional behavior with Client Actions where desired without sacrificing interactivity.

## Examples

### Usage with Client Components

#### Import

Server Actions **cannot** be _defined_ within Client Components, but they can be _imported_. To use Server Actions in Client Components, you can import the action from a file containing a top-level `"use server"` directive.

```js filename="app/actions.js" highlight={1}
'use server'

export async function addItem() {
  // ...
}
```

```jsx filename="app/components/example-client-component.js" highlight={3, 7, 10}
'use client'

import { useTransition } from 'react'
import { addItem } from '../actions'

function ExampleClientComponent({ id }) {
  let [isPending, startTransition] = useTransition()

  return (
    <button onClick={() => startTransition(() => addItem(id))}>
      Add To Cart
    </button>
  )
}
```

#### Props

Although [importing](#import) Server Actions is recommended, in some cases you might want to pass down a Server Action to a Client Component as a prop.

For example, you might want to use a dynamically generated value within the action. In that case, passing a Server Action down as a prop might be a viable solution.

```jsx filename="app/components/example-server-component.js"
import { ExampleClientComponent } from './components/example-client-component.js'

function ExampleServerComponent({ id }) {
  async function updateItem(data) {
    'use server'
    modifyItem({ id, data })
  }

  return <ExampleClientComponent updateItem={updateItem} />
}
```

```jsx filename="app/components/example-client-component.js"
'use client'

function ExampleClientComponent({ updateItem }) {
  async function action(formData: FormData) {
    await updateItem(formData)
  }

  return (
    <form action={action}>
      <input type="text" name="name" />
      <button type="submit">Update Item</button>
    </form>
  )
}
```

### On-demand Revalidation

Server Actions can be used to revalidate data on-demand by path ([`revalidatePath`](/docs/app/api-reference/functions/revalidatePath)) or by cache tag ([`revalidateTag`](/docs/app/api-reference/functions/revalidateTag)).

```js
import { revalidateTag } from 'next/cache'

async function revalidate() {
  'use server'
  revalidateTag('blog-posts')
}
```

### Validation

The data passed to a Server Action can be validated or sanitized before invoking the action. For example, you can create a wrapper function that receives the action as its argument, and returns a function that invokes the action if it's valid.

```js filename="app/actions.js"
'use server'

import { withValidate } from 'lib/form-validation'

export const action = withValidate((data) => {
  // ...
})
```

```js filename="lib/form-validation.js"
export function withValidate(action) {
  return (formData: FormData) => {
    'use server'

    const isValidData = verifyData(formData)

    if (!isValidData) {
      throw new Error('Invalid input.')
    }

    const data = process(formData)
    return action(data)
  }
}
```

### Using headers

You can read incoming request headers such as `cookies` and `headers` within a Server Action.

```js highlight={6}
import { cookies } from 'next/headers'

async function addItem(data) {
  'use server'

  const cartId = cookies().get('cartId')?.value

  await saveToDb({ cartId, data })
}
```

Additionally, you can modify cookies within a Server Action.

```js highlight={7, 9, 10, 11, 12, 13, 14}
import { cookies } from 'next/headers';

async function create(data) {
  'use server';

  const cart = await createCart():
  cookies().set('cartId', cart.id)
  // or
  cookies().set({
    name: 'cartId',
    value: cart.id,
    httpOnly: true,
    path: '/'
  })
}
```

## Glossary

### Actions

Actions are an experimental feature in React, allowing you to run `async` code in response to a user interaction.

Actions are not Next.js or React Server Components specific, however, they are not yet available in the stable version of React. When using Actions through Next.js, you are opting into using the React `experimental` channel.

Actions are defined through the `action` prop on an element. Typically when building HTML forms, you pass a URL to the [`action` prop](https://developer.mozilla.org/en-US/docs/Web/HTML/Element/form#action). With Actions, React now allows you to pass a function directly.

React also provides built-in solutions for [optimistic updates](#experimental-useoptimistic) with Actions. It's important to note new patterns are still being developed and new APIs may stil be added.

### Form Actions

[Actions](#actions) integrated into the web standard `<form>` API, and enable out-of-the-box progressive enhancement and [loading states](#experimental-useformstatus). Similar to the HTML primitive [`formaction`](https://developer.mozilla.org/en-US/docs/Web/HTML/Element/button#formation).

### Server Functions

Functions that run on the server, but can be called on the client.

### Server Actions

[Server Functions](#server-functions) called as an action.

Server Actions can be progressively enhanced by passing them to a [`form` element's `action` prop](#invocation). The form is interactive before any client-side JavaScript has loaded. This means React hydration is not required for the form to submit.

### Server Mutations

[Server Actions](#server-actions) that mutates your data and calls `redirect`, `revalidatePath`, or `revalidateTag`.<|MERGE_RESOLUTION|>--- conflicted
+++ resolved
@@ -109,13 +109,8 @@
 }
 ```
 
-<<<<<<< HEAD
 ```jsx filename="app/client-component.js" highlight={1}
-|"use client"
-=======
-```jsx filename="app/client-component.jsx" highlight={1}
-'use client'
->>>>>>> 74225d19
+'use client'
 
 import { myAction } from './actions'
 
