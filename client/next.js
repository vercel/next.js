import { createElement } from 'react'
import { render } from 'react-dom'
import HeadManager from './head-manager'
import { rehydrate } from '../lib/css'
import Router from '../lib/router'
import App from '../lib/app'
import evalScript from '../lib/eval-script'

const {
  __NEXT_DATA__: { component, errorComponent, props, ids, err }
} = window

<<<<<<< HEAD
document.addEventListener('DOMContentLoaded', () => {
  const Component = evalScript(component).default

  const router = new Router(window.location.href, { Component, ctx: { err } })
=======
const Component = evalScript(component).default
const ErrorComponent = evalScript(errorComponent).default

export const router = new Router(window.location.href, {
  Component,
  ErrorComponent,
  ctx: { err }
})
>>>>>>> c7ba914f

  const headManager = new HeadManager()
  const container = document.getElementById('__next')
  const appProps = { Component, props, router, headManager }

  rehydrate(ids)
  render(createElement(App, appProps), container)
})

module.exports = require('./require')<|MERGE_RESOLUTION|>--- conflicted
+++ resolved
@@ -10,21 +10,15 @@
   __NEXT_DATA__: { component, errorComponent, props, ids, err }
 } = window
 
-<<<<<<< HEAD
 document.addEventListener('DOMContentLoaded', () => {
   const Component = evalScript(component).default
+  const ErrorComponent = evalScript(errorComponent).default
 
-  const router = new Router(window.location.href, { Component, ctx: { err } })
-=======
-const Component = evalScript(component).default
-const ErrorComponent = evalScript(errorComponent).default
-
-export const router = new Router(window.location.href, {
-  Component,
-  ErrorComponent,
-  ctx: { err }
-})
->>>>>>> c7ba914f
+  const router = new Router(window.location.href, {
+    Component,
+    ErrorComponent,
+    ctx: { err }
+  })
 
   const headManager = new HeadManager()
   const container = document.getElementById('__next')
