# Migrating from v8 to v9

## Breaking Changes

#### `@zeit/next-typescript` is no longer necessary

Next.js will now ignore usage `@zeit/next-typescript` and warn you to remove it. Please remove this plugin from your `next.config.js`.

Usage of [`fork-ts-checker-webpack-plugin`](https://github.com/Realytics/fork-ts-checker-webpack-plugin/issues) should also be removed from your `next.config.js`.

<<<<<<< HEAD
TypeScript Definitions are published with the `next` package, so you need to uninstall `@types/next` as they would conflict.

The following types are different:

> This list was created by the community to help you upgrade, if you find other differences please send a pull-request to this list to help other users.

From:
```tsx
import { NextContext } from "next";
import { NextAppContext } from "next/app";
import { NextDocumentContext } from "next/document";
```
to
```tsx
import { NextPageContext } from "next";
import { AppContext } from "next/app";
import { DocumentContext } from "next/document";
```
=======
#### The `config` key is now a special export on a page

You may no longer export a custom variable named `config` from a page (i.e. `export { config }` / `export const config ...`).
This exported variable is now used to specify page-level Next.js configuration like Opt-in AMP and API Route features.

You must rename a non-Next.js-purposed `config` export to something different.
>>>>>>> 9c8d34d5

#### `next/dynamic` no longer renders "loading..." by default while loading

Dynamic components will not render anything by default while loading. You can still customize this behavior by setting the `loading` property:

```jsx
import dynamic from 'next/dynamic'

const DynamicComponentWithCustomLoading = dynamic(
  () => import('../components/hello2'),
  {
    loading: () => <p>Loading</p>,
  }
)
```

#### `withAmp` has been removed in favor of an exported configuration object

Next.js now has the concept of page-level configuration, so the `withAmp` higher-order component has been removed for consistency.

This change can be **automatically migrated by running the following commands in the root of your Next.js project:**

```bash
curl -L https://github.com/zeit/next-codemod/archive/master.tar.gz | tar -xz --strip=2 next-codemod-master/transforms/withamp-to-config.js npx jscodeshift -t ./withamp-to-config.js pages/**/*.js
```

To perform this migration by hand, or view what the codemod will produce, see below:

**Before**

```jsx
import { withAmp } from 'next/amp'

function Home() {
  return <h1>My AMP Page</h1>
}

export default withAmp(Home)
// or
export default withAmp(Home, { hybrid: true })
```

**After**

```jsx
export default function Home() {
  return <h1>My AMP Page</h1>
}

export const config = {
  amp: true,
  // or
  amp: 'hybrid',
}
```

#### `next export` no longer exports pages as `index.html`

Previously, exporting `pages/about.js` would result in `out/about/index.html`. This behavior has been changed to result in `out/about.html`.

You can revert to the previous behavior by creating a `next.config.js` with the following content:

```js
// next.config.js
module.exports = {
  exportTrailingSlash: true,
}
```

## Deprecated Features

#### `next/dynamic` has deprecated loading multiple modules at once

The ability to load multiple modules at once has been deprecated in `next/dynamic` to be closer to React's implementation (`React.lazy` and `Suspense`).

Updating code that relies on this behavior is relatively straightforward! We've provided an example of a before/after to help you migrate your application:

**Before**

```jsx
import dynamic from 'next/dynamic'

const HelloBundle = dynamic({
  modules: () => {
    const components = {
      Hello1: () => import('../components/hello1').then(m => m.default),
      Hello2: () => import('../components/hello2').then(m => m.default),
    }

    return components
  },
  render: (props, { Hello1, Hello2 }) => (
    <div>
      <h1>{props.title}</h1>
      <Hello1 />
      <Hello2 />
    </div>
  ),
})

function DynamicBundle() {
  return <HelloBundle title="Dynamic Bundle" />
}

export default DynamicBundle
```

**After**

```jsx
import dynamic from 'next/dynamic'

const Hello1 = dynamic(() => import('../components/hello1'))
const Hello2 = dynamic(() => import('../components/hello2'))

function HelloBundle({ title }) {
  return (
    <div>
      <h1>{title}</h1>
      <Hello1 />
      <Hello2 />
    </div>
  )
}

function DynamicBundle() {
  return <HelloBundle title="Dynamic Bundle" />
}

export default DynamicBundle
```<|MERGE_RESOLUTION|>--- conflicted
+++ resolved
@@ -8,7 +8,6 @@
 
 Usage of [`fork-ts-checker-webpack-plugin`](https://github.com/Realytics/fork-ts-checker-webpack-plugin/issues) should also be removed from your `next.config.js`.
 
-<<<<<<< HEAD
 TypeScript Definitions are published with the `next` package, so you need to uninstall `@types/next` as they would conflict.
 
 The following types are different:
@@ -27,14 +26,13 @@
 import { AppContext } from "next/app";
 import { DocumentContext } from "next/document";
 ```
-=======
+
 #### The `config` key is now a special export on a page
 
 You may no longer export a custom variable named `config` from a page (i.e. `export { config }` / `export const config ...`).
 This exported variable is now used to specify page-level Next.js configuration like Opt-in AMP and API Route features.
 
 You must rename a non-Next.js-purposed `config` export to something different.
->>>>>>> 9c8d34d5
 
 #### `next/dynamic` no longer renders "loading..." by default while loading
 
