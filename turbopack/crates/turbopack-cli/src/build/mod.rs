--- conflicted
+++ resolved
@@ -220,17 +220,12 @@
     );
 
     let compile_time_info = get_client_compile_time_info(browserslist_query, node_env);
-<<<<<<< HEAD
     let execution_context = ExecutionContext::new(
-        *project_path,
+        *root_path,
         chunking_context,
-        load_env(*project_path),
+        load_env(*root_path),
         "".into(),
     );
-=======
-    let execution_context =
-        ExecutionContext::new(*root_path, chunking_context, load_env(*root_path));
->>>>>>> 35acd7e1
     let asset_context = get_client_asset_context(
         *project_path,
         execution_context,
