--- conflicted
+++ resolved
@@ -216,25 +216,18 @@
     );
 
     let compile_time_info = get_client_compile_time_info(browserslist_query, node_env);
-<<<<<<< HEAD
     let execution_context = ExecutionContext::new(
-        project_path,
+        *project_path,
         chunking_context,
-        load_env(project_path),
+        load_env(*project_path),
         "".into(),
     );
-    let asset_context =
-        get_client_asset_context(project_path, execution_context, compile_time_info, node_env);
-=======
-    let execution_context =
-        ExecutionContext::new(*project_path, chunking_context, load_env(*project_path));
     let asset_context = get_client_asset_context(
         *project_path,
         execution_context,
         compile_time_info,
         node_env,
     );
->>>>>>> 7c24763b
 
     let entry_requests = (*entry_requests
         .await?
