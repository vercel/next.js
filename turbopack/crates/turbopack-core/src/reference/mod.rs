--- conflicted
+++ resolved
@@ -177,29 +177,6 @@
         .map(|r| r.resolve_reference())
         .try_join()
         .await?;
-<<<<<<< HEAD
-
-    let mut unique_modules: FxIndexSet<_> = resolved_references
-        .iter()
-        .flat_map(|r| r.primary_modules_raw_iter())
-        .collect();
-
-    unique_modules.extend(
-        resolved_references
-            .iter()
-            .flat_map(|r| r.affecting_sources_iter())
-            .map(|source| async move {
-                RawModule::new(*source)
-                    .to_resolved()
-                    .await
-                    .map(ResolvedVc::upcast)
-            })
-            .try_join()
-            .await?,
-    );
-
-    Ok(Vc::cell(unique_modules.into_iter().collect()))
-=======
     for resolve_result in resolve_results {
         modules.extend(resolve_result.primary_modules_raw_iter());
         modules.extend(
@@ -218,7 +195,6 @@
     let resolved_modules: FxIndexSet<_> = modules.into_iter().collect();
 
     Ok(Vc::cell(resolved_modules.into_iter().collect()))
->>>>>>> d19d26ff
 }
 
 #[turbo_tasks::value]
