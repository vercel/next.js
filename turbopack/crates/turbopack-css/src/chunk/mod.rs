--- conflicted
+++ resolved
@@ -177,26 +177,7 @@
             )
         };
 
-<<<<<<< HEAD
         let chunk_item_key = chunk_item_key().to_resolved().await?;
-=======
-        // The included chunk items and the availability info describe the chunk
-        // uniquely
-        for &chunk_item in chunk_items.iter() {
-            if let Some((common_path_vc, common_path_ref)) = common_path.as_mut() {
-                let path = chunk_item.asset_ident().path().await?;
-                while !path.is_inside_or_equal_ref(common_path_ref) {
-                    let parent = common_path_vc.parent().to_resolved().await?;
-                    if parent == *common_path_vc {
-                        common_path = None;
-                        break;
-                    }
-                    *common_path_vc = parent;
-                    *common_path_ref = (*common_path_vc).await?;
-                }
-            }
-        }
->>>>>>> f80d3005
         let assets = chunk_items
             .iter()
             .map(|chunk_item| async move {
