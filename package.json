{
  "name": "next",
  "version": "1.1.2",
  "description": "Minimalistic framework for server-rendered React applications",
  "main": "./dist/lib/index.js",
  "license": "MIT",
  "repository": "zeit/next.js",
  "files": [
    "dist",
    "link.js",
    "css.js",
    "head.js"
  ],
  "bin": {
    "next": "./dist/bin/next"
  },
  "scripts": {
    "build": "gulp",
    "test": "npm run lint && gulp test",
    "lint": "standard && standard bin/*",
    "prepublish": "gulp release",
    "precommit": "npm run lint"
  },
  "ava": {
    "babel": {}
  },
  "standard": {
    "parser": "babel-eslint"
  },
  "dependencies": {
    "ansi-html": "0.0.6",
    "babel-core": "6.18.2",
    "babel-generator": "6.19.0",
    "babel-loader": "6.2.8",
    "babel-plugin-module-resolver": "2.3.0",
    "babel-plugin-transform-async-to-generator": "6.16.0",
    "babel-plugin-transform-class-properties": "6.19.0",
    "babel-plugin-transform-object-rest-spread": "6.19.0",
    "babel-plugin-transform-runtime": "6.15.0",
    "babel-preset-es2015": "6.18.0",
    "babel-preset-react": "6.16.0",
    "babel-runtime": "6.18.0",
    "cross-spawn": "5.0.1",
    "del": "2.2.2",
    "glamor": "2.18.2",
    "glob-promise": "2.0.0",
    "htmlescape": "1.1.1",
    "json-loader": "0.5.4",
    "loader-utils": "0.2.16",
    "minimist": "1.2.0",
    "mkdirp-then": "1.2.0",
    "mz": "2.5.0",
    "path-match": "1.2.4",
    "react": "15.4.0",
    "react-dom": "15.4.0",
    "react-hot-loader": "3.0.0-beta.6",
    "send": "0.14.1",
    "sockjs-client": "1.1.1",
    "strip-ansi": "3.0.1",
    "url": "0.11.0",
    "webpack": "1.13.3",
<<<<<<< HEAD
    "webpack-dev-server": "1.16.2",
    "webpack-stream": "^3.2.0",
=======
    "webpack-dev-middleware": "1.8.4",
    "webpack-hot-middleware": "2.13.2",
>>>>>>> a14cc667
    "write-file-webpack-plugin": "3.4.2"
  },
  "devDependencies": {
    "ava": "0.17.0",
    "babel-eslint": "7.1.1",
    "babel-plugin-transform-remove-strict-mode": "0.0.2",
    "benchmark": "2.1.2",
    "gulp": "3.9.1",
    "gulp-ava": "0.15.0",
    "gulp-babel": "6.1.2",
    "gulp-benchmark": "1.1.1",
    "gulp-cached": "1.1.1",
    "gulp-notify": "2.2.0",
    "husky": "0.11.9",
    "run-sequence": "1.2.2",
    "standard": "8.5.0"
  }
}<|MERGE_RESOLUTION|>--- conflicted
+++ resolved
@@ -59,13 +59,8 @@
     "strip-ansi": "3.0.1",
     "url": "0.11.0",
     "webpack": "1.13.3",
-<<<<<<< HEAD
-    "webpack-dev-server": "1.16.2",
-    "webpack-stream": "^3.2.0",
-=======
     "webpack-dev-middleware": "1.8.4",
     "webpack-hot-middleware": "2.13.2",
->>>>>>> a14cc667
     "write-file-webpack-plugin": "3.4.2"
   },
   "devDependencies": {
@@ -81,6 +76,7 @@
     "gulp-notify": "2.2.0",
     "husky": "0.11.9",
     "run-sequence": "1.2.2",
-    "standard": "8.5.0"
+    "standard": "8.5.0",
+    "webpack-stream": "^3.2.0"
   }
 }