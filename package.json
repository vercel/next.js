{
  "name": "next",
  "version": "1.1.2",
  "description": "Minimalistic framework for server-rendered React applications",
  "main": "./dist/lib/index.js",
  "license": "MIT",
  "repository": "zeit/next.js",
  "files": [
    "dist",
    "link.js",
    "css.js",
    "head.js"
  ],
  "bin": {
    "next": "./dist/bin/next"
  },
  "scripts": {
    "build": "gulp",
    "test": "npm run lint && gulp test",
    "lint": "standard && standard bin/*",
    "prepublish": "gulp release",
    "precommit": "npm run lint"
  },
  "ava": {
    "babel": {}
  },
  "standard": {
    "parser": "babel-eslint"
  },
  "dependencies": {
    "ansi-html": "0.0.6",
    "babel-core": "6.18.2",
    "babel-generator": "6.19.0",
    "babel-loader": "6.2.8",
    "babel-plugin-module-resolver": "2.3.0",
    "babel-plugin-transform-async-to-generator": "6.16.0",
    "babel-plugin-transform-class-properties": "6.19.0",
    "babel-plugin-transform-object-rest-spread": "6.19.0",
    "babel-plugin-transform-runtime": "6.15.0",
    "babel-preset-es2015": "6.18.0",
    "babel-preset-react": "6.16.0",
    "babel-runtime": "6.18.0",
    "cross-spawn": "5.0.1",
    "del": "2.2.2",
    "glamor": "2.18.2",
    "glob-promise": "2.0.0",
    "htmlescape": "1.1.1",
    "json-loader": "0.5.4",
    "loader-utils": "0.2.16",
    "minimist": "1.2.0",
    "mkdirp-then": "1.2.0",
    "mz": "2.5.0",
    "path-match": "1.2.4",
    "react": "15.4.0",
    "react-dom": "15.4.0",
    "react-hot-loader": "3.0.0-beta.6",
    "send": "0.14.1",
    "strip-ansi": "3.0.1",
    "url": "0.11.0",
<<<<<<< HEAD
    "webpack": "1.13.2",
    "webpack-dev-middleware": "1.8.4",
    "webpack-hot-middleware": "2.13.2",
    "write-file-webpack-plugin": "3.3.0"
=======
    "webpack": "1.13.3",
    "webpack-dev-server": "1.16.2",
    "sockjs-client": "1.1.1",
    "write-file-webpack-plugin": "3.4.2"
>>>>>>> 462c12ba
  },
  "devDependencies": {
    "ava": "0.17.0",
    "babel-eslint": "7.1.1",
    "babel-plugin-transform-remove-strict-mode": "0.0.2",
    "benchmark": "2.1.2",
    "gulp": "3.9.1",
    "gulp-ava": "0.15.0",
    "gulp-babel": "6.1.2",
    "gulp-benchmark": "1.1.1",
    "gulp-cached": "1.1.1",
    "gulp-notify": "2.2.0",
    "husky": "0.11.9",
    "run-sequence": "1.2.2",
    "standard": "8.5.0",
    "webpack-stream": "3.2.0"
  }
}<|MERGE_RESOLUTION|>--- conflicted
+++ resolved
@@ -57,17 +57,10 @@
     "send": "0.14.1",
     "strip-ansi": "3.0.1",
     "url": "0.11.0",
-<<<<<<< HEAD
-    "webpack": "1.13.2",
+    "webpack": "1.13.3",
     "webpack-dev-middleware": "1.8.4",
     "webpack-hot-middleware": "2.13.2",
-    "write-file-webpack-plugin": "3.3.0"
-=======
-    "webpack": "1.13.3",
-    "webpack-dev-server": "1.16.2",
-    "sockjs-client": "1.1.1",
     "write-file-webpack-plugin": "3.4.2"
->>>>>>> 462c12ba
   },
   "devDependencies": {
     "ava": "0.17.0",
