--- conflicted
+++ resolved
@@ -1,10 +1,6 @@
 {
   "name": "next",
-<<<<<<< HEAD
-  "version": "6.0.3",
-=======
   "version": "6.0.4-canary.0",
->>>>>>> e6f35421
   "description": "Minimalistic framework for server-rendered React applications",
   "main": "./dist/server/next.js",
   "license": "MIT",
