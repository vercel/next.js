--- conflicted
+++ resolved
@@ -83,11 +83,7 @@
     "webpack": "2.2.1",
     "webpack-dev-middleware": "1.10.0",
     "webpack-hot-middleware": "2.16.1",
-<<<<<<< HEAD
     "whatwg-fetch": "2.0.2",
-=======
-    "whatwg-fetch": "^2.0.2",
->>>>>>> 8e4e2e3e
     "write-file-webpack-plugin": "3.4.2"
   },
   "devDependencies": {
