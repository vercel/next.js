--- conflicted
+++ resolved
@@ -43,11 +43,7 @@
     "babel-runtime": "6.18.0",
     "cross-spawn": "5.0.1",
     "del": "2.2.2",
-<<<<<<< HEAD
-    "glamor": "2.19.0",
-=======
     "glamor": "2.20.8",
->>>>>>> 214c885b
     "glob-promise": "2.0.0",
     "htmlescape": "1.1.1",
     "is-windows-bash": "1.0.2",
