use std::{path::MAIN_SEPARATOR, time::Duration};

use anyhow::{bail, Context, Result};
use indexmap::map::Entry;
use next_core::{
    all_assets_from_entries,
    app_structure::find_app_dir,
    emit_assets, get_edge_chunking_context, get_edge_chunking_context_with_client_assets,
    get_edge_compile_time_info, get_edge_resolve_options_context,
    instrumentation::instrumentation_files,
    middleware::middleware_files,
    mode::NextMode,
    next_client::{get_client_chunking_context, get_client_compile_time_info},
    next_config::{JsConfig, ModuleIdStrategy as ModuleIdStrategyConfig, NextConfig},
    next_server::{
        get_server_chunking_context, get_server_chunking_context_with_client_assets,
        get_server_compile_time_info, get_server_module_options_context,
        get_server_resolve_options_context, ServerContextType,
    },
    next_telemetry::NextFeatureTelemetry,
    util::{parse_config_from_source, NextRuntime},
};
use serde::{Deserialize, Serialize};
use tracing::Instrument;
use turbo_rcstr::RcStr;
use turbo_tasks::{
    debug::ValueDebugFormat,
    fxindexmap,
    graph::{AdjacencyMap, GraphTraversal},
    mark_root,
    trace::TraceRawVcs,
    Completion, Completions, FxIndexMap, IntoTraitRef, NonLocalValue, OperationValue, OperationVc,
    ReadRef, ResolvedVc, State, TaskInput, TransientInstance, TryFlatJoinIterExt, Value, Vc,
};
use turbo_tasks_env::{EnvMap, ProcessEnv};
use turbo_tasks_fs::{DiskFileSystem, FileSystem, FileSystemPath, VirtualFileSystem};
use turbopack::{
    evaluate_context::node_build_environment, global_module_ids::get_global_module_id_strategy,
    transition::TransitionOptions, ModuleAssetContext,
};
use turbopack_core::{
    changed::content_changed,
    chunk::{
        module_id_strategies::{DevModuleIdStrategy, ModuleIdStrategy},
        ChunkGroupType, ChunkingContext, EvaluatableAssets, SourceMapsType,
    },
    compile_time_info::CompileTimeInfo,
    context::AssetContext,
    diagnostics::DiagnosticExt,
    file_source::FileSource,
    issue::{
        Issue, IssueDescriptionExt, IssueExt, IssueSeverity, IssueStage, OptionStyledString,
        StyledString,
    },
    module::Module,
    module_graph::{GraphEntries, ModuleGraph, SingleModuleGraph, VisitedModules},
    output::{OutputAsset, OutputAssets},
    reference_type::{EntryReferenceSubType, ReferenceType},
    resolve::{find_context_file, FindContextFileResult},
    source_map::OptionStringifiedSourceMap,
    version::{
        NotFoundVersion, OptionVersionedContent, Update, Version, VersionState, VersionedContent,
    },
    PROJECT_FILESYSTEM_NAME,
};
use turbopack_node::execution_context::ExecutionContext;
use turbopack_nodejs::NodeJsChunkingContext;

use crate::{
    app::{AppProject, OptionAppProject, ECMASCRIPT_CLIENT_TRANSITION_NAME},
    build,
    empty::EmptyEndpoint,
    entrypoints::Entrypoints,
    instrumentation::InstrumentationEndpoint,
    middleware::MiddlewareEndpoint,
    pages::PagesProject,
    route::{AppPageRoute, Endpoint, Endpoints, Route},
    versioned_content_map::VersionedContentMap,
};

#[derive(
    Debug,
    Serialize,
    Deserialize,
    Clone,
    TaskInput,
    PartialEq,
    Eq,
    Hash,
    TraceRawVcs,
    NonLocalValue,
    OperationValue,
)]
#[serde(rename_all = "camelCase")]
pub struct DraftModeOptions {
    pub preview_mode_id: RcStr,
    pub preview_mode_encryption_key: RcStr,
    pub preview_mode_signing_key: RcStr,
}

#[derive(
    Debug,
    Default,
    Serialize,
    Deserialize,
    Copy,
    Clone,
    TaskInput,
    PartialEq,
    Eq,
    Hash,
    TraceRawVcs,
    NonLocalValue,
    OperationValue,
)]
#[serde(rename_all = "camelCase")]
pub struct WatchOptions {
    /// Whether to watch the filesystem for file changes.
    pub enable: bool,

    /// Enable polling at a certain interval if the native file watching doesn't work (e.g.
    /// docker).
    pub poll_interval: Option<Duration>,
}

#[derive(
    Debug,
    Serialize,
    Deserialize,
    Clone,
    TaskInput,
    PartialEq,
    Eq,
    Hash,
    TraceRawVcs,
    NonLocalValue,
    OperationValue,
)]
#[serde(rename_all = "camelCase")]
pub struct ProjectOptions {
    /// A root path from which all files must be nested under. Trying to access
    /// a file outside this root will fail. Think of this as a chroot.
    pub root_path: RcStr,

    /// A path inside the root_path which contains the app/pages directories.
    pub project_path: RcStr,

    /// The contents of next.config.js, serialized to JSON.
    pub next_config: RcStr,

    /// The contents of ts/config read by load-jsconfig, serialized to JSON.
    pub js_config: RcStr,

    /// A map of environment variables to use when compiling code.
    pub env: Vec<(RcStr, RcStr)>,

    /// A map of environment variables which should get injected at compile
    /// time.
    pub define_env: DefineEnv,

    /// Filesystem watcher options.
    pub watch: WatchOptions,

    /// The mode in which Next.js is running.
    pub dev: bool,

    /// The server actions encryption key.
    pub encryption_key: RcStr,

    /// The build id.
    pub build_id: RcStr,

    /// Options for draft mode.
    pub preview_props: DraftModeOptions,

    /// The browserslist query to use for targeting browsers.
    pub browserslist_query: RcStr,

    /// When the code is minified, this opts out of the default mangling of
    /// local names for variables, functions etc., which can be useful for
    /// debugging/profiling purposes.
    pub no_mangling: bool,
}

#[derive(
    Debug, Serialize, Deserialize, Clone, TaskInput, PartialEq, Eq, Hash, TraceRawVcs, NonLocalValue,
)]
#[serde(rename_all = "camelCase")]
pub struct PartialProjectOptions {
    /// A root path from which all files must be nested under. Trying to access
    /// a file outside this root will fail. Think of this as a chroot.
    pub root_path: Option<RcStr>,

    /// A path inside the root_path which contains the app/pages directories.
    pub project_path: Option<RcStr>,

    /// The contents of next.config.js, serialized to JSON.
    pub next_config: Option<RcStr>,

    /// The contents of ts/config read by load-jsconfig, serialized to JSON.
    pub js_config: Option<RcStr>,

    /// A map of environment variables to use when compiling code.
    pub env: Option<Vec<(RcStr, RcStr)>>,

    /// A map of environment variables which should get injected at compile
    /// time.
    pub define_env: Option<DefineEnv>,

    /// Filesystem watcher options.
    pub watch: Option<WatchOptions>,

    /// The mode in which Next.js is running.
    pub dev: Option<bool>,

    /// The server actions encryption key.
    pub encryption_key: Option<RcStr>,

    /// The build id.
    pub build_id: Option<RcStr>,

    /// Options for draft mode.
    pub preview_props: Option<DraftModeOptions>,
}

#[derive(
    Debug,
    Serialize,
    Deserialize,
    Clone,
    TaskInput,
    PartialEq,
    Eq,
    Hash,
    TraceRawVcs,
    NonLocalValue,
    OperationValue,
)]
#[serde(rename_all = "camelCase")]
pub struct DefineEnv {
    pub client: Vec<(RcStr, RcStr)>,
    pub edge: Vec<(RcStr, RcStr)>,
    pub nodejs: Vec<(RcStr, RcStr)>,
}

#[derive(Serialize, Deserialize, TraceRawVcs, PartialEq, Eq, ValueDebugFormat, NonLocalValue)]
pub struct Middleware {
    pub endpoint: ResolvedVc<Box<dyn Endpoint>>,
}

#[derive(Serialize, Deserialize, TraceRawVcs, PartialEq, Eq, ValueDebugFormat, NonLocalValue)]
pub struct Instrumentation {
    pub node_js: ResolvedVc<Box<dyn Endpoint>>,
    pub edge: ResolvedVc<Box<dyn Endpoint>>,
}

#[turbo_tasks::value]
pub struct ProjectContainer {
    name: RcStr,
    options_state: State<Option<ProjectOptions>>,
    versioned_content_map: Option<ResolvedVc<VersionedContentMap>>,
}

#[turbo_tasks::value_impl]
impl ProjectContainer {
    #[turbo_tasks::function]
    pub async fn new(name: RcStr, dev: bool) -> Result<Vc<Self>> {
        Ok(ProjectContainer {
            name,
            // we only need to enable versioning in dev mode, since build
            // is assumed to be operating over a static snapshot
            versioned_content_map: if dev {
                Some(VersionedContentMap::new())
            } else {
                None
            },
            options_state: State::new(None),
        }
        .cell())
    }
}

#[turbo_tasks::function(operation)]
fn project_fs_operation(project: ResolvedVc<Project>) -> Vc<DiskFileSystem> {
    project.project_fs()
}

#[turbo_tasks::function(operation)]
fn output_fs_operation(project: ResolvedVc<Project>) -> Vc<DiskFileSystem> {
    project.project_fs()
}

impl ProjectContainer {
    #[tracing::instrument(level = "info", name = "initialize project", skip_all)]
    pub async fn initialize(self: ResolvedVc<Self>, options: ProjectOptions) -> Result<()> {
        let watch = options.watch;

        self.await?.options_state.set(Some(options));

        let project = self.project().to_resolved().await?;
        let project_fs = project_fs_operation(project)
            .read_strongly_consistent()
            .await?;
        if watch.enable {
            project_fs
                .start_watching_with_invalidation_reason(watch.poll_interval)
                .await?;
        } else {
            project_fs.invalidate_with_reason();
        }
        let output_fs = output_fs_operation(project)
            .read_strongly_consistent()
            .await?;
        output_fs.invalidate_with_reason();
        Ok(())
    }

    #[tracing::instrument(level = "info", name = "update project", skip_all)]
    pub async fn update(self: Vc<Self>, options: PartialProjectOptions) -> Result<()> {
        let PartialProjectOptions {
            root_path,
            project_path,
            next_config,
            js_config,
            env,
            define_env,
            watch,
            dev,
            encryption_key,
            build_id,
            preview_props,
        } = options;

        let this = self.await?;

        let mut new_options = this
            .options_state
            .get()
            .clone()
            .context("ProjectContainer need to be initialized with initialize()")?;

        if let Some(root_path) = root_path {
            new_options.root_path = root_path;
        }
        if let Some(project_path) = project_path {
            new_options.project_path = project_path;
        }
        if let Some(next_config) = next_config {
            new_options.next_config = next_config;
        }
        if let Some(js_config) = js_config {
            new_options.js_config = js_config;
        }
        if let Some(env) = env {
            new_options.env = env;
        }
        if let Some(define_env) = define_env {
            new_options.define_env = define_env;
        }
        if let Some(watch) = watch {
            new_options.watch = watch;
        }
        if let Some(dev) = dev {
            new_options.dev = dev;
        }
        if let Some(encryption_key) = encryption_key {
            new_options.encryption_key = encryption_key;
        }
        if let Some(build_id) = build_id {
            new_options.build_id = build_id;
        }
        if let Some(preview_props) = preview_props {
            new_options.preview_props = preview_props;
        }

        // TODO: Handle mode switch, should prevent mode being switched.
        let watch = new_options.watch;

        let project = self.project().to_resolved().await?;
        let prev_project_fs = project_fs_operation(project)
            .read_strongly_consistent()
            .await?;
        let prev_output_fs = output_fs_operation(project)
            .read_strongly_consistent()
            .await?;

        this.options_state.set(Some(new_options));
        let project = self.project().to_resolved().await?;
        let project_fs = project_fs_operation(project)
            .read_strongly_consistent()
            .await?;
        let output_fs = output_fs_operation(project)
            .read_strongly_consistent()
            .await?;

        if !ReadRef::ptr_eq(&prev_project_fs, &project_fs) {
            if watch.enable {
                // TODO stop watching: prev_project_fs.stop_watching()?;
                project_fs
                    .start_watching_with_invalidation_reason(watch.poll_interval)
                    .await?;
            } else {
                project_fs.invalidate_with_reason();
            }
        }
        if !ReadRef::ptr_eq(&prev_output_fs, &output_fs) {
            prev_output_fs.invalidate_with_reason();
        }

        Ok(())
    }
}

#[turbo_tasks::value_impl]
impl ProjectContainer {
    #[turbo_tasks::function]
    pub async fn project(&self) -> Result<Vc<Project>> {
        let env_map: Vc<EnvMap>;
        let next_config;
        let define_env;
        let js_config;
        let root_path;
        let project_path;
        let watch;
        let dev;
        let encryption_key;
        let build_id;
        let preview_props;
        let browserslist_query;
        let no_mangling;
        {
            let options = self.options_state.get();
            let options = options
                .as_ref()
                .context("ProjectContainer need to be initialized with initialize()")?;
            env_map = Vc::cell(options.env.iter().cloned().collect());
            define_env = ProjectDefineEnv {
                client: ResolvedVc::cell(options.define_env.client.iter().cloned().collect()),
                edge: ResolvedVc::cell(options.define_env.edge.iter().cloned().collect()),
                nodejs: ResolvedVc::cell(options.define_env.nodejs.iter().cloned().collect()),
            }
            .cell();
            next_config = NextConfig::from_string(Vc::cell(options.next_config.clone()));
            js_config = JsConfig::from_string(Vc::cell(options.js_config.clone()));
            root_path = options.root_path.clone();
            project_path = options.project_path.clone();
            watch = options.watch;
            dev = options.dev;
            encryption_key = options.encryption_key.clone();
            build_id = options.build_id.clone();
            preview_props = options.preview_props.clone();
            browserslist_query = options.browserslist_query.clone();
            no_mangling = options.no_mangling
        }

        let dist_dir = next_config
            .await?
            .dist_dir
            .as_ref()
            .map_or_else(|| ".next".into(), |d| d.clone());

        Ok(Project {
            root_path,
            project_path,
            watch,
            next_config: next_config.to_resolved().await?,
            js_config: js_config.to_resolved().await?,
            dist_dir,
            env: ResolvedVc::upcast(env_map.to_resolved().await?),
            define_env: define_env.to_resolved().await?,
            browserslist_query,
            mode: if dev {
                NextMode::Development.resolved_cell()
            } else {
                NextMode::Build.resolved_cell()
            },
            versioned_content_map: self.versioned_content_map,
            build_id,
            encryption_key,
            preview_props,
            no_mangling,
        }
        .cell())
    }

    /// See [Project::entrypoints].
    #[turbo_tasks::function]
    pub fn entrypoints(self: Vc<Self>) -> Vc<Entrypoints> {
        self.project().entrypoints()
    }

    /// See [Project::hmr_identifiers].
    #[turbo_tasks::function]
    pub fn hmr_identifiers(self: Vc<Self>) -> Vc<Vec<RcStr>> {
        self.project().hmr_identifiers()
    }

    /// Gets a source map for a particular `file_path`. If `dev` mode is disabled, this will always
    /// return [`OptionStringifiedSourceMap::none`].
    #[turbo_tasks::function]
    pub fn get_source_map(
        &self,
        file_path: Vc<FileSystemPath>,
        section: Option<RcStr>,
    ) -> Vc<OptionStringifiedSourceMap> {
        if let Some(map) = self.versioned_content_map {
            map.get_source_map(file_path, section)
        } else {
            OptionStringifiedSourceMap::none()
        }
    }
}

#[turbo_tasks::value]
pub struct Project {
    /// A root path from which all files must be nested under. Trying to access
    /// a file outside this root will fail. Think of this as a chroot.
    root_path: RcStr,

    /// A path where to emit the build outputs. next.config.js's distDir.
    dist_dir: RcStr,

    /// A path inside the root_path which contains the app/pages directories.
    pub project_path: RcStr,

    /// Filesystem watcher options.
    watch: WatchOptions,

    /// Next config.
    next_config: ResolvedVc<NextConfig>,

    /// Js/Tsconfig read by load-jsconfig
    js_config: ResolvedVc<JsConfig>,

    /// A map of environment variables to use when compiling code.
    env: ResolvedVc<Box<dyn ProcessEnv>>,

    /// A map of environment variables which should get injected at compile
    /// time.
    define_env: ResolvedVc<ProjectDefineEnv>,

    /// The browserslist query to use for targeting browsers.
    browserslist_query: RcStr,

    mode: ResolvedVc<NextMode>,

    versioned_content_map: Option<ResolvedVc<VersionedContentMap>>,

    build_id: RcStr,

    encryption_key: RcStr,

    preview_props: DraftModeOptions,

    /// When the code is minified, this opts out of the default mangling of
    /// local names for variables, functions etc., which can be useful for
    /// debugging/profiling purposes.
    no_mangling: bool,
}

#[turbo_tasks::value]
pub struct ProjectDefineEnv {
    client: ResolvedVc<EnvMap>,
    edge: ResolvedVc<EnvMap>,
    nodejs: ResolvedVc<EnvMap>,
}

#[turbo_tasks::value_impl]
impl ProjectDefineEnv {
    #[turbo_tasks::function]
    pub fn client(&self) -> Vc<EnvMap> {
        *self.client
    }

    #[turbo_tasks::function]
    pub fn edge(&self) -> Vc<EnvMap> {
        *self.edge
    }

    #[turbo_tasks::function]
    pub fn nodejs(&self) -> Vc<EnvMap> {
        *self.nodejs
    }
}

#[turbo_tasks::value(shared)]
struct ConflictIssue {
    path: ResolvedVc<FileSystemPath>,
    title: ResolvedVc<StyledString>,
    description: ResolvedVc<StyledString>,
    severity: ResolvedVc<IssueSeverity>,
}

#[turbo_tasks::value_impl]
impl Issue for ConflictIssue {
    #[turbo_tasks::function]
    fn stage(&self) -> Vc<IssueStage> {
        IssueStage::AppStructure.cell()
    }

    #[turbo_tasks::function]
    fn severity(&self) -> Vc<IssueSeverity> {
        *self.severity
    }

    #[turbo_tasks::function]
    fn file_path(&self) -> Vc<FileSystemPath> {
        *self.path
    }

    #[turbo_tasks::function]
    fn title(&self) -> Vc<StyledString> {
        *self.title
    }

    #[turbo_tasks::function]
    fn description(&self) -> Vc<OptionStyledString> {
        Vc::cell(Some(self.description))
    }
}

#[turbo_tasks::value_impl]
impl Project {
    #[turbo_tasks::function]
    pub async fn app_project(self: Vc<Self>) -> Result<Vc<OptionAppProject>> {
        let app_dir = find_app_dir(self.project_path()).await?;

        Ok(match *app_dir {
            Some(app_dir) => Vc::cell(Some(AppProject::new(self, *app_dir).to_resolved().await?)),
            None => Vc::cell(None),
        })
    }

    #[turbo_tasks::function]
    pub fn pages_project(self: Vc<Self>) -> Vc<PagesProject> {
        PagesProject::new(self)
    }

    #[turbo_tasks::function]
    pub fn project_fs(&self) -> Vc<DiskFileSystem> {
        DiskFileSystem::new(
            PROJECT_FILESYSTEM_NAME.into(),
            self.root_path.clone(),
            vec![],
        )
    }

    #[turbo_tasks::function]
    pub fn client_fs(self: Vc<Self>) -> Vc<Box<dyn FileSystem>> {
        let virtual_fs = VirtualFileSystem::new_with_name("client-fs".into());
        Vc::upcast(virtual_fs)
    }

    #[turbo_tasks::function]
    pub fn output_fs(&self) -> Vc<DiskFileSystem> {
        DiskFileSystem::new("output".into(), self.project_path.clone(), vec![])
    }

    #[turbo_tasks::function]
    pub fn dist_dir(&self) -> Vc<RcStr> {
        Vc::cell(self.dist_dir.clone())
    }

    #[turbo_tasks::function]
    pub async fn node_root(self: Vc<Self>) -> Result<Vc<FileSystemPath>> {
        let this = self.await?;
        Ok(self.output_fs().root().join(this.dist_dir.clone()))
    }

    #[turbo_tasks::function]
    pub fn client_root(self: Vc<Self>) -> Vc<FileSystemPath> {
        self.client_fs().root()
    }

    #[turbo_tasks::function]
    pub fn project_root_path(self: Vc<Self>) -> Vc<FileSystemPath> {
        self.project_fs().root()
    }

    #[turbo_tasks::function]
    pub async fn client_relative_path(self: Vc<Self>) -> Result<Vc<FileSystemPath>> {
        let next_config = self.next_config().await?;
        Ok(self.client_root().join(
            format!(
                "{}/_next",
                next_config.base_path.clone().unwrap_or_else(|| "".into()),
            )
            .into(),
        ))
    }

    #[turbo_tasks::function]
    pub async fn node_root_to_root_path(self: Vc<Self>) -> Result<Vc<RcStr>> {
        let this = self.await?;
        let output_root_to_root_path = self
            .project_path()
            .join(this.dist_dir.clone())
            .await?
            .get_relative_path_to(&*self.project_root_path().await?)
            .context("Project path need to be in root path")?;
        Ok(Vc::cell(output_root_to_root_path))
    }

    #[turbo_tasks::function]
    pub async fn project_path(self: Vc<Self>) -> Result<Vc<FileSystemPath>> {
        let this = self.await?;
        let root = self.project_root_path();
        let project_relative = this.project_path.strip_prefix(&*this.root_path).unwrap();
        let project_relative = project_relative
            .strip_prefix(MAIN_SEPARATOR)
            .unwrap_or(project_relative)
            .replace(MAIN_SEPARATOR, "/");
        Ok(root.join(project_relative.into()))
    }

    #[turbo_tasks::function]
    pub(super) fn env(&self) -> Vc<Box<dyn ProcessEnv>> {
        *self.env
    }

    #[turbo_tasks::function]
    pub(super) fn next_config(&self) -> Vc<NextConfig> {
        *self.next_config
    }

    #[turbo_tasks::function]
    pub(super) fn next_mode(&self) -> Vc<NextMode> {
        *self.mode
    }

    #[turbo_tasks::function]
    pub(super) async fn per_page_module_graph(&self) -> Result<Vc<bool>> {
        Ok(Vc::cell(*self.mode.await? == NextMode::Development))
    }

    #[turbo_tasks::function]
    pub(super) fn js_config(&self) -> Vc<JsConfig> {
        *self.js_config
    }

    #[turbo_tasks::function]
    pub(super) fn encryption_key(&self) -> Vc<RcStr> {
        Vc::cell(self.encryption_key.clone())
    }

    #[turbo_tasks::function]
    pub(super) fn no_mangling(&self) -> Vc<bool> {
        Vc::cell(self.no_mangling)
    }

    #[turbo_tasks::function]
    pub(super) async fn should_create_webpack_stats(&self) -> Result<Vc<bool>> {
        Ok(Vc::cell(
            self.env.read("TURBOPACK_STATS".into()).await?.is_some(),
        ))
    }

    #[turbo_tasks::function]
    pub(super) async fn execution_context(self: Vc<Self>) -> Result<Vc<ExecutionContext>> {
        let node_root = self.node_root().to_resolved().await?;
        let next_mode = self.next_mode().await?;

        let node_execution_chunking_context = Vc::upcast(
            NodeJsChunkingContext::builder(
                self.project_root_path().to_resolved().await?,
                node_root,
                self.node_root_to_root_path().to_resolved().await?,
                node_root,
                node_root.join("build/chunks".into()).to_resolved().await?,
                node_root.join("build/assets".into()).to_resolved().await?,
                node_build_environment().to_resolved().await?,
                next_mode.runtime_type(),
            )
            .source_maps(if *self.next_config().turbo_source_maps().await? {
                SourceMapsType::Full
            } else {
                SourceMapsType::None
            })
            .build(),
        );

        Ok(ExecutionContext::new(
            self.project_path(),
            node_execution_chunking_context,
            self.env(),
        ))
    }

    #[turbo_tasks::function]
    pub(super) fn client_compile_time_info(&self) -> Vc<CompileTimeInfo> {
        get_client_compile_time_info(self.browserslist_query.clone(), self.define_env.client())
    }

    #[turbo_tasks::function]
    pub async fn get_all_endpoints(self: Vc<Self>, app_dir_only: bool) -> Result<Vc<Endpoints>> {
        let mut endpoints = Vec::new();

        let entrypoints = self.entrypoints().await?;

        if !app_dir_only {
            endpoints.push(entrypoints.pages_error_endpoint);
            endpoints.push(entrypoints.pages_app_endpoint);
            endpoints.push(entrypoints.pages_document_endpoint);
        }

        if let Some(middleware) = &entrypoints.middleware {
            endpoints.push(middleware.endpoint);
        }

        if let Some(instrumentation) = &entrypoints.instrumentation {
            endpoints.push(instrumentation.node_js);
            endpoints.push(instrumentation.edge);
        }

        for (_, route) in entrypoints.routes.iter() {
            match route {
                Route::Page {
                    html_endpoint,
                    data_endpoint: _,
                } => {
                    if !app_dir_only {
                        endpoints.push(*html_endpoint);
                    }
                }
                Route::PageApi { endpoint } => {
                    if !app_dir_only {
                        endpoints.push(*endpoint);
                    }
                }
                Route::AppPage(page_routes) => {
                    for AppPageRoute {
                        original_name: _,
                        html_endpoint,
                        rsc_endpoint: _,
                    } in page_routes
                    {
                        endpoints.push(*html_endpoint);
                    }
                }
                Route::AppRoute {
                    original_name: _,
                    endpoint,
                } => {
                    endpoints.push(*endpoint);
                }
                Route::Conflict => {
                    tracing::info!("WARN: conflict");
                }
            }
        }

        Ok(Vc::cell(endpoints))
    }

    #[turbo_tasks::function]
<<<<<<< HEAD
    pub async fn get_all_entries(self: Vc<Self>) -> Result<Vc<Modules>> {
        let mut modules: Vec<ResolvedVc<Box<dyn Module>>> = self
            .get_all_endpoints(false)
=======
    pub async fn get_all_entries(self: Vc<Self>) -> Result<Vc<GraphEntries>> {
        let mut modules = self
            .get_all_endpoints()
>>>>>>> ee5c7d39
            .await?
            .iter()
            .map(async |endpoint| Ok(endpoint.entries().owned().await?))
            .try_flat_join()
            .await?;
        modules.extend(self.client_main_modules().await?.iter().cloned());
        Ok(Vc::cell(modules))
    }

    #[turbo_tasks::function]
    pub async fn get_all_additional_entries(
        self: Vc<Self>,
        graphs: Vc<ModuleGraph>,
<<<<<<< HEAD
    ) -> Result<Vc<Modules>> {
        let mut modules: Vec<ResolvedVc<Box<dyn Module>>> = self
            .get_all_endpoints(false)
=======
    ) -> Result<Vc<GraphEntries>> {
        let modules = self
            .get_all_endpoints()
>>>>>>> ee5c7d39
            .await?
            .iter()
            .map(async |endpoint| Ok(endpoint.additional_entries(graphs).owned().await?))
            .try_flat_join()
            .await?;
        Ok(Vc::cell(modules))
    }

    #[turbo_tasks::function]
    pub async fn module_graph(
        self: Vc<Self>,
        entry: ResolvedVc<Box<dyn Module>>,
        chunk_group_type: ChunkGroupType,
    ) -> Result<Vc<ModuleGraph>> {
        Ok(if *self.per_page_module_graph().await? {
            ModuleGraph::from_module(*entry, chunk_group_type)
        } else {
            *self.whole_app_module_graphs().await?.full
        })
    }

    #[turbo_tasks::function]
    pub async fn module_graph_for_entries(
        self: Vc<Self>,
        evaluatable_assets: Vc<EvaluatableAssets>,
        chunk_group_type: ChunkGroupType,
    ) -> Result<Vc<ModuleGraph>> {
        Ok(if *self.per_page_module_graph().await? {
            let entries = evaluatable_assets
                .await?
                .iter()
                .copied()
                .map(ResolvedVc::upcast)
                .collect();
            ModuleGraph::from_modules(Vc::cell(vec![(entries, chunk_group_type)]))
        } else {
            *self.whole_app_module_graphs().await?.full
        })
    }

    #[turbo_tasks::function]
    pub async fn whole_app_module_graphs(self: ResolvedVc<Self>) -> Result<Vc<ModuleGraphs>> {
        async move {
            let module_graphs_op = whole_app_module_graph_operation(self);
            let module_graphs_vc = module_graphs_op.connect().resolve().await?;
            let _ = module_graphs_op.take_issues_with_path().await?;

            // At this point all modules have been computed and we can get rid of the node.js
            // process pools
            if self.await?.watch.enable {
                turbopack_node::evaluate::scale_down();
            } else {
                turbopack_node::evaluate::scale_zero();
            }

            Ok(module_graphs_vc)
        }
        .instrument(tracing::info_span!("module graph for app"))
        .await
    }

    #[turbo_tasks::function]
    pub(super) async fn server_compile_time_info(self: Vc<Self>) -> Result<Vc<CompileTimeInfo>> {
        let this = self.await?;
        Ok(get_server_compile_time_info(
            self.env(),
            this.define_env.nodejs(),
            // `/ROOT` corresponds to `[project]/`, so we need exactly the `path` part.
            format!("/ROOT/{}", self.project_path().await?.path).into(),
        ))
    }

    #[turbo_tasks::function]
    pub(super) async fn edge_compile_time_info(self: Vc<Self>) -> Result<Vc<CompileTimeInfo>> {
        let this = self.await?;
        Ok(get_edge_compile_time_info(
            self.project_path(),
            this.define_env.edge(),
        ))
    }

    #[turbo_tasks::function]
    pub(super) fn edge_env(&self) -> Vc<EnvMap> {
        let edge_env = fxindexmap! {
            "__NEXT_BUILD_ID".into() => self.build_id.clone(),
            "NEXT_SERVER_ACTIONS_ENCRYPTION_KEY".into() => self.encryption_key.clone(),
            "__NEXT_PREVIEW_MODE_ID".into() => self.preview_props.preview_mode_id.clone(),
            "__NEXT_PREVIEW_MODE_ENCRYPTION_KEY".into() => self.preview_props.preview_mode_encryption_key.clone(),
            "__NEXT_PREVIEW_MODE_SIGNING_KEY".into() => self.preview_props.preview_mode_signing_key.clone(),
        };
        Vc::cell(edge_env)
    }

    #[turbo_tasks::function]
    pub(super) fn client_chunking_context(self: Vc<Self>) -> Vc<Box<dyn ChunkingContext>> {
        get_client_chunking_context(
            self.project_root_path(),
            self.client_relative_path(),
            Vc::cell("/ROOT".into()),
            self.next_config().computed_asset_prefix(),
            self.next_config().chunk_suffix_path(),
            self.client_compile_time_info().environment(),
            self.next_mode(),
            self.module_id_strategy(),
            self.next_config().turbo_minify(self.next_mode()),
            self.next_config().turbo_source_maps(),
            self.no_mangling(),
        )
    }

    #[turbo_tasks::function]
    pub(super) fn server_chunking_context(
        self: Vc<Self>,
        client_assets: bool,
    ) -> Vc<NodeJsChunkingContext> {
        if client_assets {
            get_server_chunking_context_with_client_assets(
                self.next_mode(),
                self.project_root_path(),
                self.node_root(),
                self.node_root_to_root_path(),
                self.client_relative_path(),
                self.next_config().computed_asset_prefix(),
                self.server_compile_time_info().environment(),
                self.module_id_strategy(),
                self.next_config().turbo_minify(self.next_mode()),
                self.next_config().turbo_source_maps(),
                self.no_mangling(),
            )
        } else {
            get_server_chunking_context(
                self.next_mode(),
                self.project_root_path(),
                self.node_root(),
                self.node_root_to_root_path(),
                self.server_compile_time_info().environment(),
                self.module_id_strategy(),
                self.next_config().turbo_minify(self.next_mode()),
                self.next_config().turbo_source_maps(),
                self.no_mangling(),
            )
        }
    }

    #[turbo_tasks::function]
    pub(super) fn edge_chunking_context(
        self: Vc<Self>,
        client_assets: bool,
    ) -> Vc<Box<dyn ChunkingContext>> {
        if client_assets {
            get_edge_chunking_context_with_client_assets(
                self.next_mode(),
                self.project_root_path(),
                self.node_root(),
                self.node_root_to_root_path(),
                self.client_relative_path(),
                self.next_config().computed_asset_prefix(),
                self.edge_compile_time_info().environment(),
                self.module_id_strategy(),
                self.next_config().turbo_minify(self.next_mode()),
                self.next_config().turbo_source_maps(),
                self.no_mangling(),
            )
        } else {
            get_edge_chunking_context(
                self.next_mode(),
                self.project_root_path(),
                self.node_root(),
                self.node_root_to_root_path(),
                self.edge_compile_time_info().environment(),
                self.module_id_strategy(),
                self.next_config().turbo_minify(self.next_mode()),
                self.next_config().turbo_source_maps(),
                self.no_mangling(),
            )
        }
    }

    #[turbo_tasks::function]
    pub(super) fn runtime_chunking_context(
        self: Vc<Self>,
        client_assets: bool,
        runtime: NextRuntime,
    ) -> Vc<Box<dyn ChunkingContext>> {
        match runtime {
            NextRuntime::Edge => self.edge_chunking_context(client_assets),
            NextRuntime::NodeJs => Vc::upcast(self.server_chunking_context(client_assets)),
        }
    }

    /// Emit a telemetry event corresponding to [webpack configuration telemetry](https://github.com/vercel/next.js/blob/9da305fe320b89ee2f8c3cfb7ecbf48856368913/packages/next/src/build/webpack-config.ts#L2516)
    /// to detect which feature is enabled.
    #[turbo_tasks::function]
    async fn collect_project_feature_telemetry(self: Vc<Self>) -> Result<Vc<()>> {
        let emit_event = |feature_name: &str, enabled: bool| {
            NextFeatureTelemetry::new(feature_name.into(), enabled)
                .resolved_cell()
                .emit();
        };

        // First, emit an event for the binary target triple.
        // This is different to webpack-config; when this is being called,
        // it is always using SWC so we don't check swc here.
        emit_event(build::BUILD_TARGET, true);

        // Go over jsconfig and report enabled features.
        let compiler_options = self.js_config().compiler_options().await?;
        let compiler_options = compiler_options.as_object();
        let experimental_decorators_enabled = compiler_options
            .as_ref()
            .and_then(|compiler_options| compiler_options.get("experimentalDecorators"))
            .is_some();
        let jsx_import_source_enabled = compiler_options
            .as_ref()
            .and_then(|compiler_options| compiler_options.get("jsxImportSource"))
            .is_some();

        emit_event("swcExperimentalDecorators", experimental_decorators_enabled);
        emit_event("swcImportSource", jsx_import_source_enabled);

        // Go over config and report enabled features.
        // [TODO]: useSwcLoader is not being reported as it is not directly corresponds (it checks babel config existence)
        // need to confirm what we'll do with turbopack.
        let config = self.next_config();

        emit_event(
            "skipMiddlewareUrlNormalize",
            *config.skip_middleware_url_normalize().await?,
        );

        emit_event(
            "skipTrailingSlashRedirect",
            *config.skip_trailing_slash_redirect().await?,
        );
        emit_event(
            "persistentCaching",
            *config.persistent_caching_enabled().await?,
        );

        let config = &config.await?;

        emit_event("modularizeImports", config.modularize_imports.is_some());
        emit_event("transpilePackages", config.transpile_packages.is_some());
        emit_event("turbotrace", false);

        // compiler options
        let compiler_options = config.compiler.as_ref();
        let swc_relay_enabled = compiler_options.and_then(|c| c.relay.as_ref()).is_some();
        let styled_components_enabled = compiler_options
            .and_then(|c| c.styled_components.as_ref().map(|sc| sc.is_enabled()))
            .unwrap_or_default();
        let react_remove_properties_enabled = compiler_options
            .and_then(|c| c.react_remove_properties.as_ref().map(|rc| rc.is_enabled()))
            .unwrap_or_default();
        let remove_console_enabled = compiler_options
            .and_then(|c| c.remove_console.as_ref().map(|rc| rc.is_enabled()))
            .unwrap_or_default();
        let emotion_enabled = compiler_options
            .and_then(|c| c.emotion.as_ref().map(|e| e.is_enabled()))
            .unwrap_or_default();

        emit_event("swcRelay", swc_relay_enabled);
        emit_event("swcStyledComponents", styled_components_enabled);
        emit_event("swcReactRemoveProperties", react_remove_properties_enabled);
        emit_event("swcRemoveConsole", remove_console_enabled);
        emit_event("swcEmotion", emotion_enabled);

        Ok(Default::default())
    }

    /// Scans the app/pages directories for entry points files (matching the
    /// provided page_extensions).
    #[turbo_tasks::function]
    pub async fn entrypoints(self: Vc<Self>) -> Result<Vc<Entrypoints>> {
        self.collect_project_feature_telemetry().await?;

        let mut routes = FxIndexMap::default();
        let app_project = self.app_project();
        let pages_project = self.pages_project();

        if let Some(app_project) = &*app_project.await? {
            let app_routes = app_project.routes();
            routes.extend(
                app_routes
                    .await?
                    .iter()
                    .map(|(k, v)| (k.clone(), v.clone())),
            );
        }

        for (pathname, page_route) in pages_project.routes().await?.iter() {
            match routes.entry(pathname.clone()) {
                Entry::Occupied(mut entry) => {
                    ConflictIssue {
                        path: self.project_path().to_resolved().await?,
                        title: StyledString::Text(
                            format!("App Router and Pages Router both match path: {}", pathname)
                                .into(),
                        )
                        .resolved_cell(),
                        description: StyledString::Text(
                            "Next.js does not support having both App Router and Pages Router \
                             routes matching the same path. Please remove one of the conflicting \
                             routes."
                                .into(),
                        )
                        .resolved_cell(),
                        severity: IssueSeverity::Error.resolved_cell(),
                    }
                    .resolved_cell()
                    .emit();
                    *entry.get_mut() = Route::Conflict;
                }
                Entry::Vacant(entry) => {
                    entry.insert(page_route.clone());
                }
            }
        }

        let pages_document_endpoint = self
            .pages_project()
            .document_endpoint()
            .to_resolved()
            .await?;
        let pages_app_endpoint = self.pages_project().app_endpoint().to_resolved().await?;
        let pages_error_endpoint = self.pages_project().error_endpoint().to_resolved().await?;

        let middleware = self.find_middleware();
        let middleware = if let FindContextFileResult::Found(..) = *middleware.await? {
            Some(Middleware {
                endpoint: self.middleware_endpoint().to_resolved().await?,
            })
        } else {
            None
        };

        let instrumentation = self.find_instrumentation();
        let instrumentation = if let FindContextFileResult::Found(..) = *instrumentation.await? {
            Some(Instrumentation {
                node_js: self.instrumentation_endpoint(false).to_resolved().await?,
                edge: self.instrumentation_endpoint(true).to_resolved().await?,
            })
        } else {
            None
        };

        Ok(Entrypoints {
            routes,
            middleware,
            instrumentation,
            pages_document_endpoint,
            pages_app_endpoint,
            pages_error_endpoint,
        }
        .cell())
    }

    #[turbo_tasks::function]
    async fn edge_middleware_context(self: Vc<Self>) -> Result<Vc<Box<dyn AssetContext>>> {
        let mut transitions = vec![];

        let app_dir = *find_app_dir(self.project_path()).await?;
        let app_project = *self.app_project().await?;

        let ecmascript_client_reference_transition_name = match app_project {
            Some(app_project) => Some(app_project.client_transition_name().to_resolved().await?),
            None => None,
        };

        if let Some(app_project) = app_project {
            transitions.push((
                ECMASCRIPT_CLIENT_TRANSITION_NAME.into(),
                app_project
                    .edge_ecmascript_client_reference_transition()
                    .to_resolved()
                    .await?,
            ));
        }

        Ok(Vc::upcast(ModuleAssetContext::new(
            TransitionOptions {
                named_transitions: transitions.clone().into_iter().collect(),
                ..Default::default()
            }
            .cell(),
            self.edge_compile_time_info(),
            get_server_module_options_context(
                self.project_path(),
                self.execution_context(),
                Value::new(ServerContextType::Middleware {
                    app_dir,
                    ecmascript_client_reference_transition_name,
                }),
                self.next_mode(),
                self.next_config(),
                NextRuntime::Edge,
                self.encryption_key(),
            ),
            get_edge_resolve_options_context(
                self.project_path(),
                Value::new(ServerContextType::Middleware {
                    app_dir,
                    ecmascript_client_reference_transition_name,
                }),
                self.next_mode(),
                self.next_config(),
                self.execution_context(),
            ),
            Vc::cell("middleware-edge".into()),
        )))
    }

    #[turbo_tasks::function]
    async fn node_middleware_context(self: Vc<Self>) -> Result<Vc<Box<dyn AssetContext>>> {
        let mut transitions = vec![];

        let app_dir = *find_app_dir(self.project_path()).await?;
        let app_project = *self.app_project().await?;

        let ecmascript_client_reference_transition_name = match app_project {
            Some(app_project) => Some(app_project.client_transition_name().to_resolved().await?),
            None => None,
        };

        if let Some(app_project) = app_project {
            transitions.push((
                ECMASCRIPT_CLIENT_TRANSITION_NAME.into(),
                app_project
                    .edge_ecmascript_client_reference_transition()
                    .to_resolved()
                    .await?,
            ));
        }

        Ok(Vc::upcast(ModuleAssetContext::new(
            TransitionOptions {
                named_transitions: transitions.clone().into_iter().collect(),
                ..Default::default()
            }
            .cell(),
            self.server_compile_time_info(),
            get_server_module_options_context(
                self.project_path(),
                self.execution_context(),
                Value::new(ServerContextType::Middleware {
                    app_dir,
                    ecmascript_client_reference_transition_name,
                }),
                self.next_mode(),
                self.next_config(),
                NextRuntime::NodeJs,
                self.encryption_key(),
            ),
            get_server_resolve_options_context(
                self.project_path(),
                Value::new(ServerContextType::Middleware {
                    app_dir,
                    ecmascript_client_reference_transition_name,
                }),
                self.next_mode(),
                self.next_config(),
                self.execution_context(),
            ),
            Vc::cell("middleware".into()),
        )))
    }

    #[turbo_tasks::function]
    async fn middleware_context(self: Vc<Self>) -> Result<Vc<Box<dyn AssetContext>>> {
        let edge_module_context = self.edge_middleware_context();

        let middleware = self.find_middleware();
        let FindContextFileResult::Found(fs_path, _) = *middleware.await? else {
            return Ok(Vc::upcast(edge_module_context));
        };
        let source = Vc::upcast(FileSource::new(*fs_path));

        let module = edge_module_context
            .process(
                source,
                Value::new(ReferenceType::Entry(EntryReferenceSubType::Middleware)),
            )
            .module();

        let config = parse_config_from_source(module, NextRuntime::Edge).await?;

        if matches!(config.runtime, NextRuntime::NodeJs) {
            Ok(self.node_middleware_context())
        } else {
            Ok(edge_module_context)
        }
    }

    #[turbo_tasks::function]
    fn find_middleware(self: Vc<Self>) -> Vc<FindContextFileResult> {
        find_context_file(
            self.project_path(),
            middleware_files(self.next_config().page_extensions()),
        )
    }

    #[turbo_tasks::function]
    async fn middleware_endpoint(self: Vc<Self>) -> Result<Vc<Box<dyn Endpoint>>> {
        let middleware = self.find_middleware();
        let FindContextFileResult::Found(fs_path, _) = *middleware.await? else {
            return Ok(Vc::upcast(EmptyEndpoint::new()));
        };
        let source = Vc::upcast(FileSource::new(*fs_path));
        let app_dir = *find_app_dir(self.project_path()).await?;
        let ecmascript_client_reference_transition_name = (*self.app_project().await?)
            .as_ref()
            .map(|app_project| app_project.client_transition_name());

        let middleware_asset_context = self.middleware_context();

        Ok(Vc::upcast(MiddlewareEndpoint::new(
            self,
            self.await?.build_id.clone(),
            middleware_asset_context,
            source,
            app_dir.as_deref().copied(),
            ecmascript_client_reference_transition_name,
        )))
    }

    #[turbo_tasks::function]
    async fn node_instrumentation_context(self: Vc<Self>) -> Result<Vc<Box<dyn AssetContext>>> {
        let mut transitions = vec![];

        let app_dir = *find_app_dir(self.project_path()).await?;
        let app_project = &*self.app_project().await?;

        let ecmascript_client_reference_transition_name = match app_project {
            Some(app_project) => Some(app_project.client_transition_name().to_resolved().await?),
            None => None,
        };

        if let Some(app_project) = app_project {
            transitions.push((
                ECMASCRIPT_CLIENT_TRANSITION_NAME.into(),
                app_project
                    .ecmascript_client_reference_transition()
                    .to_resolved()
                    .await?,
            ));
        }

        Ok(Vc::upcast(ModuleAssetContext::new(
            TransitionOptions {
                named_transitions: transitions.into_iter().collect(),
                ..Default::default()
            }
            .cell(),
            self.server_compile_time_info(),
            get_server_module_options_context(
                self.project_path(),
                self.execution_context(),
                Value::new(ServerContextType::Instrumentation {
                    app_dir,
                    ecmascript_client_reference_transition_name,
                }),
                self.next_mode(),
                self.next_config(),
                NextRuntime::NodeJs,
                self.encryption_key(),
            ),
            get_server_resolve_options_context(
                self.project_path(),
                Value::new(ServerContextType::Instrumentation {
                    app_dir,
                    ecmascript_client_reference_transition_name,
                }),
                self.next_mode(),
                self.next_config(),
                self.execution_context(),
            ),
            Vc::cell("instrumentation-edge".into()),
        )))
    }

    #[turbo_tasks::function]
    async fn edge_instrumentation_context(self: Vc<Self>) -> Result<Vc<Box<dyn AssetContext>>> {
        let mut transitions = vec![];

        let app_dir = *find_app_dir(self.project_path()).await?;
        let app_project = &*self.app_project().await?;

        let ecmascript_client_reference_transition_name = match app_project {
            Some(app_project) => Some(app_project.client_transition_name().to_resolved().await?),
            None => None,
        };

        if let Some(app_project) = app_project {
            transitions.push((
                ECMASCRIPT_CLIENT_TRANSITION_NAME.into(),
                app_project
                    .edge_ecmascript_client_reference_transition()
                    .to_resolved()
                    .await?,
            ));
        }

        Ok(Vc::upcast(ModuleAssetContext::new(
            TransitionOptions {
                named_transitions: transitions.into_iter().collect(),
                ..Default::default()
            }
            .cell(),
            self.edge_compile_time_info(),
            get_server_module_options_context(
                self.project_path(),
                self.execution_context(),
                Value::new(ServerContextType::Instrumentation {
                    app_dir,
                    ecmascript_client_reference_transition_name,
                }),
                self.next_mode(),
                self.next_config(),
                NextRuntime::Edge,
                self.encryption_key(),
            ),
            get_edge_resolve_options_context(
                self.project_path(),
                Value::new(ServerContextType::Instrumentation {
                    app_dir,
                    ecmascript_client_reference_transition_name,
                }),
                self.next_mode(),
                self.next_config(),
                self.execution_context(),
            ),
            Vc::cell("instrumentation".into()),
        )))
    }

    #[turbo_tasks::function]
    fn find_instrumentation(self: Vc<Self>) -> Vc<FindContextFileResult> {
        find_context_file(
            self.project_path(),
            instrumentation_files(self.next_config().page_extensions()),
        )
    }

    #[turbo_tasks::function]
    async fn instrumentation_endpoint(
        self: Vc<Self>,
        is_edge: bool,
    ) -> Result<Vc<Box<dyn Endpoint>>> {
        let instrumentation = self.find_instrumentation();
        let FindContextFileResult::Found(fs_path, _) = *instrumentation.await? else {
            return Ok(Vc::upcast(EmptyEndpoint::new()));
        };
        let source = Vc::upcast(FileSource::new(*fs_path));
        let app_dir = *find_app_dir(self.project_path()).await?;
        let ecmascript_client_reference_transition_name = (*self.app_project().await?)
            .as_ref()
            .map(|app_project| app_project.client_transition_name());

        let instrumentation_asset_context = if is_edge {
            self.edge_instrumentation_context()
        } else {
            self.node_instrumentation_context()
        };

        Ok(Vc::upcast(InstrumentationEndpoint::new(
            self,
            instrumentation_asset_context,
            source,
            is_edge,
            app_dir.as_deref().copied(),
            ecmascript_client_reference_transition_name,
        )))
    }

    #[turbo_tasks::function]
    pub async fn emit_all_output_assets(
        self: Vc<Self>,
        output_assets: OperationVc<OutputAssets>,
    ) -> Result<()> {
        let span = tracing::info_span!("emitting");
        async move {
            let all_output_assets = all_assets_from_entries_operation(output_assets);

            let client_relative_path = self.client_relative_path();
            let node_root = self.node_root();

            if let Some(map) = self.await?.versioned_content_map {
                let _ = map
                    .insert_output_assets(
                        all_output_assets,
                        node_root,
                        client_relative_path,
                        node_root,
                    )
                    .resolve()
                    .await?;

                Ok(())
            } else {
                let _ = emit_assets(
                    all_output_assets.connect(),
                    node_root,
                    client_relative_path,
                    node_root,
                )
                .resolve()
                .await?;

                Ok(())
            }
        }
        .instrument(span)
        .await
    }

    #[turbo_tasks::function]
    async fn hmr_content(self: Vc<Self>, identifier: RcStr) -> Result<Vc<OptionVersionedContent>> {
        if let Some(map) = self.await?.versioned_content_map {
            let content = map.get(self.client_relative_path().join(identifier.clone()));
            Ok(content)
        } else {
            bail!("must be in dev mode to hmr")
        }
    }

    #[turbo_tasks::function]
    async fn hmr_version(self: Vc<Self>, identifier: RcStr) -> Result<Vc<Box<dyn Version>>> {
        let content = self.hmr_content(identifier).await?;
        if let Some(content) = &*content {
            Ok(content.version())
        } else {
            Ok(Vc::upcast(NotFoundVersion::new()))
        }
    }

    /// Get the version state for a session. Initialized with the first seen
    /// version in that session.
    #[turbo_tasks::function]
    pub async fn hmr_version_state(
        self: Vc<Self>,
        identifier: RcStr,
        session: TransientInstance<()>,
    ) -> Result<Vc<VersionState>> {
        let version = self.hmr_version(identifier);

        // The session argument is important to avoid caching this function between
        // sessions.
        let _ = session;

        // INVALIDATION: This is intentionally untracked to avoid invalidating this
        // function completely. We want to initialize the VersionState with the
        // first seen version of the session.
        let state = VersionState::new(
            version
                .into_trait_ref()
                .strongly_consistent()
                .untracked()
                .await?,
        )
        .await?;
        Ok(state)
    }

    /// Emits opaque HMR events whenever a change is detected in the chunk group
    /// internally known as `identifier`.
    #[turbo_tasks::function]
    pub async fn hmr_update(
        self: Vc<Self>,
        identifier: RcStr,
        from: Vc<VersionState>,
    ) -> Result<Vc<Update>> {
        let from = from.get();
        let content = self.hmr_content(identifier).await?;
        if let Some(content) = *content {
            Ok(content.update(from))
        } else {
            Ok(Update::Missing.cell())
        }
    }

    /// Gets a list of all HMR identifiers that can be subscribed to. This is
    /// only needed for testing purposes and isn't used in real apps.
    #[turbo_tasks::function]
    pub async fn hmr_identifiers(self: Vc<Self>) -> Result<Vc<Vec<RcStr>>> {
        if let Some(map) = self.await?.versioned_content_map {
            Ok(map.keys_in_path(self.client_relative_path()))
        } else {
            bail!("must be in dev mode to hmr")
        }
    }

    /// Completion when server side changes are detected in output assets
    /// referenced from the roots
    #[turbo_tasks::function]
    pub fn server_changed(self: Vc<Self>, roots: Vc<OutputAssets>) -> Vc<Completion> {
        let path = self.node_root();
        any_output_changed(roots, path, true)
    }

    /// Completion when client side changes are detected in output assets
    /// referenced from the roots
    #[turbo_tasks::function]
    pub fn client_changed(self: Vc<Self>, roots: Vc<OutputAssets>) -> Vc<Completion> {
        let path = self.client_root();
        any_output_changed(roots, path, false)
    }

    #[turbo_tasks::function]
    pub async fn client_main_modules(self: Vc<Self>) -> Result<Vc<GraphEntries>> {
        let pages_project = self.pages_project();
        let mut modules = vec![(
            vec![pages_project.client_main_module().to_resolved().await?],
            ChunkGroupType::Evaluated,
        )];

        if let Some(app_project) = *self.app_project().await? {
            modules.push((
                vec![app_project.client_main_module().to_resolved().await?],
                ChunkGroupType::Evaluated,
            ));
        }

        Ok(Vc::cell(modules))
    }

    /// Gets the module id strategy for the project.
    #[turbo_tasks::function]
    pub async fn module_id_strategy(self: Vc<Self>) -> Result<Vc<Box<dyn ModuleIdStrategy>>> {
        let module_id_strategy = if let Some(module_id_strategy) =
            &*self.next_config().module_id_strategy_config().await?
        {
            *module_id_strategy
        } else {
            match *self.next_mode().await? {
                NextMode::Development => ModuleIdStrategyConfig::Named,
                NextMode::Build => ModuleIdStrategyConfig::Deterministic,
            }
        };

        match module_id_strategy {
            ModuleIdStrategyConfig::Named => Ok(Vc::upcast(DevModuleIdStrategy::new())),
            ModuleIdStrategyConfig::Deterministic => {
                let module_graphs = self.whole_app_module_graphs().await?;
                Ok(Vc::upcast(get_global_module_id_strategy(
                    *module_graphs.full,
                )))
            }
        }
    }
}

// This is a performance optimization. This function is a root aggregation function that
// aggregates over the whole subgraph.
#[turbo_tasks::function(operation)]
async fn whole_app_module_graph_operation(
    project: ResolvedVc<Project>,
) -> Result<Vc<ModuleGraphs>> {
    mark_root();
    let base_single_module_graph = SingleModuleGraph::new_with_entries(project.get_all_entries());
    let base_visited_modules = VisitedModules::from_graph(base_single_module_graph);

    let base = ModuleGraph::from_single_graph(base_single_module_graph);
    let additional_entries = project.get_all_additional_entries(base);

    let additional_module_graph = SingleModuleGraph::new_with_entries_visited(
        additional_entries.owned().await?,
        base_visited_modules,
    );

    let full = ModuleGraph::from_graphs(vec![base_single_module_graph, additional_module_graph]);
    Ok(ModuleGraphs {
        base: base.to_resolved().await?,
        full: full.to_resolved().await?,
    }
    .cell())
}

#[turbo_tasks::value(shared)]
pub struct ModuleGraphs {
    pub base: ResolvedVc<ModuleGraph>,
    pub full: ResolvedVc<ModuleGraph>,
}

#[turbo_tasks::function]
async fn any_output_changed(
    roots: Vc<OutputAssets>,
    path: Vc<FileSystemPath>,
    server: bool,
) -> Result<Vc<Completion>> {
    let path = &path.await?;
    let completions = AdjacencyMap::new()
        .skip_duplicates()
        .visit(roots.await?.iter().copied(), get_referenced_output_assets)
        .await
        .completed()?
        .into_inner()
        .into_postorder_topological()
        .map(|m| async move {
            let asset_path = m.path().await?;
            if !asset_path.path.ends_with(".map")
                && (!server || !asset_path.path.ends_with(".css"))
                && asset_path.is_inside_ref(path)
            {
                anyhow::Ok(Some(content_changed(*ResolvedVc::upcast(m))))
            } else {
                Ok(None)
            }
        })
        .map(|v| async move {
            Ok(match v.await? {
                Some(v) => Some(v.to_resolved().await?),
                None => None,
            })
        })
        .try_flat_join()
        .await?;

    Ok(Vc::<Completions>::cell(completions).completed())
}

async fn get_referenced_output_assets(
    parent: ResolvedVc<Box<dyn OutputAsset>>,
) -> Result<impl Iterator<Item = ResolvedVc<Box<dyn OutputAsset>>> + Send> {
    Ok(parent.references().owned().await?.into_iter())
}

#[turbo_tasks::function(operation)]
async fn all_assets_from_entries_operation(
    operation: OperationVc<OutputAssets>,
) -> Result<Vc<OutputAssets>> {
    let assets = operation.connect();
    Ok(all_assets_from_entries(assets))
}

#[turbo_tasks::function]
fn stable_endpoint(endpoint: Vc<Box<dyn Endpoint>>) -> Vc<Box<dyn Endpoint>> {
    endpoint
}<|MERGE_RESOLUTION|>--- conflicted
+++ resolved
@@ -853,15 +853,9 @@
     }
 
     #[turbo_tasks::function]
-<<<<<<< HEAD
-    pub async fn get_all_entries(self: Vc<Self>) -> Result<Vc<Modules>> {
-        let mut modules: Vec<ResolvedVc<Box<dyn Module>>> = self
-            .get_all_endpoints(false)
-=======
     pub async fn get_all_entries(self: Vc<Self>) -> Result<Vc<GraphEntries>> {
         let mut modules = self
-            .get_all_endpoints()
->>>>>>> ee5c7d39
+            .get_all_endpoints(false)
             .await?
             .iter()
             .map(async |endpoint| Ok(endpoint.entries().owned().await?))
@@ -875,15 +869,9 @@
     pub async fn get_all_additional_entries(
         self: Vc<Self>,
         graphs: Vc<ModuleGraph>,
-<<<<<<< HEAD
-    ) -> Result<Vc<Modules>> {
-        let mut modules: Vec<ResolvedVc<Box<dyn Module>>> = self
-            .get_all_endpoints(false)
-=======
     ) -> Result<Vc<GraphEntries>> {
         let modules = self
-            .get_all_endpoints()
->>>>>>> ee5c7d39
+            .get_all_endpoints(false)
             .await?
             .iter()
             .map(async |endpoint| Ok(endpoint.additional_entries(graphs).owned().await?))
