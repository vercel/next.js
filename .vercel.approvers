--- conflicted
+++ resolved
@@ -4,12 +4,8 @@
 @shuding
 @huozhi
 @feedthejim
-<<<<<<< HEAD
+@leerob:optional
 @vercel/next-js:optional
-=======
-@leerob:optional
-@vercel/next.js:optional
->>>>>>> 115b6ad9
 
 # Tooling & Telemetry
 pnpm-lock.yaml                                @vercel/web-tooling:optional
