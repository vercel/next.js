--- conflicted
+++ resolved
@@ -35,10 +35,9 @@
   </div>
 )
 
-<<<<<<< HEAD
 export const styles = `
   .errorDebug {
-    background: #0e0d0d;
+    background: #ffffff;
     boxSizing: border-box;
     overflow: auto;
     padding: 24px;
@@ -48,14 +47,14 @@
     top: 0;
     bottom: 0;
     zIndex: 9999;
-    color: #b3adac;
+    color: #000000;
   }
 
   .stack {
     fontFamily: "SF Mono", "Roboto Mono", "Fira Mono", consolas, menlo-regular, monospace;
     fontSize: 13px;
     lineHeight: 18px;
-    color: #b3adac;
+    color: #777;
     margin: 0;
     whiteSpace: pre-wrap;
     wordWrap: break-word;
@@ -67,45 +66,9 @@
     fontSize: 20px;
     fontWeight: 400;
     lineHeight: 28px;
-    color: #fff;
+    color: #000000;
     marginBottom: 0px;
     marginTop: 0px;
-=======
-export const styles = {
-  errorDebug: {
-    background: '#ffffff',
-    boxSizing: 'border-box',
-    overflow: 'auto',
-    padding: '24px',
-    position: 'fixed',
-    left: 0,
-    right: 0,
-    top: 0,
-    bottom: 0,
-    zIndex: 9999,
-    color: '#000000'
-  },
-
-  stack: {
-    fontFamily: '"SF Mono", "Roboto Mono", "Fira Mono", consolas, menlo-regular, monospace',
-    fontSize: '13px',
-    lineHeight: '18px',
-    color: '#777',
-    margin: 0,
-    whiteSpace: 'pre-wrap',
-    wordWrap: 'break-word',
-    marginTop: '16px'
-  },
-
-  heading: {
-    fontFamily: '-apple-system, system-ui, BlinkMacSystemFont, Roboto, "Segoe UI", "Fira Sans", Avenir, "Helvetica Neue", "Lucida Grande", sans-serif',
-    fontSize: '20px',
-    fontWeight: '400',
-    lineHeight: '28px',
-    color: '#000000',
-    marginBottom: '0px',
-    marginTop: '0px'
->>>>>>> 673378e4
   }
 `
 
