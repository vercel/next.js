import { parse, format } from 'url'
import { EventEmitter } from 'events'
import evalScript from '../eval-script'
import shallowEquals from '../shallow-equals'
import PQueue from '../p-queue'
import { loadGetInitialProps, getURL } from '../utils'
import { _notifyBuildIdMismatch } from './'
import fetch from 'unfetch'

if (typeof window !== 'undefined' && typeof navigator.serviceWorker !== 'undefined') {
  navigator.serviceWorker.getRegistrations()
    .then(registrations => {
      registrations.forEach(registration => {
        if (!registration.active) {
          return
        }

        if (registration.active.scriptURL.indexOf('_next-prefetcher.js') === -1) {
          return
        }

        console.warn(`Unregistered deprecated 'next/prefetch' ServiceWorker. See https://github.com/zeit/next.js#prefetching-pages`)
        registration.unregister()
      })
    })
}

export default class Router extends EventEmitter {
  constructor (pathname, query, as, { Component, ErrorComponent, err } = {}) {
    super()
    // represents the current component key
    this.route = toRoute(pathname)

    // set up the component cache (by route keys)
    this.components = { [this.route]: { Component, err } }

    // contain a map of promise of fetch routes
    this.fetchingRoutes = {}

    this.prefetchQueue = new PQueue({ concurrency: 2 })
    this.ErrorComponent = ErrorComponent
    this.pathname = pathname
    this.query = query
    this.as = as
    this.subscriptions = new Set()
    this.componentLoadCancel = null
    this.onPopState = this.onPopState.bind(this)

    if (typeof window !== 'undefined') {
      // in order for `e.state` to work on the `onpopstate` event
      // we have to register the initial route upon initialization
      this.changeState('replaceState', format({ pathname, query }), getURL())

      window.addEventListener('popstate', this.onPopState)
    }
  }

  async onPopState (e) {
    if (!e.state) {
      // We get state as undefined for two reasons.
      //  1. With older safari (< 8) and older chrome (< 34)
      //  2. When the URL changed with #
      //
      // In the both cases, we don't need to proceed and change the route.
      // (as it's already changed)
      // But we can simply replace the state with the new changes.
      // Actually, for (1) we don't need to nothing. But it's hard to detect that event.
      // So, doing the following for (1) does no harm.
      const { pathname, query } = this
      this.changeState('replaceState', format({ pathname, query }), getURL())
      return
    }

    const { url, as } = e.state
<<<<<<< HEAD
    this.replace(url, as)
=======
    const { pathname, query } = parse(url, true)

    this.abortComponentLoad(as)

    if (!this.urlIsNew(pathname, query)) {
      this.emit('routeChangeStart', as)
      this.emit('routeChangeComplete', as)
      return
    }

    const route = toRoute(pathname)

    this.emit('routeChangeStart', as)
    const {
      data,
      props,
      error
    } = await this.getRouteInfo(route, pathname, query, as)

    if (error && error.cancelled) {
      return
    }

    this.route = route
    this.set(pathname, query, { ...data, props })

    if (error) {
      this.emit('routeChangeError', error, as)
    } else {
      this.emit('routeChangeComplete', as)
    }
>>>>>>> 25414acf
  }

  update (route, Component) {
    const data = this.components[route] || {}
    const newData = { ...data, Component }
    this.components[route] = newData

    if (route === this.route) {
      this.notify(newData)
    }
  }

  async reload (route) {
    delete this.components[route]
    delete this.fetchingRoutes[route]

    if (route !== this.route) return

    const url = window.location.href
    const { pathname, query } = parse(url, true)

    this.emit('routeChangeStart', url)
    const {
      data,
      props,
      error
    } = await this.getRouteInfo(route, pathname, query, url)

    if (error && error.cancelled) {
      return
    }

    this.notify({ ...data, props })

    if (error) {
      this.emit('routeChangeError', error, url)
      throw error
    }

    this.emit('routeChangeComplete', url)
  }

  back () {
    window.history.back()
  }

  push (url, as = url) {
    return this.change('pushState', url, as)
  }

  replace (url, as = url) {
    return this.change('replaceState', url, as)
  }

  async change (method, url, as) {
    this.abortComponentLoad(as)
    const { pathname, query } = parse(url, true)

    // If the url change is only related to a hash change
    // We should not proceed. We should only replace the state.
    if (this.onlyAHashChange(as)) {
      this.changeState('replaceState', url, as)
      return
    }

    // If asked to change the current URL we should reload the current page
    // (not location.reload() but reload getInitalProps and other Next.js stuffs)
    // We also need to set the method = replaceState always
    // as this should not go into the history (That's how browsers work)
    if (!this.urlIsNew(pathname, query)) {
      method = 'replaceState'
    }

    const route = toRoute(pathname)

    this.emit('routeChangeStart', as)
    const {
      data, props, error
    } = await this.getRouteInfo(route, pathname, query, as)

    if (error && error.cancelled) {
      return false
    }

    this.changeState(method, url, as)
    const hash = window.location.hash.substring(1)

    this.route = route
    this.set(pathname, query, as, { ...data, props, hash })

    if (error) {
      this.emit('routeChangeError', error, as)
      throw error
    }

    this.emit('routeChangeComplete', as)
    return true
  }

  changeState (method, url, as) {
    if (method !== 'pushState' || getURL() !== as) {
      window.history[method]({ url, as }, null, as)
    }
  }

  async getRouteInfo (route, pathname, query, as) {
    const routeInfo = {}

    try {
      routeInfo.data = await this.fetchComponent(route, as)
      if (!routeInfo.data) {
        return null
      }

      const { Component, err, jsonPageRes } = routeInfo.data
      const ctx = { err, pathname, query, jsonPageRes }
      routeInfo.props = await this.getInitialProps(Component, ctx)
    } catch (err) {
      if (err.cancelled) {
        return { error: err }
      }

      const Component = this.ErrorComponent
      routeInfo.data = { Component, err }
      const ctx = { err, pathname, query }
      routeInfo.props = await this.getInitialProps(Component, ctx)

      routeInfo.error = err
      console.error(err)
    }

    return routeInfo
  }

  set (pathname, query, as, data) {
    this.pathname = pathname
    this.query = query
    this.as = as
    this.notify(data)
  }

  onlyAHashChange (as) {
    if (!this.as) return false
    const [ oldUrlNoHash ] = this.as.split('#')
    const [ newUrlNoHash, newHash ] = as.split('#')

    // If the urls are change, there's more than a hash change
    if (oldUrlNoHash !== newUrlNoHash) {
      return false
    }

    // If there's no hash in the new url, we can't consider it as a hash change
    if (!newHash) {
      return false
    }

    // Now there's a hash in the new URL.
    // We don't need to worry about the old hash.
    return true
  }

  urlIsNew (pathname, query) {
    return this.pathname !== pathname || !shallowEquals(query, this.query)
  }

  async prefetch (url) {
    // We don't add support for prefetch in the development mode.
    // If we do that, our on-demand-entries optimization won't performs better
    if (process.env.NODE_ENV === 'development') return

    const { pathname } = parse(url)
    const route = toRoute(pathname)
    return this.prefetchQueue.add(() => this.fetchRoute(route))
  }

  async fetchComponent (route, as) {
    let data = this.components[route]
    if (data) return data

    let cancelled = false
    const cancel = this.componentLoadCancel = function () {
      cancelled = true
    }

    const jsonPageRes = await this.fetchRoute(route)
    const jsonData = await jsonPageRes.json()

    if (jsonData.buildIdMismatch) {
      _notifyBuildIdMismatch(as)

      const error = Error('Abort due to BUILD_ID mismatch')
      error.cancelled = true
      throw error
    }

    const newData = {
      ...loadComponent(jsonData),
      jsonPageRes
    }

    if (cancelled) {
      const error = new Error(`Abort fetching component for route: "${route}"`)
      error.cancelled = true
      throw error
    }

    if (cancel === this.componentLoadCancel) {
      this.componentLoadCancel = null
    }

    this.components[route] = newData
    return newData
  }

  async getInitialProps (Component, ctx) {
    let cancelled = false
    const cancel = () => { cancelled = true }
    this.componentLoadCancel = cancel

    const props = await loadGetInitialProps(Component, ctx)

    if (cancel === this.componentLoadCancel) {
      this.componentLoadCancel = null
    }

    if (cancelled) {
      const err = new Error('Loading initial props cancelled')
      err.cancelled = true
      throw err
    }

    return props
  }

  async fetchRoute (route) {
    let promise = this.fetchingRoutes[route]
    if (!promise) {
      promise = this.fetchingRoutes[route] = this.doFetchRoute(route)
    }

    const res = await promise
    // We need to clone this to prevent reading the body twice
    // Becuase it's possible only once to read res.json() or a similar method.
    return res.clone()
  }

  doFetchRoute (route) {
    const { buildId } = window.__NEXT_DATA__
    const url = `/_next/${encodeURIComponent(buildId)}/pages${route}`
    return fetch(url, {
      method: 'GET',
      headers: { 'Accept': 'application/json' }
    })
  }

  abortComponentLoad (as) {
    this.emit('routeChangeError', new Error('Route Cancelled'), as)
    if (this.componentLoadCancel) {
      this.componentLoadCancel()
      this.componentLoadCancel = null
    }
  }

  notify (data) {
    this.subscriptions.forEach((fn) => fn(data))
  }

  subscribe (fn) {
    this.subscriptions.add(fn)
    return () => this.subscriptions.delete(fn)
  }
}

function toRoute (path) {
  return path.replace(/\/$/, '') || '/'
}

function loadComponent (jsonData) {
  const module = evalScript(jsonData.component)
  const Component = module.default || module

  return { Component, err: jsonData.err }
}<|MERGE_RESOLUTION|>--- conflicted
+++ resolved
@@ -72,41 +72,7 @@
     }
 
     const { url, as } = e.state
-<<<<<<< HEAD
     this.replace(url, as)
-=======
-    const { pathname, query } = parse(url, true)
-
-    this.abortComponentLoad(as)
-
-    if (!this.urlIsNew(pathname, query)) {
-      this.emit('routeChangeStart', as)
-      this.emit('routeChangeComplete', as)
-      return
-    }
-
-    const route = toRoute(pathname)
-
-    this.emit('routeChangeStart', as)
-    const {
-      data,
-      props,
-      error
-    } = await this.getRouteInfo(route, pathname, query, as)
-
-    if (error && error.cancelled) {
-      return
-    }
-
-    this.route = route
-    this.set(pathname, query, { ...data, props })
-
-    if (error) {
-      this.emit('routeChangeError', error, as)
-    } else {
-      this.emit('routeChangeComplete', as)
-    }
->>>>>>> 25414acf
   }
 
   update (route, Component) {
