--- conflicted
+++ resolved
@@ -29,14 +29,9 @@
         return null
       }
     ]).isRequired,
-<<<<<<< HEAD
-    shallow: PropTypes.bool
-  })
-=======
     shallow: PropTypes.bool,
     passHref: PropTypes.bool
-  }
->>>>>>> 6e7ac5f0
+  })
 
   componentWillReceiveProps (nextProps) {
     this.formatUrls(nextProps)
