--- conflicted
+++ resolved
@@ -1,142 +1,4 @@
 import React from 'react'
-<<<<<<< HEAD
-import Link, { isLocal } from './link'
-import { parse as urlParse } from 'url'
-
-class Messenger {
-  constructor () {
-    this.id = 0
-    this.callacks = {}
-    this.serviceWorkerReadyCallbacks = []
-    this.serviceWorkerState = null
-
-    navigator.serviceWorker.addEventListener('message', ({ data }) => {
-      if (data.action !== 'REPLY') return
-      if (this.callacks[data.replyFor]) {
-        this.callacks[data.replyFor](data)
-      }
-    })
-
-    // Reset the cache always.
-    // Sometimes, there's an already running service worker with cached requests.
-    // If the app doesn't use any prefetch calls, `ensureInitialized` won't get
-    // called and cleanup resources.
-    // So, that's why we do this.
-    this._resetCache()
-  }
-
-  send (payload) {
-    return new Promise((resolve, reject) => {
-      if (this.serviceWorkerState === 'REGISTERED') {
-        this._send(payload, handleCallback)
-      } else {
-        this.serviceWorkerReadyCallbacks.push(() => {
-          this._send(payload, handleCallback)
-        })
-      }
-
-      function handleCallback (err) {
-        if (err) return reject(err)
-        return resolve()
-      }
-    })
-  }
-
-  _send (payload, cb = () => {}) {
-    const id = this.id ++
-    const newPayload = { ...payload, id }
-
-    this.callacks[id] = (data) => {
-      if (data.error) {
-        cb(data.error)
-      } else {
-        cb(null, data.result)
-      }
-
-      delete this.callacks[id]
-    }
-
-    navigator.serviceWorker.controller.postMessage(newPayload)
-  }
-
-  _resetCache (cb) {
-    const reset = () => {
-      this._send({ action: 'RESET' }, cb)
-    }
-
-    if (navigator.serviceWorker.controller) {
-      reset()
-    } else {
-      navigator.serviceWorker.oncontrollerchange = reset
-    }
-  }
-
-  ensureInitialized () {
-    if (this.serviceWorkerState) {
-      return
-    }
-
-    this.serviceWorkerState = 'REGISTERING'
-    navigator.serviceWorker.register('/_next-prefetcher.js')
-
-    // Reset the cache after registered
-    // We don't need to have any old caches since service workers lives beyond
-    // life time of the webpage.
-    // With this prefetching won't work 100% if multiple pages of the same app
-    // loads in the same browser in same time.
-    // Basically, cache will only have prefetched resourses for the last loaded
-    // page of a given app.
-    // We could mitigate this, when we add a hash to a every file we fetch.
-    this._resetCache((err) => {
-      if (err) throw err
-      this.serviceWorkerState = 'REGISTERED'
-      this.serviceWorkerReadyCallbacks.forEach(cb => cb())
-      this.serviceWorkerReadyCallbacks = []
-    })
-  }
-}
-
-function hasServiceWorkerSupport () {
-  return (typeof navigator !== 'undefined' && navigator.serviceWorker)
-}
-
-const PREFETCHED_URLS = {}
-let messenger
-
-if (hasServiceWorkerSupport()) {
-  messenger = new Messenger()
-}
-
-function getPrefetchUrl (href) {
-  let { pathname } = urlParse(href)
-  const url = `/_next/${__NEXT_DATA__.buildId}/pages${pathname}`
-
-  return url
-}
-
-export async function prefetch (href) {
-  if (process.env.NODE_ENV !== 'production') return
-  if (!hasServiceWorkerSupport()) return
-  if (!isLocal(href)) return
-
-  // Register the service worker if it's not.
-  messenger.ensureInitialized()
-
-  const url = getPrefetchUrl(href)
-  if (!PREFETCHED_URLS[url]) {
-    PREFETCHED_URLS[url] = messenger.send({ action: 'ADD_URL', url: url })
-  }
-
-  return PREFETCHED_URLS[url]
-}
-
-export async function reloadIfPrefetched (href) {
-  const url = getPrefetchUrl(href)
-  if (!PREFETCHED_URLS[url]) return
-
-  delete PREFETCHED_URLS[url]
-  await prefetch(href)
-=======
 import Link from './link'
 import Router from './router'
 import { warn, execOnce } from './utils'
@@ -156,7 +18,6 @@
 export function prefetch (href) {
   warnImperativePrefetch()
   return Router.prefetch(href)
->>>>>>> 8e4e2e3e
 }
 
 export default class LinkPrefetch extends React.Component {
