--- conflicted
+++ resolved
@@ -16,14 +16,9 @@
  * @returns {Promise<string[]>} - List of changed files
  */
 async function getChangedFilesFromPackages(baseBranch = 'canary') {
-<<<<<<< HEAD
   await exec('git config --global --add safe.directory /work')
-  await exec('git remote set-branches --add origin canary')
-  await exec('git fetch origin canary --depth=20')
-=======
   await exec(`git remote set-branches --add origin ${baseBranch}`)
   await exec(`git fetch origin ${baseBranch} --depth=20`)
->>>>>>> 28a851a3
   const { stdout } = await exec(`git diff --name-only ${baseBranch}`)
   return stdout
     .trim()
