--- conflicted
+++ resolved
@@ -2,12 +2,8 @@
 
 for folder in examples/* ; do
   if [ -f "$folder/package.json" ]; then
-<<<<<<< HEAD
     cp -n packages/create-next-app/templates/default/gitignore $folder/.gitignore;
-    cat $folder/package.json | jq '.license = "MIT"' | sponge $folder/package.json
-=======
     cat $folder/package.json | jq '.license = "MIT" | .private = true' | sponge $folder/package.json
->>>>>>> b6411408
   fi
 done;
 
