{
  "private": true,
  "scripts": {
    "dev": "next dev",
    "build": "next build",
    "start": "next start"
  },
  "dependencies": {
    "next": "latest",
<<<<<<< HEAD
    "react": "^18.1.0",
    "react-dom": "^18.1.0"
=======
    "react": "18.1.0",
    "react-dom": "18.1.0"
>>>>>>> a3a20dcb
  },
  "devDependencies": {
    "@types/node": "17.0.35",
    "@types/react": "18.0.9",
    "@types/react-dom": "18.0.5",
    "autoprefixer": "^10.4.7",
    "postcss": "^8.4.14",
    "tailwindcss": "^3.1.2",
    "typescript": "4.7.2"
  }
}<|MERGE_RESOLUTION|>--- conflicted
+++ resolved
@@ -7,13 +7,8 @@
   },
   "dependencies": {
     "next": "latest",
-<<<<<<< HEAD
-    "react": "^18.1.0",
-    "react-dom": "^18.1.0"
-=======
-    "react": "18.1.0",
-    "react-dom": "18.1.0"
->>>>>>> a3a20dcb
+    "react": "18.2.0",
+    "react-dom": "18.2.0"
   },
   "devDependencies": {
     "@types/node": "17.0.35",
