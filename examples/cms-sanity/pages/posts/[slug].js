import { lazy } from 'react'
import { PreviewSuspense } from 'next-sanity/preview'
import { postQuery, postSlugsQuery } from '../../lib/queries'
import { getClient, overlayDrafts, sanityClient } from '../../lib/sanity.server'
import Post from '../../components/post'

const PostPreview = lazy(() => import('../../components/post-preview'))

export default function PostPage({ preview, data }) {
  if (preview) {
    return (
      <PreviewSuspense fallback="Loading...">
        <PostPreview data={data} />
      </PreviewSuspense>
    )
  }

<<<<<<< HEAD
  return <Post data={data} />
=======
  return (
    <Layout preview={preview}>
      <Container>
        <Header />
        {router.isFallback ? (
          <PostTitle>Loading…</PostTitle>
        ) : (
          <>
            <article>
              <Head>
                <title>
                  {`${post.title} | Next.js Blog Example with ${CMS_NAME}`}
                </title>
                {post.coverImage?.asset?._ref && (
                  <meta
                    key="ogImage"
                    property="og:image"
                    content={urlForImage(post.coverImage)
                      .width(1200)
                      .height(627)
                      .fit('crop')
                      .url()}
                  />
                )}
              </Head>
              <PostHeader
                title={post.title}
                coverImage={post.coverImage}
                date={post.date}
                author={post.author}
              />
              <PostBody content={post.content} />
            </article>
            <SectionSeparator />
            {morePosts.length > 0 && <MoreStories posts={morePosts} />}
          </>
        )}
      </Container>
    </Layout>
  )
>>>>>>> 65ce8687
}

export async function getStaticProps({ params, preview = false }) {
  const { post, morePosts } = await getClient(preview).fetch(postQuery, {
    slug: params.slug,
  })

  return {
    props: {
      preview,
      data: {
        post,
        morePosts: overlayDrafts(morePosts),
      },
    },
    // If webhooks isn't setup then attempt to re-generate in 1 minute intervals
    revalidate: process.env.SANITY_REVALIDATE_SECRET ? undefined : 60,
  }
}

export async function getStaticPaths() {
  const paths = await sanityClient.fetch(postSlugsQuery)
  return {
    paths: paths.map((slug) => ({ params: { slug } })),
    fallback: true,
  }
}<|MERGE_RESOLUTION|>--- conflicted
+++ resolved
@@ -7,6 +7,10 @@
 const PostPreview = lazy(() => import('../../components/post-preview'))
 
 export default function PostPage({ preview, data }) {
+  if (!router.isFallback && !slug) {
+    return <ErrorPage statusCode={404} />
+  }
+
   if (preview) {
     return (
       <PreviewSuspense fallback="Loading...">
@@ -15,50 +19,7 @@
     )
   }
 
-<<<<<<< HEAD
   return <Post data={data} />
-=======
-  return (
-    <Layout preview={preview}>
-      <Container>
-        <Header />
-        {router.isFallback ? (
-          <PostTitle>Loading…</PostTitle>
-        ) : (
-          <>
-            <article>
-              <Head>
-                <title>
-                  {`${post.title} | Next.js Blog Example with ${CMS_NAME}`}
-                </title>
-                {post.coverImage?.asset?._ref && (
-                  <meta
-                    key="ogImage"
-                    property="og:image"
-                    content={urlForImage(post.coverImage)
-                      .width(1200)
-                      .height(627)
-                      .fit('crop')
-                      .url()}
-                  />
-                )}
-              </Head>
-              <PostHeader
-                title={post.title}
-                coverImage={post.coverImage}
-                date={post.date}
-                author={post.author}
-              />
-              <PostBody content={post.content} />
-            </article>
-            <SectionSeparator />
-            {morePosts.length > 0 && <MoreStories posts={morePosts} />}
-          </>
-        )}
-      </Container>
-    </Layout>
-  )
->>>>>>> 65ce8687
 }
 
 export async function getStaticProps({ params, preview = false }) {
