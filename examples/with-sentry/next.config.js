--- conflicted
+++ resolved
@@ -9,12 +9,8 @@
   // Your existing module.exports
 }
 
-<<<<<<< HEAD
 /** @type {Partial<import('@sentry/nextjs/dist/config/types').SentryWebpackPluginOptions>} */
-const SentryWebpackPluginOptions = {
-=======
 const sentryWebpackPluginOptions = {
->>>>>>> 26c40f31
   // Additional config options for the Sentry Webpack plugin. Keep in mind that
   // the following options are set automatically, and overriding them is not
   // recommended:
