--- conflicted
+++ resolved
@@ -7,15 +7,9 @@
   },
   "dependencies": {
     "@clerk/nextjs": "^4.17.3",
-<<<<<<< HEAD
     "@types/node": "20.5.7",
-    "@types/react": "18.2.6",
-    "@types/react-dom": "18.2.4",
-=======
-    "@types/node": "20.1.3",
     "@types/react": "18.2.21",
     "@types/react-dom": "18.2.7",
->>>>>>> 07a60b1c
     "next": "13.4.2",
     "react": "18.2.0",
     "react-dom": "18.2.0",
