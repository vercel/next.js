--- conflicted
+++ resolved
@@ -7,17 +7,10 @@
   },
   "dependencies": {
     "next": "latest",
-<<<<<<< HEAD
-    "react": "^18.1.0",
-    "react-dom": "^18.1.0",
-    "react-is": "^18.1.0",
-    "styled-components": "^5.2.3"
-=======
     "react": "^18.2.0",
     "react-dom": "^18.2.0",
     "react-is": "^18.2.0",
     "styled-components": "^5.3.5"
->>>>>>> a3a20dcb
   },
   "devDependencies": {
     "@types/node": "18.7.14",
