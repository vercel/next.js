--- conflicted
+++ resolved
@@ -26,14 +26,8 @@
     return <Examples />
   }
 }
-<<<<<<< HEAD
-const mapDispatchToProps = dispatch =>
-  bindActionCreators({ startClock }, dispatch)
+const mapDispatchToProps = { startClock }
 export default connect(
   null,
   mapDispatchToProps
-)(Index)
-=======
-const mapDispatchToProps = { startClock }
-export default connect(null, mapDispatchToProps)(Index)
->>>>>>> 02966afd
+)(Index)