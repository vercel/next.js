--- conflicted
+++ resolved
@@ -1,18 +1,6 @@
 import App from '../components/app'
 import Header from '../components/header'
 
-<<<<<<< HEAD
-const About = () => (
-  <App>
-    <Header />
-    <article>
-      <h1>The Idea Behind This Example</h1>
-      <p>
-        <a href="https://github.com/nearform/graphql-hooks">GraphQL Hooks</a> is
-        a library from NearForm that intends to be a minimal hooks-first GraphQL
-        client. Providing it in a way familiar to Apollo users.
-      </p>
-=======
 export default function About() {
   return (
     <App>
@@ -24,7 +12,6 @@
           is a library from NearForm that intends to be a minimal hooks-first
           GraphQL client. Providing it in a way familiar to Apollo users.
         </p>
->>>>>>> d64e2e1c
 
         <p>
           This started life as a copy of the `with-apollo` example. We then
@@ -33,19 +20,6 @@
           achieved in a similar way to Apollo.
         </p>
 
-<<<<<<< HEAD
-      <p>
-        You'll see this shares the same{' '}
-        <a href="https://www.graph.cool">graph.cool</a> backend as the Apollo
-        example, this is so you can compare the two side by side. The app itself
-        should also look identical.
-      </p>
-    </article>
-  </App>
-)
-
-export default About
-=======
         <p>
           You'll see this shares the same{' '}
           <a href="https://www.graph.cool">graph.cool</a> backend as the Apollo
@@ -55,5 +29,4 @@
       </article>
     </App>
   )
-}
->>>>>>> d64e2e1c
+}