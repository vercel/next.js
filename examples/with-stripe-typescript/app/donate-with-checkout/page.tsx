--- conflicted
+++ resolved
@@ -3,13 +3,8 @@
 import CheckoutForm from "@/components/CheckoutForm";
 
 export const metadata: Metadata = {
-<<<<<<< HEAD
   title: 'Donate with hosted Checkout | Next.js + TypeScript Example',
 }
-=======
-  title: "Donate with Checkout | Next.js + TypeScript Example",
-};
->>>>>>> dc394483
 
 export default function DonatePage(): JSX.Element {
   return (
