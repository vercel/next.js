--- conflicted
+++ resolved
@@ -134,13 +134,9 @@
 now secrets add stripe_webhook_secret whsec_***
 ```
 
-<<<<<<< HEAD
 As the secrets are set as env vars in the project at deploy time, we will need to redeploy our app after we made changes to the secrets.
 
 ### Authors
 
 - [@thorsten-stripe](https://twitter.com/thorwebdev)
 - [@lfades](https://twitter.com/luis_fades)
-=======
-As the secrets are set as env vars in the project at deploy time, we will need to redeploy our app after we made changes to the secrets.
->>>>>>> 2e8d6380
