<<<<<<< HEAD
# MobX State Tree TypeScript example
=======
# MobX State Tree example
>>>>>>> 41c6d92d

## How to use

### Using `create-next-app`

Execute [`create-next-app`](https://github.com/segmentio/create-next-app) with [Yarn](https://yarnpkg.com/lang/en/docs/cli/create/) or [npx](https://github.com/zkat/npx#readme) to bootstrap the example:

```bash
npx create-next-app --example with-mobx-state-tree-typescript with-mobx-state-tree-typescript-app
# or
yarn create next-app --example with-mobx-state-tree-typescript with-mobx-state-tree-typescript-app
```

### Download manually

Download the example [or clone the repo](https://github.com/zeit/next.js):

```bash
curl https://codeload.github.com/zeit/next.js/tar.gz/canary | tar -xz --strip=2 next.js-canary/examples/with-mobx-state-tree-typescript
cd with-mobx-state-tree-typescript
```

Install it and run:

```bash
npm install
npm run dev
# or
yarn
yarn dev
```

Deploy it to the cloud with [now](https://zeit.co/now) ([download](https://zeit.co/download))

```bash
now
```

## Notes

This example is a typescript and mobx-state-tree port of the [with-redux](https://github.com/zeit/next.js/tree/master/examples/with-redux) example, by way of the javascript and mobx-state-tree port [with-mobx-state-tree](https://github.com/zeit/next.js/tree/master/examples/with-mobx-state-tree). Decorator support is activated by adding a `.babelrc` file at the root of the project:

```json
{
  "presets": ["next/babel"],
  "plugins": ["transform-decorators-legacy"]
}
```

### Rehydrating with server data

After initializing the store (and possibly making changes such as fetching data), `getInitialProps` must stringify the store in order to pass it as props to the client. `mobx-state-tree` comes out of the box with a handy method for doing this called `getSnapshot`. The snapshot is sent to the client as `props.initialState` where the pages's `constructor()` may use it to rehydrate the client store.

## The idea behind the example

Usually splitting your app state into `pages` feels natural but sometimes you'll want to have global state for your app. This is an example on how you can use mobx that also works with our universal rendering approach. This is just a way you can do it but it's not the only one.

In this example we are going to display a digital clock that updates every second. The first render is happening in the server and then the browser will take over. To illustrate this, the server rendered clock will have a different background color than the client one.

![](http://i.imgur.com/JCxtWSj.gif)

Our page is located at `pages/index.tsx` so it will map the route `/`. To get the initial data for rendering we are implementing the static method `getInitialProps`, initializing the mobx-state-tree store and returning the initial timestamp to be rendered. The root component for the render method is the `mobx-react <Provider>` that allows us to send the store down to children components so they can access to the state when required.

To pass the initial timestamp from the server to the client we pass it as a prop called `lastUpdate` so then it's available when the client takes over.

The trick here for supporting universal mobx is to separate the cases for the client and the server. When we are on the server we want to create a new store every time, otherwise different users data will be mixed up. If we are in the client we want to use always the same store. That's what we accomplish on `store.ts`

The clock, under `components/Clock.tsx`, has access to the state using the `inject` and `observer` functions from `mobx-react`. In this case Clock is a direct child from the page but it could be deep down the render tree.

The typescript in this `with-mobx-state-tree-typescript` repo differs only slightly from the javascript `with-mobx-state-tree`, with most of the the changes made to avoid warnings and errors when running the code through `tslint` (which can be done via the `npm run tslint` command if desired). To keep this repo simple, the `<styled>` component (which is used by the javascript-based `with-redux` and `with-mobx-state-tree` examples for the clock component) is not used in this repo. The `<styled>` library can be used with typescript but it requires a more complicated interplay between the typescript and babel stages than is needed for most other components and libraries, so it's not included here to keep things simple and broadly applicable.<|MERGE_RESOLUTION|>--- conflicted
+++ resolved
@@ -1,8 +1,4 @@
-<<<<<<< HEAD
-# MobX State Tree TypeScript example
-=======
 # MobX State Tree example
->>>>>>> 41c6d92d
 
 ## How to use
 
