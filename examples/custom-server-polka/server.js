const polka = require('polka')
const next = require('next')

const port = parseInt(process.env.PORT, 10) || 3000
const dev = process.env.NODE_ENV !== 'production'
const app = next({ dev })
const handle = app.getRequestHandler()

app.prepare().then(() => {
  const server = polka()

  server.get('/a', (req, res) => app.render(req, res, '/b', req.query))

  server.get('/b', (req, res) => app.render(req, res, '/a', req.query))

  server.get('*', (req, res) => handle(req, res))

<<<<<<< HEAD
  server.listen(PORT, err => {
    if (err) throw err
    console.log(`> Ready on http://localhost:${PORT}`)
=======
  server.listen(port, err => {
    if (err) throw err
    console.log(`> Ready on http://localhost:${port}`)
>>>>>>> ed2c379f
  })
})<|MERGE_RESOLUTION|>--- conflicted
+++ resolved
@@ -15,14 +15,8 @@
 
   server.get('*', (req, res) => handle(req, res))
 
-<<<<<<< HEAD
-  server.listen(PORT, err => {
-    if (err) throw err
-    console.log(`> Ready on http://localhost:${PORT}`)
-=======
   server.listen(port, err => {
     if (err) throw err
     console.log(`> Ready on http://localhost:${port}`)
->>>>>>> ed2c379f
   })
 })