{
  "private": true,
<<<<<<< HEAD
  "dependencies": {
    "next": "latest",
    "react": "^18.1.0",
    "react-dom": "^18.1.0",
    "serve": "11.2.0"
  },
=======
>>>>>>> a3a20dcb
  "scripts": {
    "dev": "next",
    "build": "next build",
    "preexport": "npm run build",
    "export": "next export",
    "prestart": "npm run export",
    "start": "serve out",
    "lint": "next lint"
  },
  "dependencies": {
    "next": "latest",
    "react": "^18.2.0",
    "react-dom": "^18.2.0",
    "serve": "^14.0.1"
  },
  "devDependencies": {
    "@types/node": "^18.0.0",
    "@types/react": "^18.0.14",
    "@types/react-dom": "^18.0.5",
    "eslint": "8.19.0",
    "eslint-config-next": "12.2.0",
    "typescript": "^4.7.4"
  }
}<|MERGE_RESOLUTION|>--- conflicted
+++ resolved
@@ -1,15 +1,7 @@
 {
-  "private": true,
-<<<<<<< HEAD
-  "dependencies": {
-    "next": "latest",
-    "react": "^18.1.0",
-    "react-dom": "^18.1.0",
-    "serve": "11.2.0"
-  },
-=======
->>>>>>> a3a20dcb
-  "scripts": {
+  {
+    "private": true,
+    "scripts": {
     "dev": "next",
     "build": "next build",
     "preexport": "npm run build",
