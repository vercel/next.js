# See https://help.github.com/articles/ignoring-files/ for more about ignoring files.

# dependencies
/node_modules
/.pnp
.pnp.js

# testing
/coverage

# next.js
/.next/
/out/

# production
/build

# misc
.DS_Store
*.pem

# debug
npm-debug.log*
yarn-debug.log*
yarn-error.log*

# local env files
.env*.local

# vercel
.vercel

# typescript
*.tsbuildinfo
<<<<<<< HEAD
=======
next-env.d.ts

# VSCode
.vscode
>>>>>>> 8a11319e
<|MERGE_RESOLUTION|>--- conflicted
+++ resolved
@@ -32,10 +32,5 @@
 
 # typescript
 *.tsbuildinfo
-<<<<<<< HEAD
-=======
-next-env.d.ts
-
 # VSCode
-.vscode
->>>>>>> 8a11319e
+.vscode