--- conflicted
+++ resolved
@@ -7,12 +7,6 @@
   },
   "dependencies": {
     "next": "latest",
-<<<<<<< HEAD
-    "react": "^18.0.0",
-    "react-dom": "^18.0.0",
-    "supertokens-auth-react": "^0.24.0",
-    "supertokens-node": "^11.0.0"
-=======
     "react": "^18.2.0",
     "react-dom": "^18.2.0",
     "supertokens-auth-react": "^0.24.7",
@@ -22,6 +16,5 @@
     "@types/react": "18.0.17",
     "@types/node": "18.7.13",
     "typescript": "^4.8.2"
->>>>>>> 9ab5c012
   }
 }