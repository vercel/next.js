import React from 'react'
import Head from 'next/head'
import styles from '../styles/Home.module.css'
import ThirdPartyEmailPassword from 'supertokens-auth-react/recipe/thirdpartyemailpassword'
import supertokensNode from 'supertokens-node'
import { backendConfig } from '../config/backendConfig'
import Session from 'supertokens-node/recipe/session'
import {
  SessionAuth,
  useSessionContext,
} from 'supertokens-auth-react/recipe/session'
import { redirectToAuth } from 'supertokens-auth-react'

export async function getServerSideProps(context) {
  // this runs on the backend, so we must call init on supertokens-node SDK
  supertokensNode.init(backendConfig())
  let session
  try {
    session = await Session.getSession(context.req, context.res, {
      overrideGlobalClaimValidators: async function () {
        return []
      },
    })
  } catch (err) {
    if (err.type === Session.Error.TRY_REFRESH_TOKEN) {
      return { props: { fromSupertokens: 'needs-refresh' } }
    } else if (err.type === Session.Error.UNAUTHORISED) {
      // this will force the frontend to try and refresh which will fail
      // clearing all cookies and redirecting the user to the login screen.
      return { props: { fromSupertokens: 'needs-refresh' } }
    }
    throw err
  }

  return {
    props: { userId: session.getUserId() },
  }
}

function ProtectedPage({ userId }) {
  const session = useSessionContext()

  async function logoutClicked() {
    await ThirdPartyEmailPassword.signOut()
    redirectToAuth()
  }

  async function fetchUserData() {
    const res = await fetch('/api/user')
    if (res.status === 200) {
      const json = await res.json()
      alert(JSON.stringify(json))
    }
  }

  if (session.loading === true) {
    return null
  }

  return (
    <div className={styles.container}>
      <Head>
        <title>SuperTokens 💫</title>
        <link rel="icon" href="/favicon.ico" />
      </Head>
      <main className={styles.main}>
        <h1 className={styles.title}>
          Welcome to <a href="https://nextjs.org">Next.js!</a>
        </h1>
        <p className={styles.description}>
          You are authenticated with SuperTokens!
        </p>
        <p className={styles.description}>
          UserId: {session.userId} <br /> (from SSR: {userId})
        </p>
        <div
          style={{
            display: 'flex',
            height: '70px',
            alignItems: 'center',
            justifyContent: 'flex-end',
            paddingLeft: '75px',
            paddingRight: '75px',
          }}
        >
          <div
            onClick={logoutClicked}
            style={{
              display: 'flex',
              width: '116px',
              height: '42px',
              backgroundColor: '#000000',
              borderRadius: '10px',
              cursor: 'pointer',
              alignItems: 'center',
              justifyContent: 'center',
              color: '#ffffff',
              fontWeight: 'bold',
            }}
          >
            SIGN OUT
          </div>
        </div>
        <div
          style={{
            display: 'flex',
            height: '70px',
            alignItems: 'center',
            justifyContent: 'flex-end',
            paddingLeft: '75px',
            paddingRight: '75px',
          }}
        >
          <div
            onClick={fetchUserData}
            style={{
              display: 'flex',
              width: '150px',
              height: '42px',
              backgroundColor: 'rgb(247 54 54)',
              borderRadius: '10px',
              cursor: 'pointer',
              alignItems: 'center',
              justifyContent: 'center',
              color: '#ffffff',
              fontWeight: 'bold',
            }}
          >
            FETCH USER API
          </div>
        </div>

        <p className={styles.description}>
          Access token payload:
          <pre className={styles.code}>
            {JSON.stringify(session.accessTokenPayload, null, 2)}
          </pre>
        </p>
<<<<<<< HEAD
        
=======

>>>>>>> 2de45693
        <div className={styles.grid}>
          <a href="https://nextjs.org/docs" className={styles.card}>
            <h3>Documentation &rarr;</h3>
            <p>Find in-depth information about Next.js features and API.</p>
          </a>

          <a href="https://nextjs.org/learn" className={styles.card}>
            <h3>Learn &rarr;</h3>
            <p>Learn about Next.js in an interactive course with quizzes!</p>
          </a>

          <a
            href="https://github.com/vercel/next.js/tree/canary/examples"
            className={styles.card}
          >
            <h3>Examples &rarr;</h3>
            <p>Discover and deploy boilerplate example Next.js projects.</p>
          </a>

          <a
            href="https://vercel.com/import?filter=next.js&utm_source=create-next-app&utm_medium=default-template&utm_campaign=create-next-app"
            className={styles.card}
          >
            <h3>Deploy &rarr;</h3>
            <p>
              Instantly deploy your Next.js site to a public URL with Vercel.
            </p>
          </a>
        </div>
      </main>
      <footer className={styles.footer}>
        <a
          href="https://vercel.com?utm_source=create-next-app&utm_medium=default-template&utm_campaign=create-next-app"
          target="_blank"
          rel="noopener noreferrer"
        >
          Powered by{' '}
          <img src="/vercel.svg" alt="Vercel Logo" className={styles.logo} />
        </a>
      </footer>
    </div>
  )
}

export default function Home(props) {
  return (
    <SessionAuth>
      <ProtectedPage userId={props.userId} />
    </SessionAuth>
  )
}<|MERGE_RESOLUTION|>--- conflicted
+++ resolved
@@ -136,11 +136,6 @@
             {JSON.stringify(session.accessTokenPayload, null, 2)}
           </pre>
         </p>
-<<<<<<< HEAD
-        
-=======
-
->>>>>>> 2de45693
         <div className={styles.grid}>
           <a href="https://nextjs.org/docs" className={styles.card}>
             <h3>Documentation &rarr;</h3>
