module.exports = {
  stories: ['../stories/*.stories.@(ts|tsx|js|jsx|mdx)'],
<<<<<<< HEAD
  addons: [
    '@storybook/addon-actions',
    '@storybook/addon-links',
    '@next/plugin-storybook',
  ],
=======
  addons: ['@storybook/addon-links', '@storybook/addon-essentials'],
>>>>>>> 23111ca0
}<|MERGE_RESOLUTION|>--- conflicted
+++ resolved
@@ -1,12 +1,8 @@
 module.exports = {
   stories: ['../stories/*.stories.@(ts|tsx|js|jsx|mdx)'],
-<<<<<<< HEAD
   addons: [
-    '@storybook/addon-actions',
     '@storybook/addon-links',
+    '@storybook/addon-essentials',
     '@next/plugin-storybook',
   ],
-=======
-  addons: ['@storybook/addon-links', '@storybook/addon-essentials'],
->>>>>>> 23111ca0
 }