# See https://help.github.com/articles/ignoring-files/ for more about ignoring files.

# dependencies
/node_modules
/.pnp
.pnp.js

# testing
/coverage

# next.js
/.next/
/out/

# production
/build

# misc
.DS_Store
*.pem

# debug
npm-debug.log*
yarn-debug.log*
yarn-error.log*

# local env files
.env.local
.env.development.local
.env.test.local
.env.production.local

# vercel
.vercel

<<<<<<< HEAD
storybook-static
=======
# Storybook
/storybook-static
>>>>>>> 83395c92
<|MERGE_RESOLUTION|>--- conflicted
+++ resolved
@@ -33,9 +33,5 @@
 # vercel
 .vercel
 
-<<<<<<< HEAD
-storybook-static
-=======
 # Storybook
-/storybook-static
->>>>>>> 83395c92
+/storybook-static