{
  "private": true,
  "scripts": {
    "dev": "next",
    "build": "next build",
    "start": "next start"
  },
  "dependencies": {
<<<<<<< HEAD
    "@emotion/react": "11.8.1",
    "@emotion/styled": "11.10.6",
=======
    "@emotion/react": "11.10.6",
    "@emotion/styled": "11.8.1",
>>>>>>> fdcdfc99
    "next": "latest",
    "react": "18.2.0",
    "react-dom": "18.2.0"
  }
}<|MERGE_RESOLUTION|>--- conflicted
+++ resolved
@@ -6,13 +6,6 @@
     "start": "next start"
   },
   "dependencies": {
-<<<<<<< HEAD
-    "@emotion/react": "11.8.1",
-    "@emotion/styled": "11.10.6",
-=======
-    "@emotion/react": "11.10.6",
-    "@emotion/styled": "11.8.1",
->>>>>>> fdcdfc99
     "next": "latest",
     "react": "18.2.0",
     "react-dom": "18.2.0"
