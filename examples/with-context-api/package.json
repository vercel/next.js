{
  "private": true,
  "scripts": {
    "dev": "next",
    "build": "next build",
    "start": "next start"
  },
  "dependencies": {
    "next": "latest",
<<<<<<< HEAD
    "react": "^18.1.0",
    "react-dom": "^18.1.0"
=======
    "react": "^18.2.0",
    "react-dom": "^18.2.0"
  },
  "devDependencies": {
    "@types/node": "18.7.15",
    "@types/react": "16.9.17",
    "typescript": "4.8.2"
>>>>>>> a3a20dcb
  }
}<|MERGE_RESOLUTION|>--- conflicted
+++ resolved
@@ -7,10 +7,6 @@
   },
   "dependencies": {
     "next": "latest",
-<<<<<<< HEAD
-    "react": "^18.1.0",
-    "react-dom": "^18.1.0"
-=======
     "react": "^18.2.0",
     "react-dom": "^18.2.0"
   },
@@ -18,6 +14,5 @@
     "@types/node": "18.7.15",
     "@types/react": "16.9.17",
     "typescript": "4.8.2"
->>>>>>> a3a20dcb
   }
 }