--- conflicted
+++ resolved
@@ -1,8 +1,4 @@
-<<<<<<< HEAD
 import Document, { Html, Head, Main, NextScript } from 'next/document'
-=======
-import Document, { Html, Main, NextScript } from 'next/document'
->>>>>>> e334c4ec
 import { renderToNodeList } from 'react-fela'
 
 import getFelaRenderer from '../getFelaRenderer'
@@ -28,10 +24,7 @@
   render() {
     return (
       <Html>
-<<<<<<< HEAD
         <Head />
-=======
->>>>>>> e334c4ec
         <body>
           <Main />
           <NextScript />
