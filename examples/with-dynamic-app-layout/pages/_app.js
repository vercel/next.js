import React from 'react'
import App from 'next/app'
<<<<<<< HEAD
=======

const Noop = ({ children }) => children
>>>>>>> 6d253901

export default class MyApp extends App {
  render () {
    const { Component, pageProps } = this.props
    const Layout = Component.Layout || Noop

    return (
<<<<<<< HEAD
      <Component.Layout>
        <Component {...pageProps} />
      </Component.Layout>
=======
      <Layout>
        <Component {...pageProps} />
      </Layout>
>>>>>>> 6d253901
    )
  }
}<|MERGE_RESOLUTION|>--- conflicted
+++ resolved
@@ -1,10 +1,7 @@
 import React from 'react'
 import App from 'next/app'
-<<<<<<< HEAD
-=======
 
 const Noop = ({ children }) => children
->>>>>>> 6d253901
 
 export default class MyApp extends App {
   render () {
@@ -12,15 +9,9 @@
     const Layout = Component.Layout || Noop
 
     return (
-<<<<<<< HEAD
-      <Component.Layout>
-        <Component {...pageProps} />
-      </Component.Layout>
-=======
       <Layout>
         <Component {...pageProps} />
       </Layout>
->>>>>>> 6d253901
     )
   }
 }