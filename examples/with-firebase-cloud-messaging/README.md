--- conflicted
+++ resolved
@@ -1,8 +1,3 @@
-<<<<<<< HEAD
-# With Firebase Cloud Messaging example
-
-=======
->>>>>>> 41c6d92d
 ## How to run
 
 Install it and run:
