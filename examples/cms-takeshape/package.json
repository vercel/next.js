--- conflicted
+++ resolved
@@ -11,13 +11,8 @@
     "next": "latest",
     "react": "^18.2.0",
     "react-dom": "^18.2.0",
-<<<<<<< HEAD
-    "remark": "14.0.2",
     "remark-html": "15.0.2",
-=======
     "remark": "14.0.3",
-    "remark-html": "15.0.1",
->>>>>>> 9971ddcb
     "takeshape-routing": "4.86.0"
   },
   "devDependencies": {
