import React from 'react'
import Link from 'next/link'
import faker from 'faker'

<<<<<<< HEAD
export default class Index extends React.Component {
  render () {
    const { name } = this.props
    return (
=======
const Index = ({ name }) => {
  return (
    <div>
      <h1>Home Page</h1>
      <p>Welcome, {name}</p>
>>>>>>> f78c36f6
      <div>
        <Link href="/about">
          <a>About Page</a>
        </Link>
      </div>
    </div>
  )
}

export default Index

export async function getStaticProps() {
  // The name will be generated at build time only
  const name = faker.name.findName()

  return {
    props: { name },
  }
}

export async function getStaticProps() {
    // Runs only in the server
    const faker = require('faker')
    const name = faker.name.findName()
    return { props : { name } }

    // Runs only in the client
    return { name: 'Arunoda' }
}<|MERGE_RESOLUTION|>--- conflicted
+++ resolved
@@ -1,45 +1,24 @@
-import React from 'react'
-import Link from 'next/link'
-import faker from 'faker'
+import React from 'react';
+import Link from 'next/link';
+import faker from 'faker';
 
-<<<<<<< HEAD
-export default class Index extends React.Component {
-  render () {
-    const { name } = this.props
-    return (
-=======
-const Index = ({ name }) => {
+export default function({ name }) {
   return (
     <div>
-      <h1>Home Page</h1>
-      <p>Welcome, {name}</p>
->>>>>>> f78c36f6
-      <div>
-        <Link href="/about">
-          <a>About Page</a>
-        </Link>
-      </div>
+      <Link href="/about">
+        <h1>Home Page</h1>
+        <p>Welcome, {name}</p>
+        <a>About Page</a>
+      </Link>
     </div>
-  )
+  );
 }
-
-export default Index
 
 export async function getStaticProps() {
   // The name will be generated at build time only
-  const name = faker.name.findName()
+  const name = faker.name.findName();
 
   return {
     props: { name },
-  }
-}
-
-export async function getStaticProps() {
-    // Runs only in the server
-    const faker = require('faker')
-    const name = faker.name.findName()
-    return { props : { name } }
-
-    // Runs only in the client
-    return { name: 'Arunoda' }
+  };
 }