{
  "name": "with-firebase-hosting",
  "version": "3.0.0",
  "description": "Host Next.js SSR app on Firebase Cloud Functions with Firebase Hosting redirects.",
  "scripts": {
<<<<<<< HEAD
    "install-app": "cd \"app/\" && npm i",
    "install-functions": "cd \"functions/\" && npm i",
    "postinstall": "npm run install-app && npm run install-functions",
    "next": "cd \"app\" && npm run dev",
    "preserve": "npm run build-all",
    "serve": "NODE_ENV=production firebase serve --only functions,hosting",
    "predeploy": "npm run build-all",
=======
    "dev": "next src/app",
    "serve": "echo \"for details see:\n\thttps://github.com/firebase/firebase-tools/issues/535 \n\thttps://github.com/zeit/next.js/issues/3167\";",
>>>>>>> bd50a7c7
    "deploy": "firebase deploy",
    "clean": "rimraf \"dist/functions\" && rimraf \"dist/public\"",
    "build-public": "cpx \"src/public/**/*.*\" \"dist/public\" -C",
    "build-funcs": "babel \"src/functions\" --out-dir \"dist/functions\"",
    "build-app": "next build \"src/app\"",
    "copy-deps": "cpx \"*{package.json,package-lock.json,yarn.lock}\" \"dist/functions\"",
    "install-deps": "cd \"dist/functions\" && npm i"
  },
  "dependencies": {
    "firebase-admin": "5.8.1",
    "firebase-functions": "^0.8.1",
    "next": "^5.0.1-canary.13",
    "react": "^16.2.0",
    "react-dom": "^16.2.0"
  },
  "devDependencies": {
    "@babel/cli": "^7.0.0-beta.40",
    "@babel/core": "^7.0.0-beta.40",
    "@babel/preset-env": "^7.0.0-beta.40",
    "@firebase/app-types": "^0.1.2",
    "cpx": "^1.5.0",
    "prettier": "^1.10.2",
    "rimraf": "^2.6.2"
  }
}<|MERGE_RESOLUTION|>--- conflicted
+++ resolved
@@ -3,18 +3,8 @@
   "version": "3.0.0",
   "description": "Host Next.js SSR app on Firebase Cloud Functions with Firebase Hosting redirects.",
   "scripts": {
-<<<<<<< HEAD
-    "install-app": "cd \"app/\" && npm i",
-    "install-functions": "cd \"functions/\" && npm i",
-    "postinstall": "npm run install-app && npm run install-functions",
-    "next": "cd \"app\" && npm run dev",
-    "preserve": "npm run build-all",
+    "dev": "next src/app",
     "serve": "NODE_ENV=production firebase serve --only functions,hosting",
-    "predeploy": "npm run build-all",
-=======
-    "dev": "next src/app",
-    "serve": "echo \"for details see:\n\thttps://github.com/firebase/firebase-tools/issues/535 \n\thttps://github.com/zeit/next.js/issues/3167\";",
->>>>>>> bd50a7c7
     "deploy": "firebase deploy",
     "clean": "rimraf \"dist/functions\" && rimraf \"dist/public\"",
     "build-public": "cpx \"src/public/**/*.*\" \"dist/public\" -C",
