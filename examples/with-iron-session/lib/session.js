// this file is a wrapper with defaults to be used in both API routes and `getServerSideProps` functions
import { withIronSession } from 'next-iron-session'

export default function withSession(handler) {
  return withIronSession(handler, {
<<<<<<< HEAD
=======
    // The password in this example is in plain text (inside `vercel.json`) for ease of deployment and understanding.
    // ⚠️ Do not reuse the same password, create a different password for you and store it in a secret management system
    // Example for Vercel: https://vercel.com/docs/v2/serverless-functions/env-and-secrets
>>>>>>> d1c16124
    password: process.env.SECRET_COOKIE_PASSWORD,
    cookieName: 'next.js/examples/with-iron-session',
    cookieOptions: {
      // the next line allows to use the session in non-https environments like
      // Next.js dev mode (http://localhost:3000)
      secure: process.env.NODE_ENV === 'production' ? true : false,
    },
  })
}<|MERGE_RESOLUTION|>--- conflicted
+++ resolved
@@ -3,12 +3,6 @@
 
 export default function withSession(handler) {
   return withIronSession(handler, {
-<<<<<<< HEAD
-=======
-    // The password in this example is in plain text (inside `vercel.json`) for ease of deployment and understanding.
-    // ⚠️ Do not reuse the same password, create a different password for you and store it in a secret management system
-    // Example for Vercel: https://vercel.com/docs/v2/serverless-functions/env-and-secrets
->>>>>>> d1c16124
     password: process.env.SECRET_COOKIE_PASSWORD,
     cookieName: 'next.js/examples/with-iron-session',
     cookieOptions: {
