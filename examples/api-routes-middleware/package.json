--- conflicted
+++ resolved
@@ -8,11 +8,6 @@
   "dependencies": {
     "cookie": "^0.5.0",
     "next": "latest",
-<<<<<<< HEAD
-    "react": "^18.1.0",
-    "react-dom": "^18.1.0",
-    "swr": "0.1.18"
-=======
     "react": "^18.2.0",
     "react-dom": "^18.2.0",
     "swr": "^1.3.0"
@@ -22,6 +17,5 @@
     "@types/react": "^18.0.15",
     "@types/react-dom": "^18.0.6",
     "typescript": "^4.7.4"
->>>>>>> a3a20dcb
   }
 }