--- conflicted
+++ resolved
@@ -11,17 +11,10 @@
     "date-fns": "^2.29.1",
     "isomorphic-unfetch": "^3.1.0",
     "next": "latest",
-<<<<<<< HEAD
-    "react": "^18.1.0",
-    "react-datocms": "1.1.0",
-    "react-dom": "^18.1.0",
-    "react-intersection-observer": "^8.26.1"
-=======
     "react": "^18.2.0",
     "react-datocms": "^3.0.15",
     "react-dom": "^18.2.0",
     "react-intersection-observer": "^9.4.0"
->>>>>>> a3a20dcb
   },
   "devDependencies": {
     "@types/node": "^18.6.0",
