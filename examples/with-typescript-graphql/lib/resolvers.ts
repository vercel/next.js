<<<<<<< HEAD
import {
  QueryResolvers,
  MutationResolvers,
} from 'graphql-let/__generated__/__types__'
=======
import { QueryResolvers, MutationResolvers } from '@graphql-types@'
>>>>>>> 75be56fe
import { ResolverContext } from './apollo'

const userProfile = {
  id: String(1),
  name: 'John Smith',
  status: 'cached',
}

const Query: Required<QueryResolvers<ResolverContext>> = {
  viewer(_parent, _args, _context, _info) {
    return userProfile
  },
}

const Mutation: Required<MutationResolvers<ResolverContext>> = {
  updateName(_parent, _args, _context, _info) {
    userProfile.name = _args.name
    return userProfile
  },
}

export default { Query, Mutation }<|MERGE_RESOLUTION|>--- conflicted
+++ resolved
@@ -1,11 +1,4 @@
-<<<<<<< HEAD
-import {
-  QueryResolvers,
-  MutationResolvers,
-} from 'graphql-let/__generated__/__types__'
-=======
 import { QueryResolvers, MutationResolvers } from '@graphql-types@'
->>>>>>> 75be56fe
 import { ResolverContext } from './apollo'
 
 const userProfile = {
