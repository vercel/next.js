{
  "private": true,
  "scripts": {
    "dev": "nodemon",
    "build": "next build && tsc --project tsconfig.server.json",
    "start": "cross-env NODE_ENV=production node dist/index.js"
  },
  "dependencies": {
    "cross-env": "^7.0.3",
    "next": "latest",
<<<<<<< HEAD
    "react": "^18.1.0",
    "react-dom": "^18.1.0"
=======
    "react": "^18.2.0",
    "react-dom": "^18.2.0"
>>>>>>> a3a20dcb
  },
  "devDependencies": {
    "@types/node": "^18.7.15",
    "@types/react": "^18.0.18",
    "@types/react-dom": "^18.0.6",
    "nodemon": "^2.0.19",
    "ts-node": "^10.9.1",
    "typescript": "~4.8.2"
  }
}<|MERGE_RESOLUTION|>--- conflicted
+++ resolved
@@ -8,13 +8,8 @@
   "dependencies": {
     "cross-env": "^7.0.3",
     "next": "latest",
-<<<<<<< HEAD
-    "react": "^18.1.0",
-    "react-dom": "^18.1.0"
-=======
     "react": "^18.2.0",
     "react-dom": "^18.2.0"
->>>>>>> a3a20dcb
   },
   "devDependencies": {
     "@types/node": "^18.7.15",
