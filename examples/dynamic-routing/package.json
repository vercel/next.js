--- conflicted
+++ resolved
@@ -6,11 +6,6 @@
     "start": "next start"
   },
   "dependencies": {
-<<<<<<< HEAD
-    "next": "latest",
-    "react": "^18.1.0",
-    "react-dom": "^18.1.0"
-=======
     "next": "12.2.5",
     "react": "^18.2.0",
     "react-dom": "^18.2.0"
@@ -19,6 +14,5 @@
     "@types/node": "18.7.9",
     "@types/react": "18.0.17",
     "typescript": "4.7.4"
->>>>>>> a3a20dcb
   }
 }