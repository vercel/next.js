import React from 'react'
import PropTypes from 'prop-types'
import { ApolloProvider, getDataFromTree } from 'react-apollo'
import Head from 'next/head'
import initApollo from './initApollo'

// Gets the display name of a JSX component for dev tools
function getComponentDisplayName(Component) {
  return Component.displayName || Component.name || 'Unknown'
}

export default ComposedComponent => {
  return class WithData extends React.Component {
    static displayName = `WithData(${getComponentDisplayName(
      ComposedComponent
    )})`
    static propTypes = {
      serverState: PropTypes.object.isRequired
    }

    static async getInitialProps(ctx) {
      // Initial serverState with apollo (empty)
      let serverState = {
        apollo: {
          data: {}
        }
      }

      // Evaluate the composed component's getInitialProps()
      let composedInitialProps = {}
      if (ComposedComponent.getInitialProps) {
        composedInitialProps = await ComposedComponent.getInitialProps(ctx)
      }

      // Run all GraphQL queries in the component tree
      // and extract the resulting data
      const apollo = initApollo()
      // Provide the `url` prop data in case a GraphQL query uses it
      const url = { query: ctx.query, pathname: ctx.pathname }
      try {
        // Run all GraphQL queries
        await getDataFromTree(
          <ApolloProvider client={apollo}>
            <ComposedComponent url={url} {...composedInitialProps} />
          </ApolloProvider>
        )
      } catch (error) {
        // Prevent Apollo Client GraphQL errors from crashing SSR.
        // Handle them in components via the data.error prop:
        // http://dev.apollodata.com/react/api-queries.html#graphql-query-data-error
      }

      if (!process.browser) {
<<<<<<< HEAD
=======
        const apollo = initApollo()

        try {
          // Run all GraphQL queries
          await getDataFromTree(
            <ApolloProvider client={apollo}>
              <ComposedComponent {...composedInitialProps} />
            </ApolloProvider>,
            {
              router: {
                asPath: ctx.asPath,
                pathname: ctx.pathname,
                query: ctx.query
              }
            }
          )
        } catch (error) {
          // Prevent Apollo Client GraphQL errors from crashing SSR.
          // Handle them in components via the data.error prop:
          // http://dev.apollodata.com/react/api-queries.html#graphql-query-data-error
        }
>>>>>>> 97cf4281
        // getDataFromTree does not call componentWillUnmount
        // head side effect therefore need to be cleared manually
        Head.rewind()
      }

      // Extract query data from the Apollo store
      serverState = {
        apollo: {
          data: apollo.cache.extract()
        }
      }

      return {
        serverState,
        ...composedInitialProps
      }
    }

    constructor(props) {
      super(props)
      this.apollo = initApollo(this.props.serverState.apollo.data)
    }

    render() {
      return (
        <ApolloProvider client={this.apollo}>
          <ComposedComponent {...this.props} />
        </ApolloProvider>
      )
    }
  }
}<|MERGE_RESOLUTION|>--- conflicted
+++ resolved
@@ -35,14 +35,19 @@
       // Run all GraphQL queries in the component tree
       // and extract the resulting data
       const apollo = initApollo()
-      // Provide the `url` prop data in case a GraphQL query uses it
-      const url = { query: ctx.query, pathname: ctx.pathname }
       try {
         // Run all GraphQL queries
         await getDataFromTree(
           <ApolloProvider client={apollo}>
-            <ComposedComponent url={url} {...composedInitialProps} />
-          </ApolloProvider>
+            <ComposedComponent {...composedInitialProps} />
+          </ApolloProvider>,
+          {
+            router: {
+              asPath: ctx.asPath,
+              pathname: ctx.pathname,
+              query: ctx.query
+            }
+          }
         )
       } catch (error) {
         // Prevent Apollo Client GraphQL errors from crashing SSR.
@@ -51,30 +56,6 @@
       }
 
       if (!process.browser) {
-<<<<<<< HEAD
-=======
-        const apollo = initApollo()
-
-        try {
-          // Run all GraphQL queries
-          await getDataFromTree(
-            <ApolloProvider client={apollo}>
-              <ComposedComponent {...composedInitialProps} />
-            </ApolloProvider>,
-            {
-              router: {
-                asPath: ctx.asPath,
-                pathname: ctx.pathname,
-                query: ctx.query
-              }
-            }
-          )
-        } catch (error) {
-          // Prevent Apollo Client GraphQL errors from crashing SSR.
-          // Handle them in components via the data.error prop:
-          // http://dev.apollodata.com/react/api-queries.html#graphql-query-data-error
-        }
->>>>>>> 97cf4281
         // getDataFromTree does not call componentWillUnmount
         // head side effect therefore need to be cleared manually
         Head.rewind()
