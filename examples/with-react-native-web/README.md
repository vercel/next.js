--- conflicted
+++ resolved
@@ -1,8 +1,3 @@
-<<<<<<< HEAD
-# React Native Web example
-
-=======
->>>>>>> 41c6d92d
 ## How to use
 
 ### Using `create-next-app`
