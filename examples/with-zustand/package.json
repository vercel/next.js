{
  "private": true,
  "scripts": {
    "dev": "next",
    "build": "next build",
    "start": "next start"
  },
  "dependencies": {
    "next": "latest",
<<<<<<< HEAD
    "react": "^18.1.0",
    "react-dom": "^18.1.0",
    "zustand": "^3.5.4"
=======
    "react": "^17.0.2",
    "react-dom": "^17.0.2",
    "zustand": "^3.7.1"
>>>>>>> a3a20dcb
  }
}<|MERGE_RESOLUTION|>--- conflicted
+++ resolved
@@ -7,14 +7,8 @@
   },
   "dependencies": {
     "next": "latest",
-<<<<<<< HEAD
-    "react": "^18.1.0",
-    "react-dom": "^18.1.0",
-    "zustand": "^3.5.4"
-=======
-    "react": "^17.0.2",
-    "react-dom": "^17.0.2",
+    "react": "^18.2.0",
+    "react-dom": "^18.2.0",
     "zustand": "^3.7.1"
->>>>>>> a3a20dcb
   }
 }