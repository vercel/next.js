--- conflicted
+++ resolved
@@ -8,10 +8,6 @@
   "dependencies": {
     "cors": "^2.8.5",
     "next": "latest",
-<<<<<<< HEAD
-    "react": "^18.1.0",
-    "react-dom": "^18.1.0"
-=======
     "react": "^18.2.0",
     "react-dom": "^18.2.0"
   },
@@ -21,6 +17,5 @@
     "@types/react": "^18.0.14",
     "@types/react-dom": "^18.0.6",
     "typescript": "^4.7.4"
->>>>>>> a3a20dcb
   }
 }