{
  "name": "image-component",
  "version": "1.0.0",
  "scripts": {
    "dev": "next dev",
    "build": "next build",
    "start": "next start"
  },
  "dependencies": {
<<<<<<< HEAD
    "next": "canary",
    "react": "^17.0.2",
    "react-dom": "^17.0.2"
=======
    "next": "latest",
    "react": "^17.0.0",
    "react-dom": "^17.0.0"
>>>>>>> c851da25
  },
  "license": "MIT"
}<|MERGE_RESOLUTION|>--- conflicted
+++ resolved
@@ -7,15 +7,9 @@
     "start": "next start"
   },
   "dependencies": {
-<<<<<<< HEAD
-    "next": "canary",
+    "next": "latest",
     "react": "^17.0.2",
     "react-dom": "^17.0.2"
-=======
-    "next": "latest",
-    "react": "^17.0.0",
-    "react-dom": "^17.0.0"
->>>>>>> c851da25
   },
   "license": "MIT"
 }