{
  "private": true,
  "scripts": {
    "dev": "next dev",
    "build": "next build",
    "start": "next start"
  },
  "dependencies": {
    "lru-cache": "^7.12.0",
    "next": "latest",
<<<<<<< HEAD
    "react": "^18.1.0",
    "react-dom": "^18.1.0",
    "uuid": "^8.3.1"
=======
    "react": "^18.2.0",
    "react-dom": "^18.2.0",
    "uuid": "^8.3.2"
  },
  "devDependencies": {
    "@types/node": "^18.0.3",
    "@types/react": "^18.0.15",
    "@types/react-dom": "^18.0.6",
    "@types/uuid": "^8.3.4",
    "typescript": "^4.7.4"
>>>>>>> a3a20dcb
  }
}<|MERGE_RESOLUTION|>--- conflicted
+++ resolved
@@ -8,11 +8,6 @@
   "dependencies": {
     "lru-cache": "^7.12.0",
     "next": "latest",
-<<<<<<< HEAD
-    "react": "^18.1.0",
-    "react-dom": "^18.1.0",
-    "uuid": "^8.3.1"
-=======
     "react": "^18.2.0",
     "react-dom": "^18.2.0",
     "uuid": "^8.3.2"
@@ -23,6 +18,5 @@
     "@types/react-dom": "^18.0.6",
     "@types/uuid": "^8.3.4",
     "typescript": "^4.7.4"
->>>>>>> a3a20dcb
   }
 }