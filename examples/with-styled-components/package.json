{
  "private": true,
  "scripts": {
    "dev": "next",
    "build": "next build",
    "start": "next start"
  },
  "dependencies": {
    "next": "latest",
<<<<<<< HEAD
    "react": "^18.1.0",
    "react-dom": "^18.1.0",
    "react-is": "^18.1.0",
    "styled-components": "^5.2.3"
=======
    "react": "^18.2.0",
    "react-dom": "^18.2.0",
    "styled-components": "^5.3.5"
  },
  "devDependencies": {
    "@types/node": "^18.0.0",
    "@types/react": "^18.0.14",
    "@types/react-dom": "^18.0.5",
    "@types/styled-components": "^5.1.25",
    "typescript": "^4.7.4"
>>>>>>> a3a20dcb
  }
}<|MERGE_RESOLUTION|>--- conflicted
+++ resolved
@@ -7,12 +7,6 @@
   },
   "dependencies": {
     "next": "latest",
-<<<<<<< HEAD
-    "react": "^18.1.0",
-    "react-dom": "^18.1.0",
-    "react-is": "^18.1.0",
-    "styled-components": "^5.2.3"
-=======
     "react": "^18.2.0",
     "react-dom": "^18.2.0",
     "styled-components": "^5.3.5"
@@ -23,6 +17,5 @@
     "@types/react-dom": "^18.0.5",
     "@types/styled-components": "^5.1.25",
     "typescript": "^4.7.4"
->>>>>>> a3a20dcb
   }
 }