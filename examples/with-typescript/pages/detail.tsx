--- conflicted
+++ resolved
@@ -14,11 +14,7 @@
   static getInitialProps = async ({ query }: NextPageContext) => {
     try {
       const { id } = query
-<<<<<<< HEAD
-      const item = await findData(Array.isArray(id) ? id[0] : id);
-=======
       const item = await findData(Array.isArray(id) ? id[0] : id)
->>>>>>> 9b27e56c
       return { item }
     } catch (err) {
       return { errors: err.message }
